--- conflicted
+++ resolved
@@ -963,7 +963,6 @@
 
     // MARK: Load replies
 
-<<<<<<< HEAD
 //    func test_loadReplies_makesCorrectAPICall() {
 //        let repliesPayload: MessageRepliesPayload = .init(messages: [
 //            .dummy(messageId: .unique, authorUserId: .unique)
@@ -997,41 +996,6 @@
 //        XCTAssertEqual(paginationStateHandler.endCalledWith?.0, pagination)
 //        XCTAssertEqual(paginationStateHandler.endCalledWith?.1.value?.count, repliesPayload.messages.count)
 //    }
-=======
-    func test_loadReplies_makesCorrectAPICall() {
-        let repliesPayload: MessageRepliesPayload = .init(messages: [
-            .dummy(messageId: .unique, authorUserId: .unique)
-        ])
-        let messageId: MessageId = .unique
-        let pagination: MessagesPagination = .init(pageSize: 25)
-
-        // Simulate `loadReplies` call
-        let exp = expectation(description: "load replies should complete")
-        messageUpdater.loadReplies(cid: .unique, messageId: messageId, pagination: pagination, paginationStateHandler: paginationStateHandler) { _ in
-            exp.fulfill()
-        }
-
-        XCTAssertEqual(paginationStateHandler.beginCallCount, 1)
-        XCTAssertEqual(paginationStateHandler.beginCalledWith, pagination)
-        XCTAssertEqual(paginationStateHandler.endCallCount, 0)
-
-        // Assert correct endpoint is called
-        let expectedEndpoint: Endpoint<MessageRepliesPayload> = .loadReplies(
-            messageId: messageId,
-            pagination: pagination
-        )
-        XCTAssertEqual(apiClient.request_endpoint, AnyEndpoint(expectedEndpoint))
-
-        // Simulate API response with success
-        apiClient.test_simulateResponse(Result<MessageRepliesPayload, Error>.success(repliesPayload))
-
-        waitForExpectations(timeout: defaultTimeout)
-
-        XCTAssertEqual(paginationStateHandler.endCallCount, 1)
-        XCTAssertEqual(paginationStateHandler.endCalledWith?.0, pagination)
-        XCTAssertEqual(paginationStateHandler.endCalledWith?.1.value?.count, repliesPayload.messages.count)
-    }
->>>>>>> 9aa150fc
 
     func test_loadReplies_propagatesRequestError() {
         // Simulate `loadReplies` call
