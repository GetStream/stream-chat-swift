//
// Copyright © 2022 Stream.io Inc. All rights reserved.
//

@testable import StreamChat
@testable import StreamChatTestTools
import XCTest

final class ChannelUpdater_Tests: XCTestCase {
    var apiClient: APIClient_Spy!
    var database: DatabaseContainer_Spy!
    
    var channelUpdater: ChannelUpdater!
    
    override func setUp() {
        super.setUp()

        apiClient = APIClient_Spy()
        database = DatabaseContainer_Spy()
        
        channelUpdater = ChannelUpdater(database: database, apiClient: apiClient)
    }
    
    override func tearDown() {
        apiClient.cleanUp()
        apiClient = nil
        channelUpdater = nil

        AssertAsync.canBeReleased(&database)
        database = nil

        super.tearDown()
    }
    
    // MARK: - UpdateChannelQuery
    
    func test_updateChannelQuery_makesCorrectAPICall() {
        // Simulate `update(channelQuery:)` call
        let query = ChannelQuery(cid: .unique)
        channelUpdater.update(channelQuery: query, isInRecoveryMode: false)
        
        let referenceEndpoint: Endpoint<ChannelPayload> = .updateChannel(query: query)
        XCTAssertEqual(apiClient.request_endpoint, AnyEndpoint(referenceEndpoint))
    }

    func test_updateChannelQueryRecovery_makesCorrectAPICall() {
        // Simulate `update(channelQuery:)` call
        let query = ChannelQuery(cid: .unique)
        channelUpdater.update(channelQuery: query, isInRecoveryMode: true)

        let referenceEndpoint: Endpoint<ChannelPayload> = .updateChannel(query: query)
        XCTAssertEqual(apiClient.recoveryRequest_endpoint, AnyEndpoint(referenceEndpoint))
    }
    
    func test_updateChannelQuery_successfulResponseData_areSavedToDB() {
        // Simulate `update(channelQuery:)` call
        let query = ChannelQuery(cid: .unique)
        let expectation = self.expectation(description: "Update completes")
        channelUpdater.update(channelQuery: query, isInRecoveryMode: false, completion: { result in
            XCTAssertNil(result.error)
            expectation.fulfill()
        })
        
        // Simulate API response with channel data
        let cid = ChannelId(type: .messaging, id: .unique)
        let payload = dummyPayload(with: cid, numberOfMessages: 2)
        apiClient.test_simulateResponse(.success(payload))

        waitForExpectations(timeout: 0.1)
        
        AssertAsync.willBeTrue(completionCalled)
        
        // Assert the data is stored in the DB
<<<<<<< HEAD
        let channel = database.viewContext.channel(cid: cid)
        XCTAssertNotNil(channel)
        XCTAssertEqual(channel?.messages.count, 2)
=======
        var channel: ChatChannel? {
            try? database.viewContext.channel(cid: cid)?.asModel()
        }
        AssertAsync {
            Assert.willBeTrue(channel != nil)
        }
>>>>>>> 24695f40
    }

    func test_updateChannelQueryRecovery_successfulResponseData_areSavedToDB() {
        // Simulate `update(channelQuery:)` call
        let query = ChannelQuery(cid: .unique)
        let expectation = self.expectation(description: "Update completes")
        channelUpdater.update(channelQuery: query, isInRecoveryMode: true, completion: { result in
            XCTAssertNil(result.error)
            expectation.fulfill()
        })

        // Simulate API response with channel data
        let cid = ChannelId(type: .messaging, id: .unique)
        let payload = dummyPayload(with: cid, numberOfMessages: 2)
        apiClient.test_simulateRecoveryResponse(.success(payload))
        
        AssertAsync.willBeTrue(completionCalled)

        waitForExpectations(timeout: 0.1)

        // Assert the data is stored in the DB
        let channel = database.viewContext.channel(cid: cid)
        XCTAssertNotNil(channel)
        XCTAssertEqual(channel?.messages.count, 2)
    }

    func test_updateChannelQuery_successfulResponseData_areSavedToDB_localOnlyMessagesAreKept() throws {
        let cid = ChannelId(type: .messaging, id: .unique)

        try database.createCurrentUser()
        try database.createChannel(cid: cid, withMessages: false)
        // Local only message
        try database.createMessage(cid: cid, localState: .sendingFailed)
        try database.createMessage(cid: cid, localState: .deletingFailed)
        // Not local only message
        try database.createMessage(cid: cid, localState: .syncing)

        try database.writeSynchronously { session in
            let channel = session.channel(cid: cid)
            XCTAssertEqual(channel?.messages.count, 3)
        }
<<<<<<< HEAD

        // Simulate `update(channelQuery:)` call
        let query = ChannelQuery(cid: cid)
        let expectation = self.expectation(description: "Update completes")
        channelUpdater.update(channelQuery: query, isInRecoveryMode: false, completion: { result in
            XCTAssertNil(result.error)
            expectation.fulfill()
        })

        // Simulate API response with channel data
        let payload = dummyPayload(with: cid, numberOfMessages: 2)
        apiClient.test_simulateResponse(.success(payload))

        waitForExpectations(timeout: 0.1)

        // Assert the data is stored in the DB
        let channel = database.viewContext.channel(cid: cid)
        XCTAssertNotNil(channel)
        XCTAssertEqual(channel?.messages.count, 4)
    }

    func test_updateChannelQueryRecovery_successfulResponseData_areSavedToDB_localOnlyMessagesAreKept() throws {
        let cid = ChannelId(type: .messaging, id: .unique)

        try database.createCurrentUser()
        try database.createChannel(cid: cid, withMessages: false)
        // Local only message
        try database.createMessage(cid: cid, localState: .sendingFailed)
        try database.createMessage(cid: cid, localState: .deletingFailed)
        // Not local only message
        try database.createMessage(cid: cid, localState: .syncing)

        try database.writeSynchronously { session in
            let channel = session.channel(cid: cid)
            XCTAssertEqual(channel?.messages.count, 3)
=======
        AssertAsync {
            Assert.willBeTrue(channel != nil)
>>>>>>> 24695f40
        }

        // Simulate `update(channelQuery:)` call
        let query = ChannelQuery(cid: .unique)
        let expectation = self.expectation(description: "Update completes")
        channelUpdater.update(channelQuery: query, isInRecoveryMode: true, completion: { result in
            XCTAssertNil(result.error)
            expectation.fulfill()
        })

        // Simulate API response with channel data
        let payload = dummyPayload(with: cid, numberOfMessages: 2)
        apiClient.test_simulateRecoveryResponse(.success(payload))

        waitForExpectations(timeout: 0.1)

        // Assert the data is stored in the DB
        let channel = database.viewContext.channel(cid: cid)
        XCTAssertNotNil(channel)
        XCTAssertEqual(channel?.messages.count, 4)
    }

    func test_updateChannelQuery_errorResponse_isPropagatedToCompletion() {
        // Simulate `update(channelQuery:)` call
        let query = ChannelQuery(cid: .unique)
        var completionCalledError: Error?
        channelUpdater.update(channelQuery: query, isInRecoveryMode: false, completion: { completionCalledError = $0.error })
        
        // Simulate API response with failure
        let error = TestError()
        apiClient.test_simulateResponse(Result<ChannelPayload, Error>.failure(error))
        
        // Assert the completion is called with the error
        AssertAsync.willBeEqual(completionCalledError as? TestError, error)
    }

    func test_updateChannelQueryRecovery_errorResponse_isPropagatedToCompletion() {
        // Simulate `update(channelQuery:)` call
        let query = ChannelQuery(cid: .unique)
        var completionCalledError: Error?
        channelUpdater.update(channelQuery: query, isInRecoveryMode: true, completion: { completionCalledError = $0.error })

        // Simulate API response with failure
        let error = TestError()
        apiClient.test_simulateRecoveryResponse(Result<ChannelPayload, Error>.failure(error))

        // Assert the completion is called with the error
        AssertAsync.willBeEqual(completionCalledError as? TestError, error)
    }

    func test_updateChannelQuery_completionForCreatedChannelCalled() {
        // Simulate `update(channelQuery:)` call
        let query = ChannelQuery(channelPayload: .unique)
        var cid: ChannelId = .unique

        var channel: ChatChannel? {
            try? database.viewContext.channel(cid: cid)?.asModel()
        }

        let callback: (ChannelId) -> Void = {
            cid = $0
            // Assert channel is not saved to DB before callback returns
            AssertAsync.staysTrue(channel == nil)
        }

        // Simulate `updateChannel` call
        let completionCalled = expectation(description: "completion called")
        channelUpdater
            .update(channelQuery: query, isInRecoveryMode: false, channelCreatedCallback: callback) { _ in
                completionCalled.fulfill()
            }

        // Simulate API response with channel data
        let payload = dummyPayload(with: query.cid!)
        apiClient.test_simulateResponse(.success(payload))
        
        wait(for: [completionCalled], timeout: 1)

        // Assert `channelCreatedCallback` is called
        XCTAssertEqual(cid, query.cid)
        // Assert channel is saved to DB after
        AssertAsync.willBeTrue(channel != nil)
    }

    func test_updateChannelQueryRecovery_completionForCreatedChannelCalled() {
        // Simulate `update(channelQuery:)` call
        let query = ChannelQuery(channelPayload: .unique)
        var cid: ChannelId = .unique

        var channel: ChatChannel? {
            try? database.viewContext.channel(cid: cid)?.asModel()
        }

        let callback: (ChannelId) -> Void = {
            cid = $0
            // Assert channel is not saved to DB before callback returns
            AssertAsync.staysTrue(channel == nil)
        }

        // Simulate `updateChannel` call
        let completionCalled = expectation(description: "completion called")
        channelUpdater
            .update(channelQuery: query, isInRecoveryMode: true, channelCreatedCallback: callback) { _ in
                completionCalled.fulfill()
            }

        // Simulate API response with channel data
        let payload = dummyPayload(with: query.cid!)
        apiClient.test_simulateRecoveryResponse(.success(payload))
        
        wait(for: [completionCalled], timeout: 1)

        // Assert `channelCreatedCallback` is called
        XCTAssertEqual(cid, query.cid)
        // Assert channel is saved to DB after
        AssertAsync.willBeTrue(channel != nil)
    }

    func test_updateChannelQuery_successfulResponseData_oldMessagesAreNotKeptIfPaginationDoesNotHaveParameter() throws {
        let cid = ChannelId(type: .messaging, id: .unique)
        let query = ChannelQuery(cid: cid, pageSize: 10, paginationParameter: nil, membersLimit: 10, watchersLimit: 10)

        // Populate messages for channel
        try database.writeSynchronously { session in
            try session.saveChannel(payload: self.dummyPayload(with: cid, numberOfMessages: 0))
            try (1...3).forEach {
                try session.saveMessage(payload: self.dummyMessagePayload(id: "\($0)dames"), for: cid, syncOwnReactions: false)
            }
        }

        XCTAssertEqual(database.viewContext.channel(cid: cid)?.messages.count, 3)

        // Simulate `update(channelQuery:)` call
        let expectation = self.expectation(description: "update call completion")
        channelUpdater.update(channelQuery: query, isInRecoveryMode: false, completion: { result in
            XCTAssertNil(result.error)
            expectation.fulfill()
        })

        // Simulate API response with channel data
        let payload = dummyPayload(with: cid, numberOfMessages: 1)
        apiClient.test_simulateResponse(.success(payload))

        waitForExpectations(timeout: 0.1, handler: nil)

        let channel = database.viewContext.channel(cid: cid)
        XCTAssertNotNil(channel)
        // Removes old ones, only keeps the one in the simulated response
        XCTAssertEqual(channel?.messages.count, 1)
    }

    func test_updateChannelQueryRecovery_successfulResponseData_oldMessagesAreNotKeptIfPaginationDoesNotHaveParameter() throws {
        let cid = ChannelId(type: .messaging, id: .unique)
        let query = ChannelQuery(cid: cid, pageSize: 10, paginationParameter: nil, membersLimit: 10, watchersLimit: 10)

        // Populate messages for channel
        try database.writeSynchronously { session in
            try session.saveChannel(payload: self.dummyPayload(with: cid, numberOfMessages: 0))
            try (1...3).forEach {
                try session.saveMessage(payload: self.dummyMessagePayload(id: "\($0)dames"), for: cid, syncOwnReactions: false)
            }
        }

        XCTAssertEqual(database.viewContext.channel(cid: cid)?.messages.count, 3)

        // Simulate `update(channelQuery:)` call
        let expectation = self.expectation(description: "update call completion")
        channelUpdater.update(channelQuery: query, isInRecoveryMode: true, completion: { result in
            XCTAssertNil(result.error)
            expectation.fulfill()
        })

        // Simulate API response with channel data
        let payload = dummyPayload(with: cid, numberOfMessages: 1)
        apiClient.test_simulateRecoveryResponse(.success(payload))

        waitForExpectations(timeout: 0.1, handler: nil)

        let channel = database.viewContext.channel(cid: cid)
        XCTAssertNotNil(channel)
        // Removes old ones, only keeps the one in the simulated response
        XCTAssertEqual(channel?.messages.count, 1)
    }

    func test_updateChannelQuery_successfulResponseData_oldMessagesAreKeptIfPaginationHasParameter() throws {
        let cid = ChannelId(type: .messaging, id: .unique)
        let query = ChannelQuery(
            cid: cid,
            pageSize: 10,
            paginationParameter: .greaterThan("something"),
            membersLimit: 10,
            watchersLimit: 10
        )

        // Populate messages for channel
        try database.writeSynchronously { session in
            try session.saveChannel(payload: self.dummyPayload(with: cid, numberOfMessages: 0))
            try (1...3).forEach {
                try session.saveMessage(payload: self.dummyMessagePayload(id: "\($0)"), for: cid, syncOwnReactions: false)
            }
        }

        XCTAssertEqual(database.viewContext.channel(cid: cid)?.messages.count, 3)

        // Simulate `update(channelQuery:)` call
        let expectation = self.expectation(description: "update call completion")
        channelUpdater.update(channelQuery: query, isInRecoveryMode: false, completion: { result in
            XCTAssertNil(result.error)
            expectation.fulfill()
        })

        // Simulate API response with channel data
        let payload = dummyPayload(with: cid, numberOfMessages: 1)
        apiClient.test_simulateResponse(.success(payload))

        waitForExpectations(timeout: 0.1, handler: nil)

        let channel = database.viewContext.channel(cid: cid)
        XCTAssertNotNil(channel)
        // Adds the message in the simulated response on top of the existing ones as we are paginating
        XCTAssertEqual(channel?.messages.count, 4)
    }

    func test_updateChannelQueryRecovery_successfulResponseData_oldMessagesAreKeptIfPaginationHasParameter() throws {
        let cid = ChannelId(type: .messaging, id: .unique)
        let query = ChannelQuery(
            cid: cid,
            pageSize: 10,
            paginationParameter: .greaterThan("something"),
            membersLimit: 10,
            watchersLimit: 10
        )

        // Populate messages for channel
        try database.writeSynchronously { session in
            try session.saveChannel(payload: self.dummyPayload(with: cid, numberOfMessages: 0))
            try (1...3).forEach {
                try session.saveMessage(payload: self.dummyMessagePayload(id: "\($0)"), for: cid, syncOwnReactions: false)
            }
        }

        XCTAssertEqual(database.viewContext.channel(cid: cid)?.messages.count, 3)

        // Simulate `update(channelQuery:)` call
        let expectation = self.expectation(description: "update call completion")
        channelUpdater.update(channelQuery: query, isInRecoveryMode: true, completion: { result in
            XCTAssertNil(result.error)
            expectation.fulfill()
        })

        // Simulate API response with channel data
        let payload = dummyPayload(with: cid, numberOfMessages: 1)
        apiClient.test_simulateRecoveryResponse(.success(payload))

        waitForExpectations(timeout: 0.1, handler: nil)

        let channel = database.viewContext.channel(cid: cid)
        XCTAssertNotNil(channel)
        // Adds the message in the simulated response on top of the existing ones as we are paginating
        XCTAssertEqual(channel?.messages.count, 4)
    }

    // MARK: - Messages
    
    func test_createNewMessage() throws {
        // Prepare the current user and channel first
        let cid: ChannelId = .unique
        let currentUserId: UserId = .unique
        
        _ = try waitFor { completion in
            database.write({ (session) in
                let currentUserPayload: CurrentUserPayload = .dummy(
                    userId: currentUserId,
                    role: .admin,
                    extraData: [:]
                )

                try session.saveCurrentUser(payload: currentUserPayload)
                
                try session.saveChannel(payload: self.dummyPayload(with: cid))
                
            }, completion: completion)
        }
        
        // New message values
        let text: String = .unique
        let command: String = .unique
        let arguments: String = .unique
        let extraData: [String: RawJSON] = [:]

        let imageAttachmentEnvelope = AnyAttachmentPayload.mockImage
        let fileAttachmentEnvelope = AnyAttachmentPayload.mockFile
        let customAttachmentEnvelope = AnyAttachmentPayload(payload: TestAttachmentPayload.unique)

        let attachmentEnvelopes: [AnyAttachmentPayload] = [
            imageAttachmentEnvelope,
            fileAttachmentEnvelope,
            customAttachmentEnvelope
        ]

        // Create new message
        let newMessageId: MessageId = try waitFor { completion in
            channelUpdater.createNewMessage(
                in: cid,
                text: text,
                pinning: MessagePinning(expirationDate: .unique),
                isSilent: false,
                command: command,
                arguments: arguments,
                attachments: attachmentEnvelopes,
                mentionedUserIds: [currentUserId],
                quotedMessageId: nil,
                extraData: extraData
            ) { result in
                do {
                    let newMessageId = try result.get()
                    completion(newMessageId)
                } catch {
                    XCTFail("Saving the message failed. \(error)")
                }
            }
        }

        func id(for envelope: AnyAttachmentPayload) -> AttachmentId {
            .init(cid: cid, messageId: newMessageId, index: attachmentEnvelopes.firstIndex(of: envelope)!)
        }
        
        let message: ChatMessage = try XCTUnwrap(
            database.viewContext.message(id: newMessageId)?.asModel()
        )

        XCTAssertEqual(message.text, text)
        XCTAssertEqual(message.command, command)
        XCTAssertEqual(message.arguments, arguments)
        XCTAssertEqual(message.attachmentCounts.count, 3)
        XCTAssertEqual(message.imageAttachments, [imageAttachmentEnvelope.attachment(id: id(for: imageAttachmentEnvelope))])
        XCTAssertEqual(message.fileAttachments, [fileAttachmentEnvelope.attachment(id: id(for: fileAttachmentEnvelope))])
        XCTAssertEqual(
            message.attachments(payloadType: TestAttachmentPayload.self),
            [customAttachmentEnvelope.attachment(id: id(for: customAttachmentEnvelope))]
        )
        
        XCTAssertEqual(message.extraData, [:])
        XCTAssertEqual(message.localState, .pendingSend)
        XCTAssertEqual(message.isPinned, true)
        XCTAssertEqual(message.isSilent, false)
        XCTAssertEqual(message.mentionedUsers.map(\.id), [currentUserId])
    }
    
    func test_createNewMessage_propagatesErrorWhenSavingFails() throws {
        // Prepare the current user and channel first
        let cid: ChannelId = .unique
        let currentUserId: UserId = .unique
        
        _ = try waitFor { completion in
            database.write({ (session) in
                let currentUserPayload: CurrentUserPayload = .dummy(
                    userId: currentUserId,
                    role: .admin,
                    extraData: [:]
                )

                try session.saveCurrentUser(payload: currentUserPayload)
                
                try session.saveChannel(payload: self.dummyPayload(with: cid))
                
            }, completion: completion)
        }

        // Simulate the DB failing with `TestError`
        let testError = TestError()
        database.write_errorResponse = testError
        
        let result: Result<MessageId, Error> = try waitFor { completion in
            channelUpdater.createNewMessage(
                in: .unique,
                text: .unique,
                isSilent: false,
                command: .unique,
                arguments: .unique,
                mentionedUserIds: [.unique],
                quotedMessageId: nil,
                extraData: [:]
            ) { completion($0) }
        }
        
        AssertResultFailure(result, testError)
    }
    
    // MARK: - Update channel

    func test_updateChannel_makesCorrectAPICall() {
        let channelPayload: ChannelEditDetailPayload = .unique

        // Simulate `updateChannel(channelPayload:, completion:)` call
        channelUpdater.updateChannel(channelPayload: channelPayload)

        // Assert correct endpoint is called
        let referenceEndpoint: Endpoint<EmptyResponse> = .updateChannel(channelPayload: channelPayload)
        XCTAssertEqual(apiClient.request_endpoint, AnyEndpoint(referenceEndpoint))
    }

    func test_updateChannel_successfulResponse_isPropagatedToCompletion() {
        // Simulate `updateChannel(channelPayload:, completion:)` call
        var completionCalled = false
        channelUpdater.updateChannel(channelPayload: .unique) { error in
            XCTAssertNil(error)
            completionCalled = true
        }

        // Assert completion is not called yet
        XCTAssertFalse(completionCalled)

        // Simulate API response with success
        apiClient.test_simulateResponse(Result<EmptyResponse, Error>.success(.init()))

        // Assert completion is called
        AssertAsync.willBeTrue(completionCalled)
    }

    func test_updateChannel_errorResponse_isPropagatedToCompletion() {
        // Simulate `updateChannel(channelPayload:, completion:)` call
        var completionCalledError: Error?
        channelUpdater.updateChannel(channelPayload: .unique) { completionCalledError = $0 }

        // Simulate API response with failure
        let error = TestError()
        apiClient.test_simulateResponse(Result<EmptyResponse, Error>.failure(error))

        // Assert the completion is called with the error
        AssertAsync.willBeEqual(completionCalledError as? TestError, error)
    }
    
    // MARK: - Mute channel

    func test_muteChannel_makesCorrectAPICall() {
        let channelID = ChannelId.unique
        let mute = true

        // Simulate `muteChannel(cid:, mute:, completion:)` call
        channelUpdater.muteChannel(cid: channelID, mute: mute)

        // Assert correct endpoint is called
        let referenceEndpoint: Endpoint<EmptyResponse> = .muteChannel(cid: channelID, mute: mute)
        XCTAssertEqual(apiClient.request_endpoint, AnyEndpoint(referenceEndpoint))
    }

    func test_muteChannel_successfulResponse_isPropagatedToCompletion() {
        // Simulate `muteChannel(cid:, mute:, completion:)` call
        var completionCalled = false
        channelUpdater.muteChannel(cid: .unique, mute: true) { error in
            XCTAssertNil(error)
            completionCalled = true
        }

        // Assert completion is not called yet
        XCTAssertFalse(completionCalled)

        // Simulate API response with success
        apiClient.test_simulateResponse(Result<EmptyResponse, Error>.success(.init()))

        // Assert completion is called
        AssertAsync.willBeTrue(completionCalled)
    }

    func test_muteChannel_errorResponse_isPropagatedToCompletion() {
        // Simulate `muteChannel(cid:, mute:, completion:)` call
        var completionCalledError: Error?
        channelUpdater.muteChannel(cid: .unique, mute: true) { completionCalledError = $0 }

        // Simulate API response with failure
        let error = TestError()
        apiClient.test_simulateResponse(Result<EmptyResponse, Error>.failure(error))

        // Assert the completion is called with the error
        AssertAsync.willBeEqual(completionCalledError as? TestError, error)
    }

    // MARK: - Delete channel

    func test_deleteChannel_makesCorrectAPICall() {
        let channelID = ChannelId.unique

        // Simulate `deleteChannel(cid:, completion:)` call
        channelUpdater.deleteChannel(cid: channelID)

        // Assert correct endpoint is called
        let referenceEndpoint: Endpoint<EmptyResponse> = .deleteChannel(cid: channelID)
        XCTAssertEqual(apiClient.request_endpoint, AnyEndpoint(referenceEndpoint))
    }

    func test_deleteChannel_successfulResponse_isPropagatedToCompletion() {
        // Simulate `deleteChannel(cid:, completion:)` call
        var completionCalled = false
        channelUpdater.deleteChannel(cid: .unique) { error in
            XCTAssertNil(error)
            completionCalled = true
        }

        // Assert completion is not called yet
        XCTAssertFalse(completionCalled)

        // Simulate API response with success
        apiClient.test_simulateResponse(Result<EmptyResponse, Error>.success(.init()))

        // Assert completion is called
        AssertAsync.willBeTrue(completionCalled)
    }

    func test_deleteChannel_errorResponse_isPropagatedToCompletion() {
        // Simulate `deleteChannel(cid:, completion:)` call
        var completionCalledError: Error?
        channelUpdater.deleteChannel(cid: .unique) { completionCalledError = $0 }

        // Simulate API response with failure
        let error = TestError()
        apiClient.test_simulateResponse(Result<EmptyResponse, Error>.failure(error))

        // Assert the completion is called with the error
        AssertAsync.willBeEqual(completionCalledError as? TestError, error)
    }

    // MARK: - Truncate channel
    
    func test_truncateChannel_makesCorrectAPICallWithoutMessage() {
        let channelID = ChannelId.unique
        let skipPush = true
        let hardDelete = true

        // Simulate `truncateChannel(cid:, completion:)` call
        channelUpdater.truncateChannel(
            cid: channelID,
            skipPush: skipPush,
            hardDelete: hardDelete,
            systemMessage: nil
        )

        // Assert correct endpoint is called
        let referenceEndpoint: Endpoint<EmptyResponse> = .truncateChannel(
            cid: channelID,
            skipPush: skipPush,
            hardDelete: hardDelete,
            message: nil
        )

        XCTAssertEqual(apiClient.request_endpoint, AnyEndpoint(referenceEndpoint))
    }

    func test_truncateChannel_makesCorrectAPICallWithMessage() throws {
        // GIVEN
        let currentUserId: UserId = .unique
        let currentUserName = "John"
        try channelUpdater.database.createCurrentUser(id: currentUserId, name: currentUserName)
        let currentUser: UserRequestBody = .dummy(
            userId: currentUserId,
            name: currentUserName,
            imageURL: nil
        )

        let channelID = ChannelId.unique
        let skipPush = true
        let hardDelete = true
        let systemMessage = "System message"

        // WHEN
        // Simulate `truncateChannel(cid:, completion:)` call
        channelUpdater.truncateChannel(
            cid: channelID,
            skipPush: skipPush,
            hardDelete: hardDelete,
            systemMessage: systemMessage
        )

        // THEN
        AssertAsync { [unowned self] in
            // Assert correct endpoint is called
            Assert.willBeEqual(self.apiClient.request_endpoint, AnyEndpoint(.truncateChannel(
                cid: channelID,
                skipPush: skipPush,
                hardDelete: hardDelete,
                message: MessageRequestBody(
                    // inject generated message id
                    id: (
                        self.apiClient
                            .request_endpoint?.body?
                            .encodable as? ChannelTruncateRequestPayload
                    )?
                        .message?.id ?? "id",
                    user: currentUser,
                    text: systemMessage,
                    extraData: [:]
                )
            )))
        }
    }
    
    func test_truncateChannel_failsAPICallWithMessageWhenNoCurrentUser() throws {
        // GIVEN
        let expectation = expectation(description: "When no current user is provided, truncate channel with system message fails")
        let channelID = ChannelId.unique
        let skipPush = true
        let hardDelete = true
        let systemMessage = "System message"

        // WHEN
        // Simulate `truncateChannel(cid:, completion:)` call
        channelUpdater.truncateChannel(
            cid: channelID,
            skipPush: skipPush,
            hardDelete: hardDelete,
            systemMessage: systemMessage
        ) { error in
            // THEN
            XCTAssertNotNil(error)
            expectation.fulfill()
        }
                                       
        wait(for: [expectation], timeout: 5.0)
    }

    func test_truncateChannel_successfulResponse_isPropagatedToCompletion() {
        // Simulate `truncateChannel(cid:, completion:)` call
        var completionCalled = false
        channelUpdater.truncateChannel(cid: .unique) { error in
            XCTAssertNil(error)
            completionCalled = true
        }

        // Assert completion is not called yet
        XCTAssertFalse(completionCalled)

        // Simulate API response with success
        apiClient.test_simulateResponse(Result<EmptyResponse, Error>.success(.init()))

        // Assert completion is called
        AssertAsync.willBeTrue(completionCalled)
    }

    func test_truncateChannel_errorResponse_isPropagatedToCompletion() {
        // Simulate `truncateChannel(cid:, completion:)` call
        var completionCalledError: Error?
        channelUpdater.truncateChannel(cid: .unique) { completionCalledError = $0 }

        // Simulate API response with failure
        let error = TestError()
        apiClient.test_simulateResponse(Result<EmptyResponse, Error>.failure(error))

        // Assert the completion is called with the error
        AssertAsync.willBeEqual(completionCalledError as? TestError, error)
    }

    // MARK: - Hide channel

    func test_hideChannel_makesCorrectAPICall() {
        let channelID = ChannelId.unique
        let clearHistory = true

        // Simulate `hideChannel(cid:, clearHistory:, completion:)` call
        channelUpdater.hideChannel(cid: channelID, clearHistory: clearHistory)

        // Assert correct endpoint is called
        let referenceEndpoint: Endpoint<EmptyResponse> = .hideChannel(cid: channelID, clearHistory: clearHistory)
        XCTAssertEqual(apiClient.request_endpoint, AnyEndpoint(referenceEndpoint))
    }

    // TODO: Disabling flaky test temporarily
    func _test_hideChannel_successfulResponse_isPropagatedToCompletion() throws {
        // This part is for the case where the channel is already hidden on backend
        // But SDK is not aware of this (so channel.hiddenAt is not set)
        // Consecutive `hideChannel` calls won't generate `channel.hidden` events
        // and SDK has no way to learn channel was hidden
        // So, ChannelUpdater marks the Channel as hidden on successful API response

        // Create a channel in DB
        let cid = ChannelId.unique
        
        try database.writeSynchronously {
            try $0.saveChannel(payload: self.dummyPayload(with: cid))
        }
        
        var channel: ChannelDTO? { database.viewContext.channel(cid: cid) }
        
        // Assert that channel is not hidden
        XCTAssertEqual(channel?.isHidden, false)
        
        // Simulate `hideChannel(cid:, clearHistory:, completion:)` call
        let exp = expectation(description: "should hide channel")
        channelUpdater.hideChannel(cid: cid, clearHistory: true) { error in
            XCTAssertNil(error)
            exp.fulfill()
        }

        // Simulate API response with success
        apiClient.test_simulateResponse(Result<EmptyResponse, Error>.success(.init()))

        wait(for: [exp], timeout: 5)
        
        // Ensure channel is marked as hidden
        XCTAssertEqual(channel?.isHidden, true)
    }

    func test_hideChannel_errorResponse_isPropagatedToCompletion() throws {
        // Create a channel in DB
        let cid = ChannelId.unique
        
        try database.writeSynchronously {
            try $0.saveChannel(payload: self.dummyPayload(with: cid))
        }
        
        var channel: ChannelDTO? {
            database.viewContext.channel(cid: cid)
        }
        
        // Assert that channel is not hidden
        XCTAssertEqual(channel?.isHidden, false)
        
        // Simulate `hideChannel(cid:, clearHistory:, completion:)` call
        var completionCalledError: Error?
        channelUpdater.hideChannel(cid: .unique, clearHistory: true) { completionCalledError = $0 }

        // Simulate API response with failure
        let error = TestError()
        apiClient.test_simulateResponse(Result<EmptyResponse, Error>.failure(error))

        // Assert the completion is called with the error
        AssertAsync.willBeEqual(completionCalledError as? TestError, error)
        
        // Assert that channel is not hidden
        XCTAssertEqual(channel?.isHidden, false)
    }

    // MARK: - Show channel

    func test_showChannel_makesCorrectAPICall() {
        let channelID = ChannelId.unique

        // Simulate `showChannel(cid:)` call
        channelUpdater.showChannel(cid: channelID)

        // Assert correct endpoint is called
        let referenceEndpoint: Endpoint<EmptyResponse> = .showChannel(cid: channelID)
        XCTAssertEqual(apiClient.request_endpoint, AnyEndpoint(referenceEndpoint))
    }

    func test_showChannel_successfulResponse_isPropagatedToCompletion() {
        // Simulate `showChannel(cid:)` call
        var completionCalled = false
        channelUpdater.showChannel(cid: .unique) { error in
            XCTAssertNil(error)
            completionCalled = true
        }

        // Assert completion is not called yet
        XCTAssertFalse(completionCalled)

        // Simulate API response with success
        apiClient.test_simulateResponse(Result<EmptyResponse, Error>.success(.init()))

        // Assert completion is called
        AssertAsync.willBeTrue(completionCalled)
    }

    func test_showChannel_errorResponse_isPropagatedToCompletion() {
        // Simulate `showChannel(cid:)` call
        var completionCalledError: Error?
        channelUpdater.showChannel(cid: .unique) { completionCalledError = $0 }

        // Simulate API response with failure
        let error = TestError()
        apiClient.test_simulateResponse(Result<EmptyResponse, Error>.failure(error))

        // Assert the completion is called with the error
        AssertAsync.willBeEqual(completionCalledError as? TestError, error)
    }
    
    // MARK: - Add members

    func test_addMembers_makesCorrectAPICall() {
        let channelID = ChannelId.unique
        let userIds: Set<UserId> = Set([UserId.unique])

        // Simulate `addMembers(cid:, mute:, userIds:)` call
        channelUpdater.addMembers(cid: channelID, userIds: userIds)

        // Assert correct endpoint is called
        let referenceEndpoint: Endpoint<EmptyResponse> = .addMembers(cid: channelID, userIds: userIds)
        XCTAssertEqual(apiClient.request_endpoint, AnyEndpoint(referenceEndpoint))
    }

    func test_addMembers_successfulResponse_isPropagatedToCompletion() {
        let channelID = ChannelId.unique
        let userIds: Set<UserId> = Set([UserId.unique])
        
        // Simulate `addMembers(cid:, mute:, userIds:)` call
        var completionCalled = false
        channelUpdater.addMembers(cid: channelID, userIds: userIds) { error in
            XCTAssertNil(error)
            completionCalled = true
        }

        // Assert completion is not called yet
        XCTAssertFalse(completionCalled)

        // Simulate API response with success
        apiClient.test_simulateResponse(Result<EmptyResponse, Error>.success(.init()))

        // Assert completion is called
        AssertAsync.willBeTrue(completionCalled)
    }

    func test_addMembers_errorResponse_isPropagatedToCompletion() {
        let channelID = ChannelId.unique
        let userIds: Set<UserId> = Set([UserId.unique])
        
        // Simulate `muteChannel(cid:, mute:, completion:)` call
        var completionCalledError: Error?
        channelUpdater.addMembers(cid: channelID, userIds: userIds) { completionCalledError = $0 }

        // Simulate API response with failure
        let error = TestError()
        apiClient.test_simulateResponse(Result<EmptyResponse, Error>.failure(error))

        // Assert the completion is called with the error
        AssertAsync.willBeEqual(completionCalledError as? TestError, error)
    }
    
    // MARK: - Invite members

    func test_inviteMembers_makesCorrectAPICall() {
        let channelID = ChannelId.unique
        let userIds: Set<UserId> = Set([UserId.unique])

        // Simulate `inviteMembers(cid:, mute:, userIds:)` call
        channelUpdater.inviteMembers(cid: channelID, userIds: userIds)

        // Assert correct endpoint is called
        let referenceEndpoint: Endpoint<EmptyResponse> = .inviteMembers(cid: channelID, userIds: userIds)
        XCTAssertEqual(apiClient.request_endpoint, AnyEndpoint(referenceEndpoint))
    }

    func test_inviteMembers_successfulResponse_isPropagatedToCompletion() {
        let channelID = ChannelId.unique
        let userIds: Set<UserId> = Set([UserId.unique])
        
        // Simulate `inviteMembers(cid:, mute:, userIds:)` call
        var completionCalled = false
        channelUpdater.inviteMembers(cid: channelID, userIds: userIds) { error in
            XCTAssertNil(error)
            completionCalled = true
        }

        // Assert completion is not called yet
        XCTAssertFalse(completionCalled)

        // Simulate API response with success
        apiClient.test_simulateResponse(Result<EmptyResponse, Error>.success(.init()))

        // Assert completion is called
        AssertAsync.willBeTrue(completionCalled)
    }

    func test_inviteMembers_errorResponse_isPropagatedToCompletion() {
        let channelID = ChannelId.unique
        let userIds: Set<UserId> = Set([UserId.unique])
        
        // Simulate `muteChannel(cid:, mute:, completion:)` call
        var completionCalledError: Error?
        channelUpdater.inviteMembers(cid: channelID, userIds: userIds) { completionCalledError = $0 }

        // Simulate API response with failure
        let error = TestError()
        apiClient.test_simulateResponse(Result<EmptyResponse, Error>.failure(error))

        // Assert the completion is called with the error
        AssertAsync.willBeEqual(completionCalledError as? TestError, error)
    }
    
    // MARK: - Accept invite

    func test_acceptInvite_makesCorrectAPICall() {
        let channelID = ChannelId.unique
        let message = "Hooray"

        channelUpdater.acceptInvite(cid: channelID, message: message)

        // Assert correct endpoint is called
        let referenceEndpoint: Endpoint<EmptyResponse> = .acceptInvite(cid: channelID, message: message)
        XCTAssertEqual(apiClient.request_endpoint, AnyEndpoint(referenceEndpoint))
    }

    func test_acceptInvite_successfulResponse_isPropagatedToCompletion() {
        let channelID = ChannelId.unique
        let message = "Hooray"

        // Simulate `acceptInvite(cid:, mute:, userIds:)` call
        var completionCalled = false
        channelUpdater.acceptInvite(cid: channelID, message: message) { error in
            XCTAssertNil(error)
            completionCalled = true
        }

        // Assert completion is not called yet
        XCTAssertFalse(completionCalled)

        // Simulate API response with success
        apiClient.test_simulateResponse(Result<EmptyResponse, Error>.success(.init()))

        // Assert completion is called
        AssertAsync.willBeTrue(completionCalled)
    }

    func test_acceptInvite_errorResponse_isPropagatedToCompletion() {
        let channelID = ChannelId.unique
        
        var completionCalledError: Error?
        channelUpdater.acceptInvite(cid: channelID, message: "Hooray") { completionCalledError = $0 }

        // Simulate API response with failure
        let error = TestError()
        apiClient.test_simulateResponse(Result<EmptyResponse, Error>.failure(error))

        // Assert the completion is called with the error
        AssertAsync.willBeEqual(completionCalledError as? TestError, error)
    }
    
    // MARK: - Reject invite

    func test_rejectInvite_makesCorrectAPICall() {
        let channelID = ChannelId.unique

        channelUpdater.rejectInvite(cid: channelID)

        // Assert correct endpoint is called
        let referenceEndpoint: Endpoint<EmptyResponse> = .rejectInvite(cid: channelID)
        XCTAssertEqual(apiClient.request_endpoint, AnyEndpoint(referenceEndpoint))
    }

    func test_rejectInvite_successfulResponse_isPropagatedToCompletion() {
        let channelID = ChannelId.unique

        // Simulate `rejectInvite(cid:, mute:, userIds:)` call
        var completionCalled = false
        channelUpdater.rejectInvite(cid: channelID) { error in
            XCTAssertNil(error)
            completionCalled = true
        }

        // Assert completion is not called yet
        XCTAssertFalse(completionCalled)

        // Simulate API response with success
        apiClient.test_simulateResponse(Result<EmptyResponse, Error>.success(.init()))

        // Assert completion is called
        AssertAsync.willBeTrue(completionCalled)
    }

    func test_rejectInvite_errorResponse_isPropagatedToCompletion() {
        let channelID = ChannelId.unique
        
        var completionCalledError: Error?
        channelUpdater.rejectInvite(cid: channelID) { completionCalledError = $0 }

        // Simulate API response with failure
        let error = TestError()
        apiClient.test_simulateResponse(Result<EmptyResponse, Error>.failure(error))

        // Assert the completion is called with the error
        AssertAsync.willBeEqual(completionCalledError as? TestError, error)
    }
    
    // MARK: - Remove members

    func test_removeMembers_makesCorrectAPICall() {
        let channelID = ChannelId.unique
        let userIds: Set<UserId> = Set([UserId.unique])

        // Simulate `removeMembers(cid:, mute:, userIds:)` call
        channelUpdater.removeMembers(cid: channelID, userIds: userIds)

        // Assert correct endpoint is called
        let referenceEndpoint: Endpoint<EmptyResponse> = .removeMembers(cid: channelID, userIds: userIds)
        XCTAssertEqual(apiClient.request_endpoint, AnyEndpoint(referenceEndpoint))
    }

    func test_removeMembers_successfulResponse_isPropagatedToCompletion() {
        let channelID = ChannelId.unique
        let userIds: Set<UserId> = Set([UserId.unique])
        
        // Simulate `removeMembers(cid:, mute:, userIds:)` call
        var completionCalled = false
        channelUpdater.removeMembers(cid: channelID, userIds: userIds) { error in
            XCTAssertNil(error)
            completionCalled = true
        }

        // Assert completion is not called yet
        XCTAssertFalse(completionCalled)

        // Simulate API response with success
        apiClient.test_simulateResponse(Result<EmptyResponse, Error>.success(.init()))

        // Assert completion is called
        AssertAsync.willBeTrue(completionCalled)
    }

    func test_removeMembers_errorResponse_isPropagatedToCompletion() {
        let channelID = ChannelId.unique
        let userIds: Set<UserId> = Set([UserId.unique])
        
        // Simulate `removeMembers(cid:, mute:, completion:)` call
        var completionCalledError: Error?
        channelUpdater.removeMembers(cid: channelID, userIds: userIds) { completionCalledError = $0 }

        // Simulate API response with failure
        let error = TestError()
        apiClient.test_simulateResponse(Result<EmptyResponse, Error>.failure(error))

        // Assert the completion is called with the error
        AssertAsync.willBeEqual(completionCalledError as? TestError, error)
    }
    
    // MARK: - Mark channel as read
    
    func test_markRead_makesCorrectAPICall() {
        let cid = ChannelId.unique
        
        channelUpdater.markRead(cid: cid, userId: .unique)
        
        let referenceEndpoint = Endpoint<EmptyResponse>.markRead(cid: cid)
        XCTAssertEqual(apiClient.request_endpoint, AnyEndpoint(referenceEndpoint))
    }
    
    func test_markRead_successfulResponse_isPropagatedToCompletion() {
        var completionCalled = false
        channelUpdater.markRead(cid: .unique, userId: .unique) { error in
            XCTAssertNil(error)
            completionCalled = true
        }
        
        XCTAssertFalse(completionCalled)
        
        apiClient.test_simulateResponse(Result<EmptyResponse, Error>.success(.init()))
        
        AssertAsync.willBeTrue(completionCalled)
    }
    
    func test_markRead_errorResponse_isPropagatedToCompletion() {
        var completionCalledError: Error?
        channelUpdater.markRead(cid: .unique, userId: .unique) { completionCalledError = $0 }
        
        let error = TestError()
        apiClient.test_simulateResponse(Result<EmptyResponse, Error>.failure(error))
        
        AssertAsync.willBeEqual(completionCalledError as? TestError, error)
    }
    
    // MARK: - Enable slow mode (cooldown)
    
    func test_enableSlowMode_makesCorrectAPICall() {
        let cid = ChannelId.unique
        let cooldownDuration = Int.random(in: 0...120)
        
        channelUpdater.enableSlowMode(cid: cid, cooldownDuration: cooldownDuration)
        
        let referenceEndpoint = Endpoint<EmptyResponse>.enableSlowMode(cid: cid, cooldownDuration: cooldownDuration)
        XCTAssertEqual(apiClient.request_endpoint, AnyEndpoint(referenceEndpoint))
    }
    
    func test_enableSlowMode_successfulResponse_isPropagatedToCompletion() {
        var completionCalled = false
        channelUpdater.enableSlowMode(cid: .unique, cooldownDuration: .random(in: 0...120)) { error in
            XCTAssertNil(error)
            completionCalled = true
        }
        
        XCTAssertFalse(completionCalled)
        
        apiClient.test_simulateResponse(Result<EmptyResponse, Error>.success(.init()))
        
        AssertAsync.willBeTrue(completionCalled)
    }
    
    func test_enableSlowMode_errorResponse_isPropagatedToCompletion() {
        var completionCalledError: Error?
        channelUpdater.enableSlowMode(cid: .unique, cooldownDuration: .random(in: 0...120)) { completionCalledError = $0 }
        
        let error = TestError()
        apiClient.test_simulateResponse(Result<EmptyResponse, Error>.failure(error))
        
        AssertAsync.willBeEqual(completionCalledError as? TestError, error)
    }
    
    // MARK: - Start watching
    
    func test_startWatching_makesCorrectAPICall() {
        let cid = ChannelId.unique
        
        channelUpdater.startWatching(cid: cid, isInRecoveryMode: false)
        
        var query = ChannelQuery(cid: cid)
        query.options = .all
        let referenceEndpoint: Endpoint<ChannelPayload> = .updateChannel(query: query)
        XCTAssertEqual(apiClient.request_endpoint, AnyEndpoint(referenceEndpoint))
    }

    func test_startWatchingRecovery_makesCorrectAPICall() {
        let cid = ChannelId.unique

        channelUpdater.startWatching(cid: cid, isInRecoveryMode: true)

        var query = ChannelQuery(cid: cid)
        query.options = .all
        let referenceEndpoint: Endpoint<ChannelPayload> = .updateChannel(query: query)
        XCTAssertEqual(apiClient.recoveryRequest_endpoint, AnyEndpoint(referenceEndpoint))
    }

    func test_startWatching_successfulResponse_isPropagatedToCompletion() {
        var completionCalled = false
        let cid = ChannelId.unique
        channelUpdater.startWatching(cid: cid, isInRecoveryMode: false) { error in
            XCTAssertNil(error)
            completionCalled = true
        }
        
        XCTAssertFalse(completionCalled)
        
        // Simulate API response with channel data
        let payload = dummyPayload(with: cid)
        apiClient.test_simulateResponse(.success(payload))
        
        AssertAsync.willBeTrue(completionCalled)
    }

    func test_startWatchingRecovery_successfulResponse_isPropagatedToCompletion() {
        var completionCalled = false
        let cid = ChannelId.unique
        channelUpdater.startWatching(cid: cid, isInRecoveryMode: true) { error in
            XCTAssertNil(error)
            completionCalled = true
        }

        XCTAssertFalse(completionCalled)

        // Simulate API response with channel data
        let payload = dummyPayload(with: cid)
        apiClient.test_simulateRecoveryResponse(.success(payload))

        AssertAsync.willBeTrue(completionCalled)
    }
    
    func test_startWatching_errorResponse_isPropagatedToCompletion() {
        var completionCalledError: Error?
        channelUpdater.startWatching(cid: .unique, isInRecoveryMode: false) { completionCalledError = $0 }
        
        let error = TestError()
        apiClient.test_simulateResponse(Result<ChannelPayload, Error>.failure(error))
        
        AssertAsync.willBeEqual(completionCalledError as? TestError, error)
    }

    func test_startWatchingRecovery_errorResponse_isPropagatedToCompletion() {
        var completionCalledError: Error?
        channelUpdater.startWatching(cid: .unique, isInRecoveryMode: true) { completionCalledError = $0 }

        let error = TestError()
        apiClient.test_simulateRecoveryResponse(Result<ChannelPayload, Error>.failure(error))

        AssertAsync.willBeEqual(completionCalledError as? TestError, error)
    }
    
    // MARK: - Stop watching
    
    func test_stopWatching_makesCorrectAPICall() {
        let cid = ChannelId.unique
        
        channelUpdater.stopWatching(cid: cid)

        let referenceEndpoint: Endpoint<EmptyResponse> = .stopWatching(cid: cid)
        
        XCTAssertEqual(apiClient.request_endpoint, AnyEndpoint(referenceEndpoint))
    }
    
    func test_stopWatching_successfulResponse_isPropagatedToCompletion() {
        var completionCalled = false
        let cid = ChannelId.unique
        channelUpdater.stopWatching(cid: cid) { error in
            XCTAssertNil(error)
            completionCalled = true
        }
        
        XCTAssertFalse(completionCalled)
        
        apiClient.test_simulateResponse(Result<EmptyResponse, Error>.success(.init()))
        
        AssertAsync.willBeTrue(completionCalled)
    }
    
    func test_stopWatching_errorResponse_isPropagatedToCompletion() {
        var completionCalledError: Error?
        channelUpdater.stopWatching(cid: .unique) { completionCalledError = $0 }
        
        let error = TestError()
        apiClient.test_simulateResponse(Result<EmptyResponse, Error>.failure(error))
        
        AssertAsync.willBeEqual(completionCalledError as? TestError, error)
    }
    
    // MARK: - Channel watchers
    
    func test_channelWatchers_makesCorrectAPICall() {
        let cid = ChannelId.unique
        let query = ChannelWatcherListQuery(cid: cid)
        
        channelUpdater.channelWatchers(query: query)
        
        let referenceEndpoint: Endpoint<ChannelPayload> = .channelWatchers(query: query)
        
        XCTAssertEqual(apiClient.request_endpoint, AnyEndpoint(referenceEndpoint))
    }
    
    func test_channelWatchers_successfulResponse_isPropagatedToCompletion() {
        var completionCalled = false
        let cid = ChannelId.unique
        let query = ChannelWatcherListQuery(cid: cid)
        channelUpdater.channelWatchers(query: query) { error in
            XCTAssertNil(error)
            completionCalled = true
        }
        
        XCTAssertFalse(completionCalled)
        
        apiClient.test_simulateResponse(
            Result<ChannelPayload, Error>.success(dummyPayload(with: cid))
        )
        
        AssertAsync.willBeTrue(completionCalled)
    }
    
    func test_channelWatchers_errorResponse_isPropagatedToCompletion() {
        var completionCalledError: Error?
        let query = ChannelWatcherListQuery(cid: .unique)
        channelUpdater.channelWatchers(query: query) { completionCalledError = $0 }
        
        let error = TestError()
        apiClient.test_simulateResponse(Result<ChannelPayload, Error>.failure(error))
        
        AssertAsync.willBeEqual(completionCalledError as? TestError, error)
    }
    
    func test_channelWatchers_clearsWatchers_whenFirstPageIsRequestedAndEmpty() throws {
        // Create a dummy channel
        let cid = ChannelId.unique
        try database.createChannel(cid: cid, withMessages: false)
        
        var channel: ChatChannel? {
            try? database.viewContext.channel(cid: cid)?.asModel()
        }
        
        // Assert that the dummy channel has a watcher
        assert(!(channel?.lastActiveWatchers.isEmpty ?? true))
        
        // Save first watcher's id so we can compare later
        let firstWatcherId = channel?.lastActiveWatchers.first?.id
        
        // Call `channelWatchers` for this channel
        // This query doesn't provide any `offset` so it's requesting the first page of watchers
        let query = ChannelWatcherListQuery(cid: cid)
        let completionCalled = expectation(description: "completion called")
        channelUpdater.channelWatchers(query: query) { _ in completionCalled.fulfill() }
        
        // Simulate successful response
        apiClient.test_simulateResponse(
            Result<ChannelPayload, Error>.success(dummyPayload(with: cid, watchers: []))
        )
        
        wait(for: [completionCalled], timeout: 1)
        
        // Assert that the old watcher is replaced
        AssertAsync {
            Assert.willBeFalse(channel?.lastActiveWatchers.contains(where: { $0.id == firstWatcherId }) ?? true)
        }
    }
    
    // MARK: - Freeze channel
    
    func test_freezeChannel_makesCorrectAPICall() {
        let cid = ChannelId.unique
        let freeze = Bool.random()
        
        channelUpdater.freezeChannel(freeze, cid: cid)
        
        let referenceEndpoint: Endpoint<EmptyResponse> = .freezeChannel(freeze, cid: cid)
        
        XCTAssertEqual(apiClient.request_endpoint, AnyEndpoint(referenceEndpoint))
    }
    
    func test_freezeChannel_successfulResponse_isPropagatedToCompletion() {
        var completionCalled = false
        let cid = ChannelId.unique
        let freeze = Bool.random()
        channelUpdater.freezeChannel(freeze, cid: cid) { error in
            XCTAssertNil(error)
            completionCalled = true
        }
        
        XCTAssertFalse(completionCalled)
        
        apiClient.test_simulateResponse(Result<EmptyResponse, Error>.success(.init()))
        
        AssertAsync.willBeTrue(completionCalled)
    }
    
    func test_freezeChannel_errorResponse_isPropagatedToCompletion() {
        var completionCalledError: Error?
        channelUpdater.freezeChannel(.random(), cid: .unique) { completionCalledError = $0 }
        
        let error = TestError()
        apiClient.test_simulateResponse(Result<EmptyResponse, Error>.failure(error))
        
        AssertAsync.willBeEqual(completionCalledError as? TestError, error)
    }
    
    // MARK: - UploadFile
    
    func test_uploadFile_makesCorrectAPICall() {
        let cid = ChannelId.unique
        let type = AttachmentType.image
        
        XCTAssertNil(apiClient.uploadFile_attachment)
        
        channelUpdater.uploadFile(type: type, localFileURL: .localYodaImage, cid: cid) { _ in }
        
        XCTAssertNotNil(apiClient.uploadFile_attachment)
    }
    
    func test_uploadFile_successfulResponse_isPropagatedToCompletion() {
        let cid = ChannelId.unique
        let type = AttachmentType.image
        
        var completionCalled = false
        channelUpdater.uploadFile(type: type, localFileURL: .localYodaImage, cid: cid) { result in
            do {
                let url = try result.get()
                XCTAssertEqual(url, .localYodaQuote)
            } catch {
                XCTFail("Error \(error)")
            }
            completionCalled = true
        }
        
        apiClient.uploadFile_completion?(.success(.localYodaQuote))
        
        AssertAsync.willBeTrue(completionCalled)
    }
    
    func test_uploadFile_errorResponse_isPropagatedToCompletion() {
        let cid = ChannelId.unique
        let type = AttachmentType.image
        
        var completionCalledError: Error?
        channelUpdater.uploadFile(type: type, localFileURL: .localYodaImage, cid: cid) { result in
            do {
                _ = try result.get()
                XCTFail("Error: Shouldn't succeed")
            } catch {
                completionCalledError = error
            }
        }
        
        let error = TestError()
        apiClient.uploadFile_completion?(.failure(error))
        
        AssertAsync.willBeEqual(completionCalledError as? TestError, error)
    }
    
    // MARK: - Load pinned messages
    
    func test_loadPinnedMessages_makesCorrectAPICall() {
        // Create channel id
        let cid = ChannelId.unique
        
        // Create query
        let query = PinnedMessagesQuery(pageSize: 10, pagination: .aroundMessage(.unique))
                
        // Simulate `loadPinnedMessages` call
        channelUpdater.loadPinnedMessages(in: cid, query: query, completion: { _ in })
        
        // Create expected endpoint
        let endpoint: Endpoint<PinnedMessagesPayload> = .pinnedMessages(cid: cid, query: query)
        
        // Assert correct endpoint is called
        XCTAssertEqual(apiClient.request_endpoint, AnyEndpoint(endpoint))
    }
    
    func test_loadPinnedMessages_propagatesResultsToCompletion() {
        // Create channel id
        let cid = ChannelId.unique
        
        try! database.writeSynchronously { session in
            try session.saveChannel(payload: .dummy(cid: cid), query: nil)
        }

        // Create query
        let query = PinnedMessagesQuery(pageSize: 10, pagination: .aroundMessage(.unique))
                
        // Simulate `loadPinnedMessages` call
        var completionPayload: [ChatMessage]?
        channelUpdater.loadPinnedMessages(in: cid, query: query) {
            completionPayload = try? $0.get()
        }
        
        // Simulate API response
        let payload = PinnedMessagesPayload(messages: [
            .dummy(messageId: .unique, authorUserId: .unique),
            .dummy(messageId: .unique, authorUserId: .unique),
            .dummy(messageId: .unique, authorUserId: .unique)
        ])
        
        apiClient.test_simulateResponse(Result<PinnedMessagesPayload, Error>.success(payload))

        // Assert payload is propagated to completion
        AssertAsync.willBeEqual(
            completionPayload?.map(\.id),
            payload.messages.map(\.id)
        )
    }
    
    func test_loadPinnedMessages_propagatesErrorToCompletion() {
        // Simulate `loadPinnedMessages` call
        var completionError: Error?
        channelUpdater.loadPinnedMessages(in: .unique, query: .init(pageSize: 10, pagination: nil)) {
            completionError = $0.error
        }
        
        // Simulate API error
        let error = TestError()
        apiClient.test_simulateResponse(Result<PinnedMessagesPayload, Error>.failure(error))
        
        // Assert error is propagated to completion
        AssertAsync.willBeEqual(completionError as? TestError, error)
    }
    
    func test_loadPinnedMessages_doesNotRetainUpdater() {
        // Simulate `loadPinnedMessages` call
        channelUpdater.loadPinnedMessages(in: .unique, query: .init(pageSize: 10, pagination: nil)) { _ in }
        
        // Assert updater can be released
        AssertAsync.canBeReleased(&channelUpdater)
    }
}<|MERGE_RESOLUTION|>--- conflicted
+++ resolved
@@ -68,21 +68,9 @@
 
         waitForExpectations(timeout: 0.1)
         
-        AssertAsync.willBeTrue(completionCalled)
-        
-        // Assert the data is stored in the DB
-<<<<<<< HEAD
         let channel = database.viewContext.channel(cid: cid)
         XCTAssertNotNil(channel)
         XCTAssertEqual(channel?.messages.count, 2)
-=======
-        var channel: ChatChannel? {
-            try? database.viewContext.channel(cid: cid)?.asModel()
-        }
-        AssertAsync {
-            Assert.willBeTrue(channel != nil)
-        }
->>>>>>> 24695f40
     }
 
     func test_updateChannelQueryRecovery_successfulResponseData_areSavedToDB() {
@@ -98,8 +86,6 @@
         let cid = ChannelId(type: .messaging, id: .unique)
         let payload = dummyPayload(with: cid, numberOfMessages: 2)
         apiClient.test_simulateRecoveryResponse(.success(payload))
-        
-        AssertAsync.willBeTrue(completionCalled)
 
         waitForExpectations(timeout: 0.1)
 
@@ -124,7 +110,6 @@
             let channel = session.channel(cid: cid)
             XCTAssertEqual(channel?.messages.count, 3)
         }
-<<<<<<< HEAD
 
         // Simulate `update(channelQuery:)` call
         let query = ChannelQuery(cid: cid)
@@ -160,10 +145,6 @@
         try database.writeSynchronously { session in
             let channel = session.channel(cid: cid)
             XCTAssertEqual(channel?.messages.count, 3)
-=======
-        AssertAsync {
-            Assert.willBeTrue(channel != nil)
->>>>>>> 24695f40
         }
 
         // Simulate `update(channelQuery:)` call
