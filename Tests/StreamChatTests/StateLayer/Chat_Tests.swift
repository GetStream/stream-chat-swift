//
// Copyright © 2025 Stream.io Inc. All rights reserved.
//

@testable import StreamChat
@testable import StreamChatTestTools
import XCTest

final class Chat_Tests: XCTestCase {
    private var env: TestEnvironment!
    private var chat: Chat!
    private var channelId: ChannelId!
    private var currentUserId: UserId!
    private var expectedTestError: TestError!
    
    @MainActor override func setUp() async throws {
        channelId = ChannelId.unique
        currentUserId = .unique
        env = TestEnvironment()
        expectedTestError = TestError()
        try await setUpChat(usesMockedUpdaters: true)
    }

    override func tearDownWithError() throws {
        env.cleanUp()
        channelId = nil
        chat = nil
        currentUserId = nil
        env = nil
        expectedTestError = nil
    }
    
    // MARK: - Accessing the State
    
    func test_get_whenLocalStoreHasState_thenGetResetsState() async throws {
        // Existing state
        let initialChannelPayload = makeChannelPayload(
            messageCount: 10,
            memberCount: 9,
            watcherCount: 8,
            createdAtOffset: 0
        )
        env.client.mockAPIClient.test_mockResponseResult(.success(initialChannelPayload))
        try await setUpChat(usesMockedUpdaters: false)
        try await chat.get(watch: true)
        
        // Recreate the chat which simulates a new session and loading the state from the store
        try await setUpChat(usesMockedUpdaters: false)
        await XCTAssertEqual(10, chat.state.messages.count)
        await XCTAssertEqual(9, chat.state.members.count)
        await XCTAssertEqual(8, chat.state.watchers.count)
        
        let nextPayload = makeChannelPayload(
            messageCount: 3,
            memberCount: 2,
            watcherCount: 1,
            createdAtOffset: 0
        )
        env.client.mockAPIClient.test_mockResponseResult(.success(nextPayload))
        try await chat.get(watch: true)
        
        await XCTAssertEqual(3, chat.state.messages.count)
        await XCTAssertEqual(2, chat.state.members.count)
        await XCTAssertEqual(2, chat.state.channel?.reads.count ?? 0)
        await XCTAssertEqual(1, chat.state.watchers.count)
        await XCTAssertEqual(nextPayload.messages.map(\.id), chat.state.messages.map(\.id))
        await XCTAssertEqual(nextPayload.members.map(\.user?.id), chat.state.members.map(\.id))
        await XCTAssertEqual(nextPayload.watchers?.map(\.id), chat.state.watchers.map(\.id))
    }
    
    func test_get_whenLocalStoreHasNoState_thenGetFetchesState() async throws {
        try await setUpChat(usesMockedUpdaters: false)
        await XCTAssertEqual(0, chat.state.messages.count)
        await XCTAssertEqual(0, chat.state.members.count)
        await XCTAssertEqual(0, chat.state.watchers.count)
        
        let nextPayload = makeChannelPayload(
            messageCount: 3,
            memberCount: 2,
            watcherCount: 1,
            createdAtOffset: 0
        )
        env.client.mockAPIClient.test_mockResponseResult(.success(nextPayload))
        try await chat.get(watch: true)
        
        await XCTAssertEqual(3, chat.state.messages.count)
        await XCTAssertEqual(2, chat.state.members.count)
        await XCTAssertEqual(2, chat.state.channel?.reads.count ?? 0)
        await XCTAssertEqual(1, chat.state.watchers.count)
        await XCTAssertEqual(nextPayload.messages.map(\.id), chat.state.messages.map(\.id))
        await XCTAssertEqual(nextPayload.members.map(\.user?.id), chat.state.members.map(\.id))
        await XCTAssertEqual(nextPayload.watchers?.map(\.id), chat.state.watchers.map(\.id))
    }
    
    func test_get_whenDefaultMemberSorting_thenMembersAndChannelReadsAreLoaded() async throws {
        try await setUpChat(usesMockedUpdaters: false, customMemberSorting: false)
        await XCTAssertEqual(0, chat.state.messages.count)
        await XCTAssertEqual(0, chat.state.members.count)
        await XCTAssertEqual(0, chat.state.watchers.count)
        
        let nextPayload = makeChannelPayload(
            messageCount: 3,
            memberCount: 2,
            watcherCount: 1,
            createdAtOffset: 0
        )
        env.client.mockAPIClient.test_mockResponseResult(.success(nextPayload))
        try await chat.get(watch: true)
        
        await XCTAssertEqual(3, chat.state.messages.count)
        await XCTAssertEqual(2, chat.state.members.count)
        await XCTAssertEqual(2, chat.state.channel?.reads.count ?? 0)
        await XCTAssertEqual(1, chat.state.watchers.count)
        await XCTAssertEqual(nextPayload.messages.map(\.id), chat.state.messages.map(\.id))
        await XCTAssertEqual(nextPayload.members.compactMap(\.user?.id).sorted(), chat.state.members.map(\.id).sorted())
        await XCTAssertEqual(nextPayload.watchers?.map(\.id), chat.state.watchers.map(\.id))
    }
        
    func test_startWatching_whenChannelUpdaterSucceeds_thenStartWatchingActionSucceeds() async throws {
        env.channelUpdaterMock.startWatching_completion_result = .success(())
        try await chat.watch()
        XCTAssertEqual(channelId, env.channelUpdaterMock.startWatching_cid)
    }
    
    func test_startWatching_whenChannelUpdaterFails_thenStartWatchingActionSucceeds() async throws {
        env.channelUpdaterMock.startWatching_completion_result = .failure(expectedTestError)
        await XCTAssertAsyncFailure(try await chat.watch(), expectedTestError)
        XCTAssertEqual(channelId, env.channelUpdaterMock.startWatching_cid)
    }
    
    func test_stopWatching_whenChannelUpdaterSucceeds_thenStopWatchingActionSucceeds() async throws {
        env.channelUpdaterMock.stopWatching_completion_result = .success(())
        try await chat.stopWatching()
        XCTAssertEqual(channelId, env.channelUpdaterMock.stopWatching_cid)
    }
    
    func test_stopWatching_whenChannelUpdaterFails_thenStopWatchingActionSucceeds() async throws {
        env.channelUpdaterMock.stopWatching_completion_result = .failure(expectedTestError)
        await XCTAssertAsyncFailure(try await chat.stopWatching(), expectedTestError)
        XCTAssertEqual(channelId, env.channelUpdaterMock.stopWatching_cid)
    }
    
    // MARK: - Archiving and Unarchiving the Channel
    
    func test_archive_whenCurrentUserIdIsNotSet_thenArchivingFails() async throws {
        try await setUpChat(usesMockedUpdaters: true, loggedIn: false)
        await XCTAssertAsyncFailure(
            try await chat.archive(),
            expectedErrorHandler: { error in error is ClientError.CurrentUserDoesNotExist }
        )
    }
    
    func test_archive_whenChannelUpdaterFails_thenExpectedErrorIsThrown() async throws {
        env.memberUpdaterMock.partialUpdate_completion_result = .failure(expectedTestError)
        await XCTAssertAsyncFailure(try await chat.archive(), expectedTestError)
        XCTAssertEqual(channelId, env.memberUpdaterMock.partialUpdate_cid)
        XCTAssertEqual(currentUserId, env.memberUpdaterMock.partialUpdate_userId)
        XCTAssertEqual(nil, env.memberUpdaterMock.partialUpdate_unset)
        XCTAssertEqual(MemberUpdatePayload(archived: true), env.memberUpdaterMock.partialUpdate_updates)
    }
    
    func test_archive_whenChannelUpdaterSucceeds_thenArchivingSucceeds() async throws {
        env.memberUpdaterMock.partialUpdate_completion_result = .success(
            ChatChannelMember.mock(
                id: currentUserId,
                pinnedAt: .unique
            )
        )
        try await chat.archive()
        XCTAssertEqual(channelId, env.memberUpdaterMock.partialUpdate_cid)
        XCTAssertEqual(currentUserId, env.memberUpdaterMock.partialUpdate_userId)
        XCTAssertEqual(nil, env.memberUpdaterMock.partialUpdate_unset)
        XCTAssertEqual(MemberUpdatePayload(archived: true), env.memberUpdaterMock.partialUpdate_updates)
    }
    
    func test_unarchive_whenCurrentUserIdIsNotSet_thenUnarchivingFails() async throws {
        try await setUpChat(usesMockedUpdaters: true, loggedIn: false)
        await XCTAssertAsyncFailure(
            try await chat.unarchive(),
            expectedErrorHandler: { error in error is ClientError.CurrentUserDoesNotExist }
        )
    }

    func test_unarchive_whenChannelUpdaterFails_thenExpectedErrorIsThrown() async throws {
        env.memberUpdaterMock.partialUpdate_completion_result = .failure(expectedTestError)
        await XCTAssertAsyncFailure(try await chat.unarchive(), expectedTestError)
        XCTAssertEqual(channelId, env.memberUpdaterMock.partialUpdate_cid)
        XCTAssertEqual(currentUserId, env.memberUpdaterMock.partialUpdate_userId)
        XCTAssertEqual(["archived"], env.memberUpdaterMock.partialUpdate_unset)
        XCTAssertEqual(nil, env.memberUpdaterMock.partialUpdate_updates)
    }
    
    func test_unarchive_whenChannelUpdaterSucceeds_thenUnarchivingSucceeds() async throws {
        env.memberUpdaterMock.partialUpdate_completion_result = .success(
            ChatChannelMember.mock(
                id: currentUserId,
                pinnedAt: nil
            )
        )
        try await chat.unarchive()
        XCTAssertEqual(channelId, env.memberUpdaterMock.partialUpdate_cid)
        XCTAssertEqual(currentUserId, env.memberUpdaterMock.partialUpdate_userId)
        XCTAssertEqual(["archived"], env.memberUpdaterMock.partialUpdate_unset)
        XCTAssertEqual(nil, env.memberUpdaterMock.partialUpdate_updates)
    }
    
    // MARK: - Deleting the Channel
    
    func test_delete_whenChannelUpdaterSucceeds_thenDeleteSucceeds() async throws {
        env.channelUpdaterMock.deleteChannel_completion_result = .success(())
        try await chat.delete()
    }
    
    func test_delete_whenChannelUpdaterFails_thenDeleteFails() async throws {
        env.channelUpdaterMock.deleteChannel_completion_result = .failure(expectedTestError)
        await XCTAssertAsyncFailure(try await chat.delete(), expectedTestError)
    }
    
    // MARK: - Disabling/Freezing the Channel
    
    func test_freeze_whenChannelUpdaterSucceeds_thenFreezeSucceeds() async throws {
        env.channelUpdaterMock.freezeChannel_completion_result = .success(())
        try await chat.freeze()
        XCTAssertEqual(channelId, env.channelUpdaterMock.freezeChannel_cid)
        XCTAssertEqual(true, env.channelUpdaterMock.freezeChannel_freeze)
    }
    
    func test_freeze_whenChannelUpdaterFails_thenFreezeFails() async throws {
        env.channelUpdaterMock.freezeChannel_completion_result = .failure(expectedTestError)
        await XCTAssertAsyncFailure(try await chat.freeze(), expectedTestError)
        XCTAssertEqual(channelId, env.channelUpdaterMock.freezeChannel_cid)
        XCTAssertEqual(true, env.channelUpdaterMock.freezeChannel_freeze)
    }
    
    func test_unfreeze_whenChannelUpdaterSucceeds_thenUnfreezeSucceeds() async throws {
        env.channelUpdaterMock.freezeChannel_completion_result = .success(())
        try await chat.unfreeze()
        XCTAssertEqual(channelId, env.channelUpdaterMock.freezeChannel_cid)
        XCTAssertEqual(false, env.channelUpdaterMock.freezeChannel_freeze)
    }
    
    func test_unfreeze_whenChannelUpdaterFails_thenUnfreezeFails() async throws {
        env.channelUpdaterMock.freezeChannel_completion_result = .failure(expectedTestError)
        await XCTAssertAsyncFailure(try await chat.unfreeze(), expectedTestError)
        XCTAssertEqual(channelId, env.channelUpdaterMock.freezeChannel_cid)
        XCTAssertEqual(false, env.channelUpdaterMock.freezeChannel_freeze)
    }
    
    // MARK: - Invites
    
    func test_acceptInvite_whenChannelUpdaterSucceeds_thenAcceptInviteSucceeds() async throws {
        env.channelUpdaterMock.acceptInvite_completion_result = .success(())
        try await chat.acceptInvite()
        XCTAssertEqual(channelId, env.channelUpdaterMock.acceptInvite_cid)
        XCTAssertEqual(nil, env.channelUpdaterMock.acceptInvite_message)
        
        env.channelUpdaterMock.acceptInvite_completion_result = .success(())
        try await chat.acceptInvite(with: "My system message")
        XCTAssertEqual(channelId, env.channelUpdaterMock.acceptInvite_cid)
        XCTAssertEqual("My system message", env.channelUpdaterMock.acceptInvite_message)
    }
    
    func test_acceptInvite_whenChannelUpdaterFails_thenAcceptInviteFails() async throws {
        env.channelUpdaterMock.acceptInvite_completion_result = .failure(expectedTestError)
        await XCTAssertAsyncFailure(try await chat.acceptInvite(), expectedTestError)
        await XCTAssertAsyncFailure(try await chat.acceptInvite(with: "My system message"), expectedTestError)
    }
    
    func test_inviteMembers_whenChannelUpdaterSucceeds_thenInviteMembersSucceeds() async throws {
        let memberIds: [UserId] = [.unique, .unique]
        env.channelUpdaterMock.inviteMembers_completion_result = .success(())
        try await chat.inviteMembers(memberIds)
        XCTAssertEqual(channelId, env.channelUpdaterMock.inviteMembers_cid)
        XCTAssertEqual(memberIds.sorted(), env.channelUpdaterMock.inviteMembers_userIds?.sorted())
    }
    
    func test_inviteMembers_whenChannelUpdaterFails_thenInviteMembersFails() async throws {
        let memberIds: [UserId] = [.unique, .unique]
        env.channelUpdaterMock.inviteMembers_completion_result = .failure(expectedTestError)
        await XCTAssertAsyncFailure(try await chat.inviteMembers(memberIds), expectedTestError)
        XCTAssertEqual(channelId, env.channelUpdaterMock.inviteMembers_cid)
        XCTAssertEqual(memberIds.sorted(), env.channelUpdaterMock.inviteMembers_userIds?.sorted())
    }
    
    func test_rejectMembers_whenChannelUpdaterSucceeds_thenRejectMembersSucceeds() async throws {
        env.channelUpdaterMock.rejectInvite_completion_result = .success(())
        try await chat.rejectInvite()
        XCTAssertEqual(channelId, env.channelUpdaterMock.rejectInvite_cid)
    }
    
    func test_rejectMembers_whenChannelUpdaterFails_thenRejectMembersFails() async throws {
        env.channelUpdaterMock.rejectInvite_completion_result = .failure(expectedTestError)
        await XCTAssertAsyncFailure(try await chat.rejectInvite(), expectedTestError)
        XCTAssertEqual(channelId, env.channelUpdaterMock.rejectInvite_cid)
    }
    
    // MARK: - Members
    
    func test_addMembers_whenChannelUpdaterSucceeds_thenAddMembersSucceeds() async throws {
        for hideHistory in [true, false] {
            env.channelUpdaterMock.addMembers_completion_result = .success(())
            let members: [MemberInfo] = [.init(userId: .unique, extraData: nil), .init(userId: .unique, extraData: nil)]
            try await chat.addMembers(members, systemMessage: "My system message", hideHistory: hideHistory)
            XCTAssertEqual(channelId, env.channelUpdaterMock.addMembers_cid)
            XCTAssertEqual(members.map(\.userId).sorted(), env.channelUpdaterMock.addMembers_userIds?.sorted())
            XCTAssertEqual("My system message", env.channelUpdaterMock.addMembers_message)
            XCTAssertEqual(hideHistory, env.channelUpdaterMock.addMembers_hideHistory)
            XCTAssertEqual(currentUserId, env.channelUpdaterMock.addMembers_currentUserId)
        }
    }
    
    func test_addMembers_whenChannelUpdaterFails_thenAddMembersSucceeds() async throws {
        for hideHistory in [true, false] {
            env.channelUpdaterMock.addMembers_completion_result = .failure(expectedTestError)
            let memberIds: [UserId] = [.unique, .unique]
            
            await XCTAssertAsyncFailure(
                try await chat.addMembers(memberIds, systemMessage: "My system message", hideHistory: hideHistory),
                expectedTestError
            )
            
            XCTAssertEqual(channelId, env.channelUpdaterMock.addMembers_cid)
            XCTAssertEqual(memberIds.sorted(), env.channelUpdaterMock.addMembers_userIds?.sorted())
            XCTAssertEqual("My system message", env.channelUpdaterMock.addMembers_message)
            XCTAssertEqual(hideHistory, env.channelUpdaterMock.addMembers_hideHistory)
            XCTAssertEqual(currentUserId, env.channelUpdaterMock.addMembers_currentUserId)
        }
    }
    
    func test_removeMembers_whenChannelUpdaterSucceeds_thenRemoveMembersSucceeds() async throws {
        env.channelUpdaterMock.removeMembers_completion_result = .success(())
        let memberIds: [UserId] = [.unique, .unique]
        try await chat.removeMembers(memberIds, systemMessage: "My system message")
        XCTAssertEqual(channelId, env.channelUpdaterMock.removeMembers_cid)
        XCTAssertEqual(memberIds.sorted(), env.channelUpdaterMock.removeMembers_userIds?.sorted())
        XCTAssertEqual("My system message", env.channelUpdaterMock.removeMembers_message)
        XCTAssertEqual(currentUserId, env.channelUpdaterMock.removeMembers_currentUserId)
    }
    
    func test_removeMembers_whenChannelUpdaterFails_thenRemoveMembersSucceeds() async throws {
        env.channelUpdaterMock.removeMembers_completion_result = .failure(expectedTestError)
        let memberIds: [UserId] = [.unique, .unique]
        
        await XCTAssertAsyncFailure(
            try await chat.removeMembers(memberIds, systemMessage: "My system message"),
            expectedTestError
        )
        
        XCTAssertEqual(channelId, env.channelUpdaterMock.removeMembers_cid)
        XCTAssertEqual(memberIds.sorted(), env.channelUpdaterMock.removeMembers_userIds?.sorted())
        XCTAssertEqual("My system message", env.channelUpdaterMock.removeMembers_message)
        XCTAssertEqual(currentUserId, env.channelUpdaterMock.removeMembers_currentUserId)
    }
    
    func test_loadMembers_whenAPIRequestSucceeds_thenStateUpdates() async throws {
        try await setUpChat(usesMockedUpdaters: false)
        
        let apiResponse = makeChannelPayload(messageCount: 5, memberCount: 5, createdAtOffset: 0)
        env.client.mockAPIClient.test_mockResponseResult(.success(apiResponse))
        let paginationMembers = try await chat.loadMembers(with: Pagination(pageSize: 5))
        XCTAssertEqual(apiResponse.members.map(\.user?.id), paginationMembers.map(\.id))
        await XCTAssertEqual(apiResponse.members.map(\.user?.id), chat.state.members.map(\.id))
        
        let channel = try await MainActor.run { try XCTUnwrap(chat.state.channel) }
        XCTAssertEqual(apiResponse.channelReads.map(\.user.id).sorted(), channel.reads.map(\.user.id).sorted())
    }
    
    func test_loadMoreMembers_whenAPIRequestSucceeds_thenStateUpdates() async throws {
        try await setUpChat(usesMockedUpdaters: false)
        
        // Initial load
        let initialResponse = makeChannelPayload(messageCount: 5, memberCount: 3, createdAtOffset: 0)
        env.client.mockAPIClient.test_mockResponseResult(.success(initialResponse))
        try await chat.loadMembers(with: Pagination(pageSize: 3))
        
        // More
        let moreResponse = makeChannelPayload(messageCount: 0, memberCount: 5, createdAtOffset: 3)
        env.client.mockAPIClient.test_mockResponseResult(.success(moreResponse))
        let paginationMembers = try await chat.loadMoreMembers(limit: 5)
        XCTAssertEqual(moreResponse.members.map(\.user?.id), paginationMembers.map(\.id))
        
        let allMembers = initialResponse.members + moreResponse.members
        let allReads = initialResponse.channelReads + moreResponse.channelReads
        await XCTAssertEqual(allMembers.map(\.user?.id), chat.state.members.map(\.id))
        
        let channel = try await MainActor.run { try XCTUnwrap(chat.state.channel) }
        XCTAssertEqual(allReads.map(\.user.id).sorted(), channel.reads.map(\.user.id).sorted())
    }
    
    // MARK: - Member Moderation
    
    func test_banMember_whenMemberUpdaterSucceeds_thenBanMemberSucceeds() async throws {
        env.memberUpdaterMock.banMember_completion_result = .success(())
        let reason = "Test reason"
        let timeout = 5
        let memberId: UserId = .unique
        try await chat.banMember(memberId, reason: reason, timeout: timeout)
        XCTAssertEqual(channelId, env.memberUpdaterMock.banMember_cid)
        XCTAssertEqual(memberId, env.memberUpdaterMock.banMember_userId)
        XCTAssertEqual(reason, env.memberUpdaterMock.banMember_reason)
        XCTAssertEqual(timeout, env.memberUpdaterMock.banMember_timeoutInMinutes)
        XCTAssertEqual(false, env.memberUpdaterMock.banMember_shadow)
    }
    
    func test_banMember_whenMemberUpdaterFails_thenBanMemberSucceeds() async throws {
        env.memberUpdaterMock.banMember_completion_result = .failure(expectedTestError)
        let reason = "Test reason"
        let timeout = 5
        let memberId: UserId = .unique
        
        await XCTAssertAsyncFailure(
            try await chat.banMember(memberId, reason: reason, timeout: timeout),
            expectedTestError
        )
        
        XCTAssertEqual(channelId, env.memberUpdaterMock.banMember_cid)
        XCTAssertEqual(memberId, env.memberUpdaterMock.banMember_userId)
        XCTAssertEqual(reason, env.memberUpdaterMock.banMember_reason)
        XCTAssertEqual(timeout, env.memberUpdaterMock.banMember_timeoutInMinutes)
        XCTAssertEqual(false, env.memberUpdaterMock.banMember_shadow)
    }
    
    func test_shadowBanMember_whenMemberUpdaterSucceeds_thenShadowBanMemberSucceeds() async throws {
        env.memberUpdaterMock.banMember_completion_result = .success(())
        let reason = "Test reason"
        let timeout = 5
        let memberId: UserId = .unique
        try await chat.shadowBanMember(memberId, reason: reason, timeout: timeout)
        XCTAssertEqual(channelId, env.memberUpdaterMock.banMember_cid)
        XCTAssertEqual(memberId, env.memberUpdaterMock.banMember_userId)
        XCTAssertEqual(reason, env.memberUpdaterMock.banMember_reason)
        XCTAssertEqual(timeout, env.memberUpdaterMock.banMember_timeoutInMinutes)
        XCTAssertEqual(true, env.memberUpdaterMock.banMember_shadow)
    }
    
    func test_shadowBanMember_whenMemberUpdaterFails_thenShadowBanMemberSucceeds() async throws {
        env.memberUpdaterMock.banMember_completion_result = .failure(expectedTestError)
        let reason = "Test reason"
        let timeout = 5
        let memberId: UserId = .unique
        
        await XCTAssertAsyncFailure(
            try await chat.shadowBanMember(memberId, reason: reason, timeout: timeout),
            expectedTestError
        )
        
        XCTAssertEqual(channelId, env.memberUpdaterMock.banMember_cid)
        XCTAssertEqual(memberId, env.memberUpdaterMock.banMember_userId)
        XCTAssertEqual(reason, env.memberUpdaterMock.banMember_reason)
        XCTAssertEqual(timeout, env.memberUpdaterMock.banMember_timeoutInMinutes)
        XCTAssertEqual(true, env.memberUpdaterMock.banMember_shadow)
    }
    
    func test_unbanMember_whenMemberUpdaterSucceeds_thenUnbanMemberSucceeds() async throws {
        env.memberUpdaterMock.unbanMember_completion_result = .success(())
        let memberId: UserId = .unique
        try await chat.unbanMember(memberId)
        XCTAssertEqual(channelId, env.memberUpdaterMock.unbanMember_cid)
        XCTAssertEqual(memberId, env.memberUpdaterMock.unbanMember_userId)
    }
    
    func test_unbanMember_whenMemberUpdaterFails_thenUnbanMemberSucceeds() async throws {
        env.memberUpdaterMock.unbanMember_completion_result = .failure(expectedTestError)
        let memberId: UserId = .unique
        await XCTAssertAsyncFailure(try await chat.unbanMember(memberId), expectedTestError)
        XCTAssertEqual(channelId, env.memberUpdaterMock.unbanMember_cid)
        XCTAssertEqual(memberId, env.memberUpdaterMock.unbanMember_userId)
    }
    
    // MARK: - Messages
    
    func test_deleteMessage_whenMessageUpdaterSucceeds_thenDeleteMessageSucceeds() async throws {
        for hard in [true, false] {
            env.messageUpdaterMock.deleteMessage_completion_result = .success(())
            let messageId: MessageId = .unique
            try await chat.deleteMessage(messageId, hard: hard)
            XCTAssertEqual(messageId, env.messageUpdaterMock.deleteMessage_messageId)
            XCTAssertEqual(hard, env.messageUpdaterMock.deleteMessage_hard)
        }
    }
    
    func test_deleteMessage_whenMessageUpdaterFails_thenDeleteMessageFails() async throws {
        for hard in [true, false] {
            env.messageUpdaterMock.deleteMessage_completion_result = .failure(expectedTestError)
            let messageId: MessageId = .unique
            await XCTAssertAsyncFailure(try await chat.deleteMessage(messageId, hard: hard), expectedTestError)
            XCTAssertEqual(messageId, env.messageUpdaterMock.deleteMessage_messageId)
            XCTAssertEqual(hard, env.messageUpdaterMock.deleteMessage_hard)
        }
    }
    
    func test_downloadAttachment_whenMessageUpdaterSucceeds_thenSucceess() async throws {
        let attachmentId = AttachmentId.unique
        let expected = ChatMessageFileAttachment.mock(id: attachmentId)
        env.messageUpdaterMock.downloadAttachment_completion_result = .success(expected.asAnyAttachment)
        let result = try await chat.downloadAttachment(expected)
        XCTAssertEqual(expected, result)
        XCTAssertEqual(attachmentId, env.messageUpdaterMock.downloadAttachment_attachmentId)
    }
    
    func test_downloadAttachment_whenMessageUpdaterFails_thenFailure() async throws {
        let attachmentId = AttachmentId.unique
        let attachment = ChatMessageFileAttachment.mock(id: attachmentId)
        let expected = TestError()
        env.messageUpdaterMock.downloadAttachment_completion_result = .failure(expected)
        await XCTAssertAsyncFailure(
            try await chat.downloadAttachment(attachment),
            expected
        )
        XCTAssertEqual(attachmentId, env.messageUpdaterMock.downloadAttachment_attachmentId)
    }
    
    func test_deleteLocalAttachmentDownload_whenMessageUpdaterSucceeds_thenSucceess() async throws {
        let attachmentId = AttachmentId.unique
        env.messageUpdaterMock.deleteLocalAttachmentDownload_completion_result = .success(())
        try await chat.deleteLocalAttachmentDownload(for: attachmentId)
        XCTAssertEqual(attachmentId, env.messageUpdaterMock.deleteLocalAttachmentDownload_attachmentId)
    }
    
    func test_deleteLocalAttachmentDownload_whenMessageUpdaterFails_thenFailure() async throws {
        let attachmentId = AttachmentId.unique
        let expected = TestError()
        env.messageUpdaterMock.deleteLocalAttachmentDownload_completion_result = .failure(expected)
        await XCTAssertAsyncFailure(
            try await chat.deleteLocalAttachmentDownload(for: attachmentId),
            expected
        )
        XCTAssertEqual(attachmentId, env.messageUpdaterMock.deleteLocalAttachmentDownload_attachmentId)
    }
    
    func test_resendAttachment_whenAPIRequestSucceeds_thenResendAttachmentSucceeds() async throws {
        try await setUpChat(usesMockedUpdaters: false)
        
        try await env.client.mockDatabaseContainer.write { session in
            let dto = try session.saveChannel(payload: self.makeChannelPayload(messageCount: 1, createdAtOffset: 0))
            let messageId = try XCTUnwrap(dto.messages.first?.id)
            let attachmentId = AttachmentId(cid: self.channelId, messageId: messageId, index: 0)
            let attachment = AnyAttachmentPayload.mockImage
            let attachmentDto = try session.createNewAttachment(attachment: attachment, id: attachmentId)
            attachmentDto.localState = .uploadingFailed
        }
        
        let attachmentMessage = try await MainActor.run { try XCTUnwrap(chat.state.messages.first) }
        let attachmentId = AttachmentId(cid: channelId, messageId: attachmentMessage.id, index: 0)
        let uploadingState = try XCTUnwrap(attachmentMessage.attachment(with: attachmentId)?.uploadingState)
        XCTAssertEqual(LocalAttachmentState.uploadingFailed, uploadingState.state)
        
        env.client.mockAPIClient.uploadFile_completion_result = .success(.dummy())
        let result = try await chat.resendAttachment(attachmentId)
        XCTAssertEqual(nil, result.attachment.uploadingState?.state)
    }
    
    func test_resendAttachment_whenAPIRequestFails_thenResendAttachmentFails() async throws {
        try await setUpChat(usesMockedUpdaters: false)
        
        try await env.client.mockDatabaseContainer.write { session in
            let dto = try session.saveChannel(payload: self.makeChannelPayload(messageCount: 1, createdAtOffset: 0))
            let messageId = try XCTUnwrap(dto.messages.first?.id)
            let attachmentId = AttachmentId(cid: self.channelId, messageId: messageId, index: 0)
            let attachment = AnyAttachmentPayload.mockImage
            let attachmentDto = try session.createNewAttachment(attachment: attachment, id: attachmentId)
            attachmentDto.localState = .uploadingFailed
        }
        
        let attachmentMessage = try await MainActor.run { try XCTUnwrap(chat.state.messages.first) }
        let attachmentId = AttachmentId(cid: channelId, messageId: attachmentMessage.id, index: 0)
        var uploadingState = try XCTUnwrap(attachmentMessage.attachment(with: attachmentId)?.uploadingState)
        XCTAssertEqual(LocalAttachmentState.uploadingFailed, uploadingState.state)
        
        env.client.mockAPIClient.uploadFile_completion_result = .failure(expectedTestError)
        await XCTAssertAsyncFailure(
            try await chat.resendAttachment(attachmentId),
            expectedTestError
        )
        
        uploadingState = try XCTUnwrap(attachmentMessage.attachment(with: attachmentId)?.uploadingState)
        XCTAssertEqual(LocalAttachmentState.uploadingFailed, uploadingState.state)
    }
    
    func test_resendMessage_whenAPIRequestSucceeds_thenSendMessageSucceeds() async throws {
        try await setUpChat(usesMockedUpdaters: false)
        await XCTAssertEqual(0, chat.state.messages.count)

        let typingIndicatorResponse = EmptyResponse()
        env.client.mockAPIClient.test_mockResponseResult(.success(typingIndicatorResponse))
        // Fail the send message call
        env.client.mockAPIClient.test_mockResponseResult(Result<MessagePayload.Boxed, Error>.failure(expectedTestError))
        let text = "Text"
        let messageId: MessageId = "abc"
        await XCTAssertAsyncFailure(
            try await chat.sendMessage(
                with: text,
                messageId: messageId
            ),
            MessageRepositoryError.failedToSendMessage(expectedTestError)
        )
        await XCTAssertEqual(1, chat.state.messages.count)
        await XCTAssertEqual(LocalMessageState.sendingFailed, chat.state.messages.first?.localState)
        
        // Resend and sending succeeds
        let apiResponse = MessagePayload.Boxed(
            message: .dummy(
                messageId: messageId,
                text: text
            )
        )
        env.client.mockAPIClient.test_mockResponseResult(.success(apiResponse))
        let message = try await chat.resendMessage(messageId)
        
        XCTAssertEqual(text, message.text)
        await XCTAssertEqual(1, chat.state.messages.count)
        let messages = await chat.state.messages
        let stateMessage = try XCTUnwrap(messages.first)
        XCTAssertEqual(text, stateMessage.text)
        XCTAssertEqual(nil, stateMessage.localState)
    }
    
    func test_sendMessageAction_whenTappingCancel_thenSendMessageActionSucceedsWithoutAPIRequest() async throws {
        try await setUpChat(usesMockedUpdaters: false)
        try await env.client.databaseContainer.write { session in
            let dto = try session.saveChannel(payload: self.makeChannelPayload(messageCount: 1, createdAtOffset: 0))
            dto.messages.first?.type = MessageType.ephemeral.rawValue
        }
        
        let messageId = try await MainActor.run { try XCTUnwrap(chat.state.messages.first?.id) }
        let action = AttachmentAction(name: "name", value: "cancel", style: .default, type: .button, text: "text")
        
        try await chat.sendMessageAction(in: messageId, action: action)
        let message = try await MainActor.run { try XCTUnwrap(chat.localMessage(for: messageId)) }
        XCTAssertNotNil(message.deletedAt)
        XCTAssertEqual(nil, env.client.mockAPIClient.request_endpoint, "Cancel should not make any API requests")
    }
    
    func test_sendMessageAction_whenAPIRequestSucceds_thenSendMessageActionSucceeds() async throws {
        try await setUpChat(usesMockedUpdaters: false)
        try await env.client.databaseContainer.write { session in
            let dto = try session.saveChannel(payload: self.makeChannelPayload(messageCount: 1, createdAtOffset: 0))
            dto.messages.first?.type = MessageType.ephemeral.rawValue
        }
        
        let messageId = try await MainActor.run { try XCTUnwrap(chat.state.messages.first?.id) }
        let action = AttachmentAction(name: "name", value: "value", style: .default, type: .button, text: "text")
        
        let apiResponse = MessagePayload.Boxed(message: .dummy(type: .ephemeral, messageId: messageId, text: "TextChanged"))
        env.client.mockAPIClient.test_mockResponseResult(.success(apiResponse))
        try await chat.sendMessageAction(in: messageId, action: action)
        let message = try await MainActor.run { try XCTUnwrap(chat.localMessage(for: messageId)) }
        XCTAssertEqual(nil, message.deletedAt)
        XCTAssertEqual("TextChanged", message.text)
    }
    
    func test_sendMessageAction_whenAPIRequestFails_thenSendMessageActionFails() async throws {
        try await setUpChat(usesMockedUpdaters: false)
        try await env.client.databaseContainer.write { session in
            let dto = try session.saveChannel(payload: self.makeChannelPayload(messageCount: 1, createdAtOffset: 0))
            dto.messages.first?.type = MessageType.ephemeral.rawValue
        }
        
        let initialMessage = try await MainActor.run { try XCTUnwrap(chat.state.messages.first) }
        let messageId = initialMessage.id
        let action = AttachmentAction(name: "name", value: "value", style: .default, type: .button, text: "text")
        
        env.client.mockAPIClient.test_mockResponseResult(Result<MessagePayload.Boxed, Error>.failure(expectedTestError))
        await XCTAssertAsyncFailure(
            try await chat.sendMessageAction(in: messageId, action: action),
            expectedTestError
        )
        let message = try await MainActor.run { try XCTUnwrap(chat.localMessage(for: messageId)) }
        XCTAssertEqual(nil, message.deletedAt)
        XCTAssertEqual(initialMessage.text, message.text)
    }
    
    func test_sendMessage_whenAPIRequestSucceeds_thenSendMessageSucceeds() async throws {
        try await setUpChat(usesMockedUpdaters: false)
        await XCTAssertEqual(0, chat.state.messages.count)

        let notificationExpectation = expectation(
            forNotification: .NewEventReceived,
            object: nil,
            notificationCenter: env.client.eventNotificationCenter
        )
        
        let typingIndicatorResponse = EmptyResponse()
        env.client.mockAPIClient.test_mockResponseResult(.success(typingIndicatorResponse))
        
        let text = "Text"
        let apiResponse = MessagePayload.Boxed(
            message: .dummy(
                messageId: "0",
                text: text
            )
        )
        env.client.mockAPIClient.test_mockResponseResult(.success(apiResponse))
        let message = try await chat.sendMessage(
            with: apiResponse.message.text,
            messageId: apiResponse.message.id
        )
        
        await fulfillment(of: [notificationExpectation], timeout: defaultTimeout)
        
        XCTAssertEqual(text, message.text)
        await XCTAssertEqual(1, chat.state.messages.count)
        let messages = await chat.state.messages
        let stateMessage = try XCTUnwrap(messages.first)
        XCTAssertEqual(text, stateMessage.text)
        XCTAssertEqual(nil, stateMessage.localState)
    }
    
    func test_sendMessage_whenAPIRequestFails_thenSendMessageFails() async throws {
        try await setUpChat(usesMockedUpdaters: false)
        await XCTAssertEqual(0, chat.state.messages.count)
        
        let typingIndicatorResponse = EmptyResponse()
        env.client.mockAPIClient.test_mockResponseResult(.success(typingIndicatorResponse))
        
        let text = "Text"
        let apiResponse = MessagePayload.Boxed(
            message: .dummy(
                messageId: "0",
                text: text
            )
        )
        env.client.mockAPIClient.test_mockResponseResult(Result<MessagePayload.Boxed, Error>.failure(expectedTestError))
        await XCTAssertAsyncFailure(
            try await chat.sendMessage(
                with: apiResponse.message.text,
                messageId: apiResponse.message.id
            ),
            MessageRepositoryError.failedToSendMessage(expectedTestError)
        )
        let messages = await chat.state.messages
        XCTAssertEqual(1, messages.count)
        let stateMessage = try XCTUnwrap(messages.first)
        XCTAssertEqual(text, stateMessage.text)
        XCTAssertEqual(LocalMessageState.sendingFailed, stateMessage.localState)
    }

    func test_sendSystemMessage_thenCallsChannelUpdaterWithIsSystemTrue() async throws {
        try await setUpChat(usesMockedUpdaters: true)
        await XCTAssertEqual(0, chat.state.messages.count)

        let text = "Text"
        env.channelUpdaterMock.createNewMessage_completion_result = .success((
            .mock(id: "0", text: text, type: .system)
        ))
        let message = try await chat.sendSystemMessage(
            with: text,
            messageId: "0"
        )

        XCTAssertEqual(env.typingEventsSenderMock.stopTyping_cid, nil)
        XCTAssertEqual(env.channelUpdaterMock.createNewMessage_isSystem, true)
        XCTAssertEqual(text, message.text)
        XCTAssertEqual(.system, message.type)
    }

    func test_updateMessage_whenAPIRequestSucceeds_thenUpdateMessageSucceeds() async throws {
        try await env.client.databaseContainer.write { session in
            try session.saveChannel(payload: self.makeChannelPayload(messageCount: 1, createdAtOffset: 0))
        }
        
        try await setUpChat(usesMockedUpdaters: false)
        await XCTAssertEqual(1, chat.state.messages.count)
        let messages = await chat.state.messages
        let messageId = try XCTUnwrap(messages.first?.id)
        
        // Typing indicator and edit message
        env.client.mockAPIClient.test_mockResponseResult(.success(EmptyResponse()))
        env.client.mockAPIClient.test_mockResponseResult(.success(EmptyResponse()))
        
        let message = try await chat.updateMessage(messageId, text: "New Text")
        XCTAssertEqual("New Text", message.text)
        XCTAssertEqual(nil, message.localState)
    }
    
    func test_updateMessage_whenTwoConsequtiveTextUpdates_thenWebSocketEventDoesNotResetTextToTheFirstEdit() async throws {
        try await env.client.databaseContainer.write { session in
            try session.saveChannel(payload: self.makeChannelPayload(messageCount: 1, createdAtOffset: 0))
        }
        try await setUpChat(usesMockedUpdaters: false)
        await XCTAssertEqual(1, chat.state.messages.count)
        let messages = await chat.state.messages
        let messageId = try XCTUnwrap(messages.first?.id)
        
        // Edit the message twice before web-socket event comes for these edits
        let textUpdate1 = "Editted text 1"
        env.client.mockAPIClient.test_mockResponseResult(.success(EmptyResponse())) // typing indicator
        env.client.mockAPIClient.test_mockResponseResult(.success(EmptyResponse())) // update message
        try await chat.updateMessage(messageId, text: textUpdate1)
        let queuedWSEventPayload1 = EventPayload(
            eventType: .messageUpdated,
            cid: channelId,
            message: .dummy(
                messageId: messageId,
                text: textUpdate1,
                cid: channelId,
                messageTextUpdatedAt: Date()
            )
        )

        env.client.mockAPIClient.test_mockResponseResult(.success(EmptyResponse())) // typing indicator
        env.client.mockAPIClient.test_mockResponseResult(.success(EmptyResponse())) // update message
        let textUpdate2 = "Editted text 2"
        try await chat.updateMessage(messageId, text: textUpdate2)
        let queuedWSEventPayload2 = EventPayload(
            eventType: .messageUpdated,
            cid: channelId,
            message: .dummy(
                messageId: messageId,
                text: textUpdate2,
                cid: channelId,
                messageTextUpdatedAt: Date()
            )
        )
        
        // Web-socket events coming in with a delay
        try await env.client.databaseContainer.write { session in
            try session.saveEvent(payload: queuedWSEventPayload1)
        }
        let currentTextAfterEvent1 = try await MainActor.run { try XCTUnwrap(chat.localMessage(for: messageId)).text }
        XCTAssertEqual(textUpdate2, currentTextAfterEvent1, "Latest edit should persist")
        
        try await env.client.databaseContainer.write { session in
            try session.saveEvent(payload: queuedWSEventPayload2)
        }
        let currentTextAfterEvent2 = try await MainActor.run { try XCTUnwrap(chat.localMessage(for: messageId)).text }
        XCTAssertEqual(textUpdate2, currentTextAfterEvent2, "Latest edit should persist")
    }
    
    // MARK: - Message Pagination and State
    
    func test_restoreMessages_whenExistingMessages_thenStateUpdates() async throws {
        // DB has some older messages loaded
        let initialChannelPayload = makeChannelPayload(messageCount: 3, createdAtOffset: 0)
        try await env.client.mockDatabaseContainer.write { session in
            try session.saveChannel(payload: initialChannelPayload)
        }
        
        try await setUpChat(usesMockedUpdaters: false, loadState: false)
        
        // Accessing the state triggers loading the inital states
        await XCTAssertEqual(initialChannelPayload.messages.map(\.id), chat.state.messages.map(\.id))
    }
    
    func test_restoreMessages_whenExistingMessagesWithPendingMessages_thenStateUpdates() async throws {
        // DB has some older messages loaded
        let initialChannelPayload = makeChannelPayload(messageCount: 3, createdAtOffset: 0)
        try await env.client.mockDatabaseContainer.write { session in
            try session.saveChannel(payload: initialChannelPayload)
        }
        
        try await setUpChat(usesMockedUpdaters: false, loadState: false)
        
        // Accessing the state triggers loading the inital states
        let allMessages = initialChannelPayload.messages + (initialChannelPayload.pendingMessages ?? [])
        await XCTAssertEqual(allMessages.map(\.id), chat.state.messages.map(\.id))
    }
    
    func test_loadMessages_whenAPIRequestSucceeds_thenStateUpdates() async throws {
        try await setUpChat(usesMockedUpdaters: false)
        let pageSize = 2
        let channelPayload = makeChannelPayload(messageCount: pageSize, createdAtOffset: 0)
        env.client.mockAPIClient.test_mockResponseResult(.success(channelPayload))
        
        let result = try await chat.loadMessages(with: MessagesPagination(pageSize: pageSize))
        XCTAssertEqual(channelPayload.messages.map(\.id), result.map(\.id))
        await MainActor.run {
            XCTAssertEqual(channelPayload.messages.map(\.id), chat.state.messages.map(\.id))
            XCTAssertEqual(false, chat.state.hasLoadedAllOldestMessages)
            XCTAssertEqual(true, chat.state.hasLoadedAllNewestMessages)
            XCTAssertEqual(false, chat.state.isJumpingToMessage)
            XCTAssertEqual(false, chat.state.isLoadingOlderMessages)
            XCTAssertEqual(false, chat.state.isLoadingMiddleMessages)
            XCTAssertEqual(false, chat.state.isLoadingNewerMessages)
        }
    }
    
    func test_loadMessagesFirstPage_whenAPIRequestSucceeds_thenStateIsReset() async throws {
        try await setUpChat(usesMockedUpdaters: false)
        
        // DB has some older messages loaded
        try await env.client.mockDatabaseContainer.write { session in
            try session.saveChannel(payload: self.makeChannelPayload(messageCount: 5, createdAtOffset: 0))
        }
        
        // Load the first page which should reset the state
        let channelPayload = makeChannelPayload(messageCount: 3, createdAtOffset: 5)
        env.client.mockAPIClient.test_mockResponseResult(.success(channelPayload))
        try await chat.loadMessages(with: MessagesPagination(pageSize: 3, parameter: nil))
        
        await MainActor.run {
            XCTAssertEqual(channelPayload.messages.map(\.id), chat.state.messages.map(\.id))
            XCTAssertEqual(false, chat.state.hasLoadedAllOldestMessages)
            XCTAssertEqual(true, chat.state.hasLoadedAllNewestMessages)
            XCTAssertEqual(false, chat.state.isJumpingToMessage)
            XCTAssertEqual(false, chat.state.isLoadingOlderMessages)
            XCTAssertEqual(false, chat.state.isLoadingMiddleMessages)
            XCTAssertEqual(false, chat.state.isLoadingNewerMessages)
        }
    }
    
    func test_loadOlderMessages_whenAPIRequestSucceeds_thenStateUpdates() async throws {
        // DB has some messages loaded
        let initialChannelPayload = makeChannelPayload(messageCount: 5, createdAtOffset: 5)
        try await env.client.mockDatabaseContainer.write { session in
            try session.saveChannel(payload: initialChannelPayload)
        }
        
        try await setUpChat(usesMockedUpdaters: false)

        // Load older
        let channelPayload = makeChannelPayload(messageCount: 5, createdAtOffset: 0)
        env.client.mockAPIClient.test_mockResponseResult(.success(channelPayload))
        try await chat.loadOlderMessages()
        
        let expectedIds = (channelPayload.messages + initialChannelPayload.messages).map(\.id)
        await MainActor.run {
            XCTAssertEqual(expectedIds, chat.state.messages.map(\.id))
            XCTAssertEqual(true, chat.state.hasLoadedAllOldestMessages)
            XCTAssertEqual(true, chat.state.hasLoadedAllNewestMessages)
            XCTAssertEqual(false, chat.state.isJumpingToMessage)
            XCTAssertEqual(false, chat.state.isLoadingOlderMessages)
            XCTAssertEqual(false, chat.state.isLoadingMiddleMessages)
            XCTAssertEqual(false, chat.state.isLoadingNewerMessages)
        }
    }
    
    func test_loadNewerMessages_whenAPIRequestSucceeds_thenStateUpdates() async throws {
        try await setUpChat(usesMockedUpdaters: false)
        
        // Reset has loaded state since we always load newest messages
        let initialChannelPayload = makeChannelPayload(messageCount: 3, createdAtOffset: 0)
        env.client.mockAPIClient.test_mockResponseResult(.success(initialChannelPayload))
        try await chat.loadMessages(around: initialChannelPayload.messages[1].id, limit: 2)
        
        // Load newer
        let channelPayload = makeChannelPayload(messageCount: 3, createdAtOffset: 5)
        env.client.mockAPIClient.test_mockResponseResult(.success(channelPayload))
        try await chat.loadNewerMessages()
        
        let expectedIds = (initialChannelPayload.messages + channelPayload.messages).map(\.id)
        await MainActor.run {
            XCTAssertEqual(expectedIds, chat.state.messages.map(\.id))
            XCTAssertEqual(false, chat.state.hasLoadedAllOldestMessages)
            XCTAssertEqual(true, chat.state.hasLoadedAllNewestMessages)
            XCTAssertEqual(false, chat.state.isJumpingToMessage)
            XCTAssertEqual(false, chat.state.isLoadingOlderMessages)
            XCTAssertEqual(false, chat.state.isLoadingMiddleMessages)
            XCTAssertEqual(false, chat.state.isLoadingNewerMessages)
        }
    }
    
    func test_loadMessagesAround_whenAPIRequestSucceeds_thenStateUpdates() async throws {
        // DB has some older messages loaded
        let initialChannelPayload = makeChannelPayload(messageCount: 5, createdAtOffset: 0)
        try await env.client.mockDatabaseContainer.write { session in
            try session.saveChannel(payload: initialChannelPayload)
        }
        
        try await setUpChat(usesMockedUpdaters: false)
 
        // Jump to a message
        let channelPayload = makeChannelPayload(messageCount: 3, createdAtOffset: 10)
        env.client.mockAPIClient.test_mockResponseResult(.success(channelPayload))
        try await chat.loadMessages(around: channelPayload.messages[1].id, limit: 2)
        
        XCTAssertEqual(channelPayload.messages.map(\.id), await chat.state.messages.map(\.id))
        await MainActor.run {
            XCTAssertEqual(false, chat.state.hasLoadedAllOldestMessages)
            XCTAssertEqual(false, chat.state.hasLoadedAllNewestMessages)
            XCTAssertEqual(true, chat.state.isJumpingToMessage)
            XCTAssertEqual(false, chat.state.isLoadingOlderMessages)
            XCTAssertEqual(false, chat.state.isLoadingMiddleMessages)
            XCTAssertEqual(false, chat.state.isLoadingNewerMessages)
        }
    }
    
    // MARK: - Message Local State
    
    func test_localMessage_whenMessageIsLocallyAvailable_thenMessageIsReturned() async throws {
        let initialPayload = makeChannelPayload(messageCount: 3, createdAtOffset: 0)
        try await env.client.databaseContainer.write { session in
            try session.saveChannel(payload: initialPayload)
        }
        try await setUpChat(usesMockedUpdaters: false)
        for messageId in initialPayload.messages.map(\.id) {
            let message = await chat.localMessage(for: messageId)
            XCTAssertNotNil(message)
        }
    }
    
    func test_localMessage_whenMessageIdIsForDifferentChannel_thenMessageIsNotReturned() async throws {
        let otherChannelPayload = makeChannelPayload(
            cid: .unique,
            messageCount: 1,
            createdAtOffset: 0
        )
        try await env.client.databaseContainer.write { session in
            try session.saveChannel(payload: otherChannelPayload)
        }
        try await setUpChat(usesMockedUpdaters: false)
        let messageId = try XCTUnwrap(otherChannelPayload.messages.first?.id)
        let message = await chat.localMessage(for: messageId)
        XCTAssertNil(message)
    }
    
    func test_messageState_whenMessageIsLocallyAvailable_thenAPIRequestIsSkipped() async throws {
        try await env.client.databaseContainer.write { session in
            try session.saveChannel(payload: self.makeChannelPayload(messageCount: 3, createdAtOffset: 0))
        }
        try await setUpChat(usesMockedUpdaters: false)
        let messageId = try await MainActor.run { try XCTUnwrap(chat.state.messages.first?.id) }
        
        // Set dummy response for failing the API call if it is mistakenly made
        env.client.mockAPIClient.test_mockResponseResult(Result<MessagePayload.Boxed, Error>.failure(expectedTestError))
        let messageState = try await chat.messageState(for: messageId)
        
        XCTAssertEqual(nil, env.client.mockAPIClient.request_endpoint)
        await XCTAssertEqual(messageId, messageState.message.id)
    }
    
    func test_messageState_whenMessageIsNotLocallyAvailable_thenAPIRequestIsTriggeredAndMessageIsReturned() async throws {
        try await setUpChat(usesMockedUpdaters: false)
        
        let messageId = String.unique
        let messagePayload = try XCTUnwrap(makeChannelPayload(messageCount: 1, createdAtOffset: 0).messages.first)
        let apiResponse = MessagePayload.Boxed(message: messagePayload)
        env.client.mockAPIClient.test_mockResponseResult(.success(apiResponse))
        let messageState = try await chat.messageState(for: messageId)
        
        XCTAssertNotNil(env.client.mockAPIClient.request_endpoint)
        await XCTAssertEqual(messagePayload.id, messageState.message.id)
        await XCTAssertEqual(messagePayload.createdAt, messageState.message.createdAt)
    }
    
    // MARK: - Message Flagging
    
    func test_flagMessage_whenMessageUpdaterSucceeds_thenFlagMessageActionSucceeds() async throws {
        let messageId: MessageId = .unique
        let reason: String = .unique
        let extraData: [String: RawJSON] = ["key": .bool(true)]
        env.messageUpdaterMock.flagMessage_completion_result = .success(())
        try await chat.flagMessage(messageId, reason: reason, extraData: extraData)
        XCTAssertEqual(channelId, env.messageUpdaterMock.flagMessage_cid)
        XCTAssertEqual(messageId, env.messageUpdaterMock.flagMessage_messageId)
        XCTAssertEqual(reason, env.messageUpdaterMock.flagMessage_reason)
        XCTAssertEqual(extraData, env.messageUpdaterMock.flagMessage_extraData)
        XCTAssertEqual(true, env.messageUpdaterMock.flagMessage_flag)
    }
    
    func test_flagMessage_whenMessageUpdaterFails_thenFlagMessageActionSucceeds() async throws {
        let messageId: MessageId = .unique
        env.messageUpdaterMock.flagMessage_completion_result = .failure(expectedTestError)
        await XCTAssertAsyncFailure(try await chat.flagMessage(messageId), expectedTestError)
        XCTAssertEqual(channelId, env.messageUpdaterMock.flagMessage_cid)
        XCTAssertEqual(messageId, env.messageUpdaterMock.flagMessage_messageId)
        XCTAssertEqual(true, env.messageUpdaterMock.flagMessage_flag)
    }
    
    func test_unflagMessage_whenMessageUpdaterSucceeds_thenUnflagMessageActionSucceeds() async throws {
        let messageId: MessageId = .unique
        env.messageUpdaterMock.flagMessage_completion_result = .success(())
        try await chat.unflagMessage(messageId)
        XCTAssertEqual(channelId, env.messageUpdaterMock.flagMessage_cid)
        XCTAssertEqual(messageId, env.messageUpdaterMock.flagMessage_messageId)
        XCTAssertEqual(false, env.messageUpdaterMock.flagMessage_flag)
    }
    
    func test_unflagMessage_whenMessageUpdaterFails_thenUnflagMessageActionSucceeds() async throws {
        let messageId: MessageId = .unique
        env.messageUpdaterMock.flagMessage_completion_result = .failure(expectedTestError)
        await XCTAssertAsyncFailure(try await chat.unflagMessage(messageId), expectedTestError)
        XCTAssertEqual(channelId, env.messageUpdaterMock.flagMessage_cid)
        XCTAssertEqual(messageId, env.messageUpdaterMock.flagMessage_messageId)
        XCTAssertEqual(false, env.messageUpdaterMock.flagMessage_flag)
    }
    
    // MARK: - Message Rich Content
    
    func test_enrichURL_whenChannelUpdaterSucceeds_thenEnrichURLActionSucceeds() async throws {
        let url: URL = .unique()
        let expectedLinkAttachmentPayload = LinkAttachmentPayload(
            originalURL: url,
            title: "Chat API Documentation",
            text: "Stream, scalable news feeds and activity streams as a service.",
            author: "Stream",
            previewURL: TestImages.r2.url
        )
        env.channelUpdaterMock.enrichUrl_completion_result = .success(expectedLinkAttachmentPayload)
        let actualLinkAttachmentPayload = try await chat.enrichURL(url)
        XCTAssertEqual(url, env.channelUpdaterMock.enrichUrl_url)
        XCTAssertEqual(actualLinkAttachmentPayload, expectedLinkAttachmentPayload)
    }
    
    func test_enrichURL_whenChannelUpdaterFails_thenEnrichURLActionSucceeds() async throws {
        let url: URL = .unique()
        env.channelUpdaterMock.enrichUrl_completion_result = .failure(expectedTestError)
        await XCTAssertAsyncFailure(_ = try await chat.enrichURL(url), expectedTestError)
        XCTAssertEqual(url, env.channelUpdaterMock.enrichUrl_url)
    }
    
    // MARK: - Message Pinning
    
    func test_pinMessage_whenAPIRequestSucceeds_thenPinMessageSucceeds() async throws {
        try await setUpChat(usesMockedUpdaters: false)
        try await env.client.databaseContainer.write { session in
            try session.saveChannel(payload: self.makeChannelPayload(messageCount: 1, createdAtOffset: 0))
        }
        
        let messageId = try await MainActor.run { try XCTUnwrap(chat.state.messages.first?.id) }
        env.client.mockAPIClient.test_mockResponseResult(.success(EmptyResponse()))
        let pinnedMessage = try await chat.pinMessage(messageId, pinning: .noExpiration)
        XCTAssertEqual(messageId, pinnedMessage.id)
        XCTAssertEqual(true, pinnedMessage.isPinned)
        XCTAssertEqual(nil, pinnedMessage.pinDetails?.expiresAt)
    }
        
    func test_unpinMessage_whenSendingFailedAndAPIRequestSucceeds_thenUnpinMessageSucceeds() async throws {
        try await setUpChat(usesMockedUpdaters: false)
        try await env.client.databaseContainer.write { session in
            let dto = try session.saveChannel(payload: self.makeChannelPayload(messageCount: 1, createdAtOffset: 0))
            dto.messages.first?.pinned = true
        }
        
        let messageId = try await MainActor.run { try XCTUnwrap(chat.state.messages.first?.id) }
        env.client.mockAPIClient.test_mockResponseResult(.success(EmptyResponse()))
        let unpinnedMessage = try await chat.unpinMessage(messageId)
        XCTAssertEqual(messageId, unpinnedMessage.id)
        XCTAssertEqual(false, unpinnedMessage.isPinned)
    }
    
    func test_loadPinnedMessages_whenAPIRequestSucceeds_thenLoadPinnedMessagesSucceeds() async throws {
        let responseMessages: [ChatMessage] = [
            .mock(id: "0"),
            .mock(id: "1")
        ]
        env.channelUpdaterMock.loadPinnedMessages_completion_result = .success(responseMessages)
        
        let pagination = PinnedMessagesPagination.after(.unique, inclusive: true)
        let paginatedMessages = try await chat.loadPinnedMessages(
            with: pagination,
            sort: [Sorting(key: .pinnedAt)],
            limit: 5
        )
        XCTAssertEqual(channelId, env.channelUpdaterMock.loadPinnedMessages_cid)
        XCTAssertEqual(5, env.channelUpdaterMock.loadPinnedMessages_query?.pageSize)
        XCTAssertEqual([Sorting(key: PinnedMessagesSortingKey.pinnedAt)], env.channelUpdaterMock.loadPinnedMessages_query?.sorting)
        XCTAssertEqual(pagination, env.channelUpdaterMock.loadPinnedMessages_query?.pagination)
        XCTAssertEqual(responseMessages.map(\.id), paginatedMessages.map(\.id))
    }
    
    // MARK: - Message Reactions
    
    func test_deleteReaction_whenMessageUpdaterSucceeds_thenDeleteReactionActionSucceeds() async throws {
        let messageId: MessageId = .unique
        let reactionType: MessageReactionType = .init(rawValue: "like")
        env.messageUpdaterMock.deleteReaction_completion_result = .success(())
        try await chat.deleteReaction(from: messageId, with: .init(rawValue: "like"))
        XCTAssertEqual(messageId, env.messageUpdaterMock.deleteReaction_messageId)
        XCTAssertEqual(reactionType, env.messageUpdaterMock.deleteReaction_type)
    }
    
    func test_deleteReaction_whenMessageUpdaterFails_thenDeleteReactionActionSucceeds() async throws {
        let messageId: MessageId = .unique
        let reactionType: MessageReactionType = .init(rawValue: "like")
        env.messageUpdaterMock.deleteReaction_completion_result = .failure(expectedTestError)
        await XCTAssertAsyncFailure(
            try await chat.deleteReaction(from: messageId, with: .init(rawValue: "like")),
            expectedTestError
        )
        XCTAssertEqual(messageId, env.messageUpdaterMock.deleteReaction_messageId)
        XCTAssertEqual(reactionType, env.messageUpdaterMock.deleteReaction_type)
    }
    
    func test_sendReaction_whenAPIRequestSucceeds_thenMessageStateUpdates() async throws {
        try await setUpChat(usesMockedUpdaters: false)
        try await env.client.databaseContainer.write { session in
            try session.saveChannel(payload: self.makeChannelPayload(messageCount: 1, createdAtOffset: 0))
        }
        let messageId = try await MainActor.run { try XCTUnwrap(chat.state.messages.first?.id) }
        let messageState = try await chat.messageState(for: messageId)
        await XCTAssertEqual(0, messageState.reactions.count)
        env.client.mockAPIClient.test_mockResponseResult(.success(EmptyResponse()))
        try await chat.sendReaction(to: messageId, with: "like")
        await XCTAssertEqual(1, messageState.reactions.count)
    }
    
    func test_loadReactions_whenAPIRequestSucceeds_thenMessageStateUpdates() async throws {
        try await setUpChat(
            usesMockedUpdaters: false,
            messageCount: 1
        )
        let messageId = try await MainActor.run { try XCTUnwrap(chat.state.messages.first?.id) }
        let messageState = try await chat.messageState(for: messageId)
        
        let apiResponse = makeReactionsPayload(messageId: messageId, count: 5, offset: 0)
        env.client.mockAPIClient.test_mockResponseResult(.success(apiResponse))
        let paginatedReactions = try await chat.loadReactions(
            for: messageId,
            pagination: Pagination(pageSize: apiResponse.reactions.count)
        )
        XCTAssertEqual(apiResponse.reactions.map(\.user.id), paginatedReactions.map(\.author.id))
        await XCTAssertEqual(apiResponse.reactions.map(\.user.id), messageState.reactions.map(\.author.id))
    }
    
    func test_loadMoreReactions_whenAPIRequestSucceeds_thenMessageStateUpdates() async throws {
        try await setUpChat(
            usesMockedUpdaters: false,
            messageCount: 1
        )
        let messageId = try await MainActor.run { try XCTUnwrap(chat.state.messages.first?.id) }
        let messageState = try await chat.messageState(for: messageId)
        
        let initialApiResponse = makeReactionsPayload(messageId: messageId, count: 5, offset: 0)
        env.client.mockAPIClient.test_mockResponseResult(.success(initialApiResponse))
        try await chat.loadReactions(
            for: messageId,
            pagination: Pagination(pageSize: initialApiResponse.reactions.count)
        )
        
        let apiResponse = makeReactionsPayload(messageId: messageId, count: 10, offset: 5)
        env.client.mockAPIClient.test_mockResponseResult(.success(apiResponse))
        let paginatedReactions = try await chat.loadMoreReactions(
            for: messageId,
            limit: apiResponse.reactions.count
        )

        XCTAssertEqual(apiResponse.reactions.map(\.user.id), paginatedReactions.map(\.author.id))
        let all = initialApiResponse.reactions + apiResponse.reactions
        await XCTAssertEqual(all.map(\.user.id), messageState.reactions.map(\.author.id))
    }
    
    // MARK: - Message Reading
    
    func test_markRead_whenAPIRequestSucceeds_thenReadStateUpdates() async throws {
        try await setUpChat(
            usesMockedUpdaters: false,
            messageCount: 3
        )
        let messages = await chat.state.messages
        
        // Modify the read state for allowing markRead to trigger an API request
        try await env.client.databaseContainer.write { session in
            let payload = ChannelPayload.dummy(
                channel: .dummy(
                    cid: self.channelId,
                    lastMessageAt: messages.last?.createdAt
                ),
                channelReads: [
                    ChannelReadPayload(
                        user: .dummy(userId: self.currentUserId),
                        lastReadAt: messages.first?.createdAt ?? .distantPast,
                        lastReadMessageId: nil,
                        unreadMessagesCount: 2,
                        lastDeliveredAt: nil,
                        lastDeliveredMessageId: nil
                    )
                ]
            )
            try session.saveChannel(payload: payload)
        }
        await XCTAssertEqual(1, chat.state.channel?.reads.count)
        await XCTAssertEqual(2, chat.state.channel?.reads.first?.unreadMessagesCount)
        
        env.client.mockAPIClient.test_mockResponseResult(.success(EmptyResponse()))
        try await chat.markRead()
        XCTAssertNotNil(env.client.mockAPIClient.request_endpoint)
        
        await XCTAssertEqual(1, chat.state.channel?.reads.count)
        await XCTAssertEqual(0, chat.state.channel?.reads.first?.unreadMessagesCount)
    }
    
    func test_markUnread_whenAPIRequestSucceeds_thenReadStateUpdates() async throws {
        try await setUpChat(
            usesMockedUpdaters: false,
            messageCount: 3
        )
        let messages = await chat.state.messages
        let firstMessage = try XCTUnwrap(messages.first)
        let lastMessage = try XCTUnwrap(messages.first)
        
        // Create a read state for the current user
        try await env.client.databaseContainer.write { session in
            let payload = ChannelPayload.dummy(
                channel: .dummy(
                    cid: self.channelId,
                    lastMessageAt: lastMessage.createdAt
                ),
                channelReads: [
                    ChannelReadPayload(
                        user: .dummy(userId: self.currentUserId),
                        lastReadAt: lastMessage.createdAt,
                        lastReadMessageId: nil,
                        unreadMessagesCount: 0,
                        lastDeliveredAt: nil,
                        lastDeliveredMessageId: nil
                    )
                ]
            )
            try session.saveChannel(payload: payload)
        }
        
        env.client.mockAPIClient.test_mockResponseResult(.success(EmptyResponse()))
        try await chat.markUnread(from: firstMessage.id)
        XCTAssertNotNil(env.client.mockAPIClient.request_endpoint)
        
        await XCTAssertEqual(1, chat.state.channel?.reads.count)
        await XCTAssertEqual(3, chat.state.channel?.reads.first?.unreadMessagesCount)
    }
    
<<<<<<< HEAD
    func test_markUnread_whenAPIRequestSucceeds_thenReadStateUpdates_messageTimestamp() async throws {
        try await setUpChat(
            usesMockedUpdaters: false,
            messageCount: 3
        )
        let messages = await chat.state.messages
        let firstMessage = try XCTUnwrap(messages.first)
        let lastMessage = try XCTUnwrap(messages.first)
        
        // Create a read state for the current user
        try await env.client.databaseContainer.write { session in
            let payload = ChannelPayload.dummy(
                channel: .dummy(
                    cid: self.channelId,
                    lastMessageAt: lastMessage.createdAt
                ),
                channelReads: [
                    ChannelReadPayload(
                        user: .dummy(userId: self.currentUserId),
                        lastReadAt: lastMessage.createdAt,
                        lastReadMessageId: nil,
                        unreadMessagesCount: 0,
                        lastDeliveredAt: nil,
                        lastDeliveredMessageId: nil
                    )
                ]
            )
            try session.saveChannel(payload: payload)
        }
        
        env.client.mockAPIClient.test_mockResponseResult(.success(EmptyResponse()))
        try await chat.markUnread(from: firstMessage.createdAt)
        XCTAssertNotNil(env.client.mockAPIClient.request_endpoint)
        
        await XCTAssertEqual(1, chat.state.channel?.reads.count)
        await XCTAssertEqual(3, chat.state.channel?.reads.first?.unreadMessagesCount)
=======
    // MARK: - Updating the Channel
    
    func test_update_whenChannelUpdaterSucceeds_thenUpdateSucceeds() async throws {
        env.channelUpdaterMock.updateChannel_completion_result = .success(())
        let name = "Updated Channel Name"
        let imageURL = URL(string: "https://example.com/image.png")!
        let team = "team123"
        let members: Set<UserId> = [.unique, .unique]
        let invites: Set<UserId> = [.unique]
        let filterTags: Set<String> = ["tag1", "tag2"]
        let extraData: [String: RawJSON] = ["custom": .string("value")]
        
        try await chat.update(
            name: name,
            imageURL: imageURL,
            team: team,
            members: members,
            invites: invites,
            filterTags: filterTags,
            extraData: extraData
        )
        
        let payload = try XCTUnwrap(env.channelUpdaterMock.updateChannel_payload)
        XCTAssertEqual(payload.name, name)
        XCTAssertEqual(payload.imageURL, imageURL)
        XCTAssertEqual(payload.team, team)
        XCTAssertEqual(payload.members, members)
        XCTAssertEqual(payload.invites, invites)
        XCTAssertEqual(payload.filterTags, filterTags)
        XCTAssertEqual(payload.extraData, extraData)
    }
    
    func test_update_whenChannelUpdaterFails_thenUpdateFails() async throws {
        env.channelUpdaterMock.updateChannel_completion_result = .failure(expectedTestError)
        
        await XCTAssertAsyncFailure(
            try await chat.update(
                name: "Updated Name",
                imageURL: nil,
                team: nil,
                members: [],
                invites: [],
                filterTags: [],
                extraData: [:]
            ),
            expectedTestError
        )
    }
    
    func test_updatePartial_whenChannelUpdaterSucceeds_thenUpdatePartialSucceeds() async throws {
        env.channelUpdaterMock.partialChannelUpdate_completion_result = .success(())
        let name = "Updated Channel Name"
        let imageURL = URL(string: "https://example.com/image.png")!
        let team = "team123"
        let members: [UserId] = [.unique, .unique]
        let invites: [UserId] = [.unique]
        let filterTags: Set<String> = ["tag1", "tag2"]
        let extraData: [String: RawJSON] = ["custom": .string("value")]
        let unsetProperties = ["property1", "property2"]
        
        try await chat.updatePartial(
            name: name,
            imageURL: imageURL,
            team: team,
            members: members,
            invites: invites,
            filterTags: filterTags,
            extraData: extraData,
            unsetProperties: unsetProperties
        )
        
        let payload = try XCTUnwrap(env.channelUpdaterMock.partialChannelUpdate_updates)
        XCTAssertEqual(payload.name, name)
        XCTAssertEqual(payload.imageURL, imageURL)
        XCTAssertEqual(payload.team, team)
        XCTAssertEqual(payload.members, Set(members))
        XCTAssertEqual(payload.invites, Set(invites))
        XCTAssertEqual(payload.filterTags, filterTags)
        XCTAssertEqual(payload.extraData, extraData)
        XCTAssertEqual(env.channelUpdaterMock.partialChannelUpdate_unsetProperties, unsetProperties)
    }
    
    func test_updatePartial_whenChannelUpdaterFails_thenUpdatePartialFails() async throws {
        env.channelUpdaterMock.partialChannelUpdate_completion_result = .failure(expectedTestError)
        
        await XCTAssertAsyncFailure(
            try await chat.updatePartial(
                name: "Updated Name",
                imageURL: nil,
                team: nil,
                members: [],
                invites: [],
                filterTags: [],
                extraData: [:],
                unsetProperties: []
            ),
            expectedTestError
        )
>>>>>>> fa38d7a0
    }
    
    // MARK: - Message Replies
    
    func test_reply_whenAPIRequestSucceeds_thenStateUpdates() async throws {
        try await setUpChat(
            usesMockedUpdaters: false,
            messageCount: 3
        )
        
        let messages = await chat.state.messages
        let lastMessageId = try XCTUnwrap(messages.last?.id)
        
        let typingIndicatorResponse = EmptyResponse()
        env.client.mockAPIClient.test_mockResponseResult(.success(typingIndicatorResponse))
        let apiResponse = MessagePayload.Boxed(
            message: .dummy(
                messageId: "reply_0",
                parentId: lastMessageId
            )
        )
        env.client.mockAPIClient.test_mockResponseResult(.success(apiResponse))
        
        let notificationExpectation = expectation(
            forNotification: .NewEventReceived,
            object: nil,
            notificationCenter: env.client.eventNotificationCenter
        )
        
        let replyMessage = try await chat.reply(
            to: lastMessageId,
            text: "My Reply",
            messageId: apiResponse.message.id
        )
        XCTAssertEqual(apiResponse.message.id, replyMessage.id)
        
        await fulfillment(of: [notificationExpectation], timeout: defaultTimeout)
        
        let messageState = try await chat.messageState(for: lastMessageId)
        await XCTAssertEqual(lastMessageId, messageState.message.id)
        await XCTAssertEqual(apiResponse.message.id, messageState.replies.last?.id)
    }
    
    func test_loadReplies_whenAPIRequestSucceeds_thenStateUpdates() async throws {
        try await setUpChat(
            usesMockedUpdaters: false,
            messageCount: 3
        )
        
        let messages = await chat.state.messages
        let lastMessageId = try XCTUnwrap(messages.last?.id)
        
        let apiResponse = makeRepliesPayload(parentMessageId: lastMessageId, count: 5, offset: 0)
        env.client.mockAPIClient.test_mockResponseResult(.success(apiResponse))
        
        let paginatedReplies = try await chat.loadReplies(
            for: lastMessageId,
            pagination: MessagesPagination(
                pageSize: apiResponse.messages.count
            )
        )
        XCTAssertEqual(apiResponse.messages.map(\.id), paginatedReplies.map(\.id))
        
        let messageState = try await chat.messageState(for: lastMessageId)
        await XCTAssertEqual(lastMessageId, messageState.message.id)
        await XCTAssertEqual(apiResponse.messages.map(\.id), messageState.replies.map(\.id))
        
        await XCTAssertEqual(false, messageState.hasLoadedAllOldestReplies)
        await XCTAssertEqual(true, messageState.hasLoadedAllNewestReplies)
        await XCTAssertEqual(false, messageState.isLoadingOlderReplies)
        await XCTAssertEqual(false, messageState.isLoadingMiddleReplies)
        await XCTAssertEqual(false, messageState.isLoadingNewerReplies)
    }
    
    func test_loadOlderReplies_whenAPIRequestSucceeds_thenStateUpdates() async throws {
        try await setUpChat(
            usesMockedUpdaters: false,
            messageCount: 3
        )
        
        let messages = await chat.state.messages
        let lastMessageId = try XCTUnwrap(messages.last?.id)
        let initialApiResponse = makeRepliesPayload(parentMessageId: lastMessageId, count: 5, offset: 0)
        env.client.mockAPIClient.test_mockResponseResult(.success(initialApiResponse))
        try await chat.loadReplies(
            for: lastMessageId,
            pagination: MessagesPagination(
                pageSize: initialApiResponse.messages.count
            )
        )
        
        let apiResponse = makeRepliesPayload(parentMessageId: lastMessageId, count: 5, offset: 5)
        env.client.mockAPIClient.test_mockResponseResult(.success(apiResponse))
        try await chat.loadOlderReplies(
            for: lastMessageId,
            limit: apiResponse.messages.count
        )
        
        let messageState = try await chat.messageState(for: lastMessageId)
        let all = initialApiResponse.messages + apiResponse.messages
        await XCTAssertEqual(lastMessageId, messageState.message.id)
        await XCTAssertEqual(all.map(\.id), messageState.replies.map(\.id))
        
        await XCTAssertEqual(false, messageState.hasLoadedAllOldestReplies)
        await XCTAssertEqual(true, messageState.hasLoadedAllNewestReplies)
        await XCTAssertEqual(false, messageState.isLoadingOlderReplies)
        await XCTAssertEqual(false, messageState.isLoadingMiddleReplies)
        await XCTAssertEqual(false, messageState.isLoadingNewerReplies)
    }
    
    func test_loadNewerReplies_whenAPIRequestSucceeds_thenStateUpdates() async throws {
        try await setUpChat(
            usesMockedUpdaters: false,
            messageCount: 3
        )
        
        let messages = await chat.state.messages
        let lastMessageId = try XCTUnwrap(messages.last?.id)
        let initialApiResponse = makeRepliesPayload(parentMessageId: lastMessageId, count: 5, offset: 5)
        env.client.mockAPIClient.test_mockResponseResult(.success(initialApiResponse))
        try await chat.loadReplies(
            around: initialApiResponse.messages[2].id,
            for: lastMessageId,
            limit: initialApiResponse.messages.count
        )
        let messageState = try await chat.messageState(for: lastMessageId)
        await XCTAssertEqual(false, messageState.hasLoadedAllNewestReplies)
        await XCTAssertEqual(false, messageState.isLoadingNewerReplies)
        
        let apiResponse = makeRepliesPayload(parentMessageId: lastMessageId, count: 5, offset: 0)
        env.client.mockAPIClient.test_mockResponseResult(.success(apiResponse))
        try await chat.loadNewerReplies(
            for: lastMessageId,
            limit: apiResponse.messages.count
        )
        
        let all = apiResponse.messages + initialApiResponse.messages
        await XCTAssertEqual(lastMessageId, messageState.message.id)
        await XCTAssertEqual(all.map(\.id), messageState.replies.map(\.id))
        
        await XCTAssertEqual(false, messageState.hasLoadedAllOldestReplies)
        await XCTAssertEqual(false, messageState.hasLoadedAllNewestReplies)
        await XCTAssertEqual(false, messageState.isLoadingOlderReplies)
        await XCTAssertEqual(false, messageState.isLoadingMiddleReplies)
        await XCTAssertEqual(false, messageState.isLoadingNewerReplies)
    }
    
    // MARK: - Message Translations
    
    func test_translateMessageState_whenMessageUpdaterSucceeds_thenTranslateMessageActionSucceeds() async throws {
        let messageId: MessageId = .unique
        let text: String = "Test message"
        let createdAt: Date = .unique
        let language: TranslationLanguage = .turkish
        let message: ChatMessage = .mock(
            id: messageId,
            cid: channelId,
            text: text,
            author: .mock(id: currentUserId),
            createdAt: createdAt,
            isSentByCurrentUser: true
        )
        env.messageUpdaterMock.translate_completion_result = .success(message)
        try await chat.translateMessage(messageId, to: language)
        XCTAssertEqual(messageId, env.messageUpdaterMock.translate_messageId)
        XCTAssertEqual(language, env.messageUpdaterMock.translate_language)
    }
    
    func test_translateMessageState_whenMessageUpdaterFails_thenTranslateMessageActionSucceeds() async throws {
        let messageId: MessageId = .unique
        let _: String = "Test message"
        let _: Date = .unique
        let language: TranslationLanguage = .turkish
        env.messageUpdaterMock.translate_completion_result = .failure(expectedTestError)
        await XCTAssertAsyncFailure(
            _ = try await chat.translateMessage(messageId, to: language),
            expectedTestError
        )
        XCTAssertEqual(messageId, env.messageUpdaterMock.translate_messageId)
        XCTAssertEqual(language, env.messageUpdaterMock.translate_language)
    }
    
    // MARK: - Muting or Hiding the Channel
    
    func test_mute_whenChannelUpdaterSucceeds_thenMuteActionSucceeds() async throws {
        for expiration in [nil, 10] {
            env.channelUpdaterMock.muteChannel_completion_result = .success(())
            try await chat.mute(expiration: expiration)
            XCTAssertEqual(channelId, env.channelUpdaterMock.muteChannel_cid)
            XCTAssertEqual(expiration, env.channelUpdaterMock.muteChannel_expiration)
        }
    }
    
    func test_mute_whenChannelUpdaterFails_thenMuteActionSucceeds() async throws {
        for expiration in [nil, 10] {
            env.channelUpdaterMock.muteChannel_completion_result = .failure(expectedTestError)
            await XCTAssertAsyncFailure(try await chat.mute(expiration: expiration), expectedTestError)
            XCTAssertEqual(channelId, env.channelUpdaterMock.muteChannel_cid)
            XCTAssertEqual(expiration, env.channelUpdaterMock.muteChannel_expiration)
        }
    }
    
    func test_hide_whenChannelUpdaterSucceeds_thenHideActionSucceeds() async throws {
        for clearHistory in [true, false] {
            env.channelUpdaterMock.hideChannel_completion_result = .success(())
            try await chat.hide(clearHistory: clearHistory)
            XCTAssertEqual(channelId, env.channelUpdaterMock.hideChannel_cid)
            XCTAssertEqual(clearHistory, env.channelUpdaterMock.hideChannel_clearHistory)
        }
    }
    
    func test_hide_whenChannelUpdaterFails_thenHideActionSucceeds() async throws {
        for clearHistory in [true, false] {
            env.channelUpdaterMock.hideChannel_completion_result = .failure(expectedTestError)
            await XCTAssertAsyncFailure(try await chat.hide(clearHistory: clearHistory), expectedTestError)
            XCTAssertEqual(channelId, env.channelUpdaterMock.hideChannel_cid)
            XCTAssertEqual(clearHistory, env.channelUpdaterMock.hideChannel_clearHistory)
        }
    }
    
    func test_show_whenChannelUpdaterSucceeds_thenShowActionSucceeds() async throws {
        env.channelUpdaterMock.showChannel_completion_result = .success(())
        try await chat.show()
        XCTAssertEqual(channelId, env.channelUpdaterMock.showChannel_cid)
    }
    
    func test_hide_whenChannelUpdaterFails_thenShowActionSucceeds() async throws {
        env.channelUpdaterMock.showChannel_completion_result = .failure(expectedTestError)
        await XCTAssertAsyncFailure(try await chat.show(), expectedTestError)
        XCTAssertEqual(channelId, env.channelUpdaterMock.showChannel_cid)
    }
    
    // MARK: - Pinning and Unpinning the Channel
    
    func test_pin_whenCurrentUserIdIsNotSet_thenPinningFails() async throws {
        try await setUpChat(usesMockedUpdaters: true, loggedIn: false)
        await XCTAssertAsyncFailure(
            try await chat.pin(),
            expectedErrorHandler: { error in error is ClientError.CurrentUserDoesNotExist }
        )
    }
    
    func test_pin_whenChannelUpdaterFails_thenExpectedErrorIsThrown() async throws {
        env.memberUpdaterMock.partialUpdate_completion_result = .failure(expectedTestError)
        await XCTAssertAsyncFailure(try await chat.pin(), expectedTestError)
        XCTAssertEqual(channelId, env.memberUpdaterMock.partialUpdate_cid)
        XCTAssertEqual(currentUserId, env.memberUpdaterMock.partialUpdate_userId)
        XCTAssertEqual(nil, env.memberUpdaterMock.partialUpdate_unset)
        XCTAssertEqual(MemberUpdatePayload(pinned: true), env.memberUpdaterMock.partialUpdate_updates)
    }
    
    func test_pin_whenChannelUpdaterSucceeds_thenPinningSucceeds() async throws {
        env.memberUpdaterMock.partialUpdate_completion_result = .success(
            ChatChannelMember.mock(
                id: currentUserId,
                pinnedAt: .unique
            )
        )
        try await chat.pin()
        XCTAssertEqual(channelId, env.memberUpdaterMock.partialUpdate_cid)
        XCTAssertEqual(currentUserId, env.memberUpdaterMock.partialUpdate_userId)
        XCTAssertEqual(nil, env.memberUpdaterMock.partialUpdate_unset)
        XCTAssertEqual(MemberUpdatePayload(pinned: true), env.memberUpdaterMock.partialUpdate_updates)
    }
    
    func test_unpin_whenCurrentUserIdIsNotSet_thenUnpinningFails() async throws {
        try await setUpChat(usesMockedUpdaters: true, loggedIn: false)
        await XCTAssertAsyncFailure(
            try await chat.unpin(),
            expectedErrorHandler: { error in error is ClientError.CurrentUserDoesNotExist }
        )
    }

    func test_unpin_whenChannelUpdaterFails_thenExpectedErrorIsThrown() async throws {
        env.memberUpdaterMock.partialUpdate_completion_result = .failure(expectedTestError)
        await XCTAssertAsyncFailure(try await chat.unpin(), expectedTestError)
        XCTAssertEqual(channelId, env.memberUpdaterMock.partialUpdate_cid)
        XCTAssertEqual(currentUserId, env.memberUpdaterMock.partialUpdate_userId)
        XCTAssertEqual(["pinned"], env.memberUpdaterMock.partialUpdate_unset)
        XCTAssertEqual(nil, env.memberUpdaterMock.partialUpdate_updates)
    }
    
    func test_unpin_whenChannelUpdaterSucceeds_thenUnpiningSucceeds() async throws {
        env.memberUpdaterMock.partialUpdate_completion_result = .success(
            ChatChannelMember.mock(
                id: currentUserId,
                pinnedAt: nil
            )
        )
        try await chat.unpin()
        XCTAssertEqual(channelId, env.memberUpdaterMock.partialUpdate_cid)
        XCTAssertEqual(currentUserId, env.memberUpdaterMock.partialUpdate_userId)
        XCTAssertEqual(["pinned"], env.memberUpdaterMock.partialUpdate_unset)
        XCTAssertEqual(nil, env.memberUpdaterMock.partialUpdate_updates)
    }
    
    // MARK: - Throttling and Slow Mode
    
    func test_enableSlowMode_whenChannelUpdaterSucceeds_thenEnableSlowModeActionSucceeds() async throws {
        let cooldownDuration = 10
        env.channelUpdaterMock.enableSlowMode_completion_result = .success(())
        try await chat.enableSlowMode(cooldownDuration: cooldownDuration)
        XCTAssertEqual(channelId, env.channelUpdaterMock.enableSlowMode_cid)
        XCTAssertEqual(cooldownDuration, env.channelUpdaterMock.enableSlowMode_cooldownDuration)
    }
    
    func test_enableSlowMode_whenChannelUpdaterFails_thenEnableSlowModeActionSucceeds() async throws {
        let cooldownDuration = 10
        env.channelUpdaterMock.enableSlowMode_completion_result = .failure(expectedTestError)
        await XCTAssertAsyncFailure(try await chat.enableSlowMode(cooldownDuration: cooldownDuration), expectedTestError)
        XCTAssertEqual(channelId, env.channelUpdaterMock.enableSlowMode_cid)
        XCTAssertEqual(cooldownDuration, env.channelUpdaterMock.enableSlowMode_cooldownDuration)
    }
    
    func test_disableSlowMode_whenChannelUpdaterSucceeds_thenDisableSlowModeActionSucceeds() async throws {
        env.channelUpdaterMock.enableSlowMode_completion_result = .success(())
        try await chat.disableSlowMode()
        XCTAssertEqual(channelId, env.channelUpdaterMock.enableSlowMode_cid)
        XCTAssertEqual(0, env.channelUpdaterMock.enableSlowMode_cooldownDuration)
    }
    
    func test_disableSlowMode_whenChannelUpdaterFails_thenDisableSlowModeActionSucceeds() async throws {
        env.channelUpdaterMock.enableSlowMode_completion_result = .failure(expectedTestError)
        await XCTAssertAsyncFailure(try await chat.disableSlowMode(), expectedTestError)
        XCTAssertEqual(channelId, env.channelUpdaterMock.enableSlowMode_cid)
        XCTAssertEqual(0, env.channelUpdaterMock.enableSlowMode_cooldownDuration)
    }
    
    // MARK: - Truncating the Channel
    
    func test_truncate_whenChannelUpdaterSucceeds_thenTruncateActionSucceeds() async throws {
        env.channelUpdaterMock.truncateChannel_completion_result = .success(())
        
        var systemMessage: String?
        var hardDelete = true
        var skipPush = true
        try await chat.truncate(systemMessage: systemMessage, hardDelete: hardDelete, skipPush: skipPush)
        XCTAssertEqual(channelId, env.channelUpdaterMock.truncateChannel_cid)
        XCTAssertEqual(skipPush, env.channelUpdaterMock.truncateChannel_skipPush)
        XCTAssertEqual(hardDelete, env.channelUpdaterMock.truncateChannel_hardDelete)
        XCTAssertEqual(systemMessage, env.channelUpdaterMock.truncateChannel_systemMessage)
        
        systemMessage = "Test message"
        hardDelete = true
        skipPush = true
        try await chat.truncate(systemMessage: systemMessage, hardDelete: hardDelete, skipPush: skipPush)
        XCTAssertEqual(channelId, env.channelUpdaterMock.truncateChannel_cid)
        XCTAssertEqual(skipPush, env.channelUpdaterMock.truncateChannel_skipPush)
        XCTAssertEqual(hardDelete, env.channelUpdaterMock.truncateChannel_hardDelete)
        XCTAssertEqual(systemMessage, env.channelUpdaterMock.truncateChannel_systemMessage)
        
        systemMessage = nil
        hardDelete = false
        skipPush = false
        try await chat.truncate(systemMessage: systemMessage, hardDelete: hardDelete, skipPush: skipPush)
        XCTAssertEqual(channelId, env.channelUpdaterMock.truncateChannel_cid)
        XCTAssertEqual(skipPush, env.channelUpdaterMock.truncateChannel_skipPush)
        XCTAssertEqual(hardDelete, env.channelUpdaterMock.truncateChannel_hardDelete)
        XCTAssertEqual(systemMessage, env.channelUpdaterMock.truncateChannel_systemMessage)
        
        systemMessage = "Test message"
        hardDelete = false
        skipPush = false
        try await chat.truncate(systemMessage: systemMessage, hardDelete: hardDelete, skipPush: skipPush)
        XCTAssertEqual(channelId, env.channelUpdaterMock.truncateChannel_cid)
        XCTAssertEqual(skipPush, env.channelUpdaterMock.truncateChannel_skipPush)
        XCTAssertEqual(hardDelete, env.channelUpdaterMock.truncateChannel_hardDelete)
        XCTAssertEqual(systemMessage, env.channelUpdaterMock.truncateChannel_systemMessage)
    }
    
    func test_truncate_whenChannelUpdaterFails_thenTruncateActionSucceeds() async throws {
        env.channelUpdaterMock.truncateChannel_completion_result = .failure(expectedTestError)
        
        var systemMessage: String?
        var hardDelete = true
        var skipPush = true
        await XCTAssertAsyncFailure(try await chat.truncate(systemMessage: systemMessage, hardDelete: hardDelete, skipPush: skipPush), expectedTestError)
        XCTAssertEqual(channelId, env.channelUpdaterMock.truncateChannel_cid)
        XCTAssertEqual(skipPush, env.channelUpdaterMock.truncateChannel_skipPush)
        XCTAssertEqual(hardDelete, env.channelUpdaterMock.truncateChannel_hardDelete)
        XCTAssertEqual(systemMessage, env.channelUpdaterMock.truncateChannel_systemMessage)
        
        systemMessage = "Test message"
        hardDelete = true
        skipPush = true
        await XCTAssertAsyncFailure(try await chat.truncate(systemMessage: systemMessage, hardDelete: hardDelete, skipPush: skipPush), expectedTestError)
        XCTAssertEqual(channelId, env.channelUpdaterMock.truncateChannel_cid)
        XCTAssertEqual(skipPush, env.channelUpdaterMock.truncateChannel_skipPush)
        XCTAssertEqual(hardDelete, env.channelUpdaterMock.truncateChannel_hardDelete)
        XCTAssertEqual(systemMessage, env.channelUpdaterMock.truncateChannel_systemMessage)
        
        systemMessage = nil
        hardDelete = false
        skipPush = false
        await XCTAssertAsyncFailure(try await chat.truncate(systemMessage: systemMessage, hardDelete: hardDelete, skipPush: skipPush), expectedTestError)
        XCTAssertEqual(channelId, env.channelUpdaterMock.truncateChannel_cid)
        XCTAssertEqual(skipPush, env.channelUpdaterMock.truncateChannel_skipPush)
        XCTAssertEqual(hardDelete, env.channelUpdaterMock.truncateChannel_hardDelete)
        XCTAssertEqual(systemMessage, env.channelUpdaterMock.truncateChannel_systemMessage)
        
        systemMessage = "Test message"
        hardDelete = false
        skipPush = false
        await XCTAssertAsyncFailure(try await chat.truncate(systemMessage: systemMessage, hardDelete: hardDelete, skipPush: skipPush), expectedTestError)
        XCTAssertEqual(channelId, env.channelUpdaterMock.truncateChannel_cid)
        XCTAssertEqual(skipPush, env.channelUpdaterMock.truncateChannel_skipPush)
        XCTAssertEqual(hardDelete, env.channelUpdaterMock.truncateChannel_hardDelete)
        XCTAssertEqual(systemMessage, env.channelUpdaterMock.truncateChannel_systemMessage)
    }
    
    // MARK: - Test Data
    
    /// Configures chat for testing.
    ///
    /// - Parameter usesMockedChannelUpdater: Set it for false for tests which need to update the local DB and simulate API requests.
    @MainActor private func setUpChat(
        usesMockedUpdaters: Bool,
        loadState: Bool = true,
        loggedIn: Bool = true,
        messageCount: Int = 0,
        memberCount: Int = 0,
        customMemberSorting: Bool = true
    ) async throws {
        let memberSorting: [Sorting<ChannelMemberListSortingKey>] = customMemberSorting ? [Sorting(key: .createdAt, isAscending: true)] : []
        chat = Chat(
            channelQuery: ChannelQuery(cid: channelId),
            messageOrdering: .bottomToTop,
            memberSorting: memberSorting,
            client: env.client,
            environment: env.chatEnvironment(usesMockedUpdaters: usesMockedUpdaters)
        )
        if loadState {
            _ = chat.state
        }
        
        env.client.mockAuthenticationRepository.mockedCurrentUserId = loggedIn ? currentUserId : nil
        try await env.client.databaseContainer.write { session in
            if loggedIn {
                try session.saveCurrentUser(
                    payload: .dummy(userId: self.currentUserId, role: .admin)
                )
            } else {
                session.deleteCurrentUser()
            }
        }
        try await env.client.databaseContainer.write { session in
            try session.saveChannel(payload: self.makeChannelPayload(messageCount: messageCount, createdAtOffset: 0))
        }
    }
    
    private func makeChannelPayload(
        cid: ChannelId? = nil,
        messageCount: Int,
        pendingMessagesCount: Int = 0,
        memberCount: Int = 0,
        watcherCount: Int = 0,
        createdAtOffset: Int
    ) -> ChannelPayload {
        let channelId = cid ?? self.channelId!
        // Note that message pagination relies on createdAt and cid
        let messages: [MessagePayload] = (0..<messageCount)
            .map {
                .dummy(
                    messageId: String(format: "%03d", $0 + createdAtOffset),
                    createdAt: Date(timeIntervalSinceReferenceDate: TimeInterval($0 + createdAtOffset)),
                    cid: channelId
                )
            }
        let pendingMessages: [MessagePayload] = (0..<pendingMessagesCount)
            .map {
                .dummy(
                    messageId: String(format: "%03d", $0 + createdAtOffset + messageCount),
                    createdAt: Date(timeIntervalSinceReferenceDate: TimeInterval($0 + createdAtOffset + messageCount)),
                    cid: channelId
                )
            }
        // Backend returns channel reads per member
        let membersAndReads: [(member: MemberPayload, read: ChannelReadPayload)] = (0..<memberCount)
            .map {
                let user = UserPayload.dummy(
                    userId: String(format: "%03d", $0 + createdAtOffset)
                )
                let read = ChannelReadPayload(
                    user: user,
                    lastReadAt: .unique,
                    lastReadMessageId: nil,
                    unreadMessagesCount: 0,
                    lastDeliveredAt: nil,
                    lastDeliveredMessageId: nil
                )
                let member = MemberPayload.dummy(
                    user: user,
                    createdAt: Date(timeIntervalSinceReferenceDate: TimeInterval($0 + createdAtOffset))
                )
                return (member: member, read: read)
            }
        let watchers: [UserPayload] = (0..<watcherCount)
            .map {
                .dummy(userId: String(format: "%03d", $0 + createdAtOffset))
            }
        return ChannelPayload.dummy(
            channel: .dummy(cid: channelId),
            watchers: watchers,
            members: membersAndReads.map(\.member),
            messages: messages,
            pendingMessages: pendingMessages,
            channelReads: membersAndReads.map(\.read)
        )
    }
    
    private func makeMemberListPayload(count: Int, offset: Int) -> ChannelMemberListPayload {
        let members = (0..<count)
            .map { $0 + offset }
            .map {
                MemberPayload.dummy(
                    user: .dummy(
                        userId: String(format: "%03d", $0),
                        name: String(format: "%03d", $0)
                    ),
                    createdAt: Date(timeIntervalSinceReferenceDate: TimeInterval($0))
                )
            }
        return ChannelMemberListPayload(members: members)
    }
    
    private func makeReactionsPayload(messageId: MessageId, count: Int, offset: Int) -> MessageReactionsPayload {
        let reactions = (0..<count)
            .map { $0 + offset }
            .map {
                MessageReactionPayload.dummy(
                    messageId: messageId,
                    updatedAt: Date(timeIntervalSinceReferenceDate: TimeInterval(-$0)), // last updated first
                    user: .dummy(userId: .unique)
                )
            }
        return MessageReactionsPayload(reactions: reactions)
    }
    
    private func makeRepliesPayload(parentMessageId: MessageId, count: Int, offset: Int) -> MessageRepliesPayload {
        let messages: [MessagePayload] = (0..<count)
            .map { $0 + offset }
            .map {
                .dummy(
                    messageId: String(format: "reply_%03d", $0),
                    parentId: parentMessageId,
                    createdAt: Date(timeIntervalSinceReferenceDate: TimeInterval($0)),
                    cid: channelId
                )
            }
        return MessageRepliesPayload(messages: messages)
    }
}

extension Chat_Tests {
    final class TestEnvironment {
        let client: ChatClient_Mock
        private(set) var chatState: ChatState!
        private(set) var channelUpdater: ChannelUpdater!
        private(set) var channelUpdaterMock: ChannelUpdater_Mock!
        private(set) var memberUpdater: ChannelMemberUpdater!
        private(set) var memberUpdaterMock: ChannelMemberUpdater_Mock!
        private(set) var messageUpdater: MessageUpdater!
        private(set) var messageUpdaterMock: MessageUpdater_Mock!
        private(set) var typingEventsSender: TypingEventsSender!
        private(set) var typingEventsSenderMock: TypingEventsSender_Mock!
        
        func cleanUp() {
            client.cleanUp()
            channelUpdaterMock?.cleanUp()
            memberUpdaterMock?.cleanUp()
            messageUpdaterMock?.cleanUp()
            typingEventsSenderMock?.cleanUp()
        }
        
        init() {
            var config = ChatClient_Mock.defaultMockedConfig
            config.isClientInActiveMode = true
            client = ChatClient_Mock(
                config: config,
                environment: Self.chatClientEnvironment()
            )
            client.addBackgroundWorker(
                MessageEditor(
                    messageRepository: client.messageRepository,
                    database: client.databaseContainer,
                    apiClient: client.apiClient
                )
            )
            client.addBackgroundWorker(
                MessageSender(
                    messageRepository: client.messageRepository,
                    eventsNotificationCenter: client.eventNotificationCenter,
                    database: client.databaseContainer,
                    apiClient: client.apiClient
                )
            )
            client.addBackgroundWorker(
                AttachmentQueueUploader(
                    database: client.databaseContainer,
                    apiClient: client.apiClient,
                    attachmentPostProcessor: nil
                )
            )
        }
        
        func chatEnvironment(usesMockedUpdaters: Bool) -> Chat.Environment {
            Chat.Environment(
                chatStateBuilder: {
                    [unowned self] in
                    self.chatState = ChatState(channelQuery: $0, messageOrder: $1, memberSorting: $2, channelUpdater: $3, client: $4, environment: $5)
                    return self.chatState!
                },
                channelUpdaterBuilder: { [unowned self] in
                    self.channelUpdater = ChannelUpdater(
                        channelRepository: $0,
                        messageRepository: $1,
                        paginationStateHandler: $2,
                        database: $3,
                        apiClient: $4
                    )
                    self.channelUpdaterMock = ChannelUpdater_Mock(
                        channelRepository: $0,
                        messageRepository: $1,
                        paginationStateHandler: $2,
                        database: $3,
                        apiClient: $4
                    )
                    return usesMockedUpdaters ? self.channelUpdaterMock : self.channelUpdater
                },
                memberUpdaterBuilder: { [unowned self] in
                    self.memberUpdater = ChannelMemberUpdater(database: $0, apiClient: $1)
                    self.memberUpdaterMock = ChannelMemberUpdater_Mock(database: $0, apiClient: $1)
                    return usesMockedUpdaters ? self.memberUpdaterMock : self.memberUpdater
                },
                messageUpdaterBuilder: { [unowned self] in
                    self.messageUpdater = MessageUpdater(isLocalStorageEnabled: $0, messageRepository: $1, database: $2, apiClient: $3)
                    self.messageUpdaterMock = MessageUpdater_Mock(isLocalStorageEnabled: $0, messageRepository: $1, database: $2, apiClient: $3)
                    return usesMockedUpdaters ? self.messageUpdaterMock : self.messageUpdater
                },
                typingEventsSenderBuilder: { [unowned self] in
                    self.typingEventsSender = TypingEventsSender(database: $0, apiClient: $1)
                    self.typingEventsSenderMock = TypingEventsSender_Mock(database: $0, apiClient: $1)
                    return usesMockedUpdaters ? self.typingEventsSenderMock : self.typingEventsSender
                }
            )
        }
        
        static func chatClientEnvironment() -> ChatClient.Environment {
            var environment = ChatClient.Environment.mock
            environment.messageRepositoryBuilder = MessageRepository.init
            return environment
        }
    }
}<|MERGE_RESOLUTION|>--- conflicted
+++ resolved
@@ -1308,7 +1308,6 @@
         await XCTAssertEqual(3, chat.state.channel?.reads.first?.unreadMessagesCount)
     }
     
-<<<<<<< HEAD
     func test_markUnread_whenAPIRequestSucceeds_thenReadStateUpdates_messageTimestamp() async throws {
         try await setUpChat(
             usesMockedUpdaters: false,
@@ -1345,7 +1344,6 @@
         
         await XCTAssertEqual(1, chat.state.channel?.reads.count)
         await XCTAssertEqual(3, chat.state.channel?.reads.first?.unreadMessagesCount)
-=======
     // MARK: - Updating the Channel
     
     func test_update_whenChannelUpdaterSucceeds_thenUpdateSucceeds() async throws {
@@ -1444,7 +1442,6 @@
             ),
             expectedTestError
         )
->>>>>>> fa38d7a0
     }
     
     // MARK: - Message Replies
