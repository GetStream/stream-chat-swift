//
// Copyright © 2025 Stream.io Inc. All rights reserved.
//

import CoreData
@testable import StreamChat
@testable import StreamChatTestTools
import XCTest

final class MessageController_Tests: XCTestCase {
    private var env: TestEnvironment!
    private var client: ChatClient_Mock!

    private var currentUserId: UserId!
    private var messageId: MessageId!
    private var cid: ChannelId!
    private var replyPaginationHandler: MessagesPaginationStateHandler_Mock!

    private var controller: ChatMessageController!
    private var controllerCallbackQueueID: UUID!
    private var callbackQueueID: UUID { controllerCallbackQueueID }

    // MARK: - Setup

    override func setUp() {
        super.setUp()

        env = TestEnvironment()
        client = ChatClient.mock

        currentUserId = .unique
        messageId = .unique
        cid = .unique
        replyPaginationHandler = MessagesPaginationStateHandler_Mock()

        controllerCallbackQueueID = UUID()
        controller = ChatMessageController(client: client, cid: cid, messageId: messageId, replyPaginationHandler: replyPaginationHandler, environment: env.controllerEnvironment)
        controller.callbackQueue = .testQueue(withId: controllerCallbackQueueID)
    }

    override func tearDown() {
        env.messageUpdater?.cleanUp()

        controllerCallbackQueueID = nil
        currentUserId = nil
        messageId = nil
        cid = nil
        replyPaginationHandler = nil

        AssertAsync {
            Assert.canBeReleased(&controller)
            Assert.canBeReleased(&client)
            Assert.canBeReleased(&env)
        }

        super.tearDown()
    }

    // MARK: - Controller

    func test_controllerIsCreatedCorrectly() {
        // Create a controller with specific `cid` and `messageId`
        let controller = client.messageController(cid: cid, messageId: messageId)

        // Assert controller has correct `cid`
        XCTAssertEqual(controller.cid, cid)
        // Assert controller has correct `messageId`
        XCTAssertEqual(controller.messageId, messageId)
    }

    func test_initialState() {
        // Assert client is assigned correctly
        XCTAssertTrue(controller.client === client)

        // Assert initial state is correct
        XCTAssertEqual(controller.state, .initialized)

        // Assert message is nil
        XCTAssertNil(controller.message)
    }

    // MARK: - hasLoadedAllPreviousReplies

    func test_hasLoadedAllPreviousReplies_whenPaginationStateHasLoadedAllPreviousMessages_thenReturnsTrue() {
        // Given
        replyPaginationHandler.mockState.hasLoadedAllPreviousMessages = true

        // When
        let result = controller.hasLoadedAllPreviousReplies

        // Then
        XCTAssertTrue(result)
    }

    func test_hasLoadedAllPreviousReplies_whenPaginationStateHasNotLoadedAllPreviousMessages_thenReturnsFalse() {
        // Given
        replyPaginationHandler.mockState.hasLoadedAllPreviousMessages = false

        // When
        let result = controller.hasLoadedAllPreviousReplies

        // Then
        XCTAssertFalse(result)
    }

    // MARK: - hasLoadedAllNextReplies

    func test_hasLoadedAllNextReplies_whenPaginationStateHasLoadedAllNextMessagesOrRepliesAreEmpty_thenReturnsTrue() throws {
        // Given
        replyPaginationHandler.mockState.hasLoadedAllNextMessages = true
        try saveReplies(with: [MessageId]())

        // When
        let result = controller.hasLoadedAllNextReplies

        // Then
        XCTAssertTrue(result)
    }

    func test_hasLoadedAllNextReplies_whenPaginationStateHasNotLoadedAllNextMessagesAndRepliesAreNotEmpty_thenReturnsFalse() throws {
        // Given
        replyPaginationHandler.mockState.hasLoadedAllNextMessages = false
        try saveReplies(with: [.unique, .unique])

        // When
        let result = controller.hasLoadedAllNextReplies

        // Then
        XCTAssertFalse(result)
    }

    // MARK: - isLoadingPreviousReplies

    func test_isLoadingPreviousReplies_whenPaginationStateIsLoadingPreviousMessages_thenReturnsTrue() {
        // Given
        replyPaginationHandler.mockState.isLoadingPreviousMessages = true

        // When
        let result = controller.isLoadingPreviousReplies

        // Then
        XCTAssertTrue(result)
    }

    func test_isLoadingPreviousReplies_whenPaginationStateIsNotLoadingPreviousMessages_thenReturnsFalse() {
        // Given
        replyPaginationHandler.mockState.isLoadingPreviousMessages = false

        // When
        let result = controller.isLoadingPreviousReplies

        // Then
        XCTAssertFalse(result)
    }

    // MARK: - Tests for isLoadingNextReplies

    func test_isLoadingNextReplies_whenPaginationStateIsLoadingNextMessages_thenReturnsTrue() {
        // Given
        replyPaginationHandler.mockState.isLoadingNextMessages = true

        // When
        let result = controller.isLoadingNextReplies

        // Then
        XCTAssertTrue(result)
    }

    func test_isLoadingNextReplies_whenPaginationStateIsNotLoadingNextMessages_thenReturnsFalse() {
        // Given
        replyPaginationHandler.mockState.isLoadingNextMessages = false

        // When
        let result = controller.isLoadingNextReplies

        // Then
        XCTAssertFalse(result)
    }

    // MARK: - Tests for isLoadingMiddleReplies

    func test_isLoadingMiddleReplies_whenPaginationStateIsLoadingMiddleMessages_thenReturnsTrue() {
        // Given
        replyPaginationHandler.mockState.isLoadingMiddleMessages = true

        // When
        let result = controller.isLoadingMiddleReplies

        // Then
        XCTAssertTrue(result)
    }

    func test_isLoadingMiddleReplies_whenPaginationStateIsNotLoadingMiddleMessages_thenReturnsFalse() {
        // Given
        replyPaginationHandler.mockState.isLoadingMiddleMessages = false

        // When
        let result = controller.isLoadingMiddleReplies

        // Then
        XCTAssertFalse(result)
    }

    // MARK: - Tests for isJumpingToMessage

    func test_isJumpingToMessage_whenPaginationStateIsJumpingToMessage_thenReturnsTrue() {
        // Given
        replyPaginationHandler.mockState.hasLoadedAllNextMessages = false

        // When
        let result = controller.isJumpingToMessage

        // Then
        XCTAssertTrue(result)
    }

    func test_isJumpingToMessage_whenPaginationStateIsNotJumpingToMessage_thenReturnsFalse() {
        // Given
        replyPaginationHandler.mockState.hasLoadedAllNextMessages = true

        // When
        let result = controller.isJumpingToMessage

        // Then
        XCTAssertFalse(result)
    }

    // MARK: - Tests for lastOldestReplyId

    func test_lastOldestReplyId_whenPaginationStateHasOldestFetchedMessage_thenReturnsItsId() {
        // Given
        let oldestFetchedMessage = MessagePayload.dummy()
        replyPaginationHandler.mockState.oldestFetchedMessage = oldestFetchedMessage

        // When
        let result = controller.lastOldestReplyId

        // Then
        XCTAssertEqual(result, oldestFetchedMessage.id)
    }

    func test_lastOldestReplyId_whenPaginationStateHasNoOldestFetchedMessage_thenReturnsNil() {
        // Given
        replyPaginationHandler.mockState.oldestFetchedMessage = nil

        // When
        let result = controller.lastOldestReplyId

        // Then
        XCTAssertNil(result)
    }

    // MARK: - Tests for lastNewestReplyId

    func test_lastNewestReplyId_whenPaginationStateHasNewestFetchedMessage_thenReturnsItsId() {
        // Given
        let newestFetchedMessage = MessagePayload.dummy()
        replyPaginationHandler.mockState.newestFetchedMessage = newestFetchedMessage

        // When
        let result = controller.lastNewestReplyId

        // Then
        XCTAssertEqual(result, newestFetchedMessage.id)
    }

    func test_lastNewestReplyId_whenPaginationStateHasNoNewestFetchedMessage_thenReturnsNil() {
        // Given
        replyPaginationHandler.mockState.newestFetchedMessage = nil

        // When
        let result = controller.lastNewestReplyId

        // Then
        XCTAssertNil(result)
    }

    // MARK: - Synchronize

    func test_synchronize_forwardsUpdaterError() throws {
        // Simulate `synchronize` call
        var completionError: Error?
        controller.synchronize {
            completionError = $0
        }

        // Simulate network response with the error
        let networkError = TestError()
        env.messageUpdater.getMessage_completion?(.failure(networkError))

        AssertAsync {
            // Assert network error is propagated
            Assert.willBeEqual(completionError as? TestError, networkError)
            // Assert network error is propagated
            Assert.willBeEqual(self.controller.state, .remoteDataFetchFailed(ClientError(with: networkError)))
        }
    }

    func test_synchronize_changesStateCorrectly_ifNoErrorsHappen() throws {
        // Simulate `synchronize` call
        var completionError: Error?
        var completionCalled = false
        controller.synchronize {
            completionError = $0
            completionCalled = true
        }

        // Assert controller is in `localDataFetched` state
        XCTAssertEqual(controller.state, .localDataFetched)

        // Keep a weak ref so we can check if it's actually deallocated
        weak var weakController = controller

        // (Try to) deallocate the controller
        // by not keeping any references to it
        controller = nil

        // Simulate network response with the error
        env.messageUpdater.getMessage_completion?(.success(ChatMessage.unique))
        // Release reference of completion so we can deallocate stuff
        env.messageUpdater.getMessage_completion = nil

        AssertAsync {
            // Assert completion is called
            Assert.willBeTrue(completionCalled)
            // Assert completion is called without any error
            Assert.staysTrue(completionError == nil)
        }
        // `weakController` should be deallocated too
        AssertAsync.canBeReleased(&weakController)
    }

    func test_messageIsUpToDate_withoutSynchronizeCall() throws {
        // Assert message is `nil` initially and start observing DB
        XCTAssertNil(controller.message)

        let messageLocalText: String = .unique

        // Create current user in the database
        try client.databaseContainer.createCurrentUser(id: currentUserId)

        // Create message in that matches controller's `messageId`
        try client.databaseContainer.createMessage(id: messageId, authorId: currentUserId, cid: cid, text: messageLocalText)

        // Assert message is fetched from the database and has correct field values
        var message = try XCTUnwrap(controller.message)
        XCTAssertEqual(message.id, messageId)
        XCTAssertEqual(message.text, messageLocalText)

        // Simulate response from the backend with updated `text`, update the local message in the databse
        let messagePayload: MessagePayload = .dummy(
            messageId: messageId,
            authorUserId: currentUserId,
            text: .unique
        )
        try client.databaseContainer.writeSynchronously { session in
            try session.saveMessage(payload: messagePayload, for: self.cid, syncOwnReactions: true, cache: nil)
        }

        // Assert the controller's `message` is up-to-date
        message = try XCTUnwrap(controller.message)
        XCTAssertEqual(message.id, messageId)
        XCTAssertEqual(message.text, messagePayload.text)
    }

    /// This test simulates a bug where the `message` and `replies` fields were not updated if they weren't
    /// touched before calling synchronize.
    func test_messagesAreFetched_afterCallingSynchronize() throws {
        // Simulate `synchronize` call
        controller.synchronize()

        // Create the message and replies in the DB
        let expectedReplies: [MessageId] = [.unique, .unique, .unique, .unique, .unique]
        try saveReplies(with: expectedReplies)

        // Simulate updater completion call
        env.messageUpdater.getMessage_completion?(.success(ChatMessage.unique))

        XCTAssertEqual(controller.message?.id, messageId)
        XCTAssertEqual(controller.replies.count, expectedReplies.count)
    }

    // MARK: - Order

    func test_replies_haveCorrectOrder() throws {
        let delegate = TestDelegate(expectedQueueId: callbackQueueID)
        controller.delegate = delegate
        
        let reply1: MessagePayload = .dummy(
            messageId: .unique,
            parentId: messageId,
            showReplyInChannel: false,
            authorUserId: .unique
        )

        let reply2: MessagePayload = .dummy(
            messageId: .unique,
            parentId: messageId,
            showReplyInChannel: false,
            authorUserId: .unique
        )
        try saveReplies(with: [reply1, reply2])
        try waitForRepliesChange(count: 2)

        // Set top-to-bottom ordering
        controller.listOrdering = .topToBottom
        try waitForRepliesChange(count: 2)
        
        // Check the order of replies is correct
        let topToBottomIds = [reply1, reply2].sorted { $0.createdAt > $1.createdAt }.map(\.id)
        XCTAssertEqual(controller.replies.map(\.id), topToBottomIds)

        // Set bottom-to-top ordering
        controller.listOrdering = .bottomToTop
        try waitForRepliesChange(count: 2)

        // Check the order of replies is correct
        let bottomToTopIds = [reply1, reply2].sorted { $0.createdAt < $1.createdAt }.map(\.id)
        XCTAssertEqual(controller.replies.map(\.id), bottomToTopIds)
    }

    /// This test was added because we forgot to exclude deleted messages when fetching replies.
    /// Valid message for a thread is defined as:
    /// - `parentId` correctly set,
    /// - is not deleted, or current user owned non-ephemeral deleted,
    /// - newer than channel's truncation date (if channel is truncated)
    func test_replies_onlyIncludeValidMessages() throws {
        // Create dummy channel
        let truncatedDate = Date.unique
        let channel = dummyPayload(with: cid, truncatedAt: truncatedDate)

        // Set the deleted messages visibility to hide the message
        var config = ChatClient.defaultMockedConfig
        config.deletedMessagesVisibility = .alwaysHidden
        client = ChatClient_Mock(config: config)
        controller = ChatMessageController(client: client, cid: cid, messageId: messageId, replyPaginationHandler: replyPaginationHandler, environment: env.controllerEnvironment)

        let reply1: MessagePayload = .dummy(
            messageId: .unique,
            parentId: messageId,
            showReplyInChannel: false,
            authorUserId: .unique,
            createdAt: .unique(after: truncatedDate)
        )

        let createdAt = Date.unique(after: truncatedDate)
        let reply2: MessagePayload = .dummy(
            messageId: .unique,
            parentId: messageId,
            showReplyInChannel: false,
            authorUserId: .unique,
            createdAt: createdAt,
            deletedAt: .unique(after: createdAt)
        )

        // Insert 3rd reply before truncation date
        let reply3: MessagePayload = .dummy(
            messageId: .unique,
            parentId: messageId,
            showReplyInChannel: false,
            authorUserId: .unique,
            createdAt: .unique(before: truncatedDate)
        )

        // Save messages
        try saveReplies(with: [reply1, reply2, reply3], channelPayload: channel)

        // Check if the replies are correct
        let ids = [reply1].map(\.id)
        XCTAssertEqual(controller.replies.map(\.id), ids)
    }

    func test_replies_withVisibleForCurrentUser_messageVisibility() throws {
        let channel = dummyPayload(with: cid)
        let truncatedDate = Date.unique

<<<<<<< HEAD
        var config = ChatClientConfig(apiKey: .init(.anonymous))
=======
        var config = ChatClientConfig(apiKeyString: .unique)
>>>>>>> ac5ec264
        config.deletedMessagesVisibility = .visibleForCurrentUser
        client = ChatClient.mock(config: config)
        try client.databaseContainer.createCurrentUser(id: currentUserId)
        controller = ChatMessageController(client: client, cid: cid, messageId: messageId, replyPaginationHandler: replyPaginationHandler, environment: env.controllerEnvironment)

        // Insert own deleted reply
        let ownReply: MessagePayload = .dummy(
            messageId: .unique,
            parentId: messageId,
            showReplyInChannel: false,
            authorUserId: currentUserId,
            createdAt: .unique(after: truncatedDate),
            deletedAt: .unique(after: truncatedDate)
        )

        // Insert deleted reply by another user
        let createdAt = Date.unique(after: truncatedDate)
        let otherReply: MessagePayload = .dummy(
            messageId: .unique,
            parentId: messageId,
            showReplyInChannel: false,
            authorUserId: .unique,
            createdAt: createdAt,
            deletedAt: .unique(after: createdAt)
        )

        try saveReplies(with: [ownReply, otherReply], channelPayload: channel)

        // Only own reply should be visible
        XCTAssertEqual(controller.replies.map(\.id), [ownReply.id])
    }

    func test_replies_withAlwaysHidden_messageVisibility() throws {
        // Create dummy channel
        let channel = dummyPayload(with: cid)
        let truncatedDate = Date.unique

<<<<<<< HEAD
        var config = ChatClientConfig(apiKey: .init(.anonymous))
=======
        var config = ChatClientConfig(apiKeyString: .unique)
>>>>>>> ac5ec264
        config.deletedMessagesVisibility = .alwaysHidden
        client = ChatClient.mock(config: config)
        try client.databaseContainer.createCurrentUser(id: currentUserId)
        controller = ChatMessageController(client: client, cid: cid, messageId: messageId, replyPaginationHandler: replyPaginationHandler, environment: env.controllerEnvironment)

        // Save channel
        try client.databaseContainer.writeSynchronously {
            let dto = try $0.saveChannel(payload: channel)
            dto.truncatedAt = truncatedDate.bridgeDate
        }

        // Insert parent message
        try client.databaseContainer.createMessage(id: messageId, authorId: .unique, cid: cid, text: "Parent")

        // Insert own deleted reply
        let ownReply: MessagePayload = .dummy(
            messageId: .unique,
            parentId: messageId,
            showReplyInChannel: false,
            authorUserId: currentUserId,
            createdAt: .unique(after: truncatedDate),
            deletedAt: .unique(after: truncatedDate)
        )

        // Insert deleted reply by another user
        let createdAt = Date.unique(after: truncatedDate)
        let otherReply: MessagePayload = .dummy(
            messageId: .unique,
            parentId: messageId,
            showReplyInChannel: false,
            authorUserId: .unique,
            createdAt: createdAt,
            deletedAt: .unique(after: createdAt)
        )

        try saveReplies(with: [ownReply, otherReply])

        // both deleted replies should be hidden
        XCTAssertTrue(controller.replies.isEmpty)
    }

    func test_replies_withAlwaysVisible_messageVisibility() throws {
        // Create dummy channel
        let channel = dummyPayload(with: cid)
        let truncatedDate = Date.unique

        var config = ChatClientConfig(apiKeyString: .unique)
        config.deletedMessagesVisibility = .alwaysVisible
        client = .mock(config: config)
        try client.databaseContainer.createCurrentUser(id: currentUserId)
        controller = ChatMessageController(client: client, cid: cid, messageId: messageId, replyPaginationHandler: replyPaginationHandler, environment: env.controllerEnvironment)

        // Save channel
        try client.databaseContainer.writeSynchronously {
            let dto = try $0.saveChannel(payload: channel)
            dto.truncatedAt = truncatedDate.bridgeDate
        }

        // Insert parent message
        try client.databaseContainer.createMessage(id: messageId, authorId: .unique, cid: cid, text: "Parent")

        // Insert own deleted reply
        let ownReply: MessagePayload = .dummy(
            messageId: .unique,
            parentId: messageId,
            showReplyInChannel: false,
            authorUserId: currentUserId,
            createdAt: .unique(after: truncatedDate),
            deletedAt: .unique(after: truncatedDate)
        )

        // Insert deleted reply by another user
        let createdAt = Date.unique(after: truncatedDate)
        let otherReply: MessagePayload = .dummy(
            messageId: .unique,
            parentId: messageId,
            showReplyInChannel: false,
            authorUserId: .unique,
            createdAt: createdAt,
            deletedAt: .unique(after: createdAt)
        )

        // Save messages
        try saveReplies(with: [ownReply, otherReply])

        // both deleted replies should be visible
        XCTAssertEqual(Set(controller.replies.map(\.id)), Set([ownReply.id, otherReply.id]))
    }

    func test_replies_whenShadowedMessagesVisible() throws {
        // Create dummy channel
        let channel = dummyPayload(with: cid)
        let truncatedDate = Date.unique

<<<<<<< HEAD
        var config = ChatClientConfig(apiKey: .init(.anonymous))
        config.shouldShowShadowedMessages = true
        client = ChatClient.mock(config: config)
=======
        var config = ChatClientConfig(apiKeyString: .unique)
        config.shouldShowShadowedMessages = true
        client = .mock(config: config)
>>>>>>> ac5ec264
        try client.databaseContainer.createCurrentUser(id: currentUserId)
        controller = ChatMessageController(client: client, cid: cid, messageId: messageId, replyPaginationHandler: replyPaginationHandler, environment: env.controllerEnvironment)

        // Save channel
        try client.databaseContainer.writeSynchronously {
            let dto = try $0.saveChannel(payload: channel)
            dto.truncatedAt = truncatedDate.bridgeDate
        }

        // Insert parent message
        try client.databaseContainer.createMessage(id: messageId, authorId: .unique, cid: cid, text: "Parent")

        // Insert a reply
        let nonShadowedReply: MessagePayload = .dummy(
            messageId: .unique,
            parentId: messageId,
            showReplyInChannel: false,
            authorUserId: .unique,
            createdAt: .unique(after: truncatedDate),
            isShadowed: false
        )

        // Insert shadowed reply by another user
        let createdAt = Date.unique(after: truncatedDate)
        let shadowedReply: MessagePayload = .dummy(
            messageId: .unique,
            parentId: messageId,
            showReplyInChannel: false,
            authorUserId: .unique,
            createdAt: createdAt,
            isShadowed: true
        )

        // Save messages
        try saveReplies(with: [nonShadowedReply, shadowedReply])

        // all replies should be visible
        XCTAssertEqual(Set(controller.replies.map(\.id)), Set([nonShadowedReply.id, shadowedReply.id]))
    }

    func test_replies_withDefaultShadowedMessagesVisible() throws {
        let delegate = TestDelegate(expectedQueueId: callbackQueueID)
        controller.delegate = delegate
        
        // Initial observer callback
        try waitForRepliesChange(count: 0)
        
        // Create dummy channel
        let channel = dummyPayload(with: cid)
        let truncatedDate = Date.unique

        try client.databaseContainer.createCurrentUser(id: currentUserId)

        // Save channel
        try client.databaseContainer.writeSynchronously {
            let dto = try $0.saveChannel(payload: channel)
            dto.truncatedAt = truncatedDate.bridgeDate
        }

        // Insert parent message
        try client.databaseContainer.createMessage(id: messageId, authorId: .unique, cid: cid, text: "Parent")

        // Insert a reply
        let nonShadowedReply: MessagePayload = .dummy(
            messageId: .unique,
            parentId: messageId,
            showReplyInChannel: false,
            authorUserId: .unique,
            createdAt: .unique(after: truncatedDate),
            isShadowed: false
        )

        // Insert shadowed reply by another user
        let createdAt = Date.unique(after: truncatedDate)
        let shadowedReply: MessagePayload = .dummy(
            messageId: .unique,
            parentId: messageId,
            showReplyInChannel: false,
            authorUserId: .unique,
            createdAt: createdAt,
            isShadowed: true
        )

        try saveReplies(with: [nonShadowedReply, shadowedReply])
        try waitForRepliesChange(count: 1)
        
        // only non-shadowed reply should be visible
        XCTAssertEqual(Set(controller.replies.map(\.id)), Set([nonShadowedReply.id]))
    }

    // MARK: - Delegate

    func test_delegate_isAssignedCorrectly() {
        let delegate = TestDelegate(expectedQueueId: callbackQueueID)

        // Set the delegate
        controller.delegate = delegate

        // Assert the delegate is assigned correctly
        XCTAssert(controller.delegate === delegate)
    }

    func test_settingDelegate_leadsToFetchingLocalDataa() {
        // Check initial state
        XCTAssertEqual(controller.state, .initialized)

        // Set the delegate
        let delegate = TestDelegate(expectedQueueId: callbackQueueID)
        controller.delegate = delegate

        // Assert state changed
        AssertAsync.willBeEqual(controller.state, .localDataFetched)
    }

    func test_delegate_isNotifiedAboutStateChanges() throws {
        // Set the delegate
        let delegate = TestDelegate(expectedQueueId: callbackQueueID)
        controller.delegate = delegate

        // Assert delegate is notified about state changes
        AssertAsync.willBeEqual(delegate.state, .localDataFetched)

        // Synchronize
        controller.synchronize()

        // Simulate network call response
        env.messageUpdater.getMessage_completion?(.success(ChatMessage.unique))

        // Assert delegate is notified about state changes
        AssertAsync.willBeEqual(delegate.state, .remoteDataFetched)
    }

    func test_delegate_isNotifiedAboutCreatedMessage() throws {
        // Create current user in the database
        try client.databaseContainer.createCurrentUser(id: currentUserId)

        // Create channel in the database
        try client.databaseContainer.createChannel(cid: cid)

        // Set the delegate
        let delegate = TestDelegate(expectedQueueId: callbackQueueID)
        controller.delegate = delegate

        // Simulate `synchronize` call
        controller.synchronize()

        // Simulate response from a backend with a message that doesn't exist locally
        let messagePayload: MessagePayload = .dummy(
            messageId: messageId,
            authorUserId: currentUserId
        )
        try client.databaseContainer.writeSynchronously { session in
            try session.saveMessage(payload: messagePayload, for: self.cid, syncOwnReactions: true, cache: nil)
        }
        env.messageUpdater.getMessage_completion?(.success(ChatMessage.unique))

        // Assert `create` entity change is received by the delegate
        AssertAsync {
            Assert.willBeEqual(delegate.didChangeMessage_change?.fieldChange(\.id), .create(messagePayload.id))
            Assert.willBeEqual(delegate.didChangeMessage_change?.fieldChange(\.text), .create(messagePayload.text))
        }
    }

    func test_delegate_isNotifiedAboutUpdatedMessage() throws {
        let initialMessageText: String = .unique

        // Create current user in the database
        try client.databaseContainer.createCurrentUser(id: currentUserId)

        // Create channel in the database
        try client.databaseContainer.createChannel(cid: cid)

        // Create message in the database with `initialMessageText`
        try client.databaseContainer.createMessage(id: messageId, authorId: currentUserId, cid: cid, text: initialMessageText)

        // Set the delegate
        let delegate = TestDelegate(expectedQueueId: callbackQueueID)
        controller.delegate = delegate

        // Simulate `synchronize` call
        controller.synchronize()

        // Simulate response from a backend with a message that exists locally but has out-dated text
        let messagePayload: MessagePayload = .dummy(
            messageId: messageId,
            authorUserId: currentUserId,
            text: "new text"
        )
        try client.databaseContainer.writeSynchronously { session in
            try session.saveMessage(payload: messagePayload, for: self.cid, syncOwnReactions: true, cache: nil)
        }
        env.messageUpdater.getMessage_completion?(.success(ChatMessage.unique))

        // Assert `update` entity change is received by the delegate
        AssertAsync {
            Assert.willBeEqual(delegate.didChangeMessage_change?.fieldChange(\.id), .update(messagePayload.id))
            Assert.willBeEqual(delegate.didChangeMessage_change?.fieldChange(\.text), .update(messagePayload.text))
        }
    }

    func test_delegate_isNotifiedAboutRepliesChanges() throws {
        // Set the delegate
        let delegate = TestDelegate(expectedQueueId: callbackQueueID)
        controller.delegate = delegate

        // Simulate `synchronize` call
        controller.synchronize()
        try waitForRepliesChange(count: 0)

        // Add reply to DB
        let replyId = MessageId.unique
        try saveReplies(with: [replyId])
        try waitForRepliesChange(count: 1)

        let model: ChatMessage? = try client.databaseContainer.readSynchronously { session in
            guard let reply = session.message(id: replyId) else { return nil }
            return try reply.asModel()
        }
        let replyModel = try XCTUnwrap(model)

        // Assert `insert` entity change is received by the delegate
        XCTAssertEqual(
            delegate.didChangeReplies_changes,
            [.insert(replyModel, index: [0, 0])]
        )
    }

    func test_delegate_isNotifiedAboutReactionChanges() throws {
        // Set the delegate
        let delegate = TestDelegate(expectedQueueId: callbackQueueID)
        controller.delegate = delegate

        controller.reactions = [.mock(type: "like")]

        AssertAsync.willBeEqual(
            delegate.didChangeReactions_reactions.map(\.type),
            [ChatMessageReaction.mock(type: "like").type]
        )
    }

    // MARK: - Delete message

    func test_deleteMessage_propagatesError() {
        // Simulate `deleteMessage` call and catch the completion
        var completionError: Error?
        controller.deleteMessage { [callbackQueueID] in
            AssertTestQueue(withId: callbackQueueID)
            completionError = $0
        }

        // Simulate network response with the error
        let networkError = TestError()
        env.messageUpdater.deleteMessage_completion?(networkError)

        // Assert error is propagated
        AssertAsync.willBeEqual(completionError as? TestError, networkError)
    }

    func test_deleteMessage_propagatesNilError() {
        // Simulate `deleteMessage` call and catch the completion
        var completionCalled = false
        controller.deleteMessage { [callbackQueueID] in
            AssertTestQueue(withId: callbackQueueID)
            XCTAssertNil($0)
            completionCalled = true
        }

        // Keep a weak ref so we can check if it's actually deallocated
        weak var weakController = controller

        // (Try to) deallocate the controller
        // by not keeping any references to it
        controller = nil

        // Simulate successful network response
        env.messageUpdater.deleteMessage_completion?(nil)
        // Release reference of completion so we can deallocate stuff
        env.messageUpdater.deleteMessage_completion = nil

        // Assert completion is called
        AssertAsync.willBeTrue(completionCalled)
        // `weakController` should be deallocated too
        AssertAsync.canBeReleased(&weakController)
    }

    func test_deleteMessage_whenHardIsFalse_callsMessageUpdater_withCorrectValues() {
        // Simulate `deleteMessage` call
        controller.deleteMessage(hard: false)

        // Assert messageUpdater is called with correct `messageId`
        XCTAssertEqual(env.messageUpdater.deleteMessage_messageId, controller.messageId)
        XCTAssertEqual(env.messageUpdater.deleteMessage_hard, false)
    }

    func test_deleteMessage_whenHardIsTrue_callsMessageUpdater_withCorrectValues() {
        // Simulate `deleteMessage` call
        controller.deleteMessage(hard: true)

        // Assert messageUpdater is called with correct `messageId`
        XCTAssertEqual(env.messageUpdater.deleteMessage_messageId, controller.messageId)
        XCTAssertEqual(env.messageUpdater.deleteMessage_hard, true)
    }

    // MARK: - Edit message

    func test_editMessage_propagatesError() {
        // Simulate `editMessage` call and catch the completion
        var completionError: Error?
        controller.editMessage(text: .unique) { [callbackQueueID] in
            AssertTestQueue(withId: callbackQueueID)
            completionError = $0
        }

        // Simulate network response with the error
        let networkError = TestError()
        env.messageUpdater.editMessage_completion?(.failure(networkError))

        // Assert error is propagated
        AssertAsync.willBeEqual(completionError as? TestError, networkError)
    }

    func test_editMessage_propagatesNilError() {
        // Simulate `editMessage` call and catch the completion
        var completionCalled = false
        controller.editMessage(text: .unique) { [callbackQueueID] in
            AssertTestQueue(withId: callbackQueueID)
            XCTAssertNil($0)
            completionCalled = true
        }

        // Keep a weak ref so we can check if it's actually deallocated
        weak var weakController = controller

        // (Try to) deallocate the controller
        // by not keeping any references to it
        controller = nil

        // Simulate successful network response
        env.messageUpdater.editMessage_completion?(.success(.mock()))
        // Release reference of completion so we can deallocate stuff
        env.messageUpdater.editMessage_completion = nil

        // Assert completion is called
        AssertAsync.willBeTrue(completionCalled)
        // `weakController` should be deallocated too
        AssertAsync.canBeReleased(&weakController)
    }

    func test_editMessage_callsMessageUpdater_withCorrectValues() {
        let updatedText: String = .unique

        // Simulate `editMessage` call and catch the completion
        controller.editMessage(text: updatedText, skipEnrichUrl: true)

        // Assert message updater is called with correct `messageId` and `text`
        XCTAssertEqual(env.messageUpdater.editMessage_messageId, controller.messageId)
        XCTAssertEqual(env.messageUpdater.editMessage_text, updatedText)
        XCTAssertEqual(env.messageUpdater.editMessage_skipEnrichUrl, true)
    }

    func test_editMessage_callsMessageUpdater_withCorrectExtraParameters() {
        let updatedText: String = .unique
        let attachments = [AnyAttachmentPayload.mockAudio]
        let extraData: [String: RawJSON] = ["myKey": .string("myValue")]

        // Simulate `editMessage` call and catch the completion
        controller.editMessage(
            text: updatedText,
            attachments: attachments,
            extraData: extraData
        )

        // Assert message updater is called with correct `messageId` and `text`
        XCTAssertEqual(env.messageUpdater.editMessage_text, updatedText)
        XCTAssertEqual(env.messageUpdater.editMessage_attachments, attachments)
        XCTAssertEqual(env.messageUpdater.editMessage_extraData, extraData)
    }

    func test_editMessage_whenMessageTransformerIsProvided_callsUpdaterWithTransformedValues() throws {
        class MockTransformer: StreamModelsTransformer {
            var mockTransformedMessage = NewMessageTransformableInfo(
                text: "transformed",
                attachments: [.mockFile],
                extraData: ["transformed": true]
            )
            func transform(newMessageInfo: NewMessageTransformableInfo) -> NewMessageTransformableInfo {
                mockTransformedMessage
            }
        }

        let transformer = MockTransformer()
        var config = ChatClientConfig(apiKeyString: .unique)
        config.modelsTransformer = transformer
        client = .mock(config: config)
        controller = ChatMessageController(
            client: client,
            cid: cid,
            messageId: messageId,
            replyPaginationHandler: replyPaginationHandler,
            environment: env.controllerEnvironment
        )

        let exp = expectation(description: "should complete edit message")

        controller.editMessage(
            text: .unique
        ) { _ in
            exp.fulfill()
        }

        env.messageUpdater.editMessage_completion?(.success(.unique))
        wait(for: [exp], timeout: defaultTimeout)

        XCTAssertEqual(env.messageUpdater.editMessage_text, transformer.mockTransformedMessage.text)
        XCTAssertEqual(env.messageUpdater.editMessage_attachments, transformer.mockTransformedMessage.attachments)
        XCTAssertEqual(env.messageUpdater.editMessage_extraData, transformer.mockTransformedMessage.extraData)
    }

    // MARK: - Flag message

    func test_flag_propagatesError() {
        // Simulate `flag` call and catch the completion.
        var completionError: Error?
        controller.flag { [callbackQueueID] in
            AssertTestQueue(withId: callbackQueueID)
            completionError = $0
        }

        // Simulate network response with the error.
        let networkError = TestError()
        env.messageUpdater.flagMessage_completion!(networkError)

        // Assert error is propagated.
        AssertAsync.willBeEqual(completionError as? TestError, networkError)
    }

    func test_flag_propagatesNilError() {
        // Simulate `flag` call and catch the completion.
        var completionIsCalled = false
        controller.flag { [callbackQueueID] error in
            // Assert callback queue is correct.
            AssertTestQueue(withId: callbackQueueID)
            // Assert there is no error.
            XCTAssertNil(error)
            completionIsCalled = true
        }

        // Keep a weak ref so we can check if it's actually deallocated
        weak var weakController = controller

        // (Try to) deallocate the controller
        // by not keeping any references to it
        controller = nil

        // Simulate successful network response.
        env.messageUpdater.flagMessage_completion!(nil)
        // Release reference of completion so we can deallocate stuff
        env.messageUpdater.flagMessage_completion = nil

        // Assert completion is called.
        AssertAsync.willBeTrue(completionIsCalled)
        // `weakController` should be deallocated too
        AssertAsync.canBeReleased(&weakController)
    }

    func test_flag_callsUpdater_withCorrectValues() {
        // Simulate `flag` call.
        let reason = "Test"
        controller.flag(reason: reason)

        // Assert updater is called with correct `flag`.
        XCTAssertEqual(env.messageUpdater.flagMessage_flag, true)
        // Assert updater is called with correct `messageId`.
        XCTAssertEqual(env.messageUpdater.flagMessage_messageId, controller.messageId)
        // Assert updater is called with correct `cid`.
        XCTAssertEqual(env.messageUpdater.flagMessage_cid, controller.cid)
        // Assert updater is called with correct `reason`.
        XCTAssertEqual(env.messageUpdater.flagMessage_reason, reason)
    }

    func test_flag_keepsControllerAlive() {
        // Simulate `flag` call.
        controller.flag()

        // Create a weak ref and release a controller.
        weak var weakController = controller
        controller = nil

        // Assert controller is kept alive.
        AssertAsync.staysTrue(weakController != nil)
    }

    // MARK: - Unflag message

    func test_unflag_propagatesError() {
        // Simulate `unflag` call and catch the completion.
        var completionError: Error?
        controller.unflag { [callbackQueueID] in
            AssertTestQueue(withId: callbackQueueID)
            completionError = $0
        }

        // Simulate network response with the error.
        let networkError = TestError()
        env.messageUpdater.flagMessage_completion!(networkError)

        // Assert error is propagated.
        AssertAsync.willBeEqual(completionError as? TestError, networkError)
    }

    func test_unflag_propagatesNilError() {
        // Simulate `unflag` call and catch the completion.
        var completionIsCalled = false
        controller.unflag { [callbackQueueID] error in
            // Assert callback queue is correct.
            AssertTestQueue(withId: callbackQueueID)
            // Assert there is no error.
            XCTAssertNil(error)
            completionIsCalled = true
        }

        // Keep a weak ref so we can check if it's actually deallocated
        weak var weakController = controller

        // (Try to) deallocate the controller
        // by not keeping any references to it
        controller = nil

        // Simulate successful network response.
        env.messageUpdater.flagMessage_completion!(nil)
        // Release reference of completion so we can deallocate stuff
        env.messageUpdater.flagMessage_completion = nil

        // Assert completion is called.
        AssertAsync.willBeTrue(completionIsCalled)
        // `weakController` should be deallocated too
        AssertAsync.canBeReleased(&weakController)
    }

    func test_unflag_callsUpdater_withCorrectValues() {
        // Simulate `unflag` call.
        controller.unflag()

        // Assert updater is called with correct `flag`.
        XCTAssertEqual(env.messageUpdater.flagMessage_flag, false)
        // Assert updater is called with correct `messageId`.
        XCTAssertEqual(env.messageUpdater.flagMessage_messageId, controller.messageId)
        // Assert updater is called with correct `cid`.
        XCTAssertEqual(env.messageUpdater.flagMessage_cid, controller.cid)
        // Assert updater is called with correct `reason`.
        XCTAssertEqual(env.messageUpdater.flagMessage_reason, nil)
    }

    // MARK: - Create new reply

    func test_createNewReply_callsMessageUpdater() {
        let newMessage = ChatMessage.mock()

        // New message values
        let text: String = .unique
        let showReplyInChannel = true
        let quotedMessageId: MessageId = .unique
        let extraData: [String: RawJSON] = [:]
        let attachments: [AnyAttachmentPayload] = [.mockFile, .mockImage, .init(payload: TestAttachmentPayload.unique)]
        let pin = MessagePinning(expirationDate: .unique)
        let skipPush = true
        let skipEnrichUrl = false

        // Simulate `createNewReply` calls and catch the completion
        var completionCalled = false
        controller.createNewReply(
            text: text,
            pinning: pin,
            attachments: attachments,
            showReplyInChannel: showReplyInChannel,
            quotedMessageId: quotedMessageId,
            skipPush: skipPush,
            skipEnrichUrl: skipEnrichUrl,
            extraData: extraData
        ) { [callbackQueueID] result in
            AssertTestQueue(withId: callbackQueueID)
            AssertResultSuccess(result, newMessage.id)
            completionCalled = true
        }

        // Keep a weak ref so we can check if it's actually deallocated
        weak var weakController = controller

        // (Try to) deallocate the controller
        // by not keeping any references to it
        controller = nil

        // Completion shouldn't be called yet
        XCTAssertFalse(completionCalled)
        XCTAssertEqual(env.messageUpdater.createNewReply_cid, cid)
        XCTAssertEqual(env.messageUpdater.createNewReply_text, text)
        //        XCTAssertEqual(env.channelUpdater?.createNewMessage_command, command)
        //        XCTAssertEqual(env.channelUpdater?.createNewMessage_arguments, arguments)
        XCTAssertEqual(env.messageUpdater.createNewReply_parentMessageId, messageId)
        XCTAssertEqual(env.messageUpdater.createNewReply_showReplyInChannel, showReplyInChannel)
        XCTAssertEqual(env.messageUpdater.createNewReply_extraData, extraData)
        XCTAssertEqual(env.messageUpdater.createNewReply_attachments, attachments)
        XCTAssertEqual(env.messageUpdater.createNewReply_skipPush, skipPush)
        XCTAssertEqual(env.messageUpdater.createNewReply_skipEnrichUrl, skipEnrichUrl)
        XCTAssertEqual(env.messageUpdater.createNewReply_quotedMessageId, quotedMessageId)

        // Simulate successful update
        env.messageUpdater.createNewReply_completion?(.success(newMessage))
        // Release reference of completion so we can deallocate stuff
        env.messageUpdater.createNewReply_completion = nil

        // Pin
        XCTAssertEqual(env.messageUpdater.createNewReply_pinning, pin)

        // Completion should be called
        AssertAsync.willBeTrue(completionCalled)
        // `weakController` should be deallocated too
        AssertAsync.canBeReleased(&weakController)
    }

    func test_createNewReply_sendsNewMessagePendingEvent() throws {
        let exp = expectation(description: "should complete create new message")

        let mockedEventNotificationCenter = EventNotificationCenter_Mock(
            database: .init(kind: .inMemory, chatClientConfig: .init(apiKeyString: .unique))
        )
        client.mockedEventNotificationCenter = mockedEventNotificationCenter

        controller.createNewReply(
            text: .unique
        ) { _ in
            exp.fulfill()
        }

        env.messageUpdater?.createNewReply_completion?(.success(.unique))

        wait(for: [exp], timeout: defaultTimeout)

        let event = try XCTUnwrap(mockedEventNotificationCenter.mock_process.calls.first?.0.first)
        XCTAssertTrue(event is NewMessagePendingEvent)
    }

    func test_createNewReply_whenMessageTransformerIsProvided_callsUpdaterWithTransformedValues() throws {
        class MockTransformer: StreamModelsTransformer {
            var mockTransformedMessage = NewMessageTransformableInfo(
                text: "transformed",
                attachments: [.mockFile],
                extraData: ["transformed": true]
            )
            func transform(newMessageInfo: NewMessageTransformableInfo) -> NewMessageTransformableInfo {
                mockTransformedMessage
            }
        }

        let transformer = MockTransformer()
        var config = ChatClientConfig(apiKeyString: .unique)
        config.modelsTransformer = transformer
        client = .mock(config: config)
        controller = ChatMessageController(
            client: client,
            cid: cid,
            messageId: messageId,
            replyPaginationHandler: replyPaginationHandler,
            environment: env.controllerEnvironment
        )

        let exp = expectation(description: "should complete create new reply")

        controller.createNewReply(
            text: .unique
        ) { _ in
            exp.fulfill()
        }

        env.messageUpdater.createNewReply_completion?(.success(.unique))
        wait(for: [exp], timeout: defaultTimeout)

        XCTAssertEqual(env.messageUpdater.createNewReply_text, transformer.mockTransformedMessage.text)
        XCTAssertEqual(env.messageUpdater.createNewReply_attachments, transformer.mockTransformedMessage.attachments)
        XCTAssertEqual(env.messageUpdater.createNewReply_extraData, transformer.mockTransformedMessage.extraData)
    }

    // MARK: - Load replies

    func test_loadPreviousReplies_propagatesError() {
        // Simulate `loadPreviousReplies` call and catch the completion
        var completionError: Error?
        controller.loadPreviousReplies { [callbackQueueID] in
            AssertTestQueue(withId: callbackQueueID)
            completionError = $0
        }

        // Simulate network response with the error
        let networkError = TestError()
        env.messageUpdater.loadReplies_completion?(.failure(networkError))

        // Assert error is propagated
        AssertAsync.willBeEqual(completionError as? TestError, networkError)
    }

    func test_loadPreviousReplies_propagatesNilError() {
        // Simulate `loadPreviousReplies` call and catch the completion
        var completionCalled = false
        controller.loadPreviousReplies { [callbackQueueID] in
            AssertTestQueue(withId: callbackQueueID)
            XCTAssertNil($0)
            completionCalled = true
        }

        // Keep a weak ref so we can check if it's actually deallocated
        weak var weakController = controller

        // (Try to) deallocate the controller
        // by not keeping any references to it
        controller = nil

        // Simulate successful network response
        env.messageUpdater.loadReplies_completion?(.success(MessageRepliesPayload(messages: [])))
        // Release reference of completion so we can deallocate stuff
        env.messageUpdater.loadReplies_completion = nil

        // Assert completion is called
        AssertAsync.willBeTrue(completionCalled)
        // `weakController` should be deallocated too
        AssertAsync.canBeReleased(&weakController)
    }

    func test_loadPreviousReplies_callsMessageUpdater_withCorrectValues() {
        controller.loadPreviousReplies()

        // Assert message updater is called with correct values
        XCTAssertEqual(env.messageUpdater.loadReplies_cid, controller.cid)
        XCTAssertEqual(env.messageUpdater.loadReplies_messageId, messageId)
        XCTAssertEqual(env.messageUpdater.loadReplies_pagination, .init(pageSize: 25))
    }

    func test_loadPreviousReplies_noMessageIdPassed_noLastMessageFetched_fetchWithoutParemeter() {
        _ = controller.replies
        env.repliesObserver.items_mock = [
            .mock(
                id: "first message", cid: .unique, text: .unique, author: .unique
            ),
            .mock(
                id: "last message", cid: .unique, text: .unique, author: .unique
            ),
            // The last message used for pagination, needs to be in the server as well,
            // so this one should not be used
            .mock(
                id: "last message only local", cid: .unique, text: .unique, author: .unique, localState: .pendingSync
            )
        ]

        controller.loadPreviousReplies(
            limit: 21,
            completion: nil
        )

        XCTAssertEqual(env.messageUpdater.loadReplies_pagination, .init(pageSize: 21))
        XCTAssertEqual(env.messageUpdater.loadReplies_pagination?.parameter, nil)
    }

    func test_loadPreviousReplies_noMessageIdPassed_usesLastFetchedId() {
        let lastFetchedId = MessageId.unique
        replyPaginationHandler.mockState.oldestFetchedMessage = .dummy(messageId: lastFetchedId)

        controller.loadPreviousReplies(
            limit: 21,
            completion: nil
        )

        XCTAssertEqual(
            env.messageUpdater.loadReplies_pagination?.parameter,
            .lessThan(lastFetchedId)
        )
    }

    func test_loadPreviousReplies_messageIdPassed_properlyHandlesPagination() {
        controller.loadPreviousReplies(
            before: "last message",
            limit: 21,
            completion: nil
        )

        XCTAssertEqual(
            env.messageUpdater.loadReplies_pagination?.parameter,
            .lessThan("last message")
        )
    }

    func test_loadPreviousReplies_whenHasLoadedAllPreviousReplies_doesNotCallUpdater() throws {
        replyPaginationHandler.mockState.hasLoadedAllPreviousMessages = true

        let exp = expectation(description: "load replies completes")
        controller.loadPreviousReplies(before: "last message", limit: 2) { _ in
            exp.fulfill()
        }

        env.messageUpdater.loadReplies_completion?(.success(.init(messages: [.dummy()])))
        waitForExpectations(timeout: defaultTimeout)

        XCTAssertEqual(env.messageUpdater.loadReplies_callCount, 0)
    }

    func test_loadPreviousReplies_whenIsLoadingPreviousReplies_doesNotCallUpdater() throws {
        replyPaginationHandler.mockState.isLoadingPreviousMessages = true

        let exp = expectation(description: "load replies completes")
        controller.loadPreviousReplies(before: "last message", limit: 2) { _ in
            exp.fulfill()
        }

        env.messageUpdater.loadReplies_completion?(.success(.init(messages: [.dummy()])))
        waitForExpectations(timeout: defaultTimeout)

        XCTAssertEqual(env.messageUpdater.loadReplies_callCount, 0)
    }

    func test_loadPreviousReplies_whenMessagesAreEmpty_callDelegateWithEmptyChanges() throws {
        let delegate = TestDelegate(expectedQueueId: callbackQueueID)
        controller.delegate = delegate
        
        _ = controller.replies
        try waitForRepliesChange(count: 0)
        delegate.didChangeRepliesCount = 0
        
        let exp = expectation(description: "load replies completes")
        controller.loadPreviousReplies(before: "last message", limit: 2) { _ in
            exp.fulfill()
        }

        env.messageUpdater.loadReplies_completion?(.success(.init(messages: [])))
        waitForExpectations(timeout: defaultTimeout)
        
        XCTAssertEqual(env.messageUpdater.loadReplies_callCount, 1)
        // It should call the didChangeReplies with empty changes
        // in order to add the parent message to the list again.
        XCTAssertEqual(delegate.didChangeRepliesCount, 1)
    }

    // MARK: - Load Next Replies

    func test_loadNextReplies_propagatesError() throws {
        // Simulate controller is in mid-page
        try saveReplies(with: [.unique, .unique])
        replyPaginationHandler.mockState.hasLoadedAllNextMessages = false

        // Simulate `loadNextReplies` call and catch the completion
        var completionError: Error?
        controller.loadNextReplies(after: .unique) { [callbackQueueID] in
            AssertTestQueue(withId: callbackQueueID)
            completionError = $0
        }

        // Simulate network response with the error
        let networkError = TestError()
        env.messageUpdater.loadReplies_completion?(.failure(networkError))

        // Assert error is propagated
        AssertAsync.willBeEqual(completionError as? TestError, networkError)
    }

    func test_loadNextReplies_propagatesNilError() throws {
        // Simulate controller is in mid-page
        try saveReplies(with: [.unique, .unique])
        replyPaginationHandler.mockState.hasLoadedAllNextMessages = false

        // Simulate `loadNextReplies` call and catch the completion
        var completionCalled = false
        controller.loadNextReplies(after: .unique) { [callbackQueueID] in
            AssertTestQueue(withId: callbackQueueID)
            XCTAssertNil($0)
            completionCalled = true
        }

        // Keep a weak ref so we can check if it's actually deallocated
        weak var weakController = controller

        // (Try to) deallocate the controller
        // by not keeping any references to it
        controller = nil

        // Simulate successful network response
        env.messageUpdater.loadReplies_completion?(.success(MessageRepliesPayload(messages: [])))
        // Release reference of completion so we can deallocate stuff
        env.messageUpdater.loadReplies_completion = nil

        // Clean message updater
        env.messageUpdater.cleanUp()

        // Assert completion is called
        AssertAsync.willBeTrue(completionCalled)
        // `weakController` should be deallocated too
        AssertAsync.canBeReleased(&weakController)
    }

    func test_loadNextReplies_callsMessageUpdater_withCorrectValues() throws {
        // Simulate controller is in mid-page
        try saveReplies(with: [.unique, .unique])
        replyPaginationHandler.mockState.hasLoadedAllNextMessages = false

        // Simulate `loadNextReplies` call
        let afterMessageId: MessageId = .unique
        controller.loadNextReplies(after: afterMessageId)

        // Assert message updater is called with correct values
        XCTAssertEqual(env.messageUpdater.loadReplies_cid, controller.cid)
        XCTAssertEqual(env.messageUpdater.loadReplies_messageId, messageId)
        XCTAssertEqual(env.messageUpdater.loadReplies_pagination, .init(pageSize: 25, parameter: .greaterThan(afterMessageId)))
    }

    func test_loadNextReplies_whenHasLoadedAllNextReplies_doesNotCallUpdater() throws {
        // Simulate controller has loaded all next replies
        try saveReplies(with: [.unique, .unique])
        replyPaginationHandler.mockState.hasLoadedAllNextMessages = true

        let exp = expectation(description: "load replies completes")
        controller.loadNextReplies(after: "last message", limit: 2) { _ in
            exp.fulfill()
        }

        env.messageUpdater.loadReplies_completion?(.success(.init(messages: [.dummy()])))
        waitForExpectations(timeout: defaultTimeout)

        XCTAssertEqual(env.messageUpdater.loadReplies_callCount, 0)
    }

    func test_loadNextReplies_whenIsLoadingNextReplies_doesNotCallUpdater() throws {
        // Simulate controller is loading next replies
        try saveReplies(with: [.unique, .unique])
        replyPaginationHandler.mockState.hasLoadedAllNextMessages = false
        replyPaginationHandler.mockState.isLoadingNextMessages = true

        let exp = expectation(description: "load replies completes")
        controller.loadNextReplies(after: "last message", limit: 2) { _ in
            exp.fulfill()
        }

        env.messageUpdater.loadReplies_completion?(.success(.init(messages: [.dummy()])))
        waitForExpectations(timeout: defaultTimeout)

        XCTAssertEqual(env.messageUpdater.loadReplies_callCount, 0)
    }

    // MARK: - Load Page Around Reply Id

    func test_loadPageAroundReplyId() {
        let exp = expectation(description: "should load page around reply id")
        let replyId = MessageId.unique
        controller.loadPageAroundReplyId(replyId, limit: 5) { error in
            XCTAssertNil(error)
            exp.fulfill()
        }

        env.messageUpdater.loadReplies_completion?(.success(.init(
            messages: [.dummy(), .dummy(), .dummy()]
        )))

        waitForExpectations(timeout: defaultTimeout)

        let expectedPagination = MessagesPagination(pageSize: 5, parameter: .around(replyId))
        XCTAssertEqual(env.messageUpdater.loadReplies_callCount, 1)
        XCTAssertEqual(env.messageUpdater.loadReplies_pagination, expectedPagination)
    }

    func test_loadPageAroundReplyId_whenError_shouldCompleteWithError() {
        let exp = expectation(description: "should load page around reply id")
        let replyId = MessageId.unique
        controller.loadPageAroundReplyId(replyId, limit: 5) { error in
            XCTAssertNotNil(error)
            exp.fulfill()
        }

        env.messageUpdater.loadReplies_completion?(.failure(NSError(domain: "dummy", code: 3)))

        waitForExpectations(timeout: defaultTimeout)

        XCTAssertEqual(env.messageUpdater.loadReplies_callCount, 1)
    }

    func test_loadPageAroundReplyId_whenIsLoadingMiddleMessages_shouldNotLoadMoreReplies() {
        // Simulate controller is loading middle messages
        replyPaginationHandler.mockState.isLoadingMiddleMessages = true

        let exp = expectation(description: "should load page around reply id")
        let replyId = MessageId.unique
        controller.loadPageAroundReplyId(replyId, limit: 5) { error in
            XCTAssertNil(error)
            exp.fulfill()
        }

        let oldestReply = MessagePayload.dummy()
        let newestReply = MessagePayload.dummy()
        env.messageUpdater.loadReplies_completion?(.success(.init(
            messages: [oldestReply, .dummy(), newestReply]
        )))

        waitForExpectations(timeout: defaultTimeout)

        XCTAssertEqual(env.messageUpdater.loadReplies_callCount, 0)
    }

    // MARK: - Load first page

    func test_loadFirstPage_loadsFirstPageOfReplies() throws {
        let firstPage = MessagesPagination(pageSize: 25, parameter: nil)

        let exp = expectation(description: "load first page completes")
        controller.loadFirstPage() { error in
            XCTAssertNil(error)
            exp.fulfill()
        }

        env.messageUpdater.loadReplies_completion?(.success(.init(messages: [.dummy()])))

        waitForExpectations(timeout: defaultTimeout)

        // Assert message updater is called with correct values
        XCTAssertEqual(env.messageUpdater.loadReplies_cid, controller.cid)
        XCTAssertEqual(env.messageUpdater.loadReplies_messageId, messageId)
        XCTAssertEqual(env.messageUpdater.loadReplies_pagination, firstPage)
    }

    func test_loadFirstPage_whenError() throws {
        let exp = expectation(description: "load first page completes")
        var expectedError: Error?
        controller.loadFirstPage() { error in
            expectedError = error
            exp.fulfill()
        }

        env.messageUpdater.loadReplies_completion?(.failure(NSError(domain: "dummy", code: 3)))

        waitForExpectations(timeout: defaultTimeout)

        XCTAssertNotNil(expectedError)
    }

    // MARK: - Load Reactions

    func test_reactions_shouldReturnLatestReactionsWhenObserversStarts() throws {
        try client.databaseContainer.createCurrentUser(id: currentUserId)

        var mockedReactions: [MessageReactionPayload] = []

        for _ in (0..<20) {
            mockedReactions.append(MessageReactionPayload.dummy(
                messageId: messageId,
                user: .dummy(userId: .unique)
            ))
        }

        try client.databaseContainer.createMessage(
            id: messageId,
            authorId: currentUserId,
            cid: cid,
            text: .unique,
            latestReactions: mockedReactions
        )

        let expectedLatestReactions = mockedReactions
            .sorted(by: { $0.updatedAt > $1.updatedAt })

        controller.startObserversIfNeeded()

        XCTAssertEqual(controller.reactions.count, 20)
        XCTAssertEqual(
            controller.reactions.map(\.author).map(\.id),
            expectedLatestReactions.map(\.user).map(\.id)
        )
    }

    func test_loadReactions_propagatesError() {
        var completionError: Error?
        controller.loadReactions(limit: 25) { [callbackQueueID] in
            AssertTestQueue(withId: callbackQueueID)
            completionError = $0.error
        }

        // Simulate network response with the error
        let networkError = TestError()
        env.messageUpdater.loadReactions_completion?(.failure(networkError))

        // Assert error is propagated
        AssertAsync.willBeEqual(completionError as? TestError, networkError)
    }

    func test_loadReactions_propagatesReactions() {
        var completionCalled = false
        controller.loadReactions(limit: 25) { [callbackQueueID] in
            AssertTestQueue(withId: callbackQueueID)
            let reactions = try? $0.get()
            XCTAssertEqual(reactions!.count, 1)
            completionCalled = true
        }

        // Keep a weak ref so we can check if it's actually deallocated
        weak var weakController = controller

        // (Try to) deallocate the controller
        // by not keeping any references to it
        controller = nil

        // Simulate successful network response
        env.messageUpdater.loadReactions_completion?(.success([.mock(type: "like")]))
        // Release reference of completion so we can deallocate stuff
        env.messageUpdater.loadReactions_completion = nil

        // Assert completion is called
        AssertAsync.willBeTrue(completionCalled)
        // `weakController` should be deallocated too
        AssertAsync.canBeReleased(&weakController)
    }

    func test_loadReactions_callsMessageUpdater_withCorrectValues() {
        controller.loadReactions(limit: 25, offset: 15) { _ in }

        XCTAssertEqual(env.messageUpdater.loadReactions_cid, cid)
        XCTAssertEqual(env.messageUpdater.loadReactions_messageId, messageId)
        XCTAssertEqual(env.messageUpdater.loadReactions_pagination, .init(pageSize: 25, offset: 15))
    }

    func test_loadNextReactions_whenAllReactionsLoaded_doNotCallMessageUpdater() throws {
        controller.loadNextReactions()

        XCTAssertNotNil(env.messageUpdater.loadReactions_messageId)

        env.messageUpdater.loadReactions_messageId = nil

        controller.hasLoadedAllReactions = true
        controller.loadNextReactions()

        XCTAssertNil(env.messageUpdater.loadReactions_messageId)
    }

    func test_loadNextReactions_whenResultLowerThanLimit_shouldSetLoadedAllReactions() {
        // This is required somehow to initialise the env.messageUpdater
        controller.loadNextReactions()

        controller.callbackQueue = .main

        let exp = expectation(description: "should succeed load next reactions call")

        env.messageUpdater.loadReactions_result = .success([.mock(type: "like"), .mock(type: "like")])

        controller.loadNextReactions(limit: 5) { error in
            XCTAssertNil(error)
            exp.fulfill()
        }

        wait(for: [exp], timeout: defaultTimeout)

        XCTAssertEqual(controller.hasLoadedAllReactions, true)
    }

    func test_loadNextReactions_whenResultHigherThanLimit_shouldNotSetLoadedAllReactions() {
        // This is required somehow to initialise the env.messageUpdater
        controller.loadNextReactions()

        controller.callbackQueue = .main

        let exp = expectation(description: "should succeed load next reactions call")

        env.messageUpdater.loadReactions_result = .success(
            [.mock(type: "like"), .mock(type: "sad"), .mock(type: "wow")]
        )

        controller.loadNextReactions(limit: 1) { error in
            XCTAssertNil(error)
            exp.fulfill()
        }

        wait(for: [exp], timeout: defaultTimeout)

        XCTAssertEqual(controller.hasLoadedAllReactions, false)
    }

    func test_loadNextReactions_shouldPaginateFromLastReaction() {
        controller.startObserversIfNeeded()

        let mockedReactions = repeatElement(
            ChatMessageReaction(
                id: .unique,
                type: "likes",
                score: 1,
                createdAt: .unique,
                updatedAt: .unique,
                author: .unique,
                extraData: [:]
            ),
            count: 20
        )

        controller.reactions = Array(mockedReactions)

        controller.loadNextReactions(
            limit: 10,
            completion: nil
        )

        XCTAssertEqual(env.messageUpdater.loadReactions_pagination?.pageSize, 10)
        XCTAssertEqual(env.messageUpdater.loadReactions_pagination?.offset, mockedReactions.count)
    }

    func test_loadNextReactions_shouldAppendNewReactions() {
        // This is required somehow to initialise the env.messageUpdater
        controller.loadNextReactions()

        controller.callbackQueue = .main

        let exp = expectation(description: "should succeed load next reactions call")

        let mockedReactions: [ChatMessageReaction] = [
            .mock(type: "like"), .mock(type: "like"), .mock(type: "like")
        ]
        env.messageUpdater.loadReactions_result = .success(mockedReactions)

        controller.loadNextReactions { error in
            XCTAssertNil(error)
            exp.fulfill()
        }

        wait(for: [exp], timeout: defaultTimeout)

        XCTAssertEqual(controller.reactions.count, mockedReactions.count)
    }

    func test_loadNextReactions_shouldNotAppendDuplicatedReactions() {
        // This is required somehow to initialise the env.messageUpdater
        controller.loadNextReactions()

        controller.callbackQueue = .main

        let exp = expectation(description: "should succeed load next reactions call")

        let duplicatedReaction = ChatMessageReaction.mock(type: "like", author: .unique)
        let mockedReactions: [ChatMessageReaction] = [
            .mock(type: "sad", author: .unique),
            duplicatedReaction,
            .mock(type: "wow", author: .unique)
        ]
        env.messageUpdater.loadReactions_result = .success(mockedReactions)

        controller.reactions = [
            duplicatedReaction,
            .mock(type: "sad", author: .unique),
            .mock(type: "wow", author: .unique)
        ]

        controller.loadNextReactions { error in
            XCTAssertNil(error)
            exp.fulfill()
        }

        wait(for: [exp], timeout: defaultTimeout)

        XCTAssertEqual(controller.reactions.count, 5)
    }

    func test_loadNextReactions_shouldCallDelegateWhenReactionsChange() {
        // This is required somehow to initialise the env.messageUpdater
        controller.loadNextReactions()

        controller.callbackQueue = .main
        controller.state = .localDataFetched

        controller.reactions = [
            .mock(type: "like", author: .unique),
            .mock(type: "like", author: .unique)
        ]

        class SpyTestDelegate: ChatMessageControllerDelegate {
            var callCount = 0
            func messageController(
                _ controller: ChatMessageController,
                didChangeReactions reactions: [ChatMessageReaction]
            ) {
                callCount += 1
            }
        }

        let testDelegate = SpyTestDelegate()
        controller.delegate = testDelegate

        let exp = expectation(description: "should succeed load next reactions call")

        let mockedReactions: [ChatMessageReaction] = [
            .mock(type: "like", author: .unique),
            .mock(type: "like", author: .unique),
            .mock(type: "like", author: .unique)
        ]
        env.messageUpdater.loadReactions_result = .success(mockedReactions)

        controller.loadNextReactions { error in
            XCTAssertNil(error)
            exp.fulfill()
        }

        wait(for: [exp], timeout: defaultTimeout)

        XCTAssertEqual(controller.reactions.count, 5)
        XCTAssertEqual(testDelegate.callCount, 1)
    }

    // MARK: - Add reaction

    func test_addReaction_propagatesError() {
        // Simulate `addReaction` call and catch the completion.
        var completionError: Error?
        controller.addReaction(.init(rawValue: .unique)) { [callbackQueueID] in
            AssertTestQueue(withId: callbackQueueID)
            completionError = $0
        }

        // Simulate network response with the error.
        let networkError = TestError()
        env.messageUpdater.addReaction_completion!(networkError)

        // Assert error is propagated.
        AssertAsync.willBeEqual(completionError as? TestError, networkError)
    }

    func test_addReaction_propagatesNilError() {
        // Simulate `addReaction` call and catch the completion.
        var completionIsCalled = false
        controller.addReaction(.init(rawValue: .unique)) { [callbackQueueID] error in
            // Assert callback queue is correct.
            AssertTestQueue(withId: callbackQueueID)
            // Assert there is no error.
            XCTAssertNil(error)
            completionIsCalled = true
        }

        // Keep a weak ref so we can check if it's actually deallocated
        weak var weakController = controller

        // (Try to) deallocate the controller
        // by not keeping any references to it
        controller = nil

        // Simulate successful network response.
        env.messageUpdater.addReaction_completion!(nil)
        // Release reference of completion so we can deallocate stuff
        env.messageUpdater.addReaction_completion = nil

        // Assert completion is called.
        AssertAsync.willBeTrue(completionIsCalled)
        // `weakController` should be deallocated too
        AssertAsync.canBeReleased(&weakController)
    }

    func test_addReaction_callsUpdater_withCorrectValues() {
        let type: MessageReactionType = "like"
        let score = 5
        let enforceUnique = true
        let extraData: [String: RawJSON] = [:]

        // Simulate `addReaction` call.
        controller.addReaction(type, score: score, enforceUnique: true, extraData: extraData)

        // Assert updater is called with correct `type`.
        XCTAssertEqual(env.messageUpdater.addReaction_type, type)
        // Assert updater is called with correct `score`.
        XCTAssertEqual(env.messageUpdater.addReaction_score, score)
        // Assert updater is called with correct `enforceUnique`.
        XCTAssertEqual(env.messageUpdater.addReaction_enforceUnique, enforceUnique)
        // Assert updater is called with correct `extraData`.
        XCTAssertEqual(env.messageUpdater.addReaction_extraData, extraData)
        // Assert updater is called with correct `messageId`.
        XCTAssertEqual(env.messageUpdater.addReaction_messageId, controller.messageId)
    }

    func test_addReaction_keepsControllerAlive() {
        // Simulate `addReaction` call.
        controller.addReaction(.init(rawValue: .unique))

        // Create a weak ref and release a controller.
        weak var weakController = controller
        controller = nil

        // Assert controller is kept alive.
        AssertAsync.staysTrue(weakController != nil)
    }

    // MARK: - Delete reaction

    func test_deleteReaction_propagatesError() {
        // Simulate `deleteReaction` call and catch the completion.
        var completionError: Error?
        controller.deleteReaction(.init(rawValue: .unique)) { [callbackQueueID] in
            AssertTestQueue(withId: callbackQueueID)
            completionError = $0
        }

        // Simulate network response with the error.
        let networkError = TestError()
        env.messageUpdater.deleteReaction_completion!(networkError)

        // Assert error is propagated.
        AssertAsync.willBeEqual(completionError as? TestError, networkError)
    }

    func test_deleteReaction_propagatesNilError() {
        // Simulate `deleteReaction` call and catch the completion.
        var completionIsCalled = false
        controller.deleteReaction(.init(rawValue: .unique)) { [callbackQueueID] error in
            // Assert callback queue is correct.
            AssertTestQueue(withId: callbackQueueID)
            // Assert there is no error.
            XCTAssertNil(error)
            completionIsCalled = true
        }

        // Keep a weak ref so we can check if it's actually deallocated
        weak var weakController = controller

        // (Try to) deallocate the controller
        // by not keeping any references to it
        controller = nil

        // Simulate successful network response.
        env.messageUpdater.deleteReaction_completion!(nil)
        // Release reference of completion so we can deallocate stuff
        env.messageUpdater.deleteReaction_completion = nil

        // Assert completion is called.
        AssertAsync.willBeTrue(completionIsCalled)
        // `weakController` should be deallocated too
        AssertAsync.canBeReleased(&weakController)
    }

    func test_deleteReaction_callsUpdater_withCorrectValues() {
        let type: MessageReactionType = "like"

        // Simulate `deleteReaction` call.
        controller.deleteReaction(type)

        // Assert updater is called with correct `type`.
        XCTAssertEqual(env.messageUpdater.deleteReaction_type, type)
        // Assert updater is called with correct `messageId`.
        XCTAssertEqual(env.messageUpdater.deleteReaction_messageId, controller.messageId)
    }

    func test_deleteReaction_keepsControllerAlive() {
        // Simulate `deleteReaction` call.
        controller.deleteReaction(.init(rawValue: .unique))

        // Create a weak ref and release a controller.
        weak var weakController = controller
        controller = nil

        // Assert controller is kept alive.
        AssertAsync.staysTrue(weakController != nil)
    }

    // MARK: - Pinning message

    func test_pinMessage_callsMessageUpdater() throws {
        let pinning = MessagePinning(expirationDate: .unique)

        // Simulate `pin` calls and catch the completion
        var completionCalled = false
        controller.pin(pinning) { [callbackQueueID] error in
            AssertTestQueue(withId: callbackQueueID)
            XCTAssertNil(error)
            completionCalled = true
        }

        // Keep a weak ref so we can check if it's actually deallocated
        weak var weakController = controller

        // (Try to) deallocate the controller
        // by not keeping any references to it
        controller = nil

        // Completion shouldn't be called yet
        XCTAssertFalse(completionCalled)
        XCTAssertEqual(env.messageUpdater?.pinMessage_messageId, messageId)
        XCTAssertEqual(env.messageUpdater?.pinMessage_pinning, pinning)

        // Simulate successful update
        env.messageUpdater?.pinMessage_completion?(.success(.mock()))
        // Release reference of completion so we can deallocate stuff
        env.messageUpdater!.pinMessage_completion = nil

        // Completion should be called
        AssertAsync.willBeTrue(completionCalled)
        // `weakController` should be deallocated too
        AssertAsync.canBeReleased(&weakController)
    }

    func test_pinMessage_callsMessageUpdaterWithError() {
        // Simulate `pin` call and catch the completion
        var completionCalledError: Error?
        controller.pin(.noExpiration) { [callbackQueueID] in
            AssertTestQueue(withId: callbackQueueID)
            completionCalledError = $0
        }

        // Simulate failed update
        let testError = TestError()
        env.messageUpdater!.pinMessage_completion?(.failure(testError))

        // Completion should be called with the error
        AssertAsync.willBeEqual(completionCalledError as? TestError, testError)
    }

    func test_unpinMessage_callsMessageUpdater() throws {
        // Simulate `unpin` calls and catch the completion
        var completionCalled = false
        controller.unpin { [callbackQueueID] error in
            AssertTestQueue(withId: callbackQueueID)
            XCTAssertNil(error)
            completionCalled = true
        }

        // Keep a weak ref so we can check if it's actually deallocated
        weak var weakController = controller

        // (Try to) deallocate the controller
        // by not keeping any references to it
        controller = nil

        // Completion shouldn't be called yet
        XCTAssertFalse(completionCalled)
        XCTAssertEqual(env.messageUpdater?.unpinMessage_messageId, messageId)

        // Simulate successful update
        env.messageUpdater?.unpinMessage_completion?(.success(.mock()))
        // Release reference of completion so we can deallocate stuff
        env.messageUpdater!.unpinMessage_completion = nil

        // Completion should be called
        AssertAsync.willBeTrue(completionCalled)
        // `weakController` should be deallocated too
        AssertAsync.canBeReleased(&weakController)
    }

    func test_unpinMessage_callsMessageUpdaterWithError() {
        // Simulate `unpin` call and catch the completion
        var completionCalledError: Error?
        controller.unpin { [callbackQueueID] in
            AssertTestQueue(withId: callbackQueueID)
            completionCalledError = $0
        }

        // Simulate failed update
        let testError = TestError()
        env.messageUpdater!.unpinMessage_completion?(.failure(testError))

        // Completion should be called with the error
        AssertAsync.willBeEqual(completionCalledError as? TestError, testError)
    }

    // MARK: - Restart uploading for failed attachment

    func test_restartFailedAttachmentUploading_callsMessageUpdater() {
        let attachmentId: AttachmentId = .unique

        // Simulate `restartFailedAttachmentUploading` call and catch the completion
        var completionCalled = false
        controller.restartFailedAttachmentUploading(with: attachmentId) { [callbackQueueID] error in
            AssertTestQueue(withId: callbackQueueID)
            XCTAssertNil(error)
            completionCalled = true
        }

        // Keep a weak ref so we can check if it's actually deallocated
        weak var weakController = controller

        // (Try to) deallocate the controller
        // by not keeping any references to it
        controller = nil

        // Assert `id` is passed to `messageUpdater`, completion is not called yet
        XCTAssertEqual(env.messageUpdater.restartFailedAttachmentUploading_id, attachmentId)
        XCTAssertFalse(completionCalled)

        // Simulate successful database operation.
        env.messageUpdater.restartFailedAttachmentUploading_completion?(nil)
        // Release reference of completion so we can deallocate stuff
        env.messageUpdater.restartFailedAttachmentUploading_completion = nil

        // Assert completion is called.
        AssertAsync.willBeTrue(completionCalled)
        // `weakController` should be deallocated too
        AssertAsync.canBeReleased(&weakController)
    }

    func test_restartFailedAttachmentUploading_propagatesErrorFromUpdater() {
        // Simulate `restartFailedAttachmentUploading` call and catch the error.
        var completionCalledError: Error?
        controller.restartFailedAttachmentUploading(with: .unique) { [callbackQueueID] in
            AssertTestQueue(withId: callbackQueueID)
            completionCalledError = $0
        }

        // Simulate failed restart.
        let restartError = TestError()
        env.messageUpdater.restartFailedAttachmentUploading_completion?(restartError)

        // Assert error is propagated.
        AssertAsync.willBeEqual(completionCalledError as? TestError, restartError)
    }

    // MARK: - Resend message

    func test_resendMessage_propagatesError() {
        // Simulate `resend` call and catch the completion.
        var completionError: Error?
        controller.resendMessage { [callbackQueueID] in
            AssertTestQueue(withId: callbackQueueID)
            completionError = $0
        }

        // Simulate network response with the error.
        let updaterError = TestError()
        env.messageUpdater.resendMessage_completion!(updaterError)

        // Assert error is propagated.
        AssertAsync.willBeEqual(completionError as? TestError, updaterError)
    }

    func test_resend_propagatesNilError() {
        // Simulate `resend` call and catch the completion.
        var completionIsCalled = false
        controller.resendMessage { [callbackQueueID] error in
            // Assert callback queue is correct.
            AssertTestQueue(withId: callbackQueueID)
            // Assert there is no error.
            XCTAssertNil(error)
            completionIsCalled = true
        }

        // Simulate successful updater call.
        env.messageUpdater.resendMessage_completion!(nil)

        // Assert completion is called.
        AssertAsync.willBeTrue(completionIsCalled)
    }

    func test_resendMessage_callsUpdater_withCorrectValues() {
        // Simulate `resendMessage` call.
        controller.resendMessage()

        // Assert updater is called with correct `messageId`.
        XCTAssertEqual(env.messageUpdater.resendMessage_messageId, controller.messageId)
    }

    func test_resendMessage_keepsControllerAlive() {
        // Simulate `resendMessage` call.
        controller.resendMessage()

        // Create a weak ref and release a controller.
        weak var weakController = controller
        controller = nil

        // Assert controller is kept alive.
        AssertAsync.staysTrue(weakController != nil)
    }

    // MARK: - Dispatch ephemeral message action

    func test_dispatchEphemeralMessageAction_propagatesError() {
        // Simulate `dispatchEphemeralMessageAction` call and catch the completion.
        var completionError: Error?
        controller.dispatchEphemeralMessageAction(.unique) { [callbackQueueID] in
            AssertTestQueue(withId: callbackQueueID)
            completionError = $0
        }

        // Simulate network response with the error.
        let updaterError = TestError()
        env.messageUpdater.dispatchEphemeralMessageAction_completion!(updaterError)

        // Assert error is propagated.
        AssertAsync.willBeEqual(completionError as? TestError, updaterError)
    }

    func test_dispatchEphemeralMessageAction_propagatesNilError() {
        // Simulate `dispatchEphemeralMessageAction` call and catch the completion.
        var completionIsCalled = false
        controller.dispatchEphemeralMessageAction(.unique) { [callbackQueueID] error in
            // Assert callback queue is correct.
            AssertTestQueue(withId: callbackQueueID)
            // Assert there is no error.
            XCTAssertNil(error)
            completionIsCalled = true
        }

        // Simulate successful updater call.
        env.messageUpdater.dispatchEphemeralMessageAction_completion!(nil)

        // Assert completion is called.
        AssertAsync.willBeTrue(completionIsCalled)
    }

    func test_dispatchEphemeralMessageAction_callsUpdater_withCorrectValues() {
        let action: AttachmentAction = .unique

        // Simulate `dispatchEphemeralMessageAction` call.
        controller.dispatchEphemeralMessageAction(action)

        // Assert updater is called with correct values.
        XCTAssertEqual(env.messageUpdater.dispatchEphemeralMessageAction_cid, controller.cid)
        XCTAssertEqual(env.messageUpdater.dispatchEphemeralMessageAction_messageId, controller.messageId)
        XCTAssertEqual(env.messageUpdater.dispatchEphemeralMessageAction_action, action)
    }

    func test_dispatchEphemeralMessageAction_keepsControllerAlive() {
        // Simulate `dispatchEphemeralMessageAction` call.
        controller.dispatchEphemeralMessageAction(.unique)

        // Create a weak ref and release a controller.
        weak var weakController = controller
        controller = nil

        // Assert controller is kept alive.
        AssertAsync.staysTrue(weakController != nil)
    }

    // MARK: - Translate message

    func test_translate_propagatesError() {
        // Simulate `translate` call and catch the completion.
        var completionError: Error?
        controller.translate(to: .english) { [callbackQueueID] in
            AssertTestQueue(withId: callbackQueueID)
            completionError = $0
        }

        // Simulate network response with the error.
        let updaterError = TestError()
        env.messageUpdater.translate_completion!(.failure(updaterError))

        // Assert error is propagated.
        AssertAsync.willBeEqual(completionError as? TestError, updaterError)
    }

    func test_translate_propagatesNilError() {
        // Simulate `transate` call and catch the completion.
        var completionIsCalled = false
        controller.translate(to: .english) { [callbackQueueID] error in
            // Assert callback queue is correct.
            AssertTestQueue(withId: callbackQueueID)
            // Assert there is no error.
            XCTAssertNil(error)
            completionIsCalled = true
        }

        // Simulate successful updater call.
        let message = ChatMessage.mock(
            id: .anonymous,
            cid: .unique,
            text: "Text",
            author: ChatUser.mock(id: .anonymous),
            pinDetails: nil
        )
        env.messageUpdater.translate_completion!(.success(message))

        // Assert completion is called.
        AssertAsync.willBeTrue(completionIsCalled)
    }

    func test_translate_callsUpdater_withCorrectValues() {
        // Simulate `resendMessage` call.
        controller.translate(to: .english)
        // Assert updater is called with correct `messageId` and language
        XCTAssertEqual(env.messageUpdater.translate_messageId, controller.messageId)
        XCTAssertEqual(env.messageUpdater.translate_language, .english)
    }

    func test_translate_keepsControllerAlive() {
        // Simulate `resendMessage` call.
        controller.translate(to: .english)

        // Create a weak ref and release a controller.
        weak var weakController = controller
        controller = nil

        // Assert controller is kept alive.
        AssertAsync.staysTrue(weakController != nil)
    }

    // MARK: - Mark thread read

    func test_markThreadRead_whenSuccess() {
        let exp = expectation(description: "mark read completion")
        controller.markThreadRead() { error in
            XCTAssertNil(error)
            exp.fulfill()
        }

        env.messageUpdater.markThreadRead_completion?(nil)

        wait(for: [exp], timeout: defaultTimeout)

        XCTAssertEqual(env.messageUpdater.markThreadRead_callCount, 1)
    }

    func test_markThreadRead_whenFailure() {
        let exp = expectation(description: "mark read completion")
        controller.markThreadRead() { error in
            XCTAssertNotNil(error)
            exp.fulfill()
        }

        env.messageUpdater.markThreadRead_completion?(TestError())

        wait(for: [exp], timeout: defaultTimeout)

        XCTAssertEqual(env.messageUpdater.markThreadRead_callCount, 1)
    }

    // MARK: - Mark thread unread

    func test_markThreadUnread_whenSuccess() {
        let exp = expectation(description: "mark read completion")
        controller.markThreadUnread() { error in
            XCTAssertNil(error)
            exp.fulfill()
        }

        env.messageUpdater.markThreadUnread_completion?(nil)

        wait(for: [exp], timeout: defaultTimeout)

        XCTAssertEqual(env.messageUpdater.markThreadUnread_callCount, 1)
    }

    func test_markThreadUnread_whenFailure() {
        let exp = expectation(description: "mark read completion")
        controller.markThreadUnread() { error in
            XCTAssertNotNil(error)
            exp.fulfill()
        }

        env.messageUpdater.markThreadUnread_completion?(TestError())

        wait(for: [exp], timeout: defaultTimeout)

        XCTAssertEqual(env.messageUpdater.markThreadUnread_callCount, 1)
    }

    // MARK: update thread

    func test_updateThread_whenSuccess() {
        let exp = expectation(description: "update thread completion")
        controller.updateThread(
            title: "New Title",
            extraData: ["custom": "test"],
            unsetProperties: ["prop"]
        ) { result in
            XCTAssertEqual(result.value?.title, "New Title")
            exp.fulfill()
        }

        env.messageUpdater.updateThread_completion?(.success(.mock(title: "New Title")))

        wait(for: [exp], timeout: defaultTimeout)

        XCTAssertEqual(env.messageUpdater.updateThread_callCount, 1)
        XCTAssertEqual(env.messageUpdater.updateThread_messageId, messageId)
        XCTAssertEqual(env.messageUpdater.updateThread_request?.set?.title, "New Title")
        XCTAssertEqual(env.messageUpdater.updateThread_request?.set?.extraData, ["custom": "test"])
        XCTAssertEqual(env.messageUpdater.updateThread_request?.unset, ["prop"])
    }

    func test_updateThread_whenFailure() {
        let exp = expectation(description: "update thread completion")
        controller.updateThread(
            title: "New Title",
            extraData: ["custom": "test"],
            unsetProperties: ["prop"]
        ) { result in
            XCTAssertNotNil(result.error)
            exp.fulfill()
        }

        env.messageUpdater.updateThread_completion?(.failure(TestError()))

        wait(for: [exp], timeout: defaultTimeout)

        XCTAssertEqual(env.messageUpdater.updateThread_callCount, 1)
    }

    // MARK: load thread

    func test_loadThread_whenSuccess() {
        let exp = expectation(description: "load thread completion")
        controller.loadThread(
            replyLimit: 2,
            participantLimit: 5
        ) { result in
            XCTAssertEqual(result.value?.parentMessageId, self.messageId)
            exp.fulfill()
        }

        env.messageUpdater.loadThread_completion?(.success(.mock(parentMessage: .mock(id: messageId))))

        wait(for: [exp], timeout: defaultTimeout)

        XCTAssertEqual(env.messageUpdater.loadThread_callCount, 1)
        XCTAssertEqual(env.messageUpdater.loadThread_query?.messageId, messageId)
        XCTAssertEqual(env.messageUpdater.loadThread_query?.watch, false)
        XCTAssertEqual(env.messageUpdater.loadThread_query?.replyLimit, 2)
        XCTAssertEqual(env.messageUpdater.loadThread_query?.participantLimit, 5)
    }

    func test_loadThread_whenFailure() {
        let exp = expectation(description: "load thread completion")
        controller.loadThread(
            replyLimit: 2,
            participantLimit: 5
        ) { result in
            XCTAssertNotNil(result.error)
            exp.fulfill()
        }

        env.messageUpdater.loadThread_completion?(.failure(TestError()))

        wait(for: [exp], timeout: defaultTimeout)

        XCTAssertEqual(env.messageUpdater.loadThread_callCount, 1)
    }

    // MARK: Helpers

    @discardableResult
    private func saveReplies(with ids: [MessageId], channelPayload: ChannelPayload? = nil) throws -> [MessageDTO] {
        let payloads: [MessagePayload] = ids.map {
            MessagePayload.dummy(messageId: $0, parentId: self.messageId)
        }

        return try saveReplies(with: payloads, channelPayload: channelPayload)
    }

    @discardableResult
    private func saveReplies(with payloads: [MessagePayload], channelPayload: ChannelPayload? = nil) throws -> [MessageDTO] {
        var replies: [MessageDTO] = []

        try client.databaseContainer.writeSynchronously { session in
            try session.saveChannel(payload: channelPayload ?? .dummy(channel: .dummy(cid: self.cid)))
            let parentMessage = try session.saveMessage(
                payload: .dummy(messageId: self.messageId),
                for: self.cid,
                syncOwnReactions: false,
                cache: nil
            )
            replies = try payloads.compactMap { payload in
                let reply = try session.saveMessage(
                    payload: payload,
                    for: self.cid,
                    syncOwnReactions: false,
                    cache: nil
                )
                reply.showInsideThread = true
                return reply
            }
            parentMessage.replies = Set(replies)
        }

        return replies
    }

    func waitForRepliesChange(count: Int) throws {
        let delegate = try XCTUnwrap(controller.delegate as? TestDelegate)
        let expectation = XCTestExpectation(description: "RepliesChange")
        delegate.didChangeRepliesExpectation = expectation
        delegate.didChangeRepliesExpectedCount = count
        wait(for: [expectation], timeout: defaultTimeout)
    }

    // MARK: - Update Message

    func test_partialUpdateMessage_callsMessageUpdater_withCorrectValues() {
        // Given
        let text: String = .unique
        let attachments = [AnyAttachmentPayload.mockFile]
        let extraData: [String: RawJSON] = ["key": .string("value")]

        // When
        controller.partialUpdateMessage(text: text, attachments: attachments, extraData: extraData)

        // Then
        XCTAssertEqual(env.messageUpdater.updatePartialMessage_messageId, messageId)
        XCTAssertEqual(env.messageUpdater.updatePartialMessage_text, text)
        XCTAssertEqual(env.messageUpdater.updatePartialMessage_attachments, attachments)
        XCTAssertEqual(env.messageUpdater.updatePartialMessage_extraData, extraData)
    }

    func test_partialUpdateMessage_propagatesError() {
        // Given
        let error = TestError()
        var completionError: Error?
        
        // When
        let exp = expectation(description: "Completion is called")
        controller.partialUpdateMessage(text: .unique) { [callbackQueueID] result in
            AssertTestQueue(withId: callbackQueueID)
            if case let .failure(error) = result {
                completionError = error
            }
            exp.fulfill()
        }
        
        env.messageUpdater.updatePartialMessage_completion?(.failure(error))

        wait(for: [exp], timeout: defaultTimeout)

        // Then
        XCTAssertEqual(completionError as? TestError, error)
    }

    func test_partialUpdateMessage_propagatesSuccess() {
        // Given
        var completionMessage: ChatMessage?
        
        // When
        let exp = expectation(description: "Completion is called")
        controller.partialUpdateMessage(text: .unique) { [callbackQueueID] result in
            AssertTestQueue(withId: callbackQueueID)
            if case let .success(message) = result {
                completionMessage = message
            }
            exp.fulfill()
        }
        
        env.messageUpdater.updatePartialMessage_completion?(.success(.unique))

        wait(for: [exp], timeout: defaultTimeout)

        // Then
        XCTAssertNotNil(completionMessage)
    }

    // MARK: - Live Location

    func test_updateLiveLocation_callsMessageUpdater_withCorrectValues() {
        // Given
        let latitude = 51.5074
        let longitude = -0.1278

        // Save message with live location
        _ = controller.message
        env.messageObserver.item_mock = .mock(
            id: messageId,
            attachments: [
                ChatMessageLiveLocationAttachment(
                    id: .unique,
                    type: .liveLocation,
                    payload: .init(latitude: latitude, longitude: longitude, stoppedSharing: false),
                    downloadingState: nil,
                    uploadingState: nil
                ).asAnyAttachment
            ]
        )

        // When
        let location = LocationAttachmentInfo(
            latitude: latitude,
            longitude: longitude
        )
        controller.updateLiveLocation(location)

        // Simulate
        env.messageUpdater.updatePartialMessage_completion?(.success(.mock(id: messageId)))

        // Then
        XCTAssertEqual(env.messageUpdater.updatePartialMessage_messageId, messageId)
        XCTAssertEqual(
            env.messageUpdater.updatePartialMessage_attachments?.first?.type,
            AttachmentType.liveLocation
        )
        
        let payload = env.messageUpdater.updatePartialMessage_attachments?.first?.payload as? LiveLocationAttachmentPayload
        XCTAssertEqual(payload?.latitude, latitude)
        XCTAssertEqual(payload?.longitude, longitude)
    }

    func test_updateLiveLocation_whenNoLiveLocationAttachment_completesWithError() {
        // Create a mock message without live location attachment
        _ = controller.message
        env.messageObserver.item_mock = .mock(
            id: messageId,
            attachments: [
                ChatMessageLiveLocationAttachment(
                    id: .unique,
                    type: .liveLocation,
                    payload: .init(latitude: 10, longitude: 30, stoppedSharing: true),
                    downloadingState: nil,
                    uploadingState: nil
                ).asAnyAttachment
            ]
        )

        // Create the location info to update
        let location = LocationAttachmentInfo(
            latitude: 1.0,
            longitude: 1.0
        )

        // Update live location
        var receivedError: Error?
        controller.updateLiveLocation(location) { result in
            if case let .failure(error) = result {
                receivedError = error
            }
        }

        // Assert error is returned
        XCTAssertTrue(receivedError is ClientError.MessageLiveLocationAlreadyStopped)
    }

    func test_updateLiveLocation_whenLiveLocationHasAlreadyStopped_completesWithError() {
        // Create a mock message without live location attachment
        _ = controller.message
        env.messageObserver.item_mock = .mock(
            id: messageId,
            attachments: []
        )

        // Create the location info to update
        let location = LocationAttachmentInfo(
            latitude: 1.0,
            longitude: 1.0
        )

        // Update live location
        var receivedError: Error?
        controller.updateLiveLocation(location) { result in
            if case let .failure(error) = result {
                receivedError = error
            }
        }

        // Assert error is returned
        XCTAssertTrue(receivedError is ClientError.MessageDoesNotHaveLiveLocationAttachment)
    }

    // MARK: - Stop Live Location Tests

    func test_stopLiveLocationSharing_callsMessageUpdater_withCorrectValues() {
        // Save message with live location
        _ = controller.message
        env.messageObserver.item_mock = .mock(
            id: messageId,
            attachments: [
                ChatMessageLiveLocationAttachment(
                    id: .unique,
                    type: .liveLocation,
                    payload: .init(latitude: 10, longitude: 10, stoppedSharing: false),
                    downloadingState: nil,
                    uploadingState: nil
                ).asAnyAttachment
            ]
        )

        // When
        controller.stopLiveLocationSharing()

        // Simulate
        env.messageUpdater.updatePartialMessage_completion?(.success(.mock(id: messageId)))

        // Then
        XCTAssertEqual(env.messageUpdater.updatePartialMessage_messageId, messageId)
        XCTAssertEqual(
            env.messageUpdater.updatePartialMessage_attachments?.first?.type,
            AttachmentType.liveLocation
        )

        let payload = env.messageUpdater.updatePartialMessage_attachments?.first?.payload as? LiveLocationAttachmentPayload
        XCTAssertEqual(payload?.latitude, 10)
        XCTAssertEqual(payload?.longitude, 10)
        XCTAssertEqual(payload?.stoppedSharing, true)
    }

    func test_stopLiveLocationSharing_whenNoLiveLocationAttachment_completesWithError() {
        // Given
        // Create a mock message without live location attachment
        _ = controller.message
        env.messageObserver.item_mock = .mock(
            id: messageId,
            attachments: []
        )

        // When
        let exp = expectation(description: "stopLiveLocationSharing")
        var receivedError: Error?
        controller.stopLiveLocationSharing { result in
            if case let .failure(error) = result {
                receivedError = error
            }
            exp.fulfill()
        }

        wait(for: [exp], timeout: defaultTimeout)

        // Then
        XCTAssertTrue(receivedError is ClientError.MessageDoesNotHaveLiveLocationAttachment)
    }

    func test_stopLiveLocationSharing_whenLiveLocationAlreadyStopped_completesWithError() {
        // Given
        // Create a mock message with stopped live location
        _ = controller.message
        env.messageObserver.item_mock = .mock(
            id: messageId,
            attachments: [
                ChatMessageLiveLocationAttachment(
                    id: .unique,
                    type: .liveLocation,
                    payload: .init(latitude: 10, longitude: 30, stoppedSharing: true),
                    downloadingState: nil,
                    uploadingState: nil
                ).asAnyAttachment
            ]
        )

        // When
        var receivedError: Error?
        let exp = expectation(description: "stopLiveLocationSharing")
        controller.stopLiveLocationSharing { result in
            if case let .failure(error) = result {
                receivedError = error
            }
            exp.fulfill()
        }

        wait(for: [exp], timeout: defaultTimeout)

        // Then
        XCTAssertTrue(receivedError is ClientError.MessageLiveLocationAlreadyStopped)
    }
}

private class TestDelegate: QueueAwareDelegate, ChatMessageControllerDelegate {
    @Atomic var state: DataController.State?
    @Atomic var didChangeMessage_change: EntityChange<ChatMessage>?
    @Atomic var didChangeReplies_changes: [ListChange<ChatMessage>] = []
    @Atomic var didChangeRepliesCount = 0
    @Atomic var didChangeReactions_reactions: [ChatMessageReaction] = []
    @Atomic var didChangeRepliesExpectation: XCTestExpectation?
    @Atomic var didChangeRepliesExpectedCount = 0
    
    func controller(_ controller: DataController, didChangeState state: DataController.State) {
        self.state = state
        validateQueue()
    }

    func messageController(_ controller: ChatMessageController, didChangeMessage change: EntityChange<ChatMessage>) {
        didChangeMessage_change = change
        validateQueue()
    }

    func messageController(_ controller: ChatMessageController, didChangeReplies changes: [ListChange<ChatMessage>]) {
        didChangeReplies_changes = changes
        _didChangeRepliesCount.mutate { $0 += 1 }
        validateQueue()
        DispatchQueue.main.async {
            guard let didChangeRepliesExpectation = self.didChangeRepliesExpectation else { return }
            guard self.didChangeRepliesExpectedCount == controller.replies.count else { return }
            didChangeRepliesExpectation.fulfill()
            self.didChangeRepliesExpectation = nil
        }
    }

    func messageController(_ controller: ChatMessageController, didChangeReactions reactions: [ChatMessageReaction]) {
        didChangeReactions_reactions = reactions
        validateQueue()
    }
}

private class TestEnvironment {
    var replyMessagesPaginationStateHandler: MessagesPaginationStateHandler_Mock!
    var messageUpdater: MessageUpdater_Mock!
    var messageObserver: BackgroundEntityDatabaseObserver_Mock<ChatMessage, MessageDTO>!
    var repliesObserver: BackgroundListDatabaseObserver_Mock<ChatMessage, MessageDTO>!

    var messageObserver_synchronizeError: Error?

    lazy var controllerEnvironment: ChatMessageController
        .Environment = .init(
            messageObserverBuilder: { [unowned self] in
                self.messageObserver = .init(
                    database: $0,
                    fetchRequest: $1,
                    itemCreator: $2,
                    fetchedResultsControllerType: $3
                )
                self.messageObserver.synchronizeError = self.messageObserver_synchronizeError
                return self.messageObserver!
            },
            repliesObserverBuilder: { [unowned self] in
                self.repliesObserver = .init(
                    database: $0,
                    fetchRequest: $1,
                    itemCreator: $2,
                    itemReuseKeyPaths: (\ChatMessage.id, \MessageDTO.id),
                    fetchedResultsControllerType: $3
                )
                return self.repliesObserver!
            },
            messageUpdaterBuilder: { [unowned self] in
                self.messageUpdater = MessageUpdater_Mock(
                    isLocalStorageEnabled: $0,
                    messageRepository: $1,
                    database: $2,
                    apiClient: $3
                )
                return self.messageUpdater
            }
        )
}<|MERGE_RESOLUTION|>--- conflicted
+++ resolved
@@ -474,11 +474,7 @@
         let channel = dummyPayload(with: cid)
         let truncatedDate = Date.unique
 
-<<<<<<< HEAD
-        var config = ChatClientConfig(apiKey: .init(.anonymous))
-=======
         var config = ChatClientConfig(apiKeyString: .unique)
->>>>>>> ac5ec264
         config.deletedMessagesVisibility = .visibleForCurrentUser
         client = ChatClient.mock(config: config)
         try client.databaseContainer.createCurrentUser(id: currentUserId)
@@ -516,11 +512,7 @@
         let channel = dummyPayload(with: cid)
         let truncatedDate = Date.unique
 
-<<<<<<< HEAD
-        var config = ChatClientConfig(apiKey: .init(.anonymous))
-=======
         var config = ChatClientConfig(apiKeyString: .unique)
->>>>>>> ac5ec264
         config.deletedMessagesVisibility = .alwaysHidden
         client = ChatClient.mock(config: config)
         try client.databaseContainer.createCurrentUser(id: currentUserId)
@@ -615,15 +607,9 @@
         let channel = dummyPayload(with: cid)
         let truncatedDate = Date.unique
 
-<<<<<<< HEAD
-        var config = ChatClientConfig(apiKey: .init(.anonymous))
-        config.shouldShowShadowedMessages = true
-        client = ChatClient.mock(config: config)
-=======
         var config = ChatClientConfig(apiKeyString: .unique)
         config.shouldShowShadowedMessages = true
         client = .mock(config: config)
->>>>>>> ac5ec264
         try client.databaseContainer.createCurrentUser(id: currentUserId)
         controller = ChatMessageController(client: client, cid: cid, messageId: messageId, replyPaginationHandler: replyPaginationHandler, environment: env.controllerEnvironment)
 
