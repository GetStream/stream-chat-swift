--- conflicted
+++ resolved
@@ -229,13 +229,8 @@
 
     func test_lastOldestReplyId_whenPaginationStateHasOldestFetchedMessage_thenReturnsItsId() {
         // Given
-<<<<<<< HEAD
         let oldestFetchedMessage = Message.dummy()
         env.messageUpdater.mockPaginationState.oldestFetchedMessage = oldestFetchedMessage
-=======
-        let oldestFetchedMessage = MessagePayload.dummy()
-        replyPaginationHandler.mockState.oldestFetchedMessage = oldestFetchedMessage
->>>>>>> 9aa150fc
 
         // When
         let result = controller.lastOldestReplyId
@@ -259,13 +254,8 @@
 
     func test_lastNewestReplyId_whenPaginationStateHasNewestFetchedMessage_thenReturnsItsId() {
         // Given
-<<<<<<< HEAD
         let newestFetchedMessage = Message.dummy()
         env.messageUpdater.mockPaginationState.newestFetchedMessage = newestFetchedMessage
-=======
-        let newestFetchedMessage = MessagePayload.dummy()
-        replyPaginationHandler.mockState.newestFetchedMessage = newestFetchedMessage
->>>>>>> 9aa150fc
 
         // When
         let result = controller.lastNewestReplyId
@@ -2393,14 +2383,9 @@
                 self.messageUpdater = MessageUpdater_Mock(
                     isLocalStorageEnabled: $0,
                     messageRepository: $1,
-<<<<<<< HEAD
                     paginationStateHandler: $2,
                     database: $3,
                     api: $4
-=======
-                    database: $2,
-                    apiClient: $3
->>>>>>> 9aa150fc
                 )
                 return self.messageUpdater
             }
