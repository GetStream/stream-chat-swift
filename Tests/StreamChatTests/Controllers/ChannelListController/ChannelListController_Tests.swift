--- conflicted
+++ resolved
@@ -1661,7 +1661,6 @@
         )
     }
 
-<<<<<<< HEAD
     func test_filterPredicate_joined_returnsExpectedResults() throws {
         let cid1 = ChannelId.unique
         let cid2 = ChannelId.unique
@@ -1731,7 +1730,9 @@
         XCTAssertEqual(
             controller.channels.map(\.cid.rawValue).sorted(),
             expectedResult.map(\.rawValue).sorted()
-=======
+        )
+    }
+  
     func test_filterPredicate_noTeam_returnsExpectedResults() throws {
         let cid = ChannelId.unique
 
@@ -1745,7 +1746,6 @@
                 .dummy(channel: .dummy(team: .unique))
             ],
             expectedResult: [cid]
->>>>>>> f2188520
         )
     }
 
