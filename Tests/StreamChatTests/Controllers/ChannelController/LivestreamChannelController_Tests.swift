//
// Copyright © 2025 Stream.io Inc. All rights reserved.
//

import CoreData
@testable import StreamChat
@testable import StreamChatTestTools
import XCTest

final class LivestreamChannelController_Tests: XCTestCase {
    fileprivate var env: TestEnvironment!
    
    var client: ChatClient_Mock!
    var channelQuery: ChannelQuery!
    var controller: LivestreamChannelController!
    
    override func setUp() {
        super.setUp()
        
        env = TestEnvironment()
        client = ChatClient.mock(config: ChatClient_Mock.defaultMockedConfig)
        channelQuery = ChannelQuery(cid: .unique)
        controller = LivestreamChannelController(
            channelQuery: channelQuery,
            client: client
        )
    }
    
    override func tearDown() {
        client?.cleanUp()
        env?.apiClient?.cleanUp()
        env = nil
        
        AssertAsync {
            Assert.canBeReleased(&controller)
            Assert.canBeReleased(&client)
            Assert.canBeReleased(&env)
        }
        
        channelQuery = nil
        
        super.tearDown()
    }
}

// MARK: - TestEnvironment

extension LivestreamChannelController_Tests {
    fileprivate final class TestEnvironment {
        var apiClient: APIClient_Spy?
        var appStateObserver: MockAppStateObserver?
        
        init() {
            apiClient = APIClient_Spy()
            appStateObserver = MockAppStateObserver()
        }
    }
}

// MARK: - Initialization Tests

extension LivestreamChannelController_Tests {
    func test_init_assignsValuesCorrectly() {
        // Given
        let channelQuery = ChannelQuery(cid: .unique)
        let client = ChatClient.mock()
        
        // When
        let controller = LivestreamChannelController(
            channelQuery: channelQuery,
            client: client
        )
        
        // Then
        XCTAssertEqual(controller.channelQuery.cid, channelQuery.cid)
        XCTAssert(controller.client === client)
        XCTAssertEqual(controller.cid, channelQuery.cid)
        XCTAssertNil(controller.channel)
        XCTAssertTrue(controller.messages.isEmpty)
        XCTAssertFalse(controller.isPaused)
        XCTAssertEqual(controller.skippedMessagesAmount, 0)
        XCTAssertTrue(controller.loadInitialMessagesFromCache)
        XCTAssertFalse(controller.countSkippedMessagesWhenPaused)
        XCTAssertNil(controller.maxMessageLimitOptions)
    }
    
    func test_init_registersForEventHandling() {
        // Given
        let cid = ChannelId.unique
        let channelQuery = ChannelQuery(cid: cid)
        let client = ChatClient_Mock.mock()
        let eventNotificationCenter = EventNotificationCenter_Mock(
            database: DatabaseContainer_Spy()
        )
        client.mockedEventNotificationCenter = eventNotificationCenter

        // When
        _ = LivestreamChannelController(
            channelQuery: channelQuery,
            client: client
        )
        
        // Then
        XCTAssertEqual(eventNotificationCenter.registerManualEventHandling_callCount, 1)
        XCTAssertEqual(eventNotificationCenter.registerManualEventHandling_calledWith, cid)
    }
    
    func test_deinit_unregistersEventHandling() {
        // Given
        let cid = ChannelId.unique
        let channelQuery = ChannelQuery(cid: cid)
        let client = ChatClient_Mock.mock()
        let eventNotificationCenter = EventNotificationCenter_Mock(
            database: DatabaseContainer_Spy()
        )
        client.mockedEventNotificationCenter = eventNotificationCenter

        controller = LivestreamChannelController(
            channelQuery: channelQuery,
            client: client
        )
        
        // When
        controller = nil
        
        // Then
        XCTAssertEqual(eventNotificationCenter.unregisterManualEventHandling_callCount, 1)
        XCTAssertEqual(eventNotificationCenter.unregisterManualEventHandling_calledWith, cid)
    }
}

// MARK: - Pagination Properties Tests

extension LivestreamChannelController_Tests {
    func test_hasLoadedAllNextMessages_whenMessagesArrayIsEmpty_thenReturnsTrue() {
        // Given - messages array is empty by default
        
        // When
        let result = controller.hasLoadedAllNextMessages
        
        // Then
        XCTAssertTrue(result)
    }
}

// MARK: - Synchronize Tests

extension LivestreamChannelController_Tests {
    func test_synchronize_callsUpdaterWithCorrectParameters() {
        // Given
        let mockUpdater = ChannelUpdater_Mock(
            channelRepository: client.channelRepository,
            messageRepository: client.messageRepository,
            paginationStateHandler: client.makeMessagesPaginationStateHandler(),
            database: client.databaseContainer,
            apiClient: client.apiClient
        )
        
        controller = LivestreamChannelController(
            channelQuery: channelQuery,
            client: client,
            updater: mockUpdater
        )
        
        // When
        controller.synchronize()
        
        // Then
        XCTAssertEqual(mockUpdater.update_callCount, 1)

        mockUpdater.cleanUp()
    }
    
    func test_synchronize_withCache_loadsInitialDataFromCache() {
        // Given
        let cid = ChannelId.unique
        controller = LivestreamChannelController(
            channelQuery: ChannelQuery(cid: cid),
            client: client
        )
        controller.loadInitialMessagesFromCache = true
        
        let channelPayload = ChannelPayload.dummy(
            channel: .dummy(cid: cid),
            messages: [.dummy(), .dummy()]
        )
        
        // Save channel to cache
        try! client.databaseContainer.writeSynchronously { session in
            try session.saveChannel(payload: channelPayload)
        }
        
        // When
        controller.synchronize()
        
        // Then
        XCTAssertNotNil(controller.channel)
        XCTAssertEqual(controller.channel?.cid, cid)
        XCTAssertEqual(controller.messages.count, 2)
    }
    
    func test_synchronize_withoutCache_doesNotLoadFromCache() {
        // Given
        let cid = ChannelId.unique
        controller = LivestreamChannelController(
            channelQuery: ChannelQuery(cid: cid),
            client: client
        )
        controller.loadInitialMessagesFromCache = false
        
        let channelPayload = ChannelPayload.dummy(
            channel: .dummy(cid: cid),
            messages: [.dummy(), .dummy()]
        )
        
        // Save channel to cache
        try! client.databaseContainer.writeSynchronously { session in
            try session.saveChannel(payload: channelPayload)
        }
        
        // When
        controller.synchronize()
        
        // Then
        XCTAssertNil(controller.channel)
        XCTAssertTrue(controller.messages.isEmpty)
    }
    
    func test_synchronize_successfulResponse_updatesChannelAndMessages() {
        // Given
        let expectation = self.expectation(description: "Synchronize completes")
        nonisolated(unsafe) var synchronizeError: Error?
        
        let mockUpdater = ChannelUpdater_Mock(
            channelRepository: client.channelRepository,
            messageRepository: client.messageRepository,
            paginationStateHandler: client.makeMessagesPaginationStateHandler(),
            database: client.databaseContainer,
            apiClient: client.apiClient
        )
        
        controller = LivestreamChannelController(
            channelQuery: channelQuery,
            client: client,
            updater: mockUpdater
        )
        
        // When
        controller.synchronize { error in
            synchronizeError = error
            expectation.fulfill()
        }
        
        // Simulate successful updater response
        let cid = ChannelId.unique
        let channelPayload = ChannelPayload.dummy(
            channel: .dummy(cid: cid),
            messages: [
                .dummy(messageId: "1", text: "Message 1"),
                .dummy(messageId: "2", text: "Message 2")
            ]
        )
        mockUpdater.update_completion?(.success(channelPayload))
        
        waitForExpectations(timeout: defaultTimeout)
        
        // Then
        XCTAssertNil(synchronizeError)
        XCTAssertNotNil(controller.channel)
        XCTAssertEqual(controller.channel?.cid, cid)
        XCTAssertEqual(controller.messages.count, 2)
        XCTAssertEqual(controller.messages.map(\.id), ["2", "1"]) // Reversed order

        mockUpdater.cleanUp()
    }
    
    func test_synchronize_failedResponse_callsCompletionWithError() {
        // Given
        let expectation = self.expectation(description: "Synchronize completes")
        nonisolated(unsafe) var synchronizeError: Error?
        let testError = TestError()
        
        let mockUpdater = ChannelUpdater_Mock(
            channelRepository: client.channelRepository,
            messageRepository: client.messageRepository,
            paginationStateHandler: client.makeMessagesPaginationStateHandler(),
            database: client.databaseContainer,
            apiClient: client.apiClient
        )
        
        controller = LivestreamChannelController(
            channelQuery: channelQuery,
            client: client,
            updater: mockUpdater
        )
        
        // When
        controller.synchronize { error in
            synchronizeError = error
            expectation.fulfill()
        }
        
        // Simulate failed updater response
        mockUpdater.update_completion?(.failure(testError))

        waitForExpectations(timeout: defaultTimeout)
        
        // Then
        XCTAssertEqual(synchronizeError as? TestError, testError)
        XCTAssertNil(controller.channel)
        XCTAssertTrue(controller.messages.isEmpty)

        mockUpdater.cleanUp()
    }
}

// MARK: - Message Loading Tests

extension LivestreamChannelController_Tests {
    func test_loadPreviousMessages_withNoMessages_callsCompletionWithError() {
        // Given
        let expectation = self.expectation(description: "Load previous messages completes")
        nonisolated(unsafe) var loadError: Error?
        
        // When
        controller.loadPreviousMessages { error in
            loadError = error
            expectation.fulfill()
        }
        
        waitForExpectations(timeout: defaultTimeout)
        
        // Then
        XCTAssert(loadError is ClientError.ChannelEmptyMessages)
    }
    
    func test_loadPreviousMessages_makesCorrectAPICall() throws {
        // Given
        // First load some messages so we have something to paginate from
        controller.synchronize()
        let channelPayload = ChannelPayload.dummy(messages: [.dummy(messageId: "message1")])
        client.mockAPIClient.test_simulateResponse(.success(channelPayload))
        
        let apiClient = client.mockAPIClient
        
        // When
        controller.loadPreviousMessages(before: "specific-message-id", limit: 50)
        
        // Then
        let expectedPagination = MessagesPagination(pageSize: 50, parameter: .lessThan("specific-message-id"))
        var expectedQuery = try XCTUnwrap(channelQuery)
        expectedQuery.pagination = expectedPagination
        let expectedEndpoint = Endpoint<ChannelPayload>.updateChannel(query: expectedQuery)
        XCTAssertEqual(apiClient.request_endpoint, AnyEndpoint(expectedEndpoint))
    }
    
    func test_loadPreviousMessages_usesDefaultLimit() throws {
        // Given
        // First load some messages so we have something to paginate from
        controller.synchronize()
        let channelPayload = ChannelPayload.dummy(messages: [.dummy(messageId: "message1")])
        client.mockAPIClient.test_simulateResponse(.success(channelPayload))
        
        let apiClient = client.mockAPIClient
        
        // When
        controller.loadPreviousMessages(before: "specific-message-id")
        
        // Then
        let expectedPagination = MessagesPagination(pageSize: 25, parameter: .lessThan("specific-message-id"))
        var expectedQuery = try XCTUnwrap(channelQuery)
        expectedQuery.pagination = expectedPagination
        let expectedEndpoint = Endpoint<ChannelPayload>.updateChannel(query: expectedQuery)
        XCTAssertEqual(apiClient.request_endpoint, AnyEndpoint(expectedEndpoint))
    }

    func test_loadNextMessages_successfulResponse_prependsMessages() {
        let mockPaginationStateHandler = MockPaginationStateHandler()
        mockPaginationStateHandler.state = .init(
            newestFetchedMessage: .dummy(),
            hasLoadedAllNextMessages: false,
            hasLoadedAllPreviousMessages: false,
            isLoadingNextMessages: false,
            isLoadingPreviousMessages: false,
            isLoadingMiddleMessages: false
        )
        controller = LivestreamChannelController(
            channelQuery: channelQuery,
            client: client,
            paginationStateHandler: mockPaginationStateHandler
        )

        // Save initial messages to the DB
        let initialChannelPayload = ChannelPayload.dummy(
            channel: .dummy(cid: channelQuery.cid!),
            messages: [
                .dummy(messageId: "old1"),
                .dummy(messageId: "old2")
            ]
        )
        // Save channel to cache
        try! client.databaseContainer.writeSynchronously { session in
            try session.saveChannel(payload: initialChannelPayload)
        }
        controller.synchronize()

        let expectation = self.expectation(description: "Load next messages completes")
        nonisolated(unsafe) var loadError: Error?

        // When
        controller.loadNextMessages(after: "old1") { error in
            loadError = error
            expectation.fulfill()
        }

        // Simulate successful API response for next messages
        let channelPayload = ChannelPayload.dummy(
            messages: [
                .dummy(messageId: "new1", text: "New Message 1"),
                .dummy(messageId: "new2", text: "New Message 2")
            ]
        )
        client.mockAPIClient.test_simulateResponse(.success(channelPayload))

        waitForExpectations(timeout: defaultTimeout)

        // Then
        XCTAssertNil(loadError)
        XCTAssertEqual(controller.messages.count, 4)
        XCTAssertEqual(Set(controller.messages.map(\.id)), Set(["new2", "new1", "old2", "old1"])) // Next messages prepended
    }

    func test_loadPageAroundMessageId_makesCorrectAPICall() throws {
        // Given
        let apiClient = client.mockAPIClient
        
        // When
        controller.loadPageAroundMessageId("target-message-id", limit: 40)
        
        // Then
        let expectedPagination = MessagesPagination(pageSize: 40, parameter: .around("target-message-id"))
        var expectedQuery = try XCTUnwrap(channelQuery)
        expectedQuery.pagination = expectedPagination
        let expectedEndpoint = Endpoint<ChannelPayload>.updateChannel(query: expectedQuery)
        XCTAssertEqual(apiClient.request_endpoint, AnyEndpoint(expectedEndpoint))
    }
    
    func test_loadFirstPage_makesCorrectAPICall() throws {
        // Given
        let apiClient = client.mockAPIClient
        
        // When
        controller.loadFirstPage()
        
        // Then
        let expectedPagination = MessagesPagination(pageSize: 25, parameter: nil)
        var expectedQuery = try XCTUnwrap(channelQuery)
        expectedQuery.pagination = expectedPagination
        let expectedEndpoint = Endpoint<ChannelPayload>.updateChannel(query: expectedQuery)
        XCTAssertEqual(apiClient.request_endpoint, AnyEndpoint(expectedEndpoint))
    }
    
    func test_loadPreviousMessages_successfulResponse_appendsMessages() {
        controller.synchronize()
        let initialPayload = ChannelPayload.dummy(
            messages: [
                .dummy(messageId: "new1", text: "New Message 1"),
                .dummy(messageId: "new2", text: "New Message 2")
            ]
        )
        client.mockAPIClient.test_simulateResponse(.success(initialPayload))
        
        let expectation = self.expectation(description: "Load previous messages completes")
        nonisolated(unsafe) var loadError: Error?
        
        // When
        controller.loadPreviousMessages(before: "new2") { error in
            loadError = error
            expectation.fulfill()
        }
        
        // Simulate successful API response for previous messages
        let channelPayload = ChannelPayload.dummy(
            messages: [
                .dummy(messageId: "old1", text: "Old Message 1"),
                .dummy(messageId: "old2", text: "Old Message 2")
            ]
        )
        client.mockAPIClient.test_simulateResponse(.success(channelPayload))
        
        waitForExpectations(timeout: defaultTimeout)
        
        // Then
        XCTAssertNil(loadError)
        XCTAssertEqual(controller.messages.count, 4)
        XCTAssertEqual(controller.messages.map(\.id), ["new2", "new1", "old2", "old1"]) // Previous messages appended
    }
    
    func test_loadPageAroundMessageId_successfulResponse_replacesMessages() {
        controller.synchronize()
        let initialPayload = ChannelPayload.dummy(
            messages: [
                .dummy(messageId: "old1", text: "Old Message 1"),
                .dummy(messageId: "old2", text: "Old Message 2")
            ]
        )
        client.mockAPIClient.test_simulateResponse(.success(initialPayload))
        
        let expectation = self.expectation(description: "Load page around message completes")
        nonisolated(unsafe) var loadError: Error?
        
        // When
        controller.loadPageAroundMessageId("target-message-id") { error in
            loadError = error
            expectation.fulfill()
        }
        
        // Simulate successful API response for page around message
        let channelPayload = ChannelPayload.dummy(
            messages: [
                .dummy(messageId: "around1", text: "Around Message 1"),
                .dummy(messageId: "around2", text: "Around Message 2")
            ]
        )
        client.mockAPIClient.test_simulateResponse(.success(channelPayload))
        
        waitForExpectations(timeout: defaultTimeout)
        
        // Then
        XCTAssertNil(loadError)
        XCTAssertEqual(controller.messages.count, 2)
        XCTAssertEqual(controller.messages.map(\.id), ["around2", "around1"]) // Replaced all messages
    }
}

// MARK: - Pause/Resume Tests

extension LivestreamChannelController_Tests {
    func test_pause_setsIsPausedToTrue() {
        // Given
        XCTAssertFalse(controller.isPaused)
        
        // When
        controller.pause()
        
        // Then
        XCTAssertTrue(controller.isPaused)
    }
    
    func test_resume_setsIsPausedToFalse() {
        // Given
        controller.pause()
        XCTAssertTrue(controller.isPaused)
        
        // When
        let exp = expectation(description: "resume completes")
        controller.resume { error in
            XCTAssertNil(error)
            exp.fulfill()
        }

        let channelPayload = ChannelPayload.dummy(
            channel: .dummy(cid: .unique)
        )
        client.mockAPIClient.test_simulateResponse(.success(channelPayload))

        // Then
        waitForExpectations(timeout: defaultTimeout)
        XCTAssertFalse(controller.isPaused)
    }
    
    func test_resume_resetsSkippedMessagesAmount() {
        controller.countSkippedMessagesWhenPaused = true

        controller.pause()

        controller.didReceiveEvent(MessageNewEvent(
            user: .unique,
            message: .unique,
            channel: .mock(cid: controller.cid!),
            createdAt: .unique,
            watcherCount: nil,
            unreadCount: nil
        )
        )
        XCTAssertEqual(controller.skippedMessagesAmount, 1)

        // When
        controller.resume()
        
        // Then
        XCTAssertEqual(controller.skippedMessagesAmount, 0)
    }
    
    func test_resume_callsLoadFirstPage() throws {
        // Given
        let apiClient = client.mockAPIClient
        controller.pause()
        
        // When
        controller.resume()
        
        // Then
        let expectedPagination = MessagesPagination(pageSize: 25, parameter: nil)
        var expectedQuery = try XCTUnwrap(channelQuery)
        expectedQuery.pagination = expectedPagination
        let expectedEndpoint = Endpoint<ChannelPayload>.updateChannel(query: expectedQuery)
        XCTAssertEqual(apiClient.request_endpoint, AnyEndpoint(expectedEndpoint))
    }
    
    func test_resume_whenNotPaused_doesNothing() {
        // Given
        XCTAssertFalse(controller.isPaused)
        let apiClient = client.mockAPIClient
        
        // When
        controller.resume()
        
        // Then
        XCTAssertNil(apiClient.request_endpoint)
    }
    
    func test_resume_whenAlreadyResuming_doesNothing() {
        // Given
        controller.pause()
        XCTAssertTrue(controller.isPaused)
        
        // Trigger first resume
        controller.resume()
        
        let apiClient = client.mockAPIClient
        let firstCallCount = apiClient.request_allRecordedCalls.count
        
        // When - call resume again while already resuming
        controller.resume()
        
        // Then - no additional API call should be made
        let secondCallCount = apiClient.request_allRecordedCalls.count
        XCTAssertEqual(firstCallCount, secondCallCount, "No additional loadFirstPage call should be made when already resuming")
    }
}

// MARK: - Delegate Tests

extension LivestreamChannelController_Tests {
    @MainActor func test_delegate_isCalledWhenChannelUpdates() {
        // Given
        let delegate = LivestreamChannelControllerDelegate_Mock()
        controller.delegate = delegate
        
        let channelPayload = ChannelPayload.dummy(
            channel: .dummy(cid: .unique)
        )
        
        // When
        controller.synchronize()
        client.mockAPIClient.test_simulateResponse(.success(channelPayload))
        
        // Then
        AssertAsync.willBeTrue(delegate.didUpdateChannelCalled)
        AssertAsync.willBeEqual(delegate.didUpdateChannelCalledWith?.cid, channelPayload.channel.cid)
    }
    
    @MainActor func test_delegate_isCalledWhenMessagesUpdate() {
        // Given
        let delegate = LivestreamChannelControllerDelegate_Mock()
        controller.delegate = delegate
        
        let channelPayload = ChannelPayload.dummy(
            messages: [.dummy(), .dummy()]
        )
        
        // When
        controller.synchronize()
        client.mockAPIClient.test_simulateResponse(.success(channelPayload))
        
        // Then
        AssertAsync.willBeTrue(delegate.didUpdateMessagesCalled)
        AssertAsync.willBeEqual(delegate.didUpdateMessagesCalledWith?.count, 2)
    }
    
    @MainActor func test_delegate_isCalledWhenPauseStateChanges() {
        // Given
        let delegate = LivestreamChannelControllerDelegate_Mock()
        controller.delegate = delegate
        
        // When
        controller.pause()
        
        // Then
        AssertAsync.willBeTrue(delegate.didChangePauseStateCalled)
        AssertAsync.willBeTrue(delegate.didChangePauseStateCalledWith ?? false)
    }
    
    @MainActor func test_delegate_isCalledWhenSkippedMessagesAmountChanges() {
        // Given
        let delegate = LivestreamChannelControllerDelegate_Mock()
        controller.delegate = delegate
        controller.countSkippedMessagesWhenPaused = true

        controller.pause()

        controller.didReceiveEvent(
            MessageNewEvent(
                user: .unique,
                message: .unique,
                channel: .mock(cid: controller.cid!),
                createdAt: .unique,
                watcherCount: nil,
                unreadCount: nil
            )
        )

        // When/Then
        AssertAsync.willBeTrue(delegate.didChangeSkippedMessagesAmountCalled)
    }
}

// MARK: - Message Limiting Tests

extension LivestreamChannelController_Tests {
    func test_maxMessageLimitOptions_whenNil_doesNotLimitMessages() {
        // Given
        controller.maxMessageLimitOptions = nil
        
        // When/Then
        XCTAssertNil(controller.maxMessageLimitOptions)
    }
    
    func test_maxMessageLimitOptions_whenSet_configuresLimits() {
        // Given
        let options = MaxMessageLimitOptions(maxLimit: 100, discardAmount: 20)
        
        // When
        controller.maxMessageLimitOptions = options
        
        // Then
        XCTAssertEqual(controller.maxMessageLimitOptions?.maxLimit, 100)
        XCTAssertEqual(controller.maxMessageLimitOptions?.discardAmount, 20)
    }
    
    func test_maxMessageLimitOptions_recommendedConfiguration() {
        // Given/When
        let recommended = MaxMessageLimitOptions.recommended
        
        // Then
        XCTAssertEqual(recommended.maxLimit, 200)
        XCTAssertEqual(recommended.discardAmount, 50)
    }
}

// MARK: - Helper Mock Classes

extension LivestreamChannelController_Tests {
    class LivestreamChannelControllerDelegate_Mock: LivestreamChannelControllerDelegate {
        var didUpdateChannelCalled = false
        var didUpdateChannelCalledWith: ChatChannel?
        
        var didUpdateMessagesCalled = false
        var didUpdateMessagesCalledWith: [ChatMessage]?
        
        var didChangePauseStateCalled = false
        var didChangePauseStateCalledWith: Bool?
        
        var didChangeSkippedMessagesAmountCalled = false
        var didChangeSkippedMessagesAmountCalledWith: Int?
        
        func livestreamChannelController(
            _ controller: LivestreamChannelController,
            didUpdateChannel channel: ChatChannel
        ) {
            didUpdateChannelCalled = true
            didUpdateChannelCalledWith = channel
        }
        
        func livestreamChannelController(
            _ controller: LivestreamChannelController,
            didUpdateMessages messages: [ChatMessage]
        ) {
            didUpdateMessagesCalled = true
            didUpdateMessagesCalledWith = messages
        }
        
        func livestreamChannelController(
            _ controller: LivestreamChannelController,
            didChangePauseState isPaused: Bool
        ) {
            didChangePauseStateCalled = true
            didChangePauseStateCalledWith = isPaused
        }
        
        func livestreamChannelController(
            _ controller: LivestreamChannelController,
            didChangeSkippedMessagesAmount skippedMessagesAmount: Int
        ) {
            didChangeSkippedMessagesAmountCalled = true
            didChangeSkippedMessagesAmountCalledWith = skippedMessagesAmount
        }
    }
}

// MARK: - Message CRUD Tests

extension LivestreamChannelController_Tests {
    func test_createNewMessage_callsChannelUpdater() {
        // Given
        let messageText = "Test message"
        let messageId = MessageId.unique
        let mockUpdater = ChannelUpdater_Mock(
            channelRepository: client.channelRepository,
            messageRepository: client.messageRepository,
            paginationStateHandler: client.makeMessagesPaginationStateHandler(),
            database: client.databaseContainer,
            apiClient: client.apiClient
        )
        
        // Create controller with mock updater
        controller = LivestreamChannelController(
            channelQuery: channelQuery,
            client: client,
            updater: mockUpdater
        )
        
        let expectation = self.expectation(description: "Create message completes")
        nonisolated(unsafe) var createResult: Result<MessageId, Error>?
        
        // When
        controller.createNewMessage(
            messageId: messageId,
            text: messageText,
            pinning: .expirationTime(300),
            isSilent: true,
            attachments: [AnyAttachmentPayload.mockImage],
            mentionedUserIds: [.unique],
            quotedMessageId: .unique,
            skipPush: true,
            skipEnrichUrl: false,
            extraData: ["test": .string("value")]
        ) { result in
            createResult = result
            expectation.fulfill()
        }
        
        // Simulate successful updater response
        let mockMessage = ChatMessage.mock(id: messageId, cid: controller.cid!, text: messageText)
        mockUpdater.createNewMessage_completion?(.success(mockMessage))
        
        waitForExpectations(timeout: defaultTimeout)
        
        // Then - Verify the updater was called with correct parameters
        XCTAssertEqual(mockUpdater.createNewMessage_cid, controller.cid)
        XCTAssertEqual(mockUpdater.createNewMessage_text, messageText)
        XCTAssertEqual(mockUpdater.createNewMessage_isSilent, true)
        XCTAssertEqual(mockUpdater.createNewMessage_skipPush, true)
        XCTAssertEqual(mockUpdater.createNewMessage_skipEnrichUrl, false)
        XCTAssertEqual(mockUpdater.createNewMessage_attachments?.count, 1)
        XCTAssertEqual(mockUpdater.createNewMessage_mentionedUserIds?.count, 1)
        XCTAssertNotNil(mockUpdater.createNewMessage_quotedMessageId)
        XCTAssertNotNil(mockUpdater.createNewMessage_pinning)
        XCTAssertEqual(mockUpdater.createNewMessage_extraData?["test"], .string("value"))
        
        // Verify completion was called with correct result
        XCTAssertNotNil(createResult)
        if case .success(let resultMessageId) = createResult {
            XCTAssertEqual(resultMessageId, messageId)
        } else {
            XCTFail("Expected success result")
        }

        mockUpdater.cleanUp()
    }
    
    func test_createNewMessage_updaterFailure_callsCompletionWithError() {
        // Given
        let messageText = "Test message"
        let messageId = MessageId.unique
        let mockUpdater = ChannelUpdater_Mock(
            channelRepository: client.channelRepository,
            messageRepository: client.messageRepository,
            paginationStateHandler: client.makeMessagesPaginationStateHandler(),
            database: client.databaseContainer,
            apiClient: client.apiClient
        )
        
        // Create controller with mock updater
        controller = LivestreamChannelController(
            channelQuery: channelQuery,
            client: client,
            updater: mockUpdater
        )
        
        let expectation = self.expectation(description: "Create message completes")
        nonisolated(unsafe) var createResult: Result<MessageId, Error>?
        let testError = TestError()
        
        // When
        controller.createNewMessage(
            messageId: messageId,
            text: messageText
        ) { result in
            createResult = result
            expectation.fulfill()
        }
        
        // Simulate updater failure
        mockUpdater.createNewMessage_completion?(.failure(testError))
        
        waitForExpectations(timeout: defaultTimeout)
        
        // Then - Verify the updater was called
        XCTAssertEqual(mockUpdater.createNewMessage_cid, controller.cid)
        XCTAssertEqual(mockUpdater.createNewMessage_text, messageText)
        
        // Verify completion was called with error
        XCTAssertNotNil(createResult)
        if case .failure(let error) = createResult {
            XCTAssert(error is TestError)
        } else {
            XCTFail("Expected failure result")
        }

        mockUpdater.cleanUp()
    }
}

// MARK: - Event Handling Tests

extension LivestreamChannelController_Tests {
    func test_applicationDidReceiveMemoryWarning_callsLoadFirstPage() {
        // Given
        let apiClient = client.mockAPIClient
        
        // When
        controller.applicationDidReceiveMemoryWarning()
        
        // Then
        let expectedPagination = MessagesPagination(pageSize: 25, parameter: nil)
        var expectedQuery = channelQuery!
        expectedQuery.pagination = expectedPagination
        let expectedEndpoint = Endpoint<ChannelPayload>.updateChannel(query: expectedQuery)
        XCTAssertEqual(apiClient.request_endpoint, AnyEndpoint(expectedEndpoint))
    }

    func test_applicationDidMoveToForeground_whenNotConnected_callsLoadFirstPage() {
        // Given
        let apiClient = client.mockAPIClient
        client.connectionStatus_mock = .disconnected(error: ClientError())

        // When
        controller.applicationDidMoveToForeground()

        // Then
        let expectedPagination = MessagesPagination(pageSize: 25, parameter: nil)
        var expectedQuery = channelQuery!
        expectedQuery.pagination = expectedPagination
        let expectedEndpoint = Endpoint<ChannelPayload>.updateChannel(query: expectedQuery)
        XCTAssertEqual(apiClient.request_endpoint, AnyEndpoint(expectedEndpoint))
    }

    func test_applicationDidMoveToForeground_whenConnected_doesNotCallLoadFirstPage() {
        // Given
        let apiClient = client.mockAPIClient
        client.connectionStatus_mock = .connected

        // When
        controller.applicationDidMoveToForeground()

        // Then
        XCTAssertNil(apiClient.request_endpoint)
    }

    func test_didReceiveEvent_messageNewEvent_addsMessageToArray() {
        let newMessage = ChatMessage.mock(id: "new", cid: controller.cid!, text: "New message")
        let event = MessageNewEvent(
            user: .mock(id: .unique),
            message: newMessage,
            channel: .mock(cid: controller.cid!),
            createdAt: .unique,
            watcherCount: nil,
            unreadCount: nil
        )
        
        // When
        controller.didReceiveEvent(event)
        
        // Then
        XCTAssertEqual(controller.messages.count, 1)
        XCTAssertEqual(controller.messages.first?.id, "new")
    }

    func test_didReceiveEvent_messageNewEvent_whenLimited_shouldCapMessagesArray() {
        controller.maxMessageLimitOptions = .init(
            maxLimit: 100,
            discardAmount: 50
        )

        let exp = expectation(description: "sync completes")
        controller.synchronize { _ in
            exp.fulfill()
        }

        let channelPayload = dummyPayload(with: controller.cid!, numberOfMessages: 100)
        client.mockAPIClient.test_simulateResponse(.success(channelPayload))

        waitForExpectations(timeout: defaultTimeout)

        // When
        let newMessage = ChatMessage.mock(id: "new", cid: controller.cid!, text: "New message")
        let event = MessageNewEvent(
            user: .mock(id: .unique),
            message: newMessage,
            channel: .mock(cid: controller.cid!),
            createdAt: .unique,
            watcherCount: nil,
            unreadCount: nil
        )
        controller.didReceiveEvent(event)

        // Then
        XCTAssertEqual(controller.messages.count, 50)
        XCTAssertEqual(controller.messages.first?.id, "new")
    }

    func test_didReceiveEvent_newMessagePendingEvent_addsMessageToArray() {
        let pendingMessage = ChatMessage.mock(id: "pending", cid: controller.cid!, text: "Pending message")
        let event = NewMessagePendingEvent(
            message: pendingMessage,
            cid: controller.cid!
        )
        
        // When
        controller.didReceiveEvent(event)
        
        // Then
        XCTAssertEqual(controller.messages.count, 1)
        XCTAssertEqual(controller.messages.first?.id, "pending")
    }
    
    func test_didReceiveEvent_newMessagePendingEvent_whenPaused_isIgnored() {
        // Given
        controller.pause()
        let pendingMessage = ChatMessage.mock(id: "pending", cid: controller.cid!, text: "Pending message")
        let event = NewMessagePendingEvent(
            message: pendingMessage,
            cid: controller.cid!
        )
        
        // When
        controller.didReceiveEvent(event)
        
        // Then
        XCTAssertEqual(controller.messages.count, 0) // Message not added when paused
    }
    
    func test_didReceiveEvent_messageUpdatedEvent_updatesExistingMessage() {
        // Add a message
        controller.didReceiveEvent(
            MessageNewEvent(
                user: .mock(id: .unique),
                message: .mock(id: "update-me"),
                channel: .mock(cid: controller.cid!),
                createdAt: .unique,
                watcherCount: nil,
                unreadCount: nil
            )
        )

        let updatedMessage = ChatMessage.mock(id: "update-me", cid: controller.cid!, text: "Updated text")
        let event = MessageUpdatedEvent(
            user: .mock(id: .unique),
            channel: .mock(cid: controller.cid!),
            message: updatedMessage,
            createdAt: .unique
        )
        
        // When
        controller.didReceiveEvent(event)
        
        // Then
        XCTAssertEqual(controller.messages.count, 1)
        XCTAssertEqual(controller.messages.first?.id, "update-me")
        XCTAssertEqual(controller.messages.first?.text, "Updated text")
    }
    
    func test_didReceiveEvent_messageUpdatedEvent_messageBecomesPin_addsToPinnedMessages() {
        // Given - Set up initial channel with no pinned messages
        let cid = controller.cid!
        let messageId = "pin-me"
        
        // Load initial channel data
        let exp = expectation(description: "sync completes")
        controller.synchronize { _ in
            exp.fulfill()
        }
        let channelPayload = ChannelPayload.dummy(
            channel: .dummy(cid: cid),
            pinnedMessages: [] // No pinned messages initially
        )
        client.mockAPIClient.test_simulateResponse(.success(channelPayload))
        waitForExpectations(timeout: defaultTimeout)
        
        // Add an unpinned message
        let unpinnedMessage = ChatMessage.mock(
            id: messageId,
            cid: cid,
            text: "Original text",
            pinDetails: nil
        )
        controller.eventsController(
            EventsController(notificationCenter: client.eventNotificationCenter),
            didReceiveEvent: MessageNewEvent(
                user: .mock(id: .unique),
                message: unpinnedMessage,
                channel: .mock(cid: cid),
                createdAt: .unique,
                watcherCount: nil,
                unreadCount: nil
            )
        )
        
        // Verify initial state
        XCTAssertEqual(controller.messages.count, 1)
        XCTAssertEqual(controller.messages.first?.isPinned, false)
        XCTAssertEqual(controller.channel?.pinnedMessages.count, 0)
        
        // When - Update message to be pinned
        let pinnedMessage = ChatMessage.mock(
            id: messageId,
            cid: cid,
            text: "Original text",
            pinDetails: .init(pinnedAt: .unique, pinnedBy: .unique, expiresAt: nil)
        )
        let event = MessageUpdatedEvent(
            user: .mock(id: .unique),
            channel: .mock(cid: cid),
            message: pinnedMessage,
            createdAt: .unique
        )
        controller.eventsController(
            EventsController(notificationCenter: client.eventNotificationCenter),
            didReceiveEvent: event
        )
        
        // Then
        XCTAssertEqual(controller.messages.count, 1)
        XCTAssertEqual(controller.messages.first?.isPinned, true)
        XCTAssertEqual(controller.channel?.pinnedMessages.count, 1)
        XCTAssertEqual(controller.channel?.pinnedMessages.first?.id, messageId)
    }
    
    func test_didReceiveEvent_messageUpdatedEvent_messageBecomesUnpinned_removesFromPinnedMessages() {
        // Given - Set up initial channel with a pinned message
        let cid = controller.cid!
        let messageId = "unpin-me"
        let pinnedMessage = ChatMessage.mock(
            id: messageId,
            cid: cid,
            text: "Pinned text",
            pinDetails: .init(pinnedAt: .unique, pinnedBy: .unique, expiresAt: nil)
        )
        
        // Load initial channel data with pinned message
        let exp = expectation(description: "sync completes")
        controller.synchronize { _ in
            exp.fulfill()
        }
        let channelPayload = ChannelPayload.dummy(
            channel: .dummy(cid: cid),
            pinnedMessages: [.dummy(messageId: messageId)]
        )
        client.mockAPIClient.test_simulateResponse(.success(channelPayload))
        waitForExpectations(timeout: defaultTimeout)
        
        // Add the pinned message to the messages array
        controller.eventsController(
            EventsController(notificationCenter: client.eventNotificationCenter),
            didReceiveEvent: MessageNewEvent(
                user: .mock(id: .unique),
                message: pinnedMessage,
                channel: .mock(cid: cid),
                createdAt: .unique,
                watcherCount: nil,
                unreadCount: nil
            )
        )
        
        // Verify initial state
        XCTAssertEqual(controller.messages.count, 1)
        XCTAssertEqual(controller.messages.first?.isPinned, true)
        XCTAssertEqual(controller.channel?.pinnedMessages.count, 1)
        
        // When - Update message to be unpinned
        let unpinnedMessage = ChatMessage.mock(
            id: messageId,
            cid: cid,
            text: "Pinned text",
            pinDetails: nil
        )
        let event = MessageUpdatedEvent(
            user: .mock(id: .unique),
            channel: .mock(cid: cid),
            message: unpinnedMessage,
            createdAt: .unique
        )
        controller.eventsController(
            EventsController(notificationCenter: client.eventNotificationCenter),
            didReceiveEvent: event
        )
        
        // Then
        XCTAssertEqual(controller.messages.count, 1)
        XCTAssertEqual(controller.messages.first?.isPinned, false)
        XCTAssertEqual(controller.channel?.pinnedMessages.count, 0)
    }
    
    func test_didReceiveEvent_messageUpdatedEvent_pinnedStatusUnchanged_doesNotModifyPinnedMessages() {
        // Given - Set up initial channel with a pinned message
        let cid = controller.cid!
        let messageId = "keep-pinned"
        let initialPinnedMessage = ChatMessage.mock(
            id: messageId,
            cid: cid,
            text: "Original pinned text",
            pinDetails: .init(pinnedAt: .unique, pinnedBy: .unique, expiresAt: nil)
        )
        
        // Load initial channel data with pinned message
        let exp = expectation(description: "sync completes")
        controller.synchronize { _ in
            exp.fulfill()
        }
        let channelPayload = ChannelPayload.dummy(
            channel: .dummy(cid: cid),
            pinnedMessages: [.dummy(messageId: messageId)]
        )
        client.mockAPIClient.test_simulateResponse(.success(channelPayload))
        waitForExpectations(timeout: defaultTimeout)
        
        // Add the pinned message
        controller.eventsController(
            EventsController(notificationCenter: client.eventNotificationCenter),
            didReceiveEvent: MessageNewEvent(
                user: .mock(id: .unique),
                message: initialPinnedMessage,
                channel: .mock(cid: cid),
                createdAt: .unique,
                watcherCount: nil,
                unreadCount: nil
            )
        )
        
        // Verify initial state
        XCTAssertEqual(controller.messages.count, 1)
        XCTAssertEqual(controller.messages.first?.isPinned, true)
        XCTAssertEqual(controller.channel?.pinnedMessages.count, 1)
        
        // When - Update message content but keep pinned status the same
        let updatedPinnedMessage = ChatMessage.mock(
            id: messageId,
            cid: cid,
            text: "Updated pinned text", // Text changed
            pinDetails: .init(pinnedAt: .unique, pinnedBy: .unique, expiresAt: nil)
        )
        let event = MessageUpdatedEvent(
            user: .mock(id: .unique),
            channel: .mock(cid: cid),
            message: updatedPinnedMessage,
            createdAt: .unique
        )
        controller.eventsController(
            EventsController(notificationCenter: client.eventNotificationCenter),
            didReceiveEvent: event
        )
        
        // Then - Message updated but pinned messages array unchanged
        XCTAssertEqual(controller.messages.count, 1)
        XCTAssertEqual(controller.messages.first?.isPinned, true)
        XCTAssertEqual(controller.messages.first?.text, "Updated pinned text")
        XCTAssertEqual(controller.channel?.pinnedMessages.count, 1)
        XCTAssertEqual(controller.channel?.pinnedMessages.first?.id, messageId)
    }
    
    func test_didReceiveEvent_messageDeletedEvent_hardDelete_removesMessage() {
        // Add a message
        controller.didReceiveEvent(
            MessageNewEvent(
                user: .mock(id: .unique),
                message: .mock(id: "delete-me"),
                channel: .mock(cid: controller.cid!),
                createdAt: .unique,
                watcherCount: nil,
                unreadCount: nil
            )
        )
        XCTAssertEqual(controller.messages.count, 1)

        let messageToDelete = ChatMessage.mock(id: "delete-me", cid: controller.cid!, text: "Delete me")
        let event = MessageDeletedEvent(
            user: .mock(id: .unique),
            channel: .mock(cid: controller.cid!),
            message: messageToDelete,
            createdAt: .unique,
            isHardDelete: true
        )
        
        // When
        controller.didReceiveEvent(event)
        
        // Then
        XCTAssertEqual(controller.messages.count, 0)
    }
    
    func test_didReceiveEvent_messageDeletedEvent_softDelete_updatesMessage() {
        // Add a message
        controller.didReceiveEvent(
            MessageNewEvent(
                user: .mock(id: .unique),
                message: .mock(id: "delete-me"),
                channel: .mock(cid: controller.cid!),
                createdAt: .unique,
                watcherCount: nil,
                unreadCount: nil
            )
        )
        XCTAssertEqual(controller.messages.count, 1)

        let deletedMessage = ChatMessage.mock(
            id: "delete-me",
            cid: controller.cid!,
            text: "Delete me",
            deletedAt: .unique
        )
        let event = MessageDeletedEvent(
            user: .mock(id: .unique),
            channel: .mock(cid: controller.cid!),
            message: deletedMessage,
            createdAt: .unique,
            isHardDelete: false
        )
        
        // When
        controller.didReceiveEvent(event)
        
        // Then
        XCTAssertEqual(controller.messages.count, 1)
        XCTAssertEqual(controller.messages.first?.id, "delete-me")
        XCTAssertNotNil(controller.messages.first?.deletedAt)
    }
    
    func test_didReceiveEvent_newMessageErrorEvent_updatesMessageState() {
        // Add a message
        controller.didReceiveEvent(
            MessageNewEvent(
                user: .mock(id: .unique),
                message: .mock(id: "failed-message"),
                channel: .mock(cid: controller.cid!),
                createdAt: .unique,
                watcherCount: nil,
                unreadCount: nil
            )
        )

        // When
        let event = NewMessageErrorEvent(
            messageId: "failed-message",
            cid: controller.cid!,
            error: ClientError.Unknown()
        )
        controller.didReceiveEvent(event)
        
        // Then
        XCTAssertEqual(controller.messages.count, 1)
        XCTAssertEqual(controller.messages.first?.id, "failed-message")
        XCTAssertEqual(controller.messages.first?.localState, .sendingFailed)
    }
    
    func test_didReceiveEvent_reactionNewEvent_updatesMessage() {
        let message = ChatMessage.mock(
            id: "message-with-reaction",
            cid: controller.cid!,
            text: "React to me",
            reactionScores: [:]
        )
        let messageWithReaction = ChatMessage.mock(
            id: "message-with-reaction",
            cid: controller.cid!,
            text: "React to me",
            reactionScores: ["like": 1]
        )
        let event = ReactionNewEvent(
            user: .mock(id: .unique),
            cid: controller.cid!,
            message: messageWithReaction,
            reaction: .mock(
                id: "message-with-reaction",
                type: .init(rawValue: "like")
            ),
            createdAt: .unique
        )

        controller.didReceiveEvent(
            MessageNewEvent(
                user: .mock(id: .unique),
                message: message,
                channel: .mock(cid: controller.cid!),
                createdAt: .unique,
                watcherCount: nil,
                unreadCount: nil
            )
        )
        XCTAssertEqual(controller.messages.first?.id, "message-with-reaction")
        XCTAssertEqual(controller.messages.first?.reactionScores["like"], nil)

        // When
        controller.didReceiveEvent(event)
        
        // Then
        XCTAssertEqual(controller.messages.count, 1)
        XCTAssertEqual(controller.messages.first?.id, "message-with-reaction")
        XCTAssertEqual(controller.messages.first?.reactionScores["like"], 1)
    }
    
    func test_didReceiveEvent_channelUpdatedEvent_updatesChannel() {
        // Load initial channel data
        let cid = ChannelId.unique
        let exp = expectation(description: "sync completes")
        controller.synchronize { _ in
            exp.fulfill()
        }
        let channelPayload = ChannelPayload.dummy(
            channel: .dummy(cid: cid, name: "Old Name")
        )
        client.mockAPIClient.test_simulateResponse(.success(channelPayload))
        waitForExpectations(timeout: defaultTimeout)

        let updatedChannel = ChatChannel.mock(cid: controller.cid!, name: "Updated Name")
        let event = ChannelUpdatedEvent(
            channel: updatedChannel,
            user: .mock(id: .unique),
            message: nil,
            createdAt: .unique
        )
        
        // When
        controller.didReceiveEvent(event)

        // Then
        XCTAssertEqual(controller.channel?.name, "Updated Name")
    }

<<<<<<< HEAD
    // MARK: - Member Update Events Tests

    func test_didReceiveEvent_memberRelatedEvents_updateChannelFromDataStore() {
        let cid = controller.cid!

        // Test data for all member-related events
        let memberEvents: [(event: Event, description: String)] = [
            (
                MemberAddedEvent(
                    user: .mock(id: .unique),
                    cid: cid,
                    member: .mock(id: .unique),
                    createdAt: .unique
                ),
                "MemberAddedEvent"
            ),
            (
                MemberRemovedEvent(
                    user: .mock(id: .unique),
                    cid: cid,
                    createdAt: .unique
                ),
                "MemberRemovedEvent"
            ),
            (
                MemberUpdatedEvent(
                    user: .mock(id: .unique),
                    cid: cid,
                    member: .mock(id: .unique),
                    createdAt: .unique
                ),
                "MemberUpdatedEvent"
            ),
            (
                NotificationAddedToChannelEvent(
                    channel: .mock(cid: cid),
                    unreadCount: nil,
                    member: .mock(id: .unique),
                    createdAt: .unique
                ),
                "NotificationAddedToChannelEvent"
            ),
            (
                NotificationRemovedFromChannelEvent(
                    user: .mock(id: .unique),
                    cid: cid,
                    member: .mock(id: .unique),
                    createdAt: .unique
                ),
                "NotificationRemovedFromChannelEvent"
            ),
            (
                NotificationInvitedEvent(
                    user: .mock(id: .unique),
                    cid: cid,
                    member: .mock(id: .unique),
                    createdAt: .unique
                ),
                "NotificationInvitedEvent"
            ),
            (
                NotificationInviteAcceptedEvent(
                    user: .mock(id: .unique),
                    channel: .mock(cid: cid),
                    member: .mock(id: .unique),
                    createdAt: .unique
                ),
                "NotificationInviteAcceptedEvent"
            ),
            (
                NotificationInviteRejectedEvent(
                    user: .mock(id: .unique),
                    channel: .mock(cid: cid),
                    member: .mock(id: .unique),
                    createdAt: .unique
                ),
                "NotificationInviteRejectedEvent"
            )
        ]

        // Test each member-related event
        for (index, (event, description)) in memberEvents.enumerated() {
            let initialMemberCount = 10 + index
            let updatedMemberCount = 20 + index

            // Given - Set up initial channel in database
            let initialChannelPayload = ChannelPayload.dummy(
                channel: .dummy(cid: cid, memberCount: initialMemberCount)
            )
            try! client.databaseContainer.writeSynchronously { session in
                try session.saveChannel(payload: initialChannelPayload)
            }

            // Load initial data
            let exp = expectation(description: "sync completes")
            controller.synchronize { _ in
                exp.fulfill()
            }
            client.mockAPIClient.test_simulateResponse(.success(initialChannelPayload))

            waitForExpectations(timeout: defaultTimeout)
            XCTAssertEqual(controller.channel?.memberCount, initialMemberCount, "Initial setup failed for \(description)")

            // Update channel in database with new member count
            let updatedChannelPayload = ChannelPayload.dummy(
                channel: .dummy(cid: cid, memberCount: updatedMemberCount)
            )
            try! client.databaseContainer.writeSynchronously { session in
                try session.saveChannel(payload: updatedChannelPayload)
            }

            // When
            controller.didReceiveEvent(event)

            // Then
            XCTAssertEqual(
                controller.channel?.memberCount,
                updatedMemberCount,
                "\(description) should update channel from data store"
            )
        }
    }
    
    func test_didReceiveEvent_userBannedEvent_updatesChannelFromDataStore() {
        // Given - Set up initial channel in database
=======
    func test_didReceiveEvent_channelUpdatedEvent_comprehensiveUpdate_updatesAllProperties() {
        // Given - Set up initial channel with basic data
>>>>>>> 70e6e5de
        let cid = controller.cid!
        
        // Load initial channel data
        let exp = expectation(description: "sync completes")
        controller.synchronize { _ in
            exp.fulfill()
        }
        
        let initialChannelPayload = ChannelPayload.dummy(
            channel: .dummy(
                cid: cid,
                name: "Original Name",
                imageURL: URL(string: "https://example.com/original.jpg"),
                extraData: ["key": .string("original")],
                isFrozen: false,
                memberCount: 5
            )
        )
        client.mockAPIClient.test_simulateResponse(.success(initialChannelPayload))
        waitForExpectations(timeout: defaultTimeout)
        
        // When - Send ChannelUpdatedEvent with comprehensive updates
        let newCreatedAt = Date().addingTimeInterval(-172_800) // 2 days ago
        let newUpdatedAt = Date().addingTimeInterval(-7200) // 2 hours ago
        let newLastMessageAt = Date().addingTimeInterval(-900) // 15 minutes ago
        let newDeletedAt = Date().addingTimeInterval(-300) // 5 minutes ago
        let newTruncatedAt = Date().addingTimeInterval(-600) // 10 minutes ago
        let newCreatedBy = ChatUser.mock(id: .unique, name: "New Creator")
        let newMember1 = ChatChannelMember.dummy(id: .unique)
        let newMember2 = ChatChannelMember.dummy(id: .unique)
        let newWatcher = ChatUser.mock(id: .unique, name: "New Watcher")
        let newRead = ChatChannelRead.mock(
            lastReadAt: Date().addingTimeInterval(-450),
            lastReadMessageId: .unique,
            unreadMessagesCount: 3,
            user: .mock(id: .unique)
        )
        
        let comprehensivelyUpdatedChannel = ChatChannel.mock(
            cid: cid,
            name: "Completely Updated Name",
            imageURL: URL(string: "https://example.com/updated.jpg"),
            lastMessageAt: newLastMessageAt,
            createdAt: newCreatedAt,
            updatedAt: newUpdatedAt,
            deletedAt: newDeletedAt,
            truncatedAt: newTruncatedAt,
            isHidden: true,
            createdBy: newCreatedBy,
            config: .mock(),
            ownCapabilities: [.sendMessage, .readEvents],
            isFrozen: true,
            isDisabled: true,
            isBlocked: true,
            lastActiveMembers: [newMember1, newMember2],
            membership: newMember1,
            lastActiveWatchers: [newWatcher],
            watcherCount: 12,
            memberCount: 25,
            reads: [newRead],
            cooldownDuration: 60,
            extraData: ["newKey": .string("newValue"), "anotherKey": .number(42)]
        )
<<<<<<< HEAD

        // When
        controller.didReceiveEvent(event)
=======
        
        let event = ChannelUpdatedEvent(
            channel: comprehensivelyUpdatedChannel,
            user: .mock(id: .unique),
            message: nil,
            createdAt: .unique
        )
        
        controller.eventsController(
            EventsController(notificationCenter: client.eventNotificationCenter),
            didReceiveEvent: event
        )
>>>>>>> 70e6e5de
        
        // Then - Verify all properties were updated correctly
        XCTAssertEqual(controller.channel?.name, "Completely Updated Name")
        XCTAssertEqual(controller.channel?.imageURL?.absoluteString, "https://example.com/updated.jpg")
        XCTAssertEqual(controller.channel?.lastMessageAt, newLastMessageAt)
        XCTAssertEqual(controller.channel?.createdAt, newCreatedAt)
        XCTAssertEqual(controller.channel?.updatedAt, newUpdatedAt)
        XCTAssertEqual(controller.channel?.deletedAt, newDeletedAt)
        XCTAssertEqual(controller.channel?.truncatedAt, newTruncatedAt)
        XCTAssertEqual(controller.channel?.isHidden, true)
        XCTAssertEqual(controller.channel?.createdBy?.id, newCreatedBy.id)
        XCTAssertEqual(controller.channel?.createdBy?.name, newCreatedBy.name)
        XCTAssertTrue(controller.channel?.ownCapabilities.contains(.sendMessage) ?? false)
        XCTAssertTrue(controller.channel?.ownCapabilities.contains(.readEvents) ?? false)
        XCTAssertEqual(controller.channel?.isFrozen, true)
        XCTAssertEqual(controller.channel?.isDisabled, true)
        XCTAssertEqual(controller.channel?.isBlocked, true)
        XCTAssertEqual(controller.channel?.lastActiveMembers.count, 2)
        XCTAssertEqual(controller.channel?.lastActiveMembers.first?.name, newMember1.name)
        XCTAssertEqual(controller.channel?.lastActiveMembers.last?.name, newMember2.name)
        XCTAssertEqual(controller.channel?.membership?.id, newMember1.id)
        XCTAssertEqual(controller.channel?.memberCount, 25)
        XCTAssertEqual(controller.channel?.lastActiveWatchers.count, 1)
        XCTAssertEqual(controller.channel?.lastActiveWatchers.first?.name, newWatcher.name)
        XCTAssertEqual(controller.channel?.watcherCount, 12)
        XCTAssertEqual(controller.channel?.reads.count, 1)
        XCTAssertEqual(controller.channel?.reads.first?.user.id, newRead.user.id)
        XCTAssertEqual(controller.channel?.reads.first?.unreadMessagesCount, 3)
        XCTAssertEqual(controller.channel?.cooldownDuration, 60)
        XCTAssertEqual(controller.channel?.extraData["newKey"], .string("newValue"))
        XCTAssertEqual(controller.channel?.extraData["anotherKey"], .number(42))
        XCTAssertNil(controller.channel?.extraData["key"]) // Original key should be replaced
    }

    // MARK: - Member Update Events Tests

    func test_didReceiveEvent_notificationAddedToChannelEvent_updatesChannelInMemory() {
        // Given - Set up initial channel with members
        let cid = controller.cid!
        let initialMemberCount = 5
        let existingMember = ChatChannelMember.dummy
        let newMember = ChatChannelMember.dummy
        
        // Create mock updater to track startWatching calls
        let mockUpdater = ChannelUpdater_Mock(
            channelRepository: client.channelRepository,
            messageRepository: client.messageRepository,
            paginationStateHandler: client.makeMessagesPaginationStateHandler(),
            database: client.databaseContainer,
            apiClient: client.apiClient
        )
        
        // Create controller with mock updater
        controller = LivestreamChannelController(
            channelQuery: channelQuery,
            client: client,
            updater: mockUpdater
        )
        
        // Load initial channel data
        let exp = expectation(description: "sync completes")
        controller.synchronize { _ in
            exp.fulfill()
        }
        let channelPayload = ChannelPayload.dummy(
            channel: .dummy(cid: cid, memberCount: initialMemberCount),
            members: [.dummy(user: .dummy(userId: existingMember.id))]
        )
        mockUpdater.update_completion?(.success(channelPayload))
        waitForExpectations(timeout: defaultTimeout)
        
        // When
        let event = NotificationAddedToChannelEvent(
            channel: .mock(cid: cid),
            unreadCount: nil,
            member: newMember,
            createdAt: .unique
        )
        controller.eventsController(
            EventsController(notificationCenter: client.eventNotificationCenter),
            didReceiveEvent: event
        )
        
        // Then
        XCTAssertEqual(controller.channel?.memberCount, initialMemberCount + 1)
        XCTAssertEqual(controller.channel?.lastActiveMembers.count, 2)
        XCTAssertTrue(controller.channel?.lastActiveMembers.contains(where: { $0.id == newMember.id }) ?? false)
        XCTAssertEqual(controller.channel?.membership?.id, newMember.id)
        
        // Assert that startWatching was called
        XCTAssertEqual(mockUpdater.startWatching_cid, cid)
        XCTAssertEqual(mockUpdater.startWatching_isInRecoveryMode, false)
        
        mockUpdater.cleanUp()
    }
    
    func test_didReceiveEvent_notificationRemovedFromChannelEvent_updatesChannelInMemory() {
        // Given - Set up initial channel with members
        let cid = controller.cid!
        let removedUserId = UserId.unique
        let existingMember = ChatChannelMember.dummy(id: removedUserId)
        let otherMember = ChatChannelMember.mock(id: .unique)
        let initialMemberCount = 5
        
        // Load initial channel data
        let exp = expectation(description: "sync completes")
        controller.synchronize { _ in
            exp.fulfill()
        }
        let channelPayload = ChannelPayload.dummy(
            channel: .dummy(cid: cid, memberCount: initialMemberCount),
            members: [
                .dummy(user: .dummy(userId: existingMember.id)),
                .dummy(user: .dummy(userId: otherMember.id))
            ]
        )
        client.mockAPIClient.test_simulateResponse(.success(channelPayload))
        waitForExpectations(timeout: defaultTimeout)
        
        // When
        let event = NotificationRemovedFromChannelEvent(
            user: .mock(id: removedUserId),
            cid: cid,
            member: existingMember,
            createdAt: .unique
        )
        controller.eventsController(
            EventsController(notificationCenter: client.eventNotificationCenter),
            didReceiveEvent: event
        )
        
        // Then
        XCTAssertEqual(controller.channel?.memberCount, initialMemberCount - 1)
        XCTAssertFalse(controller.channel?.lastActiveMembers.contains(where: { $0.id == removedUserId }) ?? true)
        XCTAssertNil(controller.channel?.membership)
    }
    
    func test_didReceiveEvent_memberAddedEvent_updatesChannelInMemory() {
        // Given - Set up initial channel with members
        let cid = controller.cid!
        let newMember = ChatChannelMember.dummy(id: .unique)
        let existingMember = ChatChannelMember.mock(id: .unique)
        let initialMemberCount = 3
        
        // Load initial channel data
        let exp = expectation(description: "sync completes")
        controller.synchronize { _ in
            exp.fulfill()
        }
        let channelPayload = ChannelPayload.dummy(
            channel: .dummy(cid: cid, memberCount: initialMemberCount),
            members: [.dummy(user: .dummy(userId: existingMember.id))]
        )
        client.mockAPIClient.test_simulateResponse(.success(channelPayload))
        waitForExpectations(timeout: defaultTimeout)
        
        // When
        let event = MemberAddedEvent(
            user: .mock(id: .unique),
            cid: cid,
            member: newMember,
            createdAt: .unique
        )
        controller.eventsController(
            EventsController(notificationCenter: client.eventNotificationCenter),
            didReceiveEvent: event
        )
        
        // Then
        XCTAssertEqual(controller.channel?.memberCount, initialMemberCount + 1)
        XCTAssertEqual(controller.channel?.lastActiveMembers.count, 2)
        XCTAssertTrue(controller.channel?.lastActiveMembers.contains(where: { $0.id == newMember.id }) ?? false)
    }
    
    func test_didReceiveEvent_memberAddedEvent_currentUser_updatesMembership() {
        // Given - Set up initial channel
        let cid = controller.cid!
        let currentUserId = UserId.unique
        let newMember = ChatChannelMember.dummy(id: currentUserId)
        client.mockAuthenticationRepository.mockedCurrentUserId = currentUserId
        
        // Load initial channel data
        let exp = expectation(description: "sync completes")
        controller.synchronize { _ in
            exp.fulfill()
        }
        let channelPayload = ChannelPayload.dummy(
            channel: .dummy(cid: cid, memberCount: 1)
        )
        client.mockAPIClient.test_simulateResponse(.success(channelPayload))
        waitForExpectations(timeout: defaultTimeout)
        
        // When
        let event = MemberAddedEvent(
            user: .mock(id: .unique),
            cid: cid,
            member: newMember,
            createdAt: .unique
        )
        controller.eventsController(
            EventsController(notificationCenter: client.eventNotificationCenter),
            didReceiveEvent: event
        )
        
        // Then
        XCTAssertEqual(controller.channel?.membership?.id, currentUserId)
    }
    
    func test_didReceiveEvent_memberRemovedEvent_updatesChannelInMemory() {
        // Given - Set up initial channel with members
        let cid = controller.cid!
        let removedUserId = UserId.unique
        let removedMember = ChatChannelMember.mock(id: removedUserId)
        let remainingMember = ChatChannelMember.mock(id: .unique)
        let initialMemberCount = 3
        
        // Load initial channel data with members
        let exp = expectation(description: "sync completes")
        controller.synchronize { _ in
            exp.fulfill()
        }
        let channelPayload = ChannelPayload.dummy(
            channel: .dummy(cid: cid, memberCount: initialMemberCount),
            members: [
                .dummy(user: .dummy(userId: removedMember.id)),
                .dummy(user: .dummy(userId: remainingMember.id))
            ]
        )
        client.mockAPIClient.test_simulateResponse(.success(channelPayload))
        waitForExpectations(timeout: defaultTimeout)
        
        // When
        let event = MemberRemovedEvent(
            user: .mock(id: removedUserId),
            cid: cid,
            createdAt: .unique
        )
        controller.eventsController(
            EventsController(notificationCenter: client.eventNotificationCenter),
            didReceiveEvent: event
        )
        
        // Then
        XCTAssertEqual(controller.channel?.memberCount, initialMemberCount - 1)
        XCTAssertFalse(controller.channel?.lastActiveMembers.contains(where: { $0.id == removedUserId }) ?? true)
        XCTAssertTrue(controller.channel?.lastActiveMembers.contains(where: { $0.id == remainingMember.id }) ?? false)
    }
    
    func test_didReceiveEvent_memberRemovedEvent_currentUser_clearsMembership() {
        // Given - Set up initial channel with current user as member
        let cid = controller.cid!
        let currentUserId = UserId.unique
        client.mockAuthenticationRepository.mockedCurrentUserId = currentUserId
        
        // Load initial channel data with current user as member
        let exp = expectation(description: "sync completes")
        controller.synchronize { _ in
            exp.fulfill()
        }
        let channelPayload = ChannelPayload.dummy(
            channel: .dummy(cid: cid, memberCount: 2),
            membership: .dummy(user: .dummy(userId: currentUserId))
        )
        client.mockAPIClient.test_simulateResponse(.success(channelPayload))
        waitForExpectations(timeout: defaultTimeout)
        
        // Verify initial membership is set
        XCTAssertNotNil(controller.channel?.membership)
        
        // When
        let event = MemberRemovedEvent(
            user: .mock(id: currentUserId),
            cid: cid,
            createdAt: .unique
        )
        controller.eventsController(
            EventsController(notificationCenter: client.eventNotificationCenter),
            didReceiveEvent: event
        )
        
        // Then
        XCTAssertNil(controller.channel?.membership)
    }
    
    func test_didReceiveEvent_memberUpdatedEvent_updatesChannelInMemory() {
        // Given - Set up initial channel with members
        let cid = controller.cid!
        let memberId = UserId.unique
        let updatedMember = ChatChannelMember.mock(
            id: memberId,
            name: "Updated Name",
            memberRole: .moderator
        )
        let otherMember = ChatChannelMember.dummy(id: .unique)
        let initialMemberCount = 3
        
        // Load initial channel data with members
        let exp = expectation(description: "sync completes")
        controller.synchronize { _ in
            exp.fulfill()
        }
        let channelPayload = ChannelPayload.dummy(
            channel: .dummy(cid: cid, memberCount: initialMemberCount),
            members: [
                .dummy(user: .dummy(userId: memberId)),
                .dummy(user: .dummy(userId: otherMember.id))
            ]
        )
        client.mockAPIClient.test_simulateResponse(.success(channelPayload))
        waitForExpectations(timeout: defaultTimeout)
        
        // Verify initial state
        XCTAssertEqual(controller.channel?.lastActiveMembers.count, 2)
        XCTAssertTrue(controller.channel?.lastActiveMembers.contains(where: { $0.id == memberId }) ?? false)
        
        // When
        let event = MemberUpdatedEvent(
            user: .mock(id: .unique),
            cid: cid,
            member: updatedMember,
            createdAt: .unique
        )
        controller.eventsController(
            EventsController(notificationCenter: client.eventNotificationCenter),
            didReceiveEvent: event
        )
        
        // Then
        XCTAssertEqual(controller.channel?.memberCount, initialMemberCount) // Member count should remain the same
        XCTAssertEqual(controller.channel?.lastActiveMembers.count, 2)
        
        // Find the updated member and verify it was updated
        let member = controller.channel?.lastActiveMembers.first(where: { $0.id == memberId })
        XCTAssertNotNil(member)
        XCTAssertEqual(member?.name, "Updated Name")
        XCTAssertEqual(member?.memberRole, .moderator)
    }
    
    func test_didReceiveEvent_memberUpdatedEvent_currentUser_updatesMembership() {
        // Given - Set up initial channel with current user as member
        let cid = controller.cid!
        let currentUserId = UserId.unique
        let updatedMember = ChatChannelMember.mock(
            id: currentUserId,
            name: "Updated Name",
            memberRole: .moderator
        )
        client.mockAuthenticationRepository.mockedCurrentUserId = currentUserId
        
        // Load initial channel data with current user as member
        let exp = expectation(description: "sync completes")
        controller.synchronize { _ in
            exp.fulfill()
        }
        let channelPayload = ChannelPayload.dummy(
            channel: .dummy(cid: cid, memberCount: 2),
            membership: .dummy(user: .dummy(userId: currentUserId))
        )
        client.mockAPIClient.test_simulateResponse(.success(channelPayload))
        waitForExpectations(timeout: defaultTimeout)
        
        // Verify initial membership is set
        XCTAssertNotNil(controller.channel?.membership)
        XCTAssertEqual(controller.channel?.membership?.id, currentUserId)
        
        // When
        let event = MemberUpdatedEvent(
            user: .mock(id: .unique),
            cid: cid,
            member: updatedMember,
            createdAt: .unique
        )
        controller.eventsController(
            EventsController(notificationCenter: client.eventNotificationCenter),
            didReceiveEvent: event
        )
        
        // Then
        XCTAssertEqual(controller.channel?.membership?.id, currentUserId)
        XCTAssertEqual(controller.channel?.membership?.name, "Updated Name")
        XCTAssertEqual(controller.channel?.membership?.memberRole, .moderator)
    }
    
    func test_didReceiveEvent_userWatchingEvent_started_updatesWatchers() {
        // Given - Set up initial channel with watchers
        let cid = controller.cid!
        let newWatcher = ChatUser.mock(id: .unique)
        let existingWatcher = ChatUser.mock(id: .unique)
        let initialWatcherCount = 5
        
        // Load initial channel data
        let exp = expectation(description: "sync completes")
        controller.synchronize { _ in
            exp.fulfill()
        }
        let channelPayload = ChannelPayload.dummy(
            channel: .dummy(cid: cid),
            watcherCount: initialWatcherCount,
            watchers: [.dummy(userId: existingWatcher.id)]
        )
        client.mockAPIClient.test_simulateResponse(.success(channelPayload))
        waitForExpectations(timeout: defaultTimeout)
        
        // When
        let event = UserWatchingEvent(
            cid: cid,
            createdAt: .unique,
            user: newWatcher,
            watcherCount: initialWatcherCount + 1,
            isStarted: true
        )
        controller.eventsController(
            EventsController(notificationCenter: client.eventNotificationCenter),
            didReceiveEvent: event
        )
        
        // Then
        XCTAssertEqual(controller.channel?.watcherCount, initialWatcherCount + 1)
        XCTAssertEqual(controller.channel?.lastActiveWatchers.count, 2)
        XCTAssertTrue(controller.channel?.lastActiveWatchers.contains(where: { $0.id == newWatcher.id }) ?? false)
    }
    
    func test_didReceiveEvent_userWatchingEvent_stopped_removesWatcher() {
        // Given - Set up initial channel with watchers
        let cid = controller.cid!
        let stoppedWatcher = ChatUser.mock(id: .unique)
        let remainingWatcher = ChatUser.mock(id: .unique)
        let initialWatcherCount = 5
        
        // Load initial channel data
        let exp = expectation(description: "sync completes")
        controller.synchronize { _ in
            exp.fulfill()
        }
        let channelPayload = ChannelPayload.dummy(
            channel: .dummy(cid: cid),
            watcherCount: initialWatcherCount,
            watchers: [
                .dummy(userId: stoppedWatcher.id),
                .dummy(userId: remainingWatcher.id)
            ]
        )
        client.mockAPIClient.test_simulateResponse(.success(channelPayload))
        waitForExpectations(timeout: defaultTimeout)
        
        // When
        let event = UserWatchingEvent(
            cid: cid,
            createdAt: .unique,
            user: stoppedWatcher,
            watcherCount: initialWatcherCount - 1,
            isStarted: false
        )
        controller.eventsController(
            EventsController(notificationCenter: client.eventNotificationCenter),
            didReceiveEvent: event
        )
        
        // Then
        XCTAssertEqual(controller.channel?.watcherCount, initialWatcherCount - 1)
        XCTAssertFalse(controller.channel?.lastActiveWatchers.contains(where: { $0.id == stoppedWatcher.id }) ?? true)
        XCTAssertTrue(controller.channel?.lastActiveWatchers.contains(where: { $0.id == remainingWatcher.id }) ?? false)
    }
    
    func test_didReceiveEvent_userBannedEvent_updatesChannelFromDataStore() {
        // Given - Set up initial channel in database
        let cid = controller.cid!

        let userId = UserId.unique
        let membership = MemberPayload.dummy(user: .dummy(userId: userId))

        // Save initial channel to database
        let initialChannelPayload = ChannelPayload.dummy(
            channel: .dummy(cid: cid), membership: membership
        )
        try! client.databaseContainer.writeSynchronously { session in
            try session.saveChannel(payload: initialChannelPayload)
        }
        
        // Load initial data
        let exp = expectation(description: "sync completes")
        controller.synchronize { _ in
            exp.fulfill()
        }
        client.mockAPIClient.test_simulateResponse(.success(initialChannelPayload))
        
        waitForExpectations(timeout: defaultTimeout)
        XCTAssertEqual(controller.channel?.membership?.isBannedFromChannel, false)

        // Ban member
        try! client.databaseContainer.writeSynchronously { session in
            try session.saveMember(payload: .dummy(user: .dummy(userId: userId), isMemberBanned: true), channelId: cid)
        }
        
        let event = UserBannedEvent(
            cid: cid,
            user: .mock(id: userId),
            ownerId: .unique,
            createdAt: .unique,
            reason: nil,
            expiredAt: nil,
            isShadowBan: nil
        )

        // When
        controller.eventsController(
            EventsController(notificationCenter: client.eventNotificationCenter),
            didReceiveEvent: event
        )
        
        // Then
        XCTAssertEqual(controller.channel?.membership?.isBannedFromChannel, true)
    }

    func test_didReceiveEvent_userUnbannedEvent_updatesChannelFromDataStore() {
        // Given - Set up initial channel in database
        let cid = controller.cid!

        let userId = UserId.unique
        let membership = MemberPayload.dummy(user: .dummy(userId: userId), isMemberBanned: true)

        // Save initial channel to database
        let initialChannelPayload = ChannelPayload.dummy(
            channel: .dummy(cid: cid), membership: membership
        )
        try! client.databaseContainer.writeSynchronously { session in
            try session.saveChannel(payload: initialChannelPayload)
        }

        // Load initial data
        let exp = expectation(description: "sync completes")
        controller.synchronize { _ in
            exp.fulfill()
        }
        client.mockAPIClient.test_simulateResponse(.success(initialChannelPayload))

        waitForExpectations(timeout: defaultTimeout)
        XCTAssertEqual(controller.channel?.membership?.isBannedFromChannel, true)

        // Unban member
        try! client.databaseContainer.writeSynchronously { session in
            try session.saveMember(payload: .dummy(user: .dummy(userId: userId), isMemberBanned: false), channelId: cid)
        }

        let event = UserUnbannedEvent(
            cid: cid,
            user: .mock(id: userId),
            createdAt: .unique
        )

        // When
        controller.didReceiveEvent(event)

        // Then
        XCTAssertEqual(controller.channel?.membership?.isBannedFromChannel, false)
    }

    func test_didReceiveEvent_channelTruncatedEvent_updatesChannelAndMessages() {
        // Given - Set up initial channel with messages
        let cid = controller.cid!
        let initialMessage1 = ChatMessage.mock(id: "message1", cid: cid, text: "Message 1")
        let initialMessage2 = ChatMessage.mock(id: "message2", cid: cid, text: "Message 2")
        
        // Load initial messages
        controller.didReceiveEvent(
            MessageNewEvent(
                user: .mock(id: .unique),
                message: initialMessage1,
                channel: .mock(cid: cid),
                createdAt: .unique,
                watcherCount: nil,
                unreadCount: nil
            )
        )
        controller.didReceiveEvent(
            MessageNewEvent(
                user: .mock(id: .unique),
                message: initialMessage2,
                channel: .mock(cid: cid),
                createdAt: .unique,
                watcherCount: nil,
                unreadCount: nil
            )
        )
        XCTAssertEqual(controller.messages.count, 2)
        
        // Create truncated channel and truncation message
        let truncatedChannel = ChatChannel.mock(cid: cid, name: "Truncated Channel")
        let truncationMessage = ChatMessage.mock(id: "truncation", cid: cid, text: "Channel was truncated")
        
        let event = ChannelTruncatedEvent(
            channel: truncatedChannel,
            user: .mock(id: .unique),
            message: truncationMessage,
            createdAt: .unique
        )
        
        // When
        controller.didReceiveEvent(event)
        
        // Then
        XCTAssertEqual(controller.channel?.name, "Truncated Channel")
        XCTAssertEqual(controller.messages.count, 1)
        XCTAssertEqual(controller.messages.first?.id, "truncation")
        XCTAssertEqual(controller.messages.first?.text, "Channel was truncated")
    }
    
    func test_didReceiveEvent_channelTruncatedEventWithoutMessage_clearsMessages() {
        // Given - Set up initial channel with messages
        let cid = controller.cid!
        let initialMessage = ChatMessage.mock(id: "message1", cid: cid, text: "Message 1")
        
        // Load initial message
        controller.didReceiveEvent(
            MessageNewEvent(
                user: .mock(id: .unique),
                message: initialMessage,
                channel: .mock(cid: cid),
                createdAt: .unique,
                watcherCount: nil,
                unreadCount: nil
            )
        )
        XCTAssertEqual(controller.messages.count, 1)
        
        // Create truncated channel without truncation message
        let truncatedChannel = ChatChannel.mock(cid: cid, name: "Truncated Channel")
        
        let event = ChannelTruncatedEvent(
            channel: truncatedChannel,
            user: .mock(id: .unique),
            message: nil, // No truncation message
            createdAt: .unique
        )
        
        // When
        controller.didReceiveEvent(event)
        
        // Then
        XCTAssertEqual(controller.channel?.name, "Truncated Channel")
        XCTAssertTrue(controller.messages.isEmpty)
    }
    
    func test_didReceiveEvent_differentChannelEvent_isIgnored() {
        let otherChannelId = ChannelId.unique
        let messageFromOtherChannel = ChatMessage.mock(id: "other", cid: otherChannelId, text: "Other message")
        let event = MessageNewEvent(
            user: .mock(id: .unique),
            message: messageFromOtherChannel,
            channel: .mock(cid: otherChannelId),
            createdAt: .unique,
            watcherCount: nil,
            unreadCount: nil
        )
        
        // When
        controller.didReceiveEvent(event)
        
        // Then - Message array should not change
        XCTAssertEqual(controller.messages.count, 0)
    }
    
    func test_didReceiveEvent_whenPaused_newMessageFromOtherUser_incrementsSkippedCount() {
        // Given
        controller.countSkippedMessagesWhenPaused = true
        controller.pause()
        XCTAssertEqual(controller.skippedMessagesAmount, 0)
        
        let otherUserId = UserId.unique
        let newMessage = ChatMessage.mock(
            id: "new",
            cid: controller.cid!,
            text: "New message",
            author: .unique
        )
        let event = MessageNewEvent(
            user: .mock(id: otherUserId),
            message: newMessage,
            channel: .mock(cid: controller.cid!),
            createdAt: .unique,
            watcherCount: nil,
            unreadCount: nil
        )
        
        // When
        controller.didReceiveEvent(event)
        
        // Then
        XCTAssertEqual(controller.skippedMessagesAmount, 1)
        XCTAssertTrue(controller.messages.isEmpty) // Message not added when paused
    }
    
    func test_didReceiveEvent_userMessagesDeletedEvent_hardDeleteFalse_marksUserMessagesAsSoftDeleted() {
        // Given
        let bannedUserId = UserId.unique
        let otherUserId = UserId.unique
        let eventCreatedAt = Date()
        
        // Add messages from both users
        let bannedUserMessage1 = ChatMessage.mock(
            id: "banned1",
            cid: controller.cid!,
            text: "Message from banned user 1",
            author: .mock(id: bannedUserId)
        )
        let bannedUserMessage2 = ChatMessage.mock(
            id: "banned2",
            cid: controller.cid!,
            text: "Message from banned user 2",
            author: .mock(id: bannedUserId)
        )
        let otherUserMessage = ChatMessage.mock(
            id: "other",
            cid: controller.cid!,
            text: "Message from other user",
            author: .mock(id: otherUserId)
        )
        
        // Add messages to controller
        controller.eventsController(
            EventsController(notificationCenter: client.eventNotificationCenter),
            didReceiveEvent: MessageNewEvent(
                user: .mock(id: bannedUserId),
                message: bannedUserMessage1,
                channel: .mock(cid: controller.cid!),
                createdAt: .unique,
                watcherCount: nil,
                unreadCount: nil
            )
        )
        controller.eventsController(
            EventsController(notificationCenter: client.eventNotificationCenter),
            didReceiveEvent: MessageNewEvent(
                user: .mock(id: bannedUserId),
                message: bannedUserMessage2,
                channel: .mock(cid: controller.cid!),
                createdAt: .unique,
                watcherCount: nil,
                unreadCount: nil
            )
        )
        controller.eventsController(
            EventsController(notificationCenter: client.eventNotificationCenter),
            didReceiveEvent: MessageNewEvent(
                user: .mock(id: otherUserId),
                message: otherUserMessage,
                channel: .mock(cid: controller.cid!),
                createdAt: .unique,
                watcherCount: nil,
                unreadCount: nil
            )
        )
        
        XCTAssertEqual(controller.messages.count, 3)
        XCTAssertNil(controller.messages.first { $0.id == "banned1" }?.deletedAt)
        XCTAssertNil(controller.messages.first { $0.id == "banned2" }?.deletedAt)
        XCTAssertNil(controller.messages.first { $0.id == "other" }?.deletedAt)
        
        // When
        let userMessagesDeletedEvent = UserMessagesDeletedEvent(
            user: .mock(id: bannedUserId),
            hardDelete: false,
            createdAt: eventCreatedAt
        )
        controller.eventsController(
            EventsController(notificationCenter: client.eventNotificationCenter),
            didReceiveEvent: userMessagesDeletedEvent
        )
        
        // Then
        XCTAssertEqual(controller.messages.count, 3) // Messages still present
        
        // Banned user messages should be marked as deleted
        XCTAssertEqual(controller.messages.first { $0.id == "banned1" }?.deletedAt, eventCreatedAt)
        XCTAssertEqual(controller.messages.first { $0.id == "banned2" }?.deletedAt, eventCreatedAt)
        
        // Other user message should not be affected
        XCTAssertNil(controller.messages.first { $0.id == "other" }?.deletedAt)
    }

    func test_didReceiveEvent_userMessagesDeletedEvent_hardDeleteTrue_removesUserMessages() {
        // Given
        let bannedUserId = UserId.unique
        let otherUserId = UserId.unique
        let eventCreatedAt = Date()

        // Add messages from both users
        let bannedUserMessage1 = ChatMessage.mock(
            id: "banned1",
            cid: controller.cid!,
            text: "Message from banned user 1",
            author: .mock(id: bannedUserId)
        )
        let bannedUserMessage2 = ChatMessage.mock(
            id: "banned2",
            cid: controller.cid!,
            text: "Message from banned user 2",
            author: .mock(id: bannedUserId)
        )
        let otherUserMessage = ChatMessage.mock(
            id: "other",
            cid: controller.cid!,
            text: "Message from other user",
            author: .mock(id: otherUserId)
        )

        // Add messages to controller
        controller.eventsController(
            EventsController(notificationCenter: client.eventNotificationCenter),
            didReceiveEvent: MessageNewEvent(
                user: .mock(id: bannedUserId),
                message: bannedUserMessage1,
                channel: .mock(cid: controller.cid!),
                createdAt: .unique,
                watcherCount: nil,
                unreadCount: nil
            )
        )
        controller.eventsController(
            EventsController(notificationCenter: client.eventNotificationCenter),
            didReceiveEvent: MessageNewEvent(
                user: .mock(id: bannedUserId),
                message: bannedUserMessage2,
                channel: .mock(cid: controller.cid!),
                createdAt: .unique,
                watcherCount: nil,
                unreadCount: nil
            )
        )
        controller.eventsController(
            EventsController(notificationCenter: client.eventNotificationCenter),
            didReceiveEvent: MessageNewEvent(
                user: .mock(id: otherUserId),
                message: otherUserMessage,
                channel: .mock(cid: controller.cid!),
                createdAt: .unique,
                watcherCount: nil,
                unreadCount: nil
            )
        )

        XCTAssertEqual(controller.messages.count, 3)
        XCTAssertNotNil(controller.messages.first { $0.id == "banned1" })
        XCTAssertNotNil(controller.messages.first { $0.id == "banned2" })
        XCTAssertNotNil(controller.messages.first { $0.id == "other" })

        // When
        let userMessagesDeletedEvent = UserMessagesDeletedEvent(
            user: .mock(id: bannedUserId),
            hardDelete: true,
            createdAt: eventCreatedAt
        )
        controller.eventsController(
            EventsController(notificationCenter: client.eventNotificationCenter),
            didReceiveEvent: userMessagesDeletedEvent
        )

        // Then
        XCTAssertEqual(controller.messages.count, 1) // Only other user's message remains

        // Banned user messages should be completely removed
        XCTAssertNil(controller.messages.first { $0.id == "banned1" })
        XCTAssertNil(controller.messages.first { $0.id == "banned2" })

        // Other user message should remain unaffected
        XCTAssertNotNil(controller.messages.first { $0.id == "other" })
        XCTAssertNil(controller.messages.first { $0.id == "other" }?.deletedAt)
    }
}

// MARK: - Message CRUD Tests

extension LivestreamChannelController_Tests {
    func test_deleteMessage_makesCorrectAPICall() {
        // Given
        let messageId = MessageId.unique
        let apiClient = client.mockAPIClient
        let expectation = self.expectation(description: "Delete message completes")
        nonisolated(unsafe) var deleteError: Error?
        
        // When
        controller.deleteMessage(messageId: messageId, hard: false) { error in
            deleteError = error
            expectation.fulfill()
        }
        
        // Simulate successful response
        client.mockAPIClient.test_simulateResponse(
            Result<MessagePayload.Boxed, Error>.success(.init(message: .dummy()))
        )

        waitForExpectations(timeout: defaultTimeout)
        
        // Then
        let expectedEndpoint = Endpoint<EmptyResponse>.deleteMessage(messageId: messageId, hard: false)
        XCTAssertEqual(apiClient.request_endpoint, AnyEndpoint(expectedEndpoint))
        XCTAssertNil(deleteError)
    }
    
    func test_deleteMessage_withHardDelete_makesCorrectAPICall() {
        // Given
        let messageId = MessageId.unique
        let apiClient = client.mockAPIClient
        
        // When
        controller.deleteMessage(messageId: messageId, hard: true) { _ in }
        
        // Then
        let expectedEndpoint = Endpoint<EmptyResponse>.deleteMessage(messageId: messageId, hard: true)
        XCTAssertEqual(apiClient.request_endpoint, AnyEndpoint(expectedEndpoint))
    }
    
    func test_deleteMessage_failedResponse_callsCompletionWithError() {
        // Given
        let messageId = MessageId.unique
        let testError = TestError()
        let expectation = self.expectation(description: "Delete message completes")
        nonisolated(unsafe) var deleteError: Error?
        
        // When
        controller.deleteMessage(messageId: messageId) { error in
            deleteError = error
            expectation.fulfill()
        }
        
        // Simulate failed response
        client.mockAPIClient.test_simulateResponse(Result<MessagePayload.Boxed, Error>.failure(testError))

        waitForExpectations(timeout: defaultTimeout)
        
        // Then
        XCTAssert(deleteError is TestError)
    }
}

// MARK: - Reactions Tests

extension LivestreamChannelController_Tests {
    func test_addReaction_makesCorrectAPICall() {
        // Given
        let messageId = MessageId.unique
        let reactionType = MessageReactionType(rawValue: "like")
        let apiClient = client.mockAPIClient
        let expectation = self.expectation(description: "Add reaction completes")
        nonisolated(unsafe) var reactionError: Error?
        
        // When
        controller.addReaction(
            reactionType,
            to: messageId,
            score: 5,
            enforceUnique: true,
            skipPush: true,
            pushEmojiCode: "👍",
            extraData: ["key": .string("value")]
        ) { error in
            reactionError = error
            expectation.fulfill()
        }
        
        // Simulate successful response
        client.mockAPIClient.test_simulateResponse(Result<EmptyResponse, Error>.success(.init()))
        
        waitForExpectations(timeout: defaultTimeout)
        
        // Then
        let expectedEndpoint = Endpoint<EmptyResponse>.addReaction(
            reactionType,
            score: 5,
            enforceUnique: true,
            extraData: ["key": .string("value")],
            skipPush: true,
            emojiCode: "👍",
            messageId: messageId
        )
        XCTAssertEqual(apiClient.request_endpoint, AnyEndpoint(expectedEndpoint))
        XCTAssertNil(reactionError)
    }
    
    func test_addReaction_withDefaultParameters_makesCorrectAPICall() {
        // Given
        let messageId = MessageId.unique
        let reactionType = MessageReactionType(rawValue: "heart")
        let apiClient = client.mockAPIClient
        
        // When
        controller.addReaction(reactionType, to: messageId) { _ in }
        
        // Then
        let expectedEndpoint = Endpoint<EmptyResponse>.addReaction(
            reactionType,
            score: 1,
            enforceUnique: false,
            extraData: [:],
            skipPush: false,
            emojiCode: nil,
            messageId: messageId
        )
        XCTAssertEqual(apiClient.request_endpoint, AnyEndpoint(expectedEndpoint))
    }
    
    func test_deleteReaction_makesCorrectAPICall() {
        // Given
        let messageId = MessageId.unique
        let reactionType = MessageReactionType(rawValue: "like")
        let apiClient = client.mockAPIClient
        let expectation = self.expectation(description: "Delete reaction completes")
        nonisolated(unsafe) var reactionError: Error?
        
        // When
        controller.deleteReaction(reactionType, from: messageId) { error in
            reactionError = error
            expectation.fulfill()
        }
        
        // Simulate successful response
        client.mockAPIClient.test_simulateResponse(Result<EmptyResponse, Error>.success(.init()))
        
        waitForExpectations(timeout: defaultTimeout)
        
        // Then
        let expectedEndpoint = Endpoint<EmptyResponse>.deleteReaction(reactionType, messageId: messageId)
        XCTAssertEqual(apiClient.request_endpoint, AnyEndpoint(expectedEndpoint))
        XCTAssertNil(reactionError)
    }
    
    func test_loadReactions_makesCorrectAPICall() {
        // Given
        let messageId = MessageId.unique
        let apiClient = client.mockAPIClient
        let expectation = self.expectation(description: "Load reactions completes")
        nonisolated(unsafe) var loadResult: Result<[ChatMessageReaction], Error>?
        
        // When
        controller.loadReactions(for: messageId, limit: 50, offset: 10) { result in
            loadResult = result
            expectation.fulfill()
        }
        
        // Simulate successful response
        let mockReactions = [MessageReactionPayload.dummy(
            messageId: messageId,
            user: UserPayload.dummy(userId: .unique)
        )]
        let reactionsPayload = MessageReactionsPayload(reactions: mockReactions)
        client.mockAPIClient.test_simulateResponse(Result<MessageReactionsPayload, Error>.success(reactionsPayload))
        
        waitForExpectations(timeout: defaultTimeout)
        
        // Then
        let expectedPagination = Pagination(pageSize: 50, offset: 10)
        let expectedEndpoint = Endpoint<MessageReactionsPayload>.loadReactions(messageId: messageId, pagination: expectedPagination)
        XCTAssertEqual(apiClient.request_endpoint, AnyEndpoint(expectedEndpoint))
        XCTAssertNotNil(loadResult)
        if case .success = loadResult {
            // Test passes
        } else {
            XCTFail("Expected success result")
        }
    }
    
    func test_loadReactions_withDefaultParameters_makesCorrectAPICall() {
        // Given
        let messageId = MessageId.unique
        let apiClient = client.mockAPIClient
        
        // When
        controller.loadReactions(for: messageId) { _ in }
        
        // Then
        let expectedPagination = Pagination(pageSize: 25, offset: 0)
        let expectedEndpoint = Endpoint<MessageReactionsPayload>.loadReactions(messageId: messageId, pagination: expectedPagination)
        XCTAssertEqual(apiClient.request_endpoint, AnyEndpoint(expectedEndpoint))
    }
    
    func test_loadReactions_failedResponse_callsCompletionWithError() {
        // Given
        let messageId = MessageId.unique
        let testError = TestError()
        let expectation = self.expectation(description: "Load reactions completes")
        nonisolated(unsafe) var loadResult: Result<[ChatMessageReaction], Error>?
        
        // When
        controller.loadReactions(for: messageId) { result in
            loadResult = result
            expectation.fulfill()
        }
        
        // Simulate failed response
        client.mockAPIClient.test_simulateResponse(Result<MessageReactionsPayload, Error>.failure(testError))
        
        waitForExpectations(timeout: defaultTimeout)
        
        // Then
        XCTAssertNotNil(loadResult)
        if case .failure(let error) = loadResult {
            XCTAssert(error is TestError)
        } else {
            XCTFail("Expected failure result")
        }
    }
}

// MARK: - Message Actions Tests

extension LivestreamChannelController_Tests {
    func test_flag_makesCorrectAPICall() {
        // Given
        let messageId = MessageId.unique
        let reason = "spam"
        let extraData: [String: RawJSON] = ["key": .string("value")]
        let apiClient = client.mockAPIClient
        let expectation = self.expectation(description: "Flag message completes")
        nonisolated(unsafe) var flagError: Error?
        
        // When
        controller.flag(messageId: messageId, reason: reason, extraData: extraData) { error in
            flagError = error
            expectation.fulfill()
        }
        
        // Simulate successful response
        let flagPayload = FlagMessagePayload(
            currentUser: CurrentUserPayload.dummy(userId: .unique, role: .user),
            flaggedMessageId: messageId
        )
        client.mockAPIClient.test_simulateResponse(Result<FlagMessagePayload, Error>.success(flagPayload))
        
        waitForExpectations(timeout: defaultTimeout)
        
        // Then
        let expectedEndpoint = Endpoint<FlagMessagePayload>.flagMessage(
            true,
            with: messageId,
            reason: reason,
            extraData: extraData
        )
        XCTAssertEqual(apiClient.request_endpoint, AnyEndpoint(expectedEndpoint))
        XCTAssertNil(flagError)
    }
    
    func test_flag_withDefaultParameters_makesCorrectAPICall() {
        // Given
        let messageId = MessageId.unique
        let apiClient = client.mockAPIClient
        
        // When
        controller.flag(messageId: messageId) { _ in }
        
        // Then
        let expectedEndpoint = Endpoint<FlagMessagePayload>.flagMessage(
            true,
            with: messageId,
            reason: nil,
            extraData: nil
        )
        XCTAssertEqual(apiClient.request_endpoint, AnyEndpoint(expectedEndpoint))
    }
    
    func test_unflag_makesCorrectAPICall() {
        // Given
        let messageId = MessageId.unique
        let apiClient = client.mockAPIClient
        let expectation = self.expectation(description: "Unflag message completes")
        nonisolated(unsafe) var unflagError: Error?
        
        // When
        controller.unflag(messageId: messageId) { error in
            unflagError = error
            expectation.fulfill()
        }
        
        // Simulate successful response
        let flagPayload = FlagMessagePayload(
            currentUser: CurrentUserPayload.dummy(userId: .unique, role: .user),
            flaggedMessageId: messageId
        )
        client.mockAPIClient.test_simulateResponse(Result<FlagMessagePayload, Error>.success(flagPayload))
        
        waitForExpectations(timeout: defaultTimeout)
        
        // Then
        let expectedEndpoint = Endpoint<FlagMessagePayload>.flagMessage(
            false,
            with: messageId,
            reason: nil,
            extraData: nil
        )
        XCTAssertEqual(apiClient.request_endpoint, AnyEndpoint(expectedEndpoint))
        XCTAssertNil(unflagError)
    }
    
    func test_pin_makesCorrectAPICall() {
        // Given
        let messageId = MessageId.unique
        let pinning = MessagePinning.expirationTime(20)
        let apiClient = client.mockAPIClient
        let expectation = self.expectation(description: "Pin message completes")
        nonisolated(unsafe) var pinError: Error?
        
        // When
        controller.pin(messageId: messageId, pinning: pinning) { error in
            pinError = error
            expectation.fulfill()
        }
        
        // Simulate successful response
        client.mockAPIClient.test_simulateResponse(Result<EmptyResponse, Error>.success(.init()))
        
        waitForExpectations(timeout: defaultTimeout)
        
        // Then
        let expectedEndpoint = Endpoint<EmptyResponse>.pinMessage(
            messageId: messageId,
            request: .init(set: .init(pinned: true))
        )
        XCTAssertEqual(apiClient.request_endpoint, AnyEndpoint(expectedEndpoint))
        XCTAssertNil(pinError)
    }
    
    func test_pin_withDefaultPinning_makesCorrectAPICall() {
        // Given
        let messageId = MessageId.unique
        let apiClient = client.mockAPIClient
        
        // When
        controller.pin(messageId: messageId) { _ in }
        
        // Then
        let expectedEndpoint = Endpoint<EmptyResponse>.pinMessage(
            messageId: messageId,
            request: .init(set: .init(pinned: true))
        )
        XCTAssertEqual(apiClient.request_endpoint, AnyEndpoint(expectedEndpoint))
    }
    
    func test_unpin_makesCorrectAPICall() {
        // Given
        let messageId = MessageId.unique
        let apiClient = client.mockAPIClient
        let expectation = self.expectation(description: "Unpin message completes")
        nonisolated(unsafe) var unpinError: Error?
        
        // When
        controller.unpin(messageId: messageId) { error in
            unpinError = error
            expectation.fulfill()
        }
        
        // Simulate successful response
        client.mockAPIClient.test_simulateResponse(Result<EmptyResponse, Error>.success(.init()))
        
        waitForExpectations(timeout: defaultTimeout)
        
        // Then
        let expectedEndpoint = Endpoint<EmptyResponse>.pinMessage(
            messageId: messageId,
            request: .init(set: .init(pinned: false))
        )
        XCTAssertEqual(apiClient.request_endpoint, AnyEndpoint(expectedEndpoint))
        XCTAssertNil(unpinError)
    }
    
    func test_loadPinnedMessages_makesCorrectAPICall() {
        // Given
        let apiClient = client.mockAPIClient
        let expectation = self.expectation(description: "Load pinned messages completes")
        nonisolated(unsafe) var loadResult: Result<[ChatMessage], Error>?
        let sorting: [Sorting<PinnedMessagesSortingKey>] = [.init(key: .pinnedAt, isAscending: false)]
        let pagination = PinnedMessagesPagination.after(.unique, inclusive: false)
        
        // When
        controller.loadPinnedMessages(
            pageSize: 50,
            sorting: sorting,
            pagination: pagination
        ) { result in
            loadResult = result
            expectation.fulfill()
        }
        
        // Simulate successful response
        let pinnedMessagesPayload = PinnedMessagesPayload(messages: [.dummy()])
        client.mockAPIClient.test_simulateResponse(Result<PinnedMessagesPayload, Error>.success(pinnedMessagesPayload))
        
        waitForExpectations(timeout: defaultTimeout)
        
        // Then
        let expectedQuery = PinnedMessagesQuery(
            pageSize: 50,
            sorting: sorting,
            pagination: pagination
        )
        let expectedEndpoint = Endpoint<PinnedMessagesPayload>.pinnedMessages(cid: controller.cid!, query: expectedQuery)
        XCTAssertEqual(apiClient.request_endpoint, AnyEndpoint(expectedEndpoint))
        XCTAssertNotNil(loadResult)
        if case .success = loadResult {
            // Test passes
        } else {
            XCTFail("Expected success result")
        }
    }
    
    func test_loadPinnedMessages_withDefaultParameters_makesCorrectAPICall() {
        // Given
        let apiClient = client.mockAPIClient
        
        // When
        controller.loadPinnedMessages { _ in }
        
        // Then
        let expectedQuery = PinnedMessagesQuery(
            pageSize: 25,
            sorting: [],
            pagination: nil
        )
        let expectedEndpoint = Endpoint<PinnedMessagesPayload>.pinnedMessages(cid: controller.cid!, query: expectedQuery)
        XCTAssertEqual(apiClient.request_endpoint, AnyEndpoint(expectedEndpoint))
    }
}

// MARK: - Start/Stop Watching Tests

extension LivestreamChannelController_Tests {
    func test_startWatching_makesCorrectAPICall() {
        // Given
        let expectation = self.expectation(description: "Start watching completes")
        nonisolated(unsafe) var watchError: Error?
        let mockUpdater = ChannelUpdater_Mock(
            channelRepository: client.channelRepository,
            messageRepository: client.messageRepository,
            paginationStateHandler: client.makeMessagesPaginationStateHandler(),
            database: client.databaseContainer,
            apiClient: client.apiClient
        )
        
        controller = LivestreamChannelController(
            channelQuery: channelQuery,
            client: client,
            updater: mockUpdater
        )
        
        // When
        controller.startWatching(isInRecoveryMode: false) { error in
            watchError = error
            expectation.fulfill()
        }
        
        // Simulate successful updater response
        mockUpdater.startWatching_completion?(nil)
        
        waitForExpectations(timeout: defaultTimeout)
        
        // Then
        XCTAssertEqual(mockUpdater.startWatching_cid, controller.cid)
        XCTAssertEqual(mockUpdater.startWatching_isInRecoveryMode, false)
        XCTAssertNil(watchError)

        mockUpdater.cleanUp()
    }
    
    func test_startWatching_withRecoveryMode_makesCorrectAPICall() {
        // Given
        let expectation = self.expectation(description: "Start watching completes")
        nonisolated(unsafe) var watchError: Error?
        let mockUpdater = ChannelUpdater_Mock(
            channelRepository: client.channelRepository,
            messageRepository: client.messageRepository,
            paginationStateHandler: client.makeMessagesPaginationStateHandler(),
            database: client.databaseContainer,
            apiClient: client.apiClient
        )
        
        controller = LivestreamChannelController(
            channelQuery: channelQuery,
            client: client,
            updater: mockUpdater
        )
        
        // When
        controller.startWatching(isInRecoveryMode: true) { error in
            watchError = error
            expectation.fulfill()
        }
        
        // Simulate successful updater response
        mockUpdater.startWatching_completion?(nil)
        
        waitForExpectations(timeout: defaultTimeout)
        
        // Then
        XCTAssertEqual(mockUpdater.startWatching_cid, controller.cid)
        XCTAssertEqual(mockUpdater.startWatching_isInRecoveryMode, true)
        XCTAssertNil(watchError)

        mockUpdater.cleanUp()
    }
    
    func test_startWatching_updaterFailure_callsCompletionWithError() {
        // Given
        let expectation = self.expectation(description: "Start watching completes")
        nonisolated(unsafe) var watchError: Error?
        let testError = TestError()
        let mockUpdater = ChannelUpdater_Mock(
            channelRepository: client.channelRepository,
            messageRepository: client.messageRepository,
            paginationStateHandler: client.makeMessagesPaginationStateHandler(),
            database: client.databaseContainer,
            apiClient: client.apiClient
        )
        
        controller = LivestreamChannelController(
            channelQuery: channelQuery,
            client: client,
            updater: mockUpdater
        )
        
        // When
        controller.startWatching(isInRecoveryMode: false) { error in
            watchError = error
            expectation.fulfill()
        }
        
        // Simulate updater failure
        mockUpdater.startWatching_completion?(testError)
        
        waitForExpectations(timeout: defaultTimeout)
        
        // Then
        XCTAssert(watchError is TestError)

        mockUpdater.cleanUp()
    }
    
    func test_stopWatching_makesCorrectAPICall() {
        // Given
        let expectation = self.expectation(description: "Stop watching completes")
        nonisolated(unsafe) var watchError: Error?
        let mockUpdater = ChannelUpdater_Mock(
            channelRepository: client.channelRepository,
            messageRepository: client.messageRepository,
            paginationStateHandler: client.makeMessagesPaginationStateHandler(),
            database: client.databaseContainer,
            apiClient: client.apiClient
        )
        
        controller = LivestreamChannelController(
            channelQuery: channelQuery,
            client: client,
            updater: mockUpdater
        )
        
        // When
        controller.stopWatching { error in
            watchError = error
            expectation.fulfill()
        }
        
        // Simulate successful updater response
        mockUpdater.stopWatching_completion?(nil)
        
        waitForExpectations(timeout: defaultTimeout)
        
        // Then
        XCTAssertEqual(mockUpdater.stopWatching_cid, controller.cid)
        XCTAssertNil(watchError)

        mockUpdater.cleanUp()
    }
    
    func test_stopWatching_updaterFailure_callsCompletionWithError() {
        // Given
        let expectation = self.expectation(description: "Stop watching completes")
        nonisolated(unsafe) var watchError: Error?
        let testError = TestError()
        let mockUpdater = ChannelUpdater_Mock(
            channelRepository: client.channelRepository,
            messageRepository: client.messageRepository,
            paginationStateHandler: client.makeMessagesPaginationStateHandler(),
            database: client.databaseContainer,
            apiClient: client.apiClient
        )
        
        controller = LivestreamChannelController(
            channelQuery: channelQuery,
            client: client,
            updater: mockUpdater
        )
        
        // When
        controller.stopWatching { error in
            watchError = error
            expectation.fulfill()
        }
        
        // Simulate updater failure
        mockUpdater.stopWatching_completion?(testError)
        
        waitForExpectations(timeout: defaultTimeout)
        
        // Then
        XCTAssert(watchError is TestError)

        mockUpdater.cleanUp()
    }
}

// MARK: - Sync Repository Integration Tests

extension LivestreamChannelController_Tests {
    func test_synchronize_tracksActiveLivestreamController() {
        let client = ChatClient.mock
        let channelQuery = ChannelQuery(cid: .unique)
        let controller = LivestreamChannelController(
            channelQuery: channelQuery,
            client: client
        )
        XCTAssert(client.syncRepository.activeLivestreamControllers.allObjects.isEmpty)

        controller.synchronize()
        XCTAssert(controller.client === client)
        XCTAssert(client.syncRepository.activeLivestreamControllers.count == 1)
        XCTAssert(client.syncRepository.activeLivestreamControllers.allObjects.first === controller)
    }
    
    func test_startWatching_tracksActiveLivestreamController() {
        let client = ChatClient.mock
        let channelQuery = ChannelQuery(cid: .unique)
        let controller = LivestreamChannelController(
            channelQuery: channelQuery,
            client: client
        )
        XCTAssert(client.syncRepository.activeLivestreamControllers.allObjects.isEmpty)

        controller.startWatching(isInRecoveryMode: false) { _ in }
        XCTAssert(controller.client === client)
        XCTAssert(client.syncRepository.activeLivestreamControllers.count == 1)
        XCTAssert(client.syncRepository.activeLivestreamControllers.allObjects.first === controller)
    }
    
    func test_stopWatching_removesActiveLivestreamController() {
        let client = ChatClient.mock
        let channelQuery = ChannelQuery(cid: .unique)
        let controller = LivestreamChannelController(
            channelQuery: channelQuery,
            client: client
        )
        controller.synchronize()
        XCTAssert(client.syncRepository.activeLivestreamControllers.count == 1)

        controller.stopWatching()
        XCTAssert(client.syncRepository.activeLivestreamControllers.allObjects.isEmpty == true)
    }
}

// MARK: - Slow Mode Tests

extension LivestreamChannelController_Tests {
    func test_enableSlowMode_makesCorrectAPICall() {
        // Given
        let cooldownDuration = 30
        let apiClient = client.mockAPIClient
        let expectation = self.expectation(description: "Enable slow mode completes")
        nonisolated(unsafe) var slowModeError: Error?
        
        // When
        controller.enableSlowMode(cooldownDuration: cooldownDuration) { error in
            slowModeError = error
            expectation.fulfill()
        }
        
        // Simulate successful response
        client.mockAPIClient.test_simulateResponse(Result<EmptyResponse, Error>.success(.init()))
        
        waitForExpectations(timeout: defaultTimeout)
        
        // Then
        let expectedEndpoint = Endpoint<EmptyResponse>.enableSlowMode(cid: controller.cid!, cooldownDuration: cooldownDuration)
        XCTAssertEqual(apiClient.request_endpoint, AnyEndpoint(expectedEndpoint))
        XCTAssertNil(slowModeError)
    }
    
    func test_disableSlowMode_makesCorrectCall() {
        // Given
        let expectation = self.expectation(description: "Disable slow mode completes")
        nonisolated(unsafe) var slowModeError: Error?
        
        // When
        controller.disableSlowMode { error in
            slowModeError = error
            expectation.fulfill()
        }
        
        // Simulate successful response - this goes through the updater
        client.mockAPIClient.test_simulateResponse(Result<EmptyResponse, Error>.success(.init()))
        
        waitForExpectations(timeout: defaultTimeout)
        
        // Then
        XCTAssertNil(slowModeError)
    }

    func test_currentCooldownTime_withNoCooldown_returnsZero() {
        // Given
        let channelPayload = ChannelPayload.dummy(
            channel: .dummy(cid: controller.cid!, cooldownDuration: 0)
        )
        controller.synchronize()
        client.mockAPIClient.test_simulateResponse(.success(channelPayload))
        
        // When
        let cooldownTime = controller.currentCooldownTime()
        
        // Then
        XCTAssertEqual(cooldownTime, 0)
    }
    
    func test_currentCooldownTime_withNoChannel_returnsZero() {
        // Given
        // Use a fresh controller with no channel data loaded
        let freshController = LivestreamChannelController(
            channelQuery: ChannelQuery(cid: .unique),
            client: client
        )
        
        // When
        let cooldownTime = freshController.currentCooldownTime()
        
        // Then
        XCTAssertEqual(cooldownTime, 0)
    }
    
    func test_currentCooldownTime_withActiveSlowMode_returnsCorrectTime() {
        // Given
        let currentUserId = UserId.unique
        client.mockAuthenticationRepository.mockedCurrentUserId = currentUserId
        let currentDate = Date()
        let messageDate = currentDate.addingTimeInterval(-10) // 10 seconds ago
        let cooldownDuration = 30
        
        // Create a mock channel payload with cooldown
        let channelPayload = ChannelPayload.dummy(
            channel: .dummy(
                cid: controller.cid!,
                ownCapabilities: [],
                cooldownDuration: cooldownDuration
            ),
            messages: [
                .dummy(
                    messageId: .unique,
                    authorUserId: currentUserId,
                    createdAt: messageDate
                )
            ]
        )
        
        // Load the channel data through normal API flow
        let exp = expectation(description: "sync completion")
        controller.synchronize { _ in
            exp.fulfill()
        }
        client.mockAPIClient.test_simulateResponse(.success(channelPayload))

        waitForExpectations(timeout: defaultTimeout)

        // When
        let cooldownTime = controller.currentCooldownTime()
        
        // Then
        // Should be approximately 20 seconds (30 - 10)
        XCTAssertGreaterThan(cooldownTime, 18)
        XCTAssertLessThan(cooldownTime, 22)
    }
    
    func test_currentCooldownTime_withSkipSlowModeCapability_returnsZero() {
        // Given
        let currentUserId = UserId.unique
        client.setToken(token: .unique(userId: currentUserId))
        let currentDate = Date()
        let messageDate = currentDate.addingTimeInterval(-10)
        
        // Create a mock channel payload with skip slow mode capability
        let channelPayload = ChannelPayload.dummy(
            channel: .dummy(
                cid: controller.cid!,
                ownCapabilities: [ChannelCapability.skipSlowMode.rawValue],
                cooldownDuration: 30
            ),
            messages: [
                .dummy(
                    messageId: .unique,
                    authorUserId: currentUserId,
                    createdAt: messageDate
                )
            ]
        )
        
        // Load the channel data through normal API flow
        controller.synchronize()
        client.mockAPIClient.test_simulateResponse(.success(channelPayload))
        
        // When
        let cooldownTime = controller.currentCooldownTime()
        
        // Then
        XCTAssertEqual(cooldownTime, 0)
    }
}

class MockPaginationStateHandler: MessagesPaginationStateHandling, @unchecked Sendable {
    init() {
        state = .initial
    }

    var state: MessagesPaginationState

    var beginCallCount = 0
    var endCallCount = 0

    func begin(pagination: MessagesPagination) {
        beginCallCount += 1
    }
    
    func end(pagination: MessagesPagination, with result: Result<[MessagePayload], any Error>) {
        endCallCount += 1
    }
}<|MERGE_RESOLUTION|>--- conflicted
+++ resolved
@@ -1106,9 +1106,8 @@
             text: "Original text",
             pinDetails: nil
         )
-        controller.eventsController(
-            EventsController(notificationCenter: client.eventNotificationCenter),
-            didReceiveEvent: MessageNewEvent(
+        controller.didReceiveEvent(
+            MessageNewEvent(
                 user: .mock(id: .unique),
                 message: unpinnedMessage,
                 channel: .mock(cid: cid),
@@ -1136,10 +1135,7 @@
             message: pinnedMessage,
             createdAt: .unique
         )
-        controller.eventsController(
-            EventsController(notificationCenter: client.eventNotificationCenter),
-            didReceiveEvent: event
-        )
+        controller.didReceiveEvent(event)
         
         // Then
         XCTAssertEqual(controller.messages.count, 1)
@@ -1172,9 +1168,8 @@
         waitForExpectations(timeout: defaultTimeout)
         
         // Add the pinned message to the messages array
-        controller.eventsController(
-            EventsController(notificationCenter: client.eventNotificationCenter),
-            didReceiveEvent: MessageNewEvent(
+        controller.didReceiveEvent(
+            MessageNewEvent(
                 user: .mock(id: .unique),
                 message: pinnedMessage,
                 channel: .mock(cid: cid),
@@ -1202,10 +1197,7 @@
             message: unpinnedMessage,
             createdAt: .unique
         )
-        controller.eventsController(
-            EventsController(notificationCenter: client.eventNotificationCenter),
-            didReceiveEvent: event
-        )
+        controller.didReceiveEvent(event)
         
         // Then
         XCTAssertEqual(controller.messages.count, 1)
@@ -1237,9 +1229,8 @@
         waitForExpectations(timeout: defaultTimeout)
         
         // Add the pinned message
-        controller.eventsController(
-            EventsController(notificationCenter: client.eventNotificationCenter),
-            didReceiveEvent: MessageNewEvent(
+        controller.didReceiveEvent(
+            MessageNewEvent(
                 user: .mock(id: .unique),
                 message: initialPinnedMessage,
                 channel: .mock(cid: cid),
@@ -1267,10 +1258,7 @@
             message: updatedPinnedMessage,
             createdAt: .unique
         )
-        controller.eventsController(
-            EventsController(notificationCenter: client.eventNotificationCenter),
-            didReceiveEvent: event
-        )
+        controller.didReceiveEvent(event)
         
         // Then - Message updated but pinned messages array unchanged
         XCTAssertEqual(controller.messages.count, 1)
@@ -1448,136 +1436,8 @@
         XCTAssertEqual(controller.channel?.name, "Updated Name")
     }
 
-<<<<<<< HEAD
-    // MARK: - Member Update Events Tests
-
-    func test_didReceiveEvent_memberRelatedEvents_updateChannelFromDataStore() {
-        let cid = controller.cid!
-
-        // Test data for all member-related events
-        let memberEvents: [(event: Event, description: String)] = [
-            (
-                MemberAddedEvent(
-                    user: .mock(id: .unique),
-                    cid: cid,
-                    member: .mock(id: .unique),
-                    createdAt: .unique
-                ),
-                "MemberAddedEvent"
-            ),
-            (
-                MemberRemovedEvent(
-                    user: .mock(id: .unique),
-                    cid: cid,
-                    createdAt: .unique
-                ),
-                "MemberRemovedEvent"
-            ),
-            (
-                MemberUpdatedEvent(
-                    user: .mock(id: .unique),
-                    cid: cid,
-                    member: .mock(id: .unique),
-                    createdAt: .unique
-                ),
-                "MemberUpdatedEvent"
-            ),
-            (
-                NotificationAddedToChannelEvent(
-                    channel: .mock(cid: cid),
-                    unreadCount: nil,
-                    member: .mock(id: .unique),
-                    createdAt: .unique
-                ),
-                "NotificationAddedToChannelEvent"
-            ),
-            (
-                NotificationRemovedFromChannelEvent(
-                    user: .mock(id: .unique),
-                    cid: cid,
-                    member: .mock(id: .unique),
-                    createdAt: .unique
-                ),
-                "NotificationRemovedFromChannelEvent"
-            ),
-            (
-                NotificationInvitedEvent(
-                    user: .mock(id: .unique),
-                    cid: cid,
-                    member: .mock(id: .unique),
-                    createdAt: .unique
-                ),
-                "NotificationInvitedEvent"
-            ),
-            (
-                NotificationInviteAcceptedEvent(
-                    user: .mock(id: .unique),
-                    channel: .mock(cid: cid),
-                    member: .mock(id: .unique),
-                    createdAt: .unique
-                ),
-                "NotificationInviteAcceptedEvent"
-            ),
-            (
-                NotificationInviteRejectedEvent(
-                    user: .mock(id: .unique),
-                    channel: .mock(cid: cid),
-                    member: .mock(id: .unique),
-                    createdAt: .unique
-                ),
-                "NotificationInviteRejectedEvent"
-            )
-        ]
-
-        // Test each member-related event
-        for (index, (event, description)) in memberEvents.enumerated() {
-            let initialMemberCount = 10 + index
-            let updatedMemberCount = 20 + index
-
-            // Given - Set up initial channel in database
-            let initialChannelPayload = ChannelPayload.dummy(
-                channel: .dummy(cid: cid, memberCount: initialMemberCount)
-            )
-            try! client.databaseContainer.writeSynchronously { session in
-                try session.saveChannel(payload: initialChannelPayload)
-            }
-
-            // Load initial data
-            let exp = expectation(description: "sync completes")
-            controller.synchronize { _ in
-                exp.fulfill()
-            }
-            client.mockAPIClient.test_simulateResponse(.success(initialChannelPayload))
-
-            waitForExpectations(timeout: defaultTimeout)
-            XCTAssertEqual(controller.channel?.memberCount, initialMemberCount, "Initial setup failed for \(description)")
-
-            // Update channel in database with new member count
-            let updatedChannelPayload = ChannelPayload.dummy(
-                channel: .dummy(cid: cid, memberCount: updatedMemberCount)
-            )
-            try! client.databaseContainer.writeSynchronously { session in
-                try session.saveChannel(payload: updatedChannelPayload)
-            }
-
-            // When
-            controller.didReceiveEvent(event)
-
-            // Then
-            XCTAssertEqual(
-                controller.channel?.memberCount,
-                updatedMemberCount,
-                "\(description) should update channel from data store"
-            )
-        }
-    }
-    
-    func test_didReceiveEvent_userBannedEvent_updatesChannelFromDataStore() {
-        // Given - Set up initial channel in database
-=======
     func test_didReceiveEvent_channelUpdatedEvent_comprehensiveUpdate_updatesAllProperties() {
         // Given - Set up initial channel with basic data
->>>>>>> 70e6e5de
         let cid = controller.cid!
         
         // Load initial channel data
@@ -1641,11 +1501,6 @@
             cooldownDuration: 60,
             extraData: ["newKey": .string("newValue"), "anotherKey": .number(42)]
         )
-<<<<<<< HEAD
-
-        // When
-        controller.didReceiveEvent(event)
-=======
         
         let event = ChannelUpdatedEvent(
             channel: comprehensivelyUpdatedChannel,
@@ -1654,11 +1509,7 @@
             createdAt: .unique
         )
         
-        controller.eventsController(
-            EventsController(notificationCenter: client.eventNotificationCenter),
-            didReceiveEvent: event
-        )
->>>>>>> 70e6e5de
+        controller.didReceiveEvent(event)
         
         // Then - Verify all properties were updated correctly
         XCTAssertEqual(controller.channel?.name, "Completely Updated Name")
@@ -1737,10 +1588,7 @@
             member: newMember,
             createdAt: .unique
         )
-        controller.eventsController(
-            EventsController(notificationCenter: client.eventNotificationCenter),
-            didReceiveEvent: event
-        )
+        controller.didReceiveEvent(event)
         
         // Then
         XCTAssertEqual(controller.channel?.memberCount, initialMemberCount + 1)
@@ -1785,10 +1633,7 @@
             member: existingMember,
             createdAt: .unique
         )
-        controller.eventsController(
-            EventsController(notificationCenter: client.eventNotificationCenter),
-            didReceiveEvent: event
-        )
+        controller.didReceiveEvent(event)
         
         // Then
         XCTAssertEqual(controller.channel?.memberCount, initialMemberCount - 1)
@@ -1822,10 +1667,7 @@
             member: newMember,
             createdAt: .unique
         )
-        controller.eventsController(
-            EventsController(notificationCenter: client.eventNotificationCenter),
-            didReceiveEvent: event
-        )
+        controller.didReceiveEvent(event)
         
         // Then
         XCTAssertEqual(controller.channel?.memberCount, initialMemberCount + 1)
@@ -1858,10 +1700,7 @@
             member: newMember,
             createdAt: .unique
         )
-        controller.eventsController(
-            EventsController(notificationCenter: client.eventNotificationCenter),
-            didReceiveEvent: event
-        )
+        controller.didReceiveEvent(event)
         
         // Then
         XCTAssertEqual(controller.channel?.membership?.id, currentUserId)
@@ -1896,10 +1735,7 @@
             cid: cid,
             createdAt: .unique
         )
-        controller.eventsController(
-            EventsController(notificationCenter: client.eventNotificationCenter),
-            didReceiveEvent: event
-        )
+        controller.didReceiveEvent(event)
         
         // Then
         XCTAssertEqual(controller.channel?.memberCount, initialMemberCount - 1)
@@ -1934,10 +1770,7 @@
             cid: cid,
             createdAt: .unique
         )
-        controller.eventsController(
-            EventsController(notificationCenter: client.eventNotificationCenter),
-            didReceiveEvent: event
-        )
+        controller.didReceiveEvent(event)
         
         // Then
         XCTAssertNil(controller.channel?.membership)
@@ -1981,10 +1814,7 @@
             member: updatedMember,
             createdAt: .unique
         )
-        controller.eventsController(
-            EventsController(notificationCenter: client.eventNotificationCenter),
-            didReceiveEvent: event
-        )
+        controller.didReceiveEvent(event)
         
         // Then
         XCTAssertEqual(controller.channel?.memberCount, initialMemberCount) // Member count should remain the same
@@ -2031,10 +1861,7 @@
             member: updatedMember,
             createdAt: .unique
         )
-        controller.eventsController(
-            EventsController(notificationCenter: client.eventNotificationCenter),
-            didReceiveEvent: event
-        )
+        controller.didReceiveEvent(event)
         
         // Then
         XCTAssertEqual(controller.channel?.membership?.id, currentUserId)
@@ -2070,10 +1897,7 @@
             watcherCount: initialWatcherCount + 1,
             isStarted: true
         )
-        controller.eventsController(
-            EventsController(notificationCenter: client.eventNotificationCenter),
-            didReceiveEvent: event
-        )
+        controller.didReceiveEvent(event)
         
         // Then
         XCTAssertEqual(controller.channel?.watcherCount, initialWatcherCount + 1)
@@ -2112,10 +1936,7 @@
             watcherCount: initialWatcherCount - 1,
             isStarted: false
         )
-        controller.eventsController(
-            EventsController(notificationCenter: client.eventNotificationCenter),
-            didReceiveEvent: event
-        )
+        controller.didReceiveEvent(event)
         
         // Then
         XCTAssertEqual(controller.channel?.watcherCount, initialWatcherCount - 1)
@@ -2164,10 +1985,7 @@
         )
 
         // When
-        controller.eventsController(
-            EventsController(notificationCenter: client.eventNotificationCenter),
-            didReceiveEvent: event
-        )
+        controller.didReceiveEvent(event)
         
         // Then
         XCTAssertEqual(controller.channel?.membership?.isBannedFromChannel, true)
@@ -2378,9 +2196,8 @@
         )
         
         // Add messages to controller
-        controller.eventsController(
-            EventsController(notificationCenter: client.eventNotificationCenter),
-            didReceiveEvent: MessageNewEvent(
+        controller.didReceiveEvent(
+            MessageNewEvent(
                 user: .mock(id: bannedUserId),
                 message: bannedUserMessage1,
                 channel: .mock(cid: controller.cid!),
@@ -2389,9 +2206,8 @@
                 unreadCount: nil
             )
         )
-        controller.eventsController(
-            EventsController(notificationCenter: client.eventNotificationCenter),
-            didReceiveEvent: MessageNewEvent(
+        controller.didReceiveEvent(
+            MessageNewEvent(
                 user: .mock(id: bannedUserId),
                 message: bannedUserMessage2,
                 channel: .mock(cid: controller.cid!),
@@ -2400,9 +2216,8 @@
                 unreadCount: nil
             )
         )
-        controller.eventsController(
-            EventsController(notificationCenter: client.eventNotificationCenter),
-            didReceiveEvent: MessageNewEvent(
+        controller.didReceiveEvent(
+            MessageNewEvent(
                 user: .mock(id: otherUserId),
                 message: otherUserMessage,
                 channel: .mock(cid: controller.cid!),
@@ -2423,10 +2238,7 @@
             hardDelete: false,
             createdAt: eventCreatedAt
         )
-        controller.eventsController(
-            EventsController(notificationCenter: client.eventNotificationCenter),
-            didReceiveEvent: userMessagesDeletedEvent
-        )
+        controller.didReceiveEvent(userMessagesDeletedEvent)
         
         // Then
         XCTAssertEqual(controller.messages.count, 3) // Messages still present
@@ -2466,9 +2278,8 @@
         )
 
         // Add messages to controller
-        controller.eventsController(
-            EventsController(notificationCenter: client.eventNotificationCenter),
-            didReceiveEvent: MessageNewEvent(
+        controller.didReceiveEvent(
+            MessageNewEvent(
                 user: .mock(id: bannedUserId),
                 message: bannedUserMessage1,
                 channel: .mock(cid: controller.cid!),
@@ -2477,9 +2288,8 @@
                 unreadCount: nil
             )
         )
-        controller.eventsController(
-            EventsController(notificationCenter: client.eventNotificationCenter),
-            didReceiveEvent: MessageNewEvent(
+        controller.didReceiveEvent(
+            MessageNewEvent(
                 user: .mock(id: bannedUserId),
                 message: bannedUserMessage2,
                 channel: .mock(cid: controller.cid!),
@@ -2488,9 +2298,8 @@
                 unreadCount: nil
             )
         )
-        controller.eventsController(
-            EventsController(notificationCenter: client.eventNotificationCenter),
-            didReceiveEvent: MessageNewEvent(
+        controller.didReceiveEvent(
+            MessageNewEvent(
                 user: .mock(id: otherUserId),
                 message: otherUserMessage,
                 channel: .mock(cid: controller.cid!),
@@ -2511,10 +2320,7 @@
             hardDelete: true,
             createdAt: eventCreatedAt
         )
-        controller.eventsController(
-            EventsController(notificationCenter: client.eventNotificationCenter),
-            didReceiveEvent: userMessagesDeletedEvent
-        )
+        controller.didReceiveEvent(userMessagesDeletedEvent)
 
         // Then
         XCTAssertEqual(controller.messages.count, 1) // Only other user's message remains
