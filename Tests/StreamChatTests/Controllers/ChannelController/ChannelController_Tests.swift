//
// Copyright © 2023 Stream.io Inc. All rights reserved.
//

import CoreData
@testable import StreamChat
@testable import StreamChatTestTools
import XCTest

final class ChannelController_Tests: XCTestCase {
    fileprivate var env: TestEnvironment!

    var client: ChatClient_Mock!

    var channelId: ChannelId!

    var controller: ChatChannelController!
    var controllerCallbackQueueID: UUID!
    /// Workaround for unwrapping **controllerCallbackQueueID!** in each closure that captures it
    private var callbackQueueID: UUID { controllerCallbackQueueID }

    override func setUp() {
        super.setUp()

        env = TestEnvironment()
        client = ChatClient.mock
        channelId = ChannelId.unique
        controller = ChatChannelController(
            channelQuery: .init(cid: channelId),
            channelListQuery: nil,
            client: client,
            environment: env.environment
        )
        controllerCallbackQueueID = UUID()
        controller.callbackQueue = .testQueue(withId: controllerCallbackQueueID)
    }

    override func tearDown() {
        env?.channelUpdater?.cleanUp()
        env?.eventSender?.cleanUp()
        env = nil

        AssertAsync {
            Assert.canBeReleased(&controller)
            Assert.canBeReleased(&client)
            Assert.canBeReleased(&env)
        }

        channelId = nil
        controllerCallbackQueueID = nil

        super.tearDown()
    }

    // MARK: - Init tests

    func test_init_assignsValuesCorrectly() {
        let channelQuery = ChannelQuery(cid: channelId)
        let channelListQuery = ChannelListQuery(filter: .containMembers(userIds: [.unique]))

        let controller = ChatChannelController(
            channelQuery: channelQuery,
            channelListQuery: channelListQuery,
            client: client
        )

        XCTAssertEqual(controller.channelQuery.cid, channelId)
        XCTAssertEqual(controller.channelListQuery, channelListQuery)
        XCTAssert(controller.client === client)
    }

    // MARK: - Channel

    func test_channel_accessible_initially() throws {
        let payload = dummyPayload(with: channelId)

        // Save two channels to DB (only one matching the query) and wait for completion
        try client.databaseContainer.writeSynchronously { session in
            // Channel with the id matching the query
            try session.saveChannel(payload: payload)
            // Other channel
            try session.saveChannel(payload: self.dummyPayload(with: .unique))
        }

        // Assert the channel and messages are loaded
        XCTAssertEqual(controller.channel?.cid, channelId)
        XCTAssertEqual(Set(controller.messages.map(\.id)), Set(payload.messages.map(\.id)))
    }

    // MARK: - hasLoadedAllPreviousMessages

    func test_hasLoadedAllPreviousMessages_whenPaginationStateHasLoadedAllPreviousMessages_thenReturnsTrue() {
        // Given
        env.channelUpdater?.mockPaginationState.hasLoadedAllPreviousMessages = true

        // When
        let result = controller.hasLoadedAllPreviousMessages

        // Then
        XCTAssertTrue(result)
    }

    func test_hasLoadedAllPreviousMessages_whenPaginationStateHasNotLoadedAllPreviousMessages_thenReturnsFalse() {
        // Given
        env.channelUpdater?.mockPaginationState.hasLoadedAllPreviousMessages = false

        // When
        let result = controller.hasLoadedAllPreviousMessages

        // Then
        XCTAssertFalse(result)
    }

    // MARK: - hasLoadedAllNextMessages

    func test_hasLoadedAllNextMessages_whenPaginationStateHasLoadedAllNextMessagesOrMessagesAreEmpty_thenReturnsTrue() throws {
        // Given
        try setupChannel(
            channelPayload: .dummy(messages: []),
            withAllNextMessagesLoaded: true
        )

        // When
        let result = controller.hasLoadedAllNextMessages

        // Then
        XCTAssertTrue(result)
    }

    func test_hasLoadedAllNextMessages_whenPaginationStateHasNotLoadedAllNextMessagesAndMessagesAreNotEmpty_thenReturnsFalse() throws {
        // Given
        try setupChannel(
            channelPayload: .dummy(channel: .dummy(cid: controller.cid!), messages: [.dummy(), .dummy()]),
            withAllNextMessagesLoaded: false
        )

        // When
        let result = controller.hasLoadedAllNextMessages

        // Then
        XCTAssertFalse(result)
    }

    // MARK: - isLoadingPreviousMessages

    func test_isLoadingPreviousMessages_whenPaginationStateIsLoadingPreviousMessages_thenReturnsTrue() {
        // Given
        env.channelUpdater?.mockPaginationState.isLoadingPreviousMessages = true

        // When
        let result = controller.isLoadingPreviousMessages

        // Then
        XCTAssertTrue(result)
    }

    func test_isLoadingPreviousMessages_whenPaginationStateIsNotLoadingPreviousMessages_thenReturnsFalse() {
        // Given
        env.channelUpdater?.mockPaginationState.isLoadingPreviousMessages = false

        // When
        let result = controller.isLoadingPreviousMessages

        // Then
        XCTAssertFalse(result)
    }

    // MARK: - Tests for isLoadingNextMessages

    func test_isLoadingNextMessages_whenPaginationStateIsLoadingNextMessages_thenReturnsTrue() {
        // Given
        env.channelUpdater?.mockPaginationState.isLoadingNextMessages = true

        // When
        let result = controller.isLoadingNextMessages

        // Then
        XCTAssertTrue(result)
    }

    func test_isLoadingNextMessages_whenPaginationStateIsNotLoadingNextMessages_thenReturnsFalse() {
        // Given
        env.channelUpdater?.mockPaginationState.isLoadingNextMessages = false

        // When
        let result = controller.isLoadingNextMessages

        // Then
        XCTAssertFalse(result)
    }

    // MARK: - Tests for isLoadingMiddleMessages

    func test_isLoadingMiddleMessages_whenPaginationStateIsLoadingMiddleMessages_thenReturnsTrue() {
        // Given
        env.channelUpdater?.mockPaginationState.isLoadingMiddleMessages = true

        // When
        let result = controller.isLoadingMiddleMessages

        // Then
        XCTAssertTrue(result)
    }

    func test_isLoadingMiddleMessages_whenPaginationStateIsNotLoadingMiddleMessages_thenReturnsFalse() {
        // Given
        env.channelUpdater?.mockPaginationState.isLoadingMiddleMessages = false

        // When
        let result = controller.isLoadingMiddleMessages

        // Then
        XCTAssertFalse(result)
    }

    // MARK: - Tests for isJumpingToMessage

    func test_isJumpingToMessage_whenPaginationStateIsJumpingToMessage_thenReturnsTrue() {
        // Given
        env.channelUpdater?.mockPaginationState.hasLoadedAllNextMessages = false

        // When
        let result = controller.isJumpingToMessage

        // Then
        XCTAssertTrue(result)
    }

    func test_isJumpingToMessage_whenPaginationStateIsNotJumpingToMessage_thenReturnsFalse() {
        // Given
        env.channelUpdater?.mockPaginationState.hasLoadedAllNextMessages = true

        // When
        let result = controller.isJumpingToMessage

        // Then
        XCTAssertFalse(result)
    }

    // MARK: - Tests for lastOldestMessageId

    func test_lastOldestMessageId_whenPaginationStateHasOldestFetchedMessage_thenReturnsItsId() {
        // Given
        let oldestFetchedMessage = MessagePayload.dummy()
        env.channelUpdater?.mockPaginationState.oldestFetchedMessage = oldestFetchedMessage

        // When
        let result = controller.lastOldestMessageId

        // Then
        XCTAssertEqual(result, oldestFetchedMessage.id)
    }

    func test_lastOldestMessageId_whenPaginationStateHasNoOldestFetchedMessage_thenReturnsNil() {
        // Given
        env.channelUpdater?.mockPaginationState.oldestFetchedMessage = nil

        // When
        let result = controller.lastOldestMessageId

        // Then
        XCTAssertNil(result)
    }

    // MARK: - Tests for lastNewestMessageId

    func test_lastNewestMessageId_whenPaginationStateHasNewestFetchedMessage_thenReturnsItsId() {
        // Given
        let newestFetchedMessage = MessagePayload.dummy()
        env.channelUpdater?.mockPaginationState.newestFetchedMessage = newestFetchedMessage

        // When
        let result = controller.lastNewestMessageId

        // Then
        XCTAssertEqual(result, newestFetchedMessage.id)
    }

    func test_lastNewestMessageId_whenPaginationStateHasNoNewestFetchedMessage_thenReturnsNil() {
        // Given
        env.channelUpdater?.mockPaginationState.newestFetchedMessage = nil

        // When
        let result = controller.lastNewestMessageId

        // Then
        XCTAssertNil(result)
    }

<<<<<<< HEAD
    // MARK: - Channel config feature tests

    func test_readFeatures_onNilChannel_returnsFalse() {
        XCTAssertFalse(controller.areReactionsEnabled)
        XCTAssertFalse(controller.areRepliesEnabled)
        XCTAssertFalse(controller.areQuotesEnabled)
        XCTAssertFalse(controller.areUploadsEnabled)
        XCTAssertFalse(controller.areTypingEventsEnabled)
        XCTAssertFalse(controller.areReadEventsEnabled)
    }

    func test_readAreReadEventsEnabled_whenTrue_returnsTrue() throws {
        let payload = dummyPayload(with: channelId, channelConfig: ChannelConfig(readEventsEnabled: true))
        try client.databaseContainer.writeSynchronously { session in
            try session.saveChannel(payload: payload)
        }
        XCTAssertTrue(controller.areReadEventsEnabled)
    }

    func test_readAreReadEventsEnabled_whenFalse_returnsFalse() throws {
        let payload = dummyPayload(with: channelId, channelConfig: ChannelConfig(readEventsEnabled: false))
        try client.databaseContainer.writeSynchronously { session in
            try session.saveChannel(payload: payload)
        }
        XCTAssertFalse(controller.areReadEventsEnabled)
    }

    func test_readAreTypingEventsEnabled_whenTrue_returnsTrue() throws {
        let payload = dummyPayload(with: channelId, channelConfig: ChannelConfig(typingEventsEnabled: true))
        try client.databaseContainer.writeSynchronously { session in
            try session.saveChannel(payload: payload)
        }
        XCTAssertTrue(controller.areTypingEventsEnabled)
    }

    func test_readAreTypingEventsEnabled_whenFalse_returnsFalse() throws {
        let payload = dummyPayload(with: channelId, channelConfig: ChannelConfig(typingEventsEnabled: false))
        try client.databaseContainer.writeSynchronously { session in
            try session.saveChannel(payload: payload)
        }
        XCTAssertFalse(controller.areTypingEventsEnabled)
    }

    func test_readAreReactionsEnabled_whenTrue_returnsTrue() throws {
        let payload = dummyPayload(with: channelId, channelConfig: ChannelConfig(reactionsEnabled: true))
        try client.databaseContainer.writeSynchronously { session in
            try session.saveChannel(payload: payload)
        }
        XCTAssertTrue(controller.areReactionsEnabled)
    }

    func test_readAreReactionsEnabled_whenFalse_returnsFalse() throws {
        let payload = dummyPayload(with: channelId, channelConfig: ChannelConfig(reactionsEnabled: false))
        try client.databaseContainer.writeSynchronously { session in
            try session.saveChannel(payload: payload)
        }
        XCTAssertFalse(controller.areReactionsEnabled)
    }

    func test_readAreRepliesEnabled_whenTrue_returnsTrue() throws {
        let payload = dummyPayload(with: channelId, channelConfig: ChannelConfig(repliesEnabled: true))
        try client.databaseContainer.writeSynchronously { session in
            try session.saveChannel(payload: payload)
        }
        XCTAssertTrue(controller.areRepliesEnabled)
    }

    func test_readAreRepliesEnabled_whenFalse_returnsFalse() throws {
        let payload = dummyPayload(with: channelId, channelConfig: ChannelConfig(repliesEnabled: false))
        try client.databaseContainer.writeSynchronously { session in
            try session.saveChannel(payload: payload)
        }
        XCTAssertFalse(controller.areRepliesEnabled)
    }

    func test_readAreQuotesEnabled_whenTrue_returnsTrue() throws {
        let payload = dummyPayload(with: channelId, channelConfig: ChannelConfig(quotesEnabled: true))
        try client.databaseContainer.writeSynchronously { session in
            try session.saveChannel(payload: payload)
        }
        XCTAssertTrue(controller.areQuotesEnabled)
    }

    func test_readAreQuotesEnabled_whenFalse_returnsFalse() throws {
        let payload = dummyPayload(with: channelId, channelConfig: ChannelConfig(quotesEnabled: false))
        try client.databaseContainer.writeSynchronously { session in
            try session.saveChannel(payload: payload)
        }
        XCTAssertFalse(controller.areQuotesEnabled)
    }

    func test_readAreUploadsEnabled_whenTrue_returnsTrue() throws {
        let payload = dummyPayload(with: channelId, channelConfig: ChannelConfig(uploadsEnabled: true))
        try client.databaseContainer.writeSynchronously { session in
            try session.saveChannel(payload: payload)
        }
        XCTAssertTrue(controller.areUploadsEnabled)
    }

    func test_readAreUploadsEnabled_whenFalse_returnsFalse() throws {
        let payload = dummyPayload(with: channelId, channelConfig: ChannelConfig(uploadsEnabled: false))
        try client.databaseContainer.writeSynchronously { session in
            try session.saveChannel(payload: payload)
        }
        XCTAssertFalse(controller.areUploadsEnabled)
    }

    // MARK: - First Unread Message Id

    func test_firstUnreadMessageId_whenThereIsNoChannel() {
        XCTAssertNil(controller.firstUnreadMessageId)
    }

    func test_firstUnreadMessageId_whenReadsDoesNotContainCurrentUserId() throws {
        let oldestMessageId = MessageId.unique
        let newestMessageId = MessageId.unique
        try createChannel(oldestMessageId: oldestMessageId, newestMessageId: newestMessageId)

        XCTAssertEqual(controller.firstUnreadMessageId, oldestMessageId)
    }

    func test_firstUnreadMessageId_whenReadsContainsCurrentUserId_whenLastReadMessageIdIsNil() throws {
        let userId = UserId.unique
        let channelRead = ChannelReadPayload(
            user: .dummy(userId: userId),
            lastReadAt: .unique,
            lastReadMessageId: nil,
            unreadMessagesCount: 3
        )
        let token = Token(rawValue: "", userId: userId, expiration: nil)
        controller.client.authenticationRepository.setMockToken(token)

        let oldestMessageId = MessageId.unique
        let newestMessageId = MessageId.unique
        try createChannel(oldestMessageId: oldestMessageId, newestMessageId: newestMessageId, channelReads: [channelRead])
        try client.databaseContainer.writeSynchronously {
            try $0.saveCurrentUser(payload: .dummy(userId: userId, role: .user))
        }

        XCTAssertEqual(controller.firstUnreadMessageId, oldestMessageId)
    }

    func test_firstUnreadMessageId_whenReadsContainsCurrentUserId_whenLastReadMessageIdIsTheSameAsTheLastMessage() throws {
        let oldestMessageId = MessageId.unique
        let newestMessageId = MessageId.unique

        let userId = UserId.unique
        let channelRead = ChannelReadPayload(
            user: .dummy(userId: userId),
            lastReadAt: .unique,
            lastReadMessageId: newestMessageId,
            unreadMessagesCount: 3
        )
        let token = Token(rawValue: "", userId: userId, expiration: nil)
        controller.client.authenticationRepository.setMockToken(token)

        try createChannel(oldestMessageId: oldestMessageId, newestMessageId: newestMessageId, channelReads: [channelRead])

        try client.databaseContainer.writeSynchronously {
            try $0.saveCurrentUser(payload: .dummy(userId: userId, role: .user))
        }

        XCTAssertNil(controller.firstUnreadMessageId)
    }

    func test_firstUnreadMessageId_whenReadsContainsCurrentUserId_whenLastReadMessageIdIsNotTheLatestMessage() throws {
        let oldestMessageId = MessageId.unique
        let newestMessageId = MessageId.unique

        let userId = UserId.unique
        let channelRead = ChannelReadPayload(
            user: .dummy(userId: userId),
            lastReadAt: .unique,
            lastReadMessageId: oldestMessageId,
            unreadMessagesCount: 3
        )
        let token = Token(rawValue: "", userId: userId, expiration: nil)
        controller.client.authenticationRepository.setMockToken(token)

        try createChannel(oldestMessageId: oldestMessageId, newestMessageId: newestMessageId, channelReads: [channelRead])

        try client.databaseContainer.writeSynchronously {
            try $0.saveCurrentUser(payload: .dummy(userId: userId, role: .user))
        }

        XCTAssertEqual(controller.firstUnreadMessageId, newestMessageId)
    }

    func test_firstUnreadMessageId_whenMessagesAfterLastReadAreDeletedAndOwned() throws {
        let notOwnMessageId = MessageId.unique
        let deletedMessageId = MessageId.unique
        let ownMessageId = MessageId.unique

        let userId = UserId.unique
        let channelRead = ChannelReadPayload(
            user: .dummy(userId: userId),
            lastReadAt: .unique,
            lastReadMessageId: notOwnMessageId,
            unreadMessagesCount: 3
        )
        let token = Token(rawValue: "", userId: userId, expiration: nil)
        controller.client.authenticationRepository.setMockToken(token)

        let messages: [MessagePayload] = [
            .dummy(messageId: notOwnMessageId, authorUserId: .unique, createdAt: Date().addingTimeInterval(-1000)),
            .dummy(messageId: deletedMessageId, authorUserId: .unique, createdAt: Date().addingTimeInterval(0), deletedAt: Date()),
            .dummy(messageId: ownMessageId, authorUserId: userId, createdAt: Date().addingTimeInterval(1000))
        ]

        try createChannel(messages: messages, channelReads: [channelRead])
        try client.databaseContainer.writeSynchronously {
            try $0.saveCurrentUser(payload: .dummy(userId: userId, role: .user))
        }

        XCTAssertNil(controller.firstUnreadMessageId)
    }

    func test_firstUnreadMessageId_whenMessagesAfterLastReadAlsoContainDeletedAndOwned_willPickTheFirstOneThatIsNotOwnedAndIsNotDeleted() throws {
        let notOwnMessageId = MessageId.unique
        let deletedMessageId = MessageId.unique
        let ownMessageId = MessageId.unique
        let notOwnNextValidId = MessageId.unique

        let userId = UserId.unique
        let channelRead = ChannelReadPayload(
            user: .dummy(userId: userId),
            lastReadAt: .unique,
            lastReadMessageId: notOwnMessageId,
            unreadMessagesCount: 3
        )
        let token = Token(rawValue: "", userId: userId, expiration: nil)
        controller.client.authenticationRepository.setMockToken(token)

        let messages: [MessagePayload] = [
            .dummy(messageId: notOwnMessageId, authorUserId: .unique, createdAt: Date().addingTimeInterval(-1000)),
            .dummy(messageId: deletedMessageId, authorUserId: .unique, createdAt: Date().addingTimeInterval(0), deletedAt: Date()),
            .dummy(messageId: ownMessageId, authorUserId: userId, createdAt: Date().addingTimeInterval(1000)),
            .dummy(messageId: notOwnNextValidId, authorUserId: .unique, createdAt: Date().addingTimeInterval(2000))
        ]

        try createChannel(messages: messages, channelReads: [channelRead])
        try client.databaseContainer.writeSynchronously {
            try $0.saveCurrentUser(payload: .dummy(userId: userId, role: .user))
        }

        XCTAssertEqual(controller.firstUnreadMessageId, notOwnNextValidId)
    }

=======
>>>>>>> b5669f09
    // MARK: - Synchronize tests

    func test_synchronize_changesControllerState() throws {
        // Check if controller has initialized state initially.
        XCTAssertEqual(controller.state, .initialized)

        // Simulate `synchronize` call.
        controller.synchronize()

        // Save channel to database.
        try client.mockDatabaseContainer.createChannel(cid: channelId)

        // Simulate successful network call.
        env.channelUpdater?.update_completion?(.success(dummyPayload(with: .unique)))

        // Check if state changed after successful network call.
        AssertAsync.willBeEqual(controller.state, .remoteDataFetched)
    }

    func test_synchronize_changesControllerStateOnError() {
        // Check if controller has `initialized` state initially.
        assert(controller.state == .initialized)

        // Simulate `synchronize` call
        controller.synchronize()

        // Simulate failed network call.
        let error = TestError()
        env.channelUpdater?.update_completion?(.failure(error))

        // Check if state changed after failed network call.
        XCTAssertEqual(controller.state, .remoteDataFetchFailed(ClientError(with: error)))
    }

    func test_synchronize_callsChannelUpdater() throws {
        // Simulate `synchronize` calls and catch the completion
        var completionCalled = false
        controller.synchronize { [callbackQueueID] error in
            XCTAssertNil(error)
            AssertTestQueue(withId: callbackQueueID)
            completionCalled = true
        }

        // Keep a weak ref so we can check if it's actually deallocated
        weak var weakController = controller

        // (Try to) deallocate the controller
        // by not keeping any references to it
        controller = nil

        // Assert the updater is called with the query
        XCTAssertEqual(env.channelUpdater!.update_channelQuery?.cid, channelId)
        // Completion shouldn't be called yet
        XCTAssertFalse(completionCalled)

        // Save channel to database.
        try client.mockDatabaseContainer.createChannel(cid: channelId)

        // Simulate successful update
        env.channelUpdater!.update_completion?(.success(dummyPayload(with: .unique)))
        // Release reference of completion so we can deallocate stuff
        env.channelUpdater!.update_completion = nil

        // Completion should be called
        AssertAsync.willBeTrue(completionCalled)
        // `weakController` should be deallocated too
        AssertAsync.canBeReleased(&weakController)
    }

    /// This test simulates a bug where the `channel` and `messages` fields were not updated if
    /// they weren't touched before calling synchronize.
    func test_synchronize_fieldsAreFetched_evenAfterCallingSynchronize() throws {
        // Simulate synchronize call
        controller.synchronize()

        let payload = dummyPayload(with: channelId)
        assert(!payload.messages.isEmpty)

        // Simulate successful updater response
        try client.databaseContainer.writeSynchronously {
            try $0.saveChannel(payload: payload, query: nil, cache: nil)
        }
        env.channelUpdater?.update_completion?(.success(dummyPayload(with: .unique)))

        XCTAssertEqual(controller.channel?.cid, channelId)
        XCTAssertEqual(controller.messages.count, payload.messages.count)
    }

    /// This test simulates a bug where the `channel` and `messages` fields were not updated if
    /// they weren't touched before calling synchronize.
    func test_synchronize_newChannelController_fieldsAreFetched_evenAfterCallingSynchronize() throws {
        setupControllerForNewChannel(query: .init(cid: channelId))

        // Simulate synchronize call
        controller.synchronize()

        let payload = dummyPayload(with: channelId)
        assert(!payload.messages.isEmpty)

        // Simulate successful updater response
        try client.databaseContainer.writeSynchronously {
            try $0.saveChannel(payload: payload, query: nil, cache: nil)
        }
        env.channelUpdater?.update_onChannelCreated?(channelId)
        env.channelUpdater?.update_completion?(.success(dummyPayload(with: .unique)))

        XCTAssertEqual(controller.channel?.cid, channelId)
        XCTAssertEqual(controller.messages.count, payload.messages.count)
    }

    /// This test simulates a bug where the `channel` and `messages` fields were not updated if
    /// they weren't touched before calling synchronize.
    func test_synchronize_newMessageChannelController_fieldsAreFetched_evenAfterCallingSynchronize() throws {
        setupControllerForNewMessageChannel(cid: channelId)

        // Simulate synchronize call
        controller.synchronize()

        let payload = dummyPayload(with: channelId)
        assert(!payload.messages.isEmpty)

        // Simulate successful updater response
        try client.databaseContainer.writeSynchronously {
            try $0.saveChannel(payload: payload, query: nil, cache: nil)
        }
        env.channelUpdater?.update_onChannelCreated?(channelId)
        env.channelUpdater?.update_completion?(.success(dummyPayload(with: .unique)))

        XCTAssertEqual(controller.channel?.cid, channelId)
        XCTAssertEqual(controller.messages.count, payload.messages.count)
    }

    /// This test simulates a bug where the `channel` and `messages` fields were not updated if
    /// they weren't touched before calling synchronize.
    func test_synchronize_newDMChannelController_fieldsAreFetched_evenAfterCallingSynchronize() throws {
        setupControllerForNewDirectMessageChannel(
            currentUserId: .unique,
            otherUserId: .unique
        )

        // Simulate synchronize call
        controller.synchronize()

        let payload = dummyPayload(with: channelId)
        assert(!payload.messages.isEmpty)

        // Simulate successful updater response
        try client.databaseContainer.writeSynchronously {
            try $0.saveChannel(payload: payload, query: nil, cache: nil)
        }

        // We call these callbacks on a queue other than main queue
        // to simulate the actual scenario where callbacks will be called
        // from NSURLSession-delegate (serial) queue
        let _: Bool = try waitFor { completion in
            DispatchQueue.global().async {
                self.env.channelUpdater?.update_onChannelCreated?(self.channelId)
                self.env.channelUpdater?.update_completion?(.success(self.dummyPayload(with: .unique)))
                completion(true)
            }
        }

        XCTAssertEqual(controller.channel?.cid, channelId)
        XCTAssertEqual(controller.messages.count, payload.messages.count)
    }

    func test_synchronize_propagesErrorFromUpdater() {
        // Simulate `synchronize` call and catch the completion
        var completionCalledError: Error?
        controller.synchronize { [callbackQueueID] in
            completionCalledError = $0
            AssertTestQueue(withId: callbackQueueID)
        }

        // Simulate failed update
        let testError = TestError()
        env.channelUpdater!.update_completion?(.failure(testError))

        // Completion should be called with the error
        AssertAsync.willBeEqual(completionCalledError as? TestError, testError)
    }

    // MARK: - Creating `ChannelController` tests

    func test_channelControllerForNewChannel_createdCorrectly() throws {
        // Simulate currently logged-in user
        let currentUserId: UserId = .unique
        client.setToken(token: .unique(userId: currentUserId))

        let cid: ChannelId = .unique
        let team: String = .unique
        let members: Set<UserId> = [.unique]
        let invites: Set<UserId> = [.unique]

        // Create a new `ChannelController`
        for isCurrentUserMember in [true, false] {
            let controller = try client.channelController(
                createChannelWithId: cid,
                name: .unique,
                imageURL: .unique(),
                team: team,
                members: members,
                isCurrentUserMember: isCurrentUserMember,
                invites: invites,
                extraData: [:]
            )

            // Assert `ChannelQuery` created correctly
            XCTAssertEqual(cid, controller.channelQuery.cid)
            XCTAssertEqual(team, controller.channelQuery.channelPayload?.team)
            XCTAssertEqual(
                members.union(isCurrentUserMember ? [currentUserId] : []),
                controller.channelQuery.channelPayload?.members
            )
            XCTAssertEqual(invites, controller.channelQuery.channelPayload?.invites)
            XCTAssertEqual([:], controller.channelQuery.channelPayload?.extraData)
        }
    }

    func test_channelControllerForNewChannel_throwsError_ifCurrentUserDoesNotExist() throws {
        AssertAsync {
            Assert.canBeReleased(&controller)
            Assert.canBeReleased(&client)
            Assert.canBeReleased(&env)
        }

        let clientWithoutCurrentUser = ChatClient(config: .init(apiKeyString: .unique))

        for isCurrentUserMember in [true, false] {
            // Try to create `ChannelController` while current user is missing
            XCTAssertThrowsError(
                try clientWithoutCurrentUser.channelController(
                    createChannelWithId: .unique,
                    name: .unique,
                    imageURL: .unique(),
                    team: .unique,
                    members: [.unique, .unique],
                    isCurrentUserMember: isCurrentUserMember,
                    invites: [.unique, .unique],
                    extraData: [:]
                )
            ) { error in
                // Assert `ClientError.CurrentUserDoesNotExist` is thrown
                XCTAssertTrue(error is ClientError.CurrentUserDoesNotExist)
            }
        }
    }

    func test_channelControllerForNewChannel_includesCurrentUser_byDefault() throws {
        // Simulate currently logged-in user
        let currentUserId: UserId = .unique
        client.setToken(token: .unique(userId: currentUserId))

        // Create DM channel members.
        let members: Set<UserId> = [.unique, .unique, .unique]

        // Try to create `ChannelController` with non-empty members while current user is missing
        let controller = try client.channelController(
            createChannelWithId: .unique,
            name: .unique,
            imageURL: .unique(),
            team: .unique,
            members: members,
            extraData: [:]
        )

        XCTAssertEqual(controller.channelQuery.channelPayload?.members, members.union([currentUserId]))
    }

    func test_channelControllerForNew1on1Channel_createdCorrectly() throws {
        // Simulate currently logged-in user
        let currentUserId: UserId = .unique
        client.setToken(token: .unique(userId: currentUserId))

        for isCurrentUserMember in [true, false] {
            let team: String = .unique
            let members: Set<UserId> = [.unique]
            let channelType: ChannelType = .custom(.unique)

            // Create a new `ChannelController`
            let controller = try client.channelController(
                createDirectMessageChannelWith: members,
                type: channelType,
                isCurrentUserMember: isCurrentUserMember,
                name: .unique,
                imageURL: .unique(),
                team: team,
                extraData: [:]
            )

            // Assert `ChannelQuery` created correctly
            XCTAssertEqual(controller.channelQuery.channelPayload?.team, team)
            XCTAssertEqual(controller.channelQuery.type, channelType)
            XCTAssertEqual(
                members.union(isCurrentUserMember ? [currentUserId] : []),
                controller.channelQuery.channelPayload?.members
            )
            XCTAssertEqual(controller.channelQuery.channelPayload?.extraData, [:])
        }
    }

    func test_channelControllerForNew1on1Channel_throwsError_OnEmptyMembers() {
        // Simulate currently logged-in user
        let currentUserId: UserId = .unique
        client.setToken(token: .unique(userId: currentUserId))

        let members: Set<UserId> = []

        // Create a new `ChannelController`
        do {
            _ = try client.channelController(
                createDirectMessageChannelWith: members,
                name: .unique,
                imageURL: .unique(),
                team: .unique,
                extraData: .init()
            )
        } catch {
            XCTAssert(error is ClientError.ChannelEmptyMembers)
        }
    }

    func test_channelControllerForNewChannel_failedMessageKeepsOrdering_whenLocalTimeIsNotSynced() throws {
        let userId: UserId = .unique
        let channelId: ChannelId = .unique

        // Create current user
        try client.databaseContainer.createCurrentUser(id: userId)

        // Setup controller
        setupControllerForNewMessageChannel(cid: channelId)

        // Save channel with some messages
        let channelPayload: ChannelPayload = dummyPayload(with: channelId, numberOfMessages: 5)
        let originalLastMessageAt: Date = channelPayload.channel.lastMessageAt ?? channelPayload.channel.createdAt
        try client.databaseContainer.writeSynchronously {
            try $0.saveChannel(payload: channelPayload)
        }

        // Get sorted messages (we'll use their createdAt later)
        let sortedMessages = channelPayload.messages.sorted(by: { $0.createdAt > $1.createdAt })

        // Create a new message payload that's older than `channel.lastMessageAt`
        // but newer than 2nd to last message
        let oldMessageCreatedAt = Date.unique(
            before: sortedMessages[0].createdAt,
            after: sortedMessages[1].createdAt
        )
        var oldMessageId: MessageId?
        // Save the message payload and check `channel.lastMessageAt` is not updated by older message
        try client.databaseContainer.writeSynchronously {
            let dto = try $0.createNewMessage(
                in: channelId,
                messageId: .unique,
                text: .unique,
                pinning: nil,
                command: nil,
                arguments: nil,
                parentMessageId: nil,
                attachments: [],
                mentionedUserIds: [],
                showReplyInChannel: false,
                isSilent: false,
                quotedMessageId: nil,
                createdAt: oldMessageCreatedAt,
                skipPush: false,
                skipEnrichUrl: false,
                extraData: [:]
            )
            // Simulate sending failed for this message
            dto.localMessageState = .sendingFailed
            oldMessageId = dto.id
        }
        var channel = try XCTUnwrap(client.databaseContainer.viewContext.channel(cid: channelId))
        XCTAssertNearlySameDate(channel.lastMessageAt?.bridgeDate, originalLastMessageAt)

        // Create a new message payload that's newer than `channel.lastMessageAt`
        let newerMessagePayload: MessagePayload = .dummy(
            messageId: .unique,
            authorUserId: userId,
            createdAt: .unique(after: channelPayload.channel.lastMessageAt!)
        )
        // Save the message payload and check `channel.lastMessageAt` is updated
        try client.databaseContainer.writeSynchronously {
            try $0.saveMessage(payload: newerMessagePayload, for: channelId, syncOwnReactions: true, cache: nil)
        }
        channel = try XCTUnwrap(client.databaseContainer.viewContext.channel(cid: channelId))
        XCTAssertEqual(channel.lastMessageAt?.bridgeDate, newerMessagePayload.createdAt)

        // Check if the message ordering is correct
        // First message should be the newest message
        XCTAssertEqual(controller.messages[0].id, newerMessagePayload.id)
        // Third message is the failed one
        XCTAssertEqual(controller.messages[2].id, oldMessageId)
    }

    func test_channelControllerForNewDirectMessagesChannel_throwsError_ifCurrentUserDoesNotExist() {
        AssertAsync {
            Assert.canBeReleased(&controller)
            Assert.canBeReleased(&self.client)
            Assert.canBeReleased(&env)
        }

        let client = ChatClient(config: .init(apiKeyString: .unique))

        for isCurrentUserMember in [true, false] {
            // Try to create `ChannelController` with non-empty members while current user is missing
            XCTAssertThrowsError(
                try client.channelController(
                    createDirectMessageChannelWith: [.unique],
                    isCurrentUserMember: isCurrentUserMember,
                    name: .unique,
                    imageURL: .unique(),
                    team: .unique,
                    extraData: .init()
                )
            ) { error in
                // Assert `ClientError.CurrentUserDoesNotExist` is thrown
                XCTAssertTrue(error is ClientError.CurrentUserDoesNotExist)
            }
        }
    }

    func test_channelControllerForNewDirectMessagesChannel_includesCurrentUser_byDefault() throws {
        // Simulate currently logged-in user
        let currentUserId: UserId = .unique
        client.setToken(token: .unique(userId: currentUserId))

        // Create DM channel members.
        let members: Set<UserId> = [.unique, .unique, .unique]

        // Try to create `ChannelController` with non-empty members while current user is missing
        let controller = try client.channelController(
            createDirectMessageChannelWith: members,
            name: .unique,
            imageURL: .unique(),
            team: .unique,
            extraData: .init()
        )

        XCTAssertEqual(controller.channelQuery.channelPayload?.members, members.union([currentUserId]))
    }

    func test_channelController_returnsNilCID_forNewDirectMessageChannel() throws {
        // Simulate currently logged-in user
        let currentUserId: UserId = .unique
        client.setToken(token: .unique(userId: currentUserId))

        // Create ChatChannelController for new channel
        controller = try client.channelController(
            createDirectMessageChannelWith: [.unique],
            name: .unique,
            imageURL: .unique(),
            extraData: [:]
        )

        // Assert cid is nil
        XCTAssertNil(controller.cid)
    }

    // MARK: - Channel change propagation tests

    func test_channelChanges_arePropagated() throws {
        // Simulate changes in the DB:
        _ = try waitFor {
            client.databaseContainer.write({ session in
                try session.saveChannel(payload: self.dummyPayload(with: self.channelId), query: nil, cache: nil)
            }, completion: $0)
        }

        // Assert the resulting value is updated
        AssertAsync.willBeEqual(controller.channel?.cid, channelId)
        AssertAsync.willBeTrue(controller.channel?.isFrozen)

        // Simulate channel changes
        _ = try waitFor {
            client.databaseContainer.write({ session in
                let context = (session as! NSManagedObjectContext)
                let channelDTO = try! context.fetch(ChannelDTO.fetchRequest(for: self.channelId)).first!
                channelDTO.isFrozen = false
            }, completion: $0)
        }

        AssertAsync.willBeTrue(controller.channel?.isFrozen == false)
    }

    func test_messageChanges_arePropagated() throws {
        let payload = dummyPayload(with: channelId)

        // Simulate changes in the DB:
        _ = try waitFor {
            client.databaseContainer.write({ session in
                try session.saveChannel(payload: payload)
            }, completion: $0)
        }

        // Simulate `synchronize` call
        controller.synchronize()

        // Simulate an incoming message
        let newMessageId: MessageId = .unique
        let newMessagePayload: MessagePayload = .dummy(
            messageId: newMessageId,
            authorUserId: .unique,
            createdAt: Date()
        )
        _ = try waitFor {
            client.databaseContainer.write({ session in
                try session.saveMessage(payload: newMessagePayload, for: self.channelId, syncOwnReactions: true, cache: nil)
            }, completion: $0)
        }

        // Assert the new message is presented
        AssertAsync.willBeTrue(controller.messages.contains { $0.id == newMessageId })
    }

    func test_messagesOrdering_topToBottom_HaveCorrectOrder() throws {
        // Create a channel
        try client.databaseContainer.createChannel(
            cid: channelId,
            withMessages: false
        )

        controller = client.channelController(
            for: channelId,
            messageOrdering: .topToBottom
        )

        // Insert two messages
        let message1: MessagePayload = .dummy(messageId: .unique, authorUserId: .unique)
        let message2: MessagePayload = .dummy(messageId: .unique, authorUserId: .unique)

        try client.databaseContainer.writeSynchronously {
            try $0.saveMessage(payload: message1, for: self.channelId, syncOwnReactions: true, cache: nil)
            try $0.saveMessage(payload: message2, for: self.channelId, syncOwnReactions: true, cache: nil)
        }

        // Check the order of messages is correct
        let topToBottomIds = [message1, message2].sorted { $0.createdAt > $1.createdAt }.map(\.id)
        XCTAssertEqual(controller.messages.map(\.id), topToBottomIds)
    }

    func test_messagesOrdering_bottomToTop_HaveCorrectOrder() throws {
        // Create a channel
        try client.databaseContainer.createChannel(
            cid: channelId,
            withMessages: false
        )

        controller = client.channelController(
            for: channelId,
            messageOrdering: .bottomToTop
        )

        // Insert two messages
        let message1: MessagePayload = .dummy(messageId: .unique, authorUserId: .unique)
        let message2: MessagePayload = .dummy(messageId: .unique, authorUserId: .unique)

        try client.databaseContainer.writeSynchronously {
            try $0.saveMessage(payload: message1, for: self.channelId, syncOwnReactions: true, cache: nil)
            try $0.saveMessage(payload: message2, for: self.channelId, syncOwnReactions: true, cache: nil)
        }

        // Check the order of messages is correct
        let bottomToTopIds = [message1, message2].sorted { $0.createdAt < $1.createdAt }.map(\.id)
        XCTAssertEqual(controller.messages.map(\.id), bottomToTopIds)
    }

    func test_threadReplies_areNotShownInChannel() throws {
        // Create a channel
        try client.databaseContainer.createChannel(cid: channelId, withMessages: false)
        controller = client.channelController(
            for: channelId,
            messageOrdering: .topToBottom
        )

        // Insert two messages
        let message1: MessagePayload = .dummy(messageId: "msg1-" + .unique, authorUserId: .unique)
        let message2: MessagePayload = .dummy(messageId: "msg2-" + .unique, authorUserId: .unique)

        // Insert reply that should be shown in channel.
        let reply1: MessagePayload = .dummy(
            messageId: "reply1-" + .unique,
            parentId: message2.id,
            showReplyInChannel: true,
            authorUserId: .unique
        )

        // Insert reply that should be visible only in thread.
        let reply2: MessagePayload = .dummy(
            messageId: "reply2-" + .unique,
            parentId: message2.id,
            showReplyInChannel: false,
            authorUserId: .unique
        )

        try client.databaseContainer.writeSynchronously {
            try $0.saveMessage(payload: message1, for: self.channelId, syncOwnReactions: true, cache: nil)
            try $0.saveMessage(payload: message2, for: self.channelId, syncOwnReactions: true, cache: nil)
            try $0.saveMessage(payload: reply1, for: self.channelId, syncOwnReactions: true, cache: nil)
            try $0.saveMessage(payload: reply2, for: self.channelId, syncOwnReactions: true, cache: nil)
        }

        // Check the relevant reply is shown in channel
        let messagesWithReply = [message1, message2, reply1].sorted { $0.createdAt > $1.createdAt }.map(\.id)
        XCTAssertEqual(controller.messages.map(\.id), messagesWithReply)
    }

    func test_threadEphemeralMessages_areNotShownInChannel() throws {
        // Create a channel
        try client.databaseContainer.createChannel(cid: channelId, withMessages: false)
        controller = client.channelController(
            for: channelId,
            messageOrdering: .topToBottom
        )

        // Insert a message
        let message1: MessagePayload = .dummy(messageId: .unique, authorUserId: .unique)

        // Insert ephemeral message in message1's thread
        let ephemeralMessage: MessagePayload = .dummy(
            type: .ephemeral,
            messageId: .unique,
            parentId: message1.id,
            authorUserId: .unique
        )

        try client.databaseContainer.writeSynchronously {
            try $0.saveMessage(payload: message1, for: self.channelId, syncOwnReactions: true, cache: nil)
            try $0.saveMessage(payload: ephemeralMessage, for: self.channelId, syncOwnReactions: true, cache: nil)
        }

        // Check the relevant ephemeral message is not shown in channel
        XCTAssertEqual(controller.messages.map(\.id), [message1].map(\.id))
    }

    func test_deletedMessages_withVisibleForCurrentUser_messageVisibility() throws {
        // Simulate the config setting
        client.databaseContainer.viewContext.deletedMessagesVisibility = .visibleForCurrentUser

        let currentUserID: UserId = .unique

        // Create current user
        try client.databaseContainer.createCurrentUser(id: currentUserID)

        // Create a channel
        try client.databaseContainer.createChannel(cid: channelId, withMessages: false)

        // Create incoming deleted message
        let incomingDeletedMessage: MessagePayload = .dummy(
            messageId: .unique,
            authorUserId: .unique,
            deletedAt: .unique
        )

        // Create outgoing deleted message
        let outgoingDeletedMessage: MessagePayload = .dummy(
            messageId: .unique,
            authorUserId: currentUserID,
            deletedAt: .unique
        )

        try client.databaseContainer.writeSynchronously {
            try $0.saveMessage(payload: incomingDeletedMessage, for: self.channelId, syncOwnReactions: true, cache: nil)
            try $0.saveMessage(payload: outgoingDeletedMessage, for: self.channelId, syncOwnReactions: true, cache: nil)
        }

        // Only outgoing deleted messages are returned by controller
        XCTAssertEqual(controller.messages.map(\.id), [outgoingDeletedMessage.id])
    }

    func test_deletedMessages_withAlwaysHidden_messageVisibility() throws {
        // Simulate the config setting
        client.databaseContainer.viewContext.deletedMessagesVisibility = .alwaysHidden

        let currentUserID: UserId = .unique

        // Create current user
        try client.databaseContainer.createCurrentUser(id: currentUserID)

        // Create a channel
        try client.databaseContainer.createChannel(cid: channelId, withMessages: false)

        // Create incoming deleted message
        let incomingDeletedMessage: MessagePayload = .dummy(
            messageId: .unique,
            authorUserId: .unique,
            deletedAt: .unique
        )

        // Create outgoing deleted message
        let outgoingDeletedMessage: MessagePayload = .dummy(
            messageId: .unique,
            authorUserId: currentUserID,
            deletedAt: .unique
        )

        try client.databaseContainer.writeSynchronously {
            try $0.saveMessage(payload: incomingDeletedMessage, for: self.channelId, syncOwnReactions: true, cache: nil)
            try $0.saveMessage(payload: outgoingDeletedMessage, for: self.channelId, syncOwnReactions: true, cache: nil)
        }

        // Both outgoing and incoming messages should NOT be visible
        XCTAssertTrue(controller.messages.isEmpty)
    }

    func test_deletedMessages_withAlwaysVisible_messageVisibility() throws {
        // Simulate the config setting
        client.databaseContainer.viewContext.deletedMessagesVisibility = .alwaysVisible

        let currentUserID: UserId = .unique

        // Create current user
        try client.databaseContainer.createCurrentUser(id: currentUserID)

        // Create a channel
        try client.databaseContainer.createChannel(cid: channelId, withMessages: false)

        // Create incoming deleted message
        let incomingDeletedMessage: MessagePayload = .dummy(
            messageId: .unique,
            authorUserId: .unique,
            deletedAt: .unique
        )

        // Create outgoing deleted message
        let outgoingDeletedMessage: MessagePayload = .dummy(
            messageId: .unique,
            authorUserId: currentUserID,
            deletedAt: .unique
        )

        try client.databaseContainer.writeSynchronously {
            try $0.saveMessage(payload: incomingDeletedMessage, for: self.channelId, syncOwnReactions: true, cache: nil)
            try $0.saveMessage(payload: outgoingDeletedMessage, for: self.channelId, syncOwnReactions: true, cache: nil)
        }

        // Both outgoing and incoming messages should be visible
        XCTAssertEqual(Set(controller.messages.map(\.id)), Set([outgoingDeletedMessage.id, incomingDeletedMessage.id]))
    }

    func test_shadowedMessages_whenVisible() throws {
        // Simulate the config setting
        client.databaseContainer.viewContext.shouldShowShadowedMessages = true

        let currentUserID: UserId = .unique

        // Create current user
        try client.databaseContainer.createCurrentUser(id: currentUserID)

        // Create a channel
        try client.databaseContainer.createChannel(cid: channelId, withMessages: false)

        // Create incoming shadowed message
        let shadowedMessage: MessagePayload = .dummy(
            messageId: .unique,
            authorUserId: .unique,
            isShadowed: true
        )

        // Create incoming non-shadowed message
        let nonShadowedMessage: MessagePayload = .dummy(
            messageId: .unique,
            authorUserId: .unique,
            isShadowed: false
        )

        try client.databaseContainer.writeSynchronously {
            try $0.saveMessage(payload: shadowedMessage, for: self.channelId, syncOwnReactions: true, cache: nil)
            try $0.saveMessage(payload: nonShadowedMessage, for: self.channelId, syncOwnReactions: true, cache: nil)
        }

        // Both messages should be visible
        XCTAssertEqual(Set(controller.messages.map(\.id)), Set([nonShadowedMessage.id, shadowedMessage.id]))
    }

    func test_shadowedMessages_defaultBehavior_isToHide() throws {
        let currentUserID: UserId = .unique

        // Create current user
        try client.databaseContainer.createCurrentUser(id: currentUserID)

        // Create a channel
        try client.databaseContainer.createChannel(cid: channelId, withMessages: false)

        // Create incoming shadowed message
        let shadowedMessage: MessagePayload = .dummy(
            messageId: .unique,
            authorUserId: .unique,
            isShadowed: true
        )

        // Create incoming non-shadowed message
        let nonShadowedMessage: MessagePayload = .dummy(
            messageId: .unique,
            authorUserId: .unique,
            isShadowed: false
        )

        try client.databaseContainer.writeSynchronously {
            try $0.saveMessage(payload: shadowedMessage, for: self.channelId, syncOwnReactions: true, cache: nil)
            try $0.saveMessage(payload: nonShadowedMessage, for: self.channelId, syncOwnReactions: true, cache: nil)
        }

        // Only non-shadowed message should be visible
        XCTAssertEqual(Set(controller.messages.map(\.id)), Set([nonShadowedMessage.id]))
    }

    // MARK: - Delegate tests

    func test_settingDelegate_leadsToFetchingLocalData() {
        let delegate = ChannelController_Delegate(expectedQueueId: controllerCallbackQueueID)

        // Check initial state
        XCTAssertEqual(controller.state, .initialized)

        controller.delegate = delegate

        // Assert state changed
        AssertAsync.willBeEqual(controller.state, .localDataFetched)
    }

    func test_delegate_isNotifiedAboutStateChanges() throws {
        // Set the delegate
        let delegate = ChannelController_Delegate(expectedQueueId: controllerCallbackQueueID)
        controller.delegate = delegate

        // Assert delegate is notified about state changes
        AssertAsync.willBeEqual(delegate.state, .localDataFetched)

        // Synchronize
        controller.synchronize()

        // Save channel to database.
        try client.mockDatabaseContainer.createChannel(cid: channelId)

        // Simulate network call response
        env.channelUpdater?.update_completion?(.success(dummyPayload(with: .unique)))

        // Assert delegate is notified about state changes
        AssertAsync.willBeEqual(delegate.state, .remoteDataFetched)
    }

    func test_delegateContinueToReceiveEvents_afterObserversReset() throws {
        // Assign `ChannelController` that creates new channel
        controller = ChatChannelController(
            channelQuery: ChannelQuery(cid: channelId),
            channelListQuery: nil,
            client: client,
            environment: env.environment,
            isChannelAlreadyCreated: false
        )
        controller.callbackQueue = .testQueue(withId: controllerCallbackQueueID)

        // Setup delegate
        let delegate = ChannelController_Delegate(expectedQueueId: controllerCallbackQueueID)
        controller.delegate = delegate

        // Simulate `synchronize` call
        controller.synchronize()
        
        // Simulate updater's onChannelCreated call
        env.channelUpdater!.update_onChannelCreated!(channelId)

        // Simulate DB update
        var error = try waitFor {
            client.databaseContainer.write({ session in
                try session.saveChannel(payload: self.dummyPayload(with: self.channelId), query: nil, cache: nil)
            }, completion: $0)
        }
        XCTAssertNil(error)
        let channel = try XCTUnwrap(client.databaseContainer.viewContext.channel(cid: channelId)).asModel()
        XCTAssertEqual(channel.latestMessages.count, 1)
        let message: ChatMessage = try XCTUnwrap(channel.latestMessages.first)

        // Assert DB observers call delegate updates
        AssertAsync {
            Assert.willBeEqual(delegate.didUpdateChannel_channel, .create(channel))
            Assert.willBeEqual(delegate.didUpdateMessages_messages, [.insert(message, index: [0, 0])])
        }

        let newCid: ChannelId = .unique

        // Simulate `onChannelCreated` call that will reset DB observers to observing data with new `cid`
        env.channelUpdater!.update_onChannelCreated?(newCid)

        // Simulate DB update
        error = try waitFor {
            client.databaseContainer.write({ session in
                try session.saveChannel(payload: self.dummyPayload(with: newCid), query: nil, cache: nil)
            }, completion: $0)
        }
        XCTAssertNil(error)
        let newChannel = try XCTUnwrap(client.databaseContainer.viewContext.channel(cid: newCid)).asModel()
        assert(channel.latestMessages.count == 1)
        let newMessage: ChatMessage = newChannel.latestMessages.first!

        // Assert DB observers call delegate updates for new `cid`
        AssertAsync {
            Assert.willBeEqual(delegate.didUpdateChannel_channel, .create(newChannel))
            Assert.willBeEqual(delegate.didUpdateMessages_messages, [.insert(newMessage, index: [0, 0])])
        }
    }

    func test_channelMemberEvents_areForwardedToDelegate() throws {
        let delegate = ChannelController_Delegate(expectedQueueId: controllerCallbackQueueID)
        controller.delegate = delegate

        // Simulate `synchronize()` call
        controller.synchronize()

        // Send notification with event happened in the observed channel
        let event = TestMemberEvent(cid: controller.channelQuery.cid!, memberUserId: .unique)
        let notification = Notification(newEventReceived: event, sender: self)
        client.webSocketClient!.eventNotificationCenter.post(notification)

        // Assert the event is received
        AssertAsync.willBeEqual(delegate.didReceiveMemberEvent_event as? TestMemberEvent, event)
    }

    func test_channelTypingEvents_areForwardedToDelegate() throws {
        let userId: UserId = .unique
        // Create channel in the database
        try client.databaseContainer.createChannel(cid: channelId)
        // Create user in the database
        try client.databaseContainer.createUser(id: userId)

        // Set the queue for delegate calls
        let delegate = ChannelController_Delegate(expectedQueueId: controllerCallbackQueueID)
        controller.delegate = delegate

        // Simulate `synchronize()` call
        controller.synchronize()

        // Save user as a typing member
        try client.databaseContainer.writeSynchronously { session in
            let channel = try XCTUnwrap(session.channel(cid: self.channelId))
            let user = try XCTUnwrap(session.user(id: userId))
            channel.currentlyTypingUsers.insert(user)
        }

        // Load the user
        let typingUser = try XCTUnwrap(client.databaseContainer.viewContext.user(id: userId)).asModel()

        // Assert the delegate receives typing user
        AssertAsync.willBeEqual(delegate.didChangeTypingUsers_typingUsers, [typingUser])
    }

    func test_delegateMethodsAreCalled() throws {
        let delegate = ChannelController_Delegate(expectedQueueId: controllerCallbackQueueID)
        controller.delegate = delegate

        // Assert the delegate is assigned correctly. We should test this because of the type-erasing we
        // do in the controller.
        XCTAssert(controller.delegate === delegate)

        // Simulate `synchronize()` call
        controller.synchronize()

        // Simulate DB update
        let error = try waitFor {
            client.databaseContainer.write({ session in
                try session.saveChannel(payload: self.dummyPayload(with: self.channelId), query: nil, cache: nil)
            }, completion: $0)
        }
        XCTAssertNil(error)
        let channel = try XCTUnwrap(client.databaseContainer.viewContext.channel(cid: channelId)).asModel()
        XCTAssertEqual(channel.latestMessages.count, 1)
        let message: ChatMessage = try XCTUnwrap(channel.latestMessages.first)

        AssertAsync {
            Assert.willBeEqual(delegate.didUpdateChannel_channel, .create(channel))
            Assert.willBeEqual(delegate.didUpdateMessages_messages, [.insert(message, index: [0, 0])])
        }
    }

    func test_channelUpdateDelegate_isCalled_whenChannelReadsAreUpdated() throws {
        let delegate = ChannelController_Delegate(expectedQueueId: controllerCallbackQueueID)
        controller.delegate = delegate

        let userId: UserId = .unique

        let originalReadDate: Date = .unique

        // Create a channel in the DB
        try client.databaseContainer.writeSynchronously {
            try $0.saveChannel(payload: self.dummyPayload(with: self.channelId), query: nil, cache: nil)
            // Create a read for the channel
            try $0.saveChannelRead(
                payload: ChannelReadPayload(
                    user: self.dummyUser(id: userId),
                    lastReadAt: originalReadDate,
                    lastReadMessageId: .unique,
                    unreadMessagesCount: .unique // This value doesn't matter at all. It's not updated by events. We cam ignore it.
                ),
                for: self.channelId,
                cache: nil
            )
        }

        XCTAssertEqual(
            controller.channel?.reads.first(where: { $0.user.id == userId })?.lastReadAt,
            originalReadDate
        )

        // Simulate `synchronize()` call
        controller.synchronize()

        let newReadDate: Date = .unique

        // Update the read
        try client.databaseContainer.writeSynchronously {
            let read = try XCTUnwrap($0.loadChannelRead(cid: self.channelId, userId: userId))
            read.lastReadAt = newReadDate.bridgeDate
        }

        // Assert the value is updated and the delegate is called
        XCTAssertEqual(
            controller.channel?.reads.first(where: { $0.user.id == userId })?.lastReadAt,
            newReadDate
        )

        AssertAsync.willBeEqual(delegate.didUpdateChannel_channel, .update(controller.channel!))
    }

    // MARK: - New direct message channel creation tests

    func test_controller_reportsInitialValues_forDMChannel_ifChannelDoesntExistLocally() throws {
        // Create mock users
        let currentUserId = UserId.unique
        let otherUserId = UserId.unique

        // Create controller for the non-existent new DM channel
        setupControllerForNewDirectMessageChannel(currentUserId: currentUserId, otherUserId: otherUserId)

        // Create and set delegate
        let delegate = ChannelController_Delegate(expectedQueueId: controllerCallbackQueueID)
        controller.delegate = delegate

        // Simulate synchronize
        controller.synchronize()

        // Create dummy channel with messages
        let dummyChannel = dummyPayload(
            with: .unique,
            numberOfMessages: 10,
            members: [
                .dummy(user: .dummy(userId: currentUserId)),
                .dummy(user: .dummy(userId: otherUserId))
            ]
        )

        // Simulate successful backend channel creation
        env.channelUpdater!.update_onChannelCreated?(dummyChannel.channel.cid)
        
        // Simulate new channel creation in DB
        try client.databaseContainer.writeSynchronously { session in
            try session.saveChannel(payload: dummyChannel)
        }

        // Simulate successful network call
        env.channelUpdater!.update_completion?(.success(dummyPayload(with: .unique)))

        // Assert that initial reported values are correct
        XCTAssertEqual(controller.channel?.cid, dummyChannel.channel.cid)
        XCTAssertEqual(controller.messages.count, dummyChannel.messages.count)

        // Assert the delegate is called for initial values
        XCTAssertEqual(delegate.didUpdateChannel_channel?.item.cid, dummyChannel.channel.cid)
        XCTAssertEqual(delegate.didUpdateMessages_messages?.count, dummyChannel.messages.count)
    }

    func test_controller_reportsInitialValues_forDMChannel_ifChannelExistsLocally() throws {
        // Create mock users
        let currentUserId = UserId.unique
        let otherUserId = UserId.unique

        // Create dummy channel with messages
        let dummyChannel = dummyPayload(
            with: .unique,
            numberOfMessages: 10,
            members: [
                .dummy(user: .dummy(userId: currentUserId)),
                .dummy(user: .dummy(userId: otherUserId))
            ]
        )

        // Simulate new channel creation in DB
        try client.databaseContainer.writeSynchronously { session in
            try session.saveChannel(payload: dummyChannel)
        }

        // Create controller for the existing new DM channel
        setupControllerForNewDirectMessageChannel(currentUserId: currentUserId, otherUserId: otherUserId)

        // Create and set delegate
        let delegate = ChannelController_Delegate(expectedQueueId: controllerCallbackQueueID)
        controller.delegate = delegate

        // Simulate synchronize
        controller.synchronize()

        // Simulate successful backend channel creation
        env.channelUpdater!.update_onChannelCreated?(dummyChannel.channel.cid)
        
        // Simulate successful network call.
        env.channelUpdater!.update_completion?(.success(dummyPayload(with: .unique)))

        // Since initially the controller doesn't know it's final `cid`, it can't report correct initial values.
        // That's why we simulate delegate callbacks for initial values.
        // Assert that delegate gets initial values as callback
        AssertAsync {
            Assert.willBeEqual(delegate.didUpdateChannel_channel?.item.cid, dummyChannel.channel.cid)
            Assert.willBeEqual(delegate.didUpdateMessages_messages?.count, dummyChannel.messages.count)
        }
    }

    // MARK: - New channel creation tests

    func test_controller_reportsInitialValues_forNewChannel_ifChannelDoesntExistLocally() throws {
        // Create controller for the non-existent new DM channel
        setupControllerForNewMessageChannel(cid: channelId)

        // Simulate synchronize
        controller.synchronize()

        // Create dummy channel with messages
        let dummyChannel = dummyPayload(
            with: channelId,
            numberOfMessages: 10,
            members: [.dummy()]
        )

        // Simulate successful backend channel creation
        env.channelUpdater!.update_onChannelCreated?(dummyChannel.channel.cid)
        
        // Simulate new channel creation in DB
        try client.databaseContainer.writeSynchronously { session in
            try session.saveChannel(payload: dummyChannel)
        }

        // Simulate successful network call
        env.channelUpdater!.update_completion?(.success(dummyPayload(with: .unique)))

        // Assert that initial reported values are correct
        XCTAssertEqual(controller.channel?.cid, dummyChannel.channel.cid)
        XCTAssertEqual(controller.messages.count, dummyChannel.messages.count)
    }

    func test_controller_reportsInitialValues_forNewChannel_ifChannelExistsLocally() throws {
        // Create dummy channel with messages
        let dummyChannel = dummyPayload(
            with: channelId,
            numberOfMessages: 10,
            members: [.dummy()]
        )

        // Simulate new channel creation in DB
        try client.databaseContainer.writeSynchronously { session in
            try session.saveChannel(payload: dummyChannel)
        }

        // Create controller for the existing new DM channel
        setupControllerForNewMessageChannel(cid: channelId)

        // Unlike new DM ChannelController, this ChannelController knows it's final `cid` so it should be able to fetch initial values
        // from DB, without the `synchronize` call
        // Assert that initial reported values are correct
        XCTAssertEqual(controller.channel?.cid, dummyChannel.channel.cid)
        XCTAssertEqual(controller.messages.count, dummyChannel.messages.count)
    }

    // MARK: - Updating channel

    func test_updateChannel_failsForNewChannels() throws {
        //  Create `ChannelController` for new channel
        let query = ChannelQuery(channelPayload: .unique)
        setupControllerForNewChannel(query: query)

        // Simulate `updateChannel` call and assert the error is returned
        var error: Error? = try waitFor { [callbackQueueID] completion in
            controller.updateChannel(name: .unique, imageURL: .unique(), team: nil, extraData: .init()) { error in
                AssertTestQueue(withId: callbackQueueID)
                completion(error)
            }
        }
        XCTAssert(error is ClientError.ChannelNotCreatedYet)

        // Simulate successful backend channel creation
        env.channelUpdater!.update_onChannelCreated?(query.cid!)

        // Simulate `updateChannel` call and assert no error is returned
        error = try waitFor { [callbackQueueID] completion in
            controller.updateChannel(name: .unique, imageURL: .unique(), team: nil, extraData: .init()) { error in
                AssertTestQueue(withId: callbackQueueID)
                completion(error)
            }
            env.channelUpdater!.updateChannel_completion?(nil)
        }
        XCTAssertNil(error)
    }

    func test_updateChannel_callsChannelUpdater() {
        // Simulate `updateChannel` call and catch the completion
        var completionCalled = false
        controller.updateChannel(name: .unique, imageURL: .unique(), team: .unique, extraData: .init()) { [callbackQueueID] error in
            AssertTestQueue(withId: callbackQueueID)
            XCTAssertNil(error)
            completionCalled = true
        }

        // Keep a weak ref so we can check if it's actually deallocated
        weak var weakController = controller

        // (Try to) deallocate the controller
        // by not keeping any references to it
        controller = nil

        // Assert payload is passed to `channelUpdater`, completion is not called yet
        XCTAssertNotNil(env.channelUpdater!.updateChannel_payload)

        // Simulate successful update
        env.channelUpdater!.updateChannel_completion?(nil)
        // Release reference of completion so we can deallocate stuff
        env.channelUpdater!.updateChannel_completion = nil

        // Assert completion is called
        AssertAsync.willBeTrue(completionCalled)
        // `weakController` should be deallocated too
        AssertAsync.canBeReleased(&weakController)
    }

    func test_updateChannel_propagesErrorFromUpdater() {
        // Simulate `updateChannel` call and catch the completion
        var completionCalledError: Error?
        controller.updateChannel(name: .unique, imageURL: .unique(), team: .unique, extraData: .init()) { [callbackQueueID] in
            AssertTestQueue(withId: callbackQueueID)
            completionCalledError = $0
        }

        // Simulate failed update
        let testError = TestError()
        env.channelUpdater!.updateChannel_completion?(testError)

        // Completion should be called with the error
        AssertAsync.willBeEqual(completionCalledError as? TestError, testError)
    }

    // MARK: - Channel partial update

    func test_partialChannelUpdate_failsForNewChannels() throws {
        //  Create `ChannelController` for new channel
        let query = ChannelQuery(channelPayload: .unique)
        setupControllerForNewChannel(query: query)

        var receivedError: Error?
        let expectation = self.expectation(description: "partialChannelUpdate completes")
        controller.partialChannelUpdate { [callbackQueueID] error in
            AssertTestQueue(withId: callbackQueueID)
            receivedError = error
            expectation.fulfill()
        }

        waitForExpectations(timeout: defaultTimeout)
        XCTAssert(receivedError is ClientError.ChannelNotCreatedYet)
    }

    func test_partialChannelUpdate_propagatesSuccess() throws {
        let name = "Jason Bourne"
        let imageURL: URL? = nil
        let team = "team-one"
        let members: Set<UserId> = ["member1", "member2"]
        let invites: Set<UserId> = ["invite1"]
        let extraData: [String: RawJSON] = ["scope": "test"]
        let unsetProperties: [String] = ["user.id", "channel_store"]

        var receivedError: Error?
        let expectation = self.expectation(description: "partialChannelUpdate completes")
        controller.partialChannelUpdate(
            name: name,
            imageURL: imageURL,
            team: team,
            members: members,
            invites: invites,
            extraData: extraData,
            unsetProperties: unsetProperties
        ) { [callbackQueueID] error in
            AssertTestQueue(withId: callbackQueueID)
            receivedError = error
            expectation.fulfill()
        }

        let updater = try XCTUnwrap(env.channelUpdater)

        // Simulate successful update
        updater.partialChannelUpdate_completion?(nil)
        updater.partialChannelUpdate_completion = nil

        waitForExpectations(timeout: defaultTimeout)

        XCTAssertEqual(updater.partialChannelUpdate_updates?.name, name)
        XCTAssertEqual(updater.partialChannelUpdate_updates?.imageURL, imageURL)
        XCTAssertEqual(updater.partialChannelUpdate_updates?.team, team)
        XCTAssertEqual(updater.partialChannelUpdate_updates?.members, members)
        XCTAssertEqual(updater.partialChannelUpdate_updates?.invites, invites)
        XCTAssertEqual(updater.partialChannelUpdate_updates?.extraData, extraData)
        XCTAssertEqual(updater.partialChannelUpdate_unsetProperties, unsetProperties)
        XCTAssertNil(receivedError)
    }

    func test_partialChannelUpdate_propagatesError() throws {
        var receivedError: Error?
        let expectation = self.expectation(description: "partialChannelUpdate completes")
        controller.partialChannelUpdate(
            name: .unique,
            imageURL: .unique(),
            team: .unique,
            members: [],
            invites: [],
            extraData: [:],
            unsetProperties: []
        ) { [callbackQueueID] error in
            AssertTestQueue(withId: callbackQueueID)
            receivedError = error
            expectation.fulfill()
        }

        let updater = try XCTUnwrap(env.channelUpdater)

        // Simulate failed update
        let testError = TestError()
        updater.partialChannelUpdate_completion?(testError)
        updater.partialChannelUpdate_completion = nil

        waitForExpectations(timeout: defaultTimeout)

        XCTAssertEqual(receivedError, testError)
    }

    // MARK: - Muting channel

    func test_muteChannel_failsForNewChannels() throws {
        //  Create `ChannelController` for new channel
        let query = ChannelQuery(channelPayload: .unique)
        setupControllerForNewChannel(query: query)

        // Simulate `muteChannel` call and assert error is returned
        var error: Error? = try waitFor { [callbackQueueID] completion in
            controller.muteChannel { error in
                AssertTestQueue(withId: callbackQueueID)
                completion(error)
            }
        }
        XCTAssert(error is ClientError.ChannelNotCreatedYet)

        // Simulate successful backend channel creation
        env.channelUpdater!.update_onChannelCreated?(query.cid!)

        // Simulate `muteChannel` call and assert no error is returned
        error = try waitFor { [callbackQueueID] completion in
            controller.muteChannel { error in
                AssertTestQueue(withId: callbackQueueID)
                completion(error)
            }
            env.channelUpdater!.muteChannel_completion?(nil)
        }

        XCTAssertNil(error)
    }

    func test_muteChannel_callsChannelUpdater() {
        // Simulate `muteChannel` call and catch the completion
        var completionCalled = false
        controller.muteChannel { [callbackQueueID] error in
            AssertTestQueue(withId: callbackQueueID)
            XCTAssertNil(error)
            completionCalled = true
        }

        // Keep a weak ref so we can check if it's actually deallocated
        weak var weakController = controller

        // (Try to) deallocate the controller
        // by not keeping any references to it
        controller = nil

        // Assert cid and muted state are passed to `channelUpdater`, completion is not called yet
        XCTAssertEqual(env.channelUpdater!.muteChannel_cid, channelId)
        XCTAssertEqual(env.channelUpdater!.muteChannel_mute, true)
        XCTAssertFalse(completionCalled)

        // Simulate successful update
        env.channelUpdater!.muteChannel_completion?(nil)
        // Release reference of completion so we can deallocate stuff
        env.channelUpdater!.muteChannel_completion = nil

        // Assert completion is called
        AssertAsync.willBeTrue(completionCalled)
        // `weakController` should be deallocated too
        AssertAsync.canBeReleased(&weakController)
    }

    func test_muteChannel_propagatesErrorFromUpdater() {
        // Simulate `muteChannel` call and catch the completion
        var completionCalledError: Error?
        controller.muteChannel { [callbackQueueID] in
            AssertTestQueue(withId: callbackQueueID)
            completionCalledError = $0
        }

        // Simulate failed update
        let testError = TestError()
        env.channelUpdater!.muteChannel_completion?(testError)

        // Completion should be called with the error
        AssertAsync.willBeEqual(completionCalledError as? TestError, testError)
    }

    // MARK: - Unmuting channel

    func test_unmuteChannel_failsForNewChannels() throws {
        //  Create `ChannelController` for new channel
        let query = ChannelQuery(channelPayload: .unique)
        setupControllerForNewChannel(query: query)

        // Simulate `unmuteChannel` call and assert error is returned
        var error: Error? = try waitFor { [callbackQueueID] completion in
            controller.muteChannel { error in
                AssertTestQueue(withId: callbackQueueID)
                completion(error)
            }
        }
        XCTAssert(error is ClientError.ChannelNotCreatedYet)

        // Simulate successful backend channel creation
        env.channelUpdater!.update_onChannelCreated?(query.cid!)

        // Simulate `unmuteChannel` call and assert no error is returned
        error = try waitFor { [callbackQueueID] completion in
            controller.unmuteChannel { error in
                AssertTestQueue(withId: callbackQueueID)
                completion(error)
            }
            env.channelUpdater!.muteChannel_completion?(nil)
        }

        XCTAssertNil(error)
    }

    func test_unmuteChannel_callsChannelUpdater() {
        // Simulate `unmuteChannel` call and catch the completion
        var completionCalled = false
        controller.unmuteChannel { [callbackQueueID] error in
            AssertTestQueue(withId: callbackQueueID)
            XCTAssertNil(error)
            completionCalled = true
        }

        // Keep a weak ref so we can check if it's actually deallocated
        weak var weakController = controller

        // (Try to) deallocate the controller
        // by not keeping any references to it
        controller = nil

        // Assert cid and muted state are passed to `channelUpdater`, completion is not called yet
        XCTAssertEqual(env.channelUpdater!.muteChannel_cid, channelId)
        XCTAssertEqual(env.channelUpdater!.muteChannel_mute, false)
        XCTAssertFalse(completionCalled)

        // Simulate successful update
        env.channelUpdater!.muteChannel_completion?(nil)
        // Release reference of completion so we can deallocate stuff
        env.channelUpdater!.muteChannel_completion = nil

        // Assert completion is called
        AssertAsync.willBeTrue(completionCalled)
        // `weakController` should be deallocated too
        AssertAsync.canBeReleased(&weakController)
    }

    func test_unmuteChannel_propagatesErrorFromUpdater() {
        // Simulate `unmuteChannel` call and catch the completion
        var completionCalledError: Error?
        controller.unmuteChannel { [callbackQueueID] in
            AssertTestQueue(withId: callbackQueueID)
            completionCalledError = $0
        }

        // Simulate failed update
        let testError = TestError()
        env.channelUpdater!.muteChannel_completion?(testError)

        // Completion should be called with the error
        AssertAsync.willBeEqual(completionCalledError as? TestError, testError)
    }

    // MARK: - Deleting channel

    func test_deleteChannel_failsForNewChannels() throws {
        //  Create `ChannelController` for new channel
        let query = ChannelQuery(channelPayload: .unique)
        setupControllerForNewChannel(query: query)

        // Simulate `deleteChannel` call and assert error is returned
        var error: Error? = try waitFor { [callbackQueueID] completion in
            controller.deleteChannel { error in
                AssertTestQueue(withId: callbackQueueID)
                completion(error)
            }
        }
        XCTAssert(error is ClientError.ChannelNotCreatedYet)

        // Simulate successful backend channel creation
        env.channelUpdater!.update_onChannelCreated?(query.cid!)

        // Simulate `deleteChannel` call and assert no error is returned
        error = try waitFor { [callbackQueueID] completion in
            controller.deleteChannel { error in
                AssertTestQueue(withId: callbackQueueID)
                completion(error)
            }
            env.channelUpdater!.deleteChannel_completion?(nil)
        }

        XCTAssertNil(error)
    }

    func test_deleteChannel_callsChannelUpdater() {
        // Simulate `deleteChannel` calls and catch the completion
        var completionCalled = false
        controller.deleteChannel { [callbackQueueID] error in
            AssertTestQueue(withId: callbackQueueID)
            XCTAssertNil(error)
            completionCalled = true
        }

        // Keep a weak ref so we can check if it's actually deallocated
        weak var weakController = controller

        // (Try to) deallocate the controller
        // by not keeping any references to it
        controller = nil

        // Completion shouldn't be called yet
        XCTAssertFalse(completionCalled)
        XCTAssertEqual(env.channelUpdater?.deleteChannel_cid, channelId)

        // Simulate successful update
        env.channelUpdater?.deleteChannel_completion?(nil)
        // Release reference of completion so we can deallocate stuff
        env.channelUpdater!.deleteChannel_completion = nil

        // Completion should be called
        AssertAsync.willBeTrue(completionCalled)
        // `weakController` should be deallocated too
        AssertAsync.canBeReleased(&weakController)
    }

    func test_deleteChannel_callsChannelUpdaterWithError() {
        // Simulate `muteChannel` call and catch the completion
        var completionCalledError: Error?
        controller.deleteChannel { [callbackQueueID] in
            AssertTestQueue(withId: callbackQueueID)
            completionCalledError = $0
        }

        // Simulate failed update
        let testError = TestError()
        env.channelUpdater!.deleteChannel_completion?(testError)

        // Completion should be called with the error
        AssertAsync.willBeEqual(completionCalledError as? TestError, testError)
    }

    // MARK: - Truncating channel

    func test_truncateChannel_failsForNewChannels() throws {
        //  Create `ChannelController` for new channel
        let query = ChannelQuery(channelPayload: .unique)
        setupControllerForNewChannel(query: query)

        // Simulate `truncateChannel` call and assert error is returned
        var error: Error? = try waitFor { [callbackQueueID] completion in
            controller.truncateChannel { error in
                AssertTestQueue(withId: callbackQueueID)
                completion(error)
            }
        }
        XCTAssert(error is ClientError.ChannelNotCreatedYet)

        // Simulate successful backend channel creation
        env.channelUpdater!.update_onChannelCreated?(query.cid!)

        // Simulate `truncateChannel` call and assert no error is returned
        error = try waitFor { [callbackQueueID] completion in
            controller.truncateChannel { error in
                AssertTestQueue(withId: callbackQueueID)
                completion(error)
            }
            env.channelUpdater!.truncateChannel_completion?(nil)
        }

        XCTAssertNil(error)
    }

    func test_truncateChannel_callsChannelUpdater() {
        // Simulate `truncateChannel` calls and catch the completion
        var completionCalled = false
        controller.truncateChannel { [callbackQueueID] error in
            AssertTestQueue(withId: callbackQueueID)
            XCTAssertNil(error)
            completionCalled = true
        }

        // Keep a weak ref so we can check if it's actually deallocated
        weak var weakController = controller

        // (Try to) deallocate the controller
        // by not keeping any references to it
        controller = nil

        // Completion shouldn't be called yet
        XCTAssertFalse(completionCalled)
        XCTAssertEqual(env.channelUpdater?.truncateChannel_cid, channelId)

        // Simulate successful update
        env.channelUpdater?.truncateChannel_completion?(nil)
        // Release reference of completion so we can deallocate stuff
        env.channelUpdater!.truncateChannel_completion = nil

        // Completion should be called
        AssertAsync.willBeTrue(completionCalled)
        // `weakController` should be deallocated too
        AssertAsync.canBeReleased(&weakController)
    }

    func test_truncateChannel_callsChannelUpdaterWithError() {
        // Simulate `truncateChannel` call and catch the completion
        var completionCalledError: Error?
        controller.truncateChannel { [callbackQueueID] in
            AssertTestQueue(withId: callbackQueueID)
            completionCalledError = $0
        }

        // Simulate failed update
        let testError = TestError()
        env.channelUpdater!.truncateChannel_completion?(testError)

        // Completion should be called with the error
        AssertAsync.willBeEqual(completionCalledError as? TestError, testError)
    }

    // MARK: - Hiding channel

    func test_hideChannel_failsForNewChannels() throws {
        //  Create `ChannelController` for new channel
        let query = ChannelQuery(channelPayload: .unique)
        setupControllerForNewChannel(query: query)

        // Simulate `hideChannel` call and assert error is returned
        var error: Error? = try waitFor { [callbackQueueID] completion in
            controller.hideChannel { error in
                AssertTestQueue(withId: callbackQueueID)
                completion(error)
            }
        }
        XCTAssert(error is ClientError.ChannelNotCreatedYet)

        // Simulate successful backend channel creation
        env.channelUpdater!.update_onChannelCreated?(query.cid!)

        // Simulate `hideChannel` call and assert no error is returned
        error = try waitFor { [callbackQueueID] completion in
            controller.hideChannel { error in
                AssertTestQueue(withId: callbackQueueID)
                completion(error)
            }
            env.channelUpdater!.hideChannel_completion?(nil)
        }

        XCTAssertNil(error)
    }

    func test_hideChannel_callsChannelUpdater() {
        // Simulate `hideChannel` calls and catch the completion
        var completionCalled = false
        controller.hideChannel(clearHistory: false) { [callbackQueueID] error in
            AssertTestQueue(withId: callbackQueueID)
            XCTAssertNil(error)
            completionCalled = true
        }

        // Keep a weak ref so we can check if it's actually deallocated
        weak var weakController = controller

        // (Try to) deallocate the controller
        // by not keeping any references to it
        controller = nil

        // Completion shouldn't be called yet
        XCTAssertFalse(completionCalled)
        XCTAssertEqual(env.channelUpdater?.hideChannel_cid, channelId)
        XCTAssertEqual(env.channelUpdater?.hideChannel_clearHistory, false)

        // Simulate successful update
        env.channelUpdater?.hideChannel_completion?(nil)
        // Release reference of completion so we can deallocate stuff
        env.channelUpdater!.hideChannel_completion = nil

        // Completion should be called
        AssertAsync.willBeTrue(completionCalled)
        // `weakController` should be deallocated too
        AssertAsync.canBeReleased(&weakController)
    }

    func test_hideChannel_callsChannelUpdaterWithError() {
        // Simulate `hideChannel` call and catch the completion
        var completionCalledError: Error?
        controller.hideChannel(clearHistory: false) { [callbackQueueID] in
            AssertTestQueue(withId: callbackQueueID)
            completionCalledError = $0
        }

        // Simulate failed update
        let testError = TestError()
        env.channelUpdater!.hideChannel_completion?(testError)

        // Completion should be called with the error
        AssertAsync.willBeEqual(completionCalledError as? TestError, testError)
    }

    // MARK: - Showing channel

    func test_showChannel_failsForNewChannels() throws {
        //  Create `ChannelController` for new channel
        let query = ChannelQuery(channelPayload: .unique)
        setupControllerForNewChannel(query: query)

        // Simulate `showChannel` call and assert error is returned
        var error: Error? = try waitFor { [callbackQueueID] completion in
            controller.showChannel { error in
                AssertTestQueue(withId: callbackQueueID)
                completion(error)
            }
        }
        XCTAssert(error is ClientError.ChannelNotCreatedYet)

        // Simulate successful backend channel creation
        env.channelUpdater!.update_onChannelCreated?(query.cid!)

        // Simulate `showChannel` call and assert no error is returned
        error = try waitFor { [callbackQueueID] completion in
            controller.showChannel { error in
                AssertTestQueue(withId: callbackQueueID)
                completion(error)
            }
            env.channelUpdater!.showChannel_completion?(nil)
        }

        XCTAssertNil(error)
    }

    func test_showChannel_callsChannelUpdater() {
        // Simulate `showChannel` calls and catch the completion
        var completionCalled = false
        controller.showChannel { [callbackQueueID] error in
            AssertTestQueue(withId: callbackQueueID)
            XCTAssertNil(error)
            completionCalled = true
        }

        // Keep a weak ref so we can check if it's actually deallocated
        weak var weakController = controller

        // (Try to) deallocate the controller
        // by not keeping any references to it
        controller = nil

        // Completion shouldn't be called yet
        XCTAssertFalse(completionCalled)
        XCTAssertEqual(env.channelUpdater?.showChannel_cid, channelId)

        // Simulate successful update
        env.channelUpdater?.showChannel_completion?(nil)
        // Release reference of completion so we can deallocate stuff
        env.channelUpdater!.showChannel_completion = nil

        // Completion should be called
        AssertAsync.willBeTrue(completionCalled)
        // `weakController` should be deallocated too
        AssertAsync.canBeReleased(&weakController)
    }

    func test_showChannel_callsChannelUpdaterWithError() {
        // Simulate `showChannel` call and catch the completion
        var completionCalledError: Error?
        controller.showChannel { [callbackQueueID] in
            AssertTestQueue(withId: callbackQueueID)
            completionCalledError = $0
        }

        // Simulate failed update
        let testError = TestError()
        env.channelUpdater!.showChannel_completion?(testError)

        // Completion should be called with the error
        AssertAsync.willBeEqual(completionCalledError as? TestError, testError)
    }

    // MARK: - `loadPreviousMessages`

    func test_loadPreviousMessages_callsChannelUpdater() throws {
        let channel = try setupChannel(channelPayload: dummyPayload(with: channelId, numberOfMessages: 1))
        let messageId = channel.messages.first?.id

        var completionCalled = false
        controller.loadPreviousMessages(before: messageId, limit: 25) { [callbackQueueID] error in
            AssertTestQueue(withId: callbackQueueID)
            XCTAssertNil(error)
            completionCalled = true
        }

        // Completion shouldn't be called yet
        XCTAssertFalse(completionCalled)
        // Assert correct `MessagesPagination` is created
        XCTAssertEqual(
            env!.channelUpdater?.update_channelQuery?.pagination,
            MessagesPagination(pageSize: 25, parameter: .lessThan(messageId!))
        )

        // Simulate successful update
        let channelPayload = dummyPayload(
            with: .unique,
            numberOfMessages: 5
        )
        env.channelUpdater?.update_completion?(.success(channelPayload))

        // Completion should be called
        AssertAsync.willBeTrue(completionCalled)
    }

    func test_loadPreviousMessages_whenHasLoadedAllPreviousMessages_dontCallChannelUpdater() throws {
        env.channelUpdater?.mockPaginationState.hasLoadedAllPreviousMessages = true

        let exp = expectation(description: "should still call the completion block")
        controller.loadPreviousMessages(before: .unique, limit: 5) { error in
            XCTAssertNil(error)
            exp.fulfill()
        }

        env.channelUpdater?
            .update_completion?(.success(dummyPayload(
                with: .unique,
                numberOfMessages: 1
            )))

        waitForExpectations(timeout: defaultTimeout)

        XCTAssertEqual(env.channelUpdater?.update_callCount, 0)
    }

    func test_loadPreviousMessages_whenIsLoadingPreviousMessages_shouldNotCallChannelUpdater() throws {
        env.channelUpdater?.mockPaginationState.isLoadingPreviousMessages = true

        let exp = expectation(description: "should still call the completion block")
        controller.loadPreviousMessages(before: .unique, limit: 5) { error in
            XCTAssertNil(error)
            exp.fulfill()
        }

        env.channelUpdater?
            .update_completion?(.success(dummyPayload(
                with: .unique,
                numberOfMessages: 1
            )))

        waitForExpectations(timeout: defaultTimeout)

        XCTAssertEqual(env.channelUpdater?.update_callCount, 0)
    }

    func test_loadPreviousMessages_throwsError_on_emptyMessages() throws {
        // Simulate `loadPreviousMessages` call and assert error is returned
        let error: Error? = try waitFor { [callbackQueueID] completion in
            controller.loadPreviousMessages { error in
                AssertTestQueue(withId: callbackQueueID)
                completion(error)
            }
        }
        XCTAssert(error is ClientError.ChannelEmptyMessages)
    }

    func test_loadPreviousMessages_callsChannelUpdaterWithError() throws {
        try setupChannel(channelPayload: dummyPayload(with: channelId, numberOfMessages: 1))

        // Simulate `loadPreviousMessages` call and catch the completion
        var completionCalledError: Error?
        controller.loadPreviousMessages(before: .unique) { [callbackQueueID] in
            AssertTestQueue(withId: callbackQueueID)
            completionCalledError = $0
        }

        // Simulate failed update
        let testError = TestError()
        env.channelUpdater!.update_completion?(.failure(testError))

        // Completion should be called with the error
        AssertAsync.willBeEqual(completionCalledError as? TestError, testError)
    }

    func test_loadPreviousMessages_usesPassedMessageId() throws {
        let expectation = self.expectation(description: "synchronize completes")
        controller.synchronize { error in
            XCTAssertNil(error)
            expectation.fulfill()
        }

        // Generate messages bigger than pageSize (25)
        let messages: [MessagePayload] = MessagePayload.multipleDummies(amount: 30)
        let payload = ChannelPayload.dummy(messages: messages)
        env.channelUpdater?.update_completion?(.success(payload))

        waitForExpectations(timeout: defaultTimeout)

        let expectation2 = self.expectation(description: "loadPreviousMessage completes")
        var receivedError: Error?
        controller.loadPreviousMessages(before: "3") { error in
            receivedError = error
            expectation2.fulfill()
        }

        let error = TestError()
        env.channelUpdater!.update_completion?(.failure(error))

        waitForExpectations(timeout: defaultTimeout)

        let paginationParameter = env.channelUpdater?.update_channelQuery?.pagination?.parameter
        guard case let .lessThan(paginationMessageId) = paginationParameter else {
            XCTFail("Missing pagination parameter")
            return
        }
        XCTAssertEqual(paginationMessageId, "3")
        XCTAssertEqual(receivedError, error)
    }

    func test_loadPreviousMessages_usesLastFetchedId() throws {
        let lastFetchedId = MessageId.unique
        env.channelUpdater?.mockPaginationState.oldestFetchedMessage = .dummy(messageId: lastFetchedId)

        let exp = expectation(description: "loadPreviousMessage completes")
        var receivedError: Error?
        controller.loadPreviousMessages() { error in
            receivedError = error
            exp.fulfill()
        }

        let error = TestError()
        env.channelUpdater!.update_completion?(.failure(error))

        waitForExpectations(timeout: defaultTimeout)

        let paginationParameter = env.channelUpdater?.update_channelQuery?.pagination?.parameter
        guard case let .lessThan(paginationMessageId) = paginationParameter else {
            XCTFail("Missing pagination parameter")
            return
        }
        XCTAssertEqual(paginationMessageId, lastFetchedId)
        XCTAssertEqual(receivedError, error)
    }

    func test_loadPreviousMessages_usesLastLocalId_whenThereIsNot_lastFetchedId() throws {
        // We purposefully don't perform a synchronize. We are trying to simulate a case where a synchronize call fails.
        // We store some messages in the database so those can be used to try to paginate.
        let oldestPendingId = "oldest-pending"
        let newestId = "newest-notpending"
        let messages: [MessagePayload] = [
            .dummy(
                messageId: oldestPendingId,
                authorUserId: "1",
                updatedAt: Date().addingTimeInterval(100)
            ),
            .dummy(
                messageId: newestId,
                authorUserId: "1",
                updatedAt: Date()
            )
        ]
        let payload = dummyPayload(with: channelId, messages: messages)
        try client.databaseContainer.writeSynchronously { session in
            try session.saveChannel(payload: payload)
            let pendingMessage = session.message(id: oldestPendingId)
            pendingMessage?.localMessageState = .pendingSend
        }

        let expectation2 = expectation(description: "loadPreviousMessage completes")
        var receivedError: Error?
        controller.loadPreviousMessages() { error in
            receivedError = error
            expectation2.fulfill()
        }

        let error = TestError()
        env.channelUpdater!.update_completion?(.failure(error))

        waitForExpectations(timeout: defaultTimeout)

        let paginationParameter = env.channelUpdater?.update_channelQuery?.pagination?.parameter
        guard case let .lessThan(paginationMessageId) = paginationParameter else {
            XCTFail("Missing pagination parameter")
            return
        }

        // Should use the latest message in database that is also available on the server
        XCTAssertEqual(paginationMessageId, newestId)
        XCTAssertEqual(receivedError, error)
    }
    
    // MARK: - `loadNextMessages`

    func test_loadNextMessages() throws {
        var messageId: MessageId?

        // Create new channel with message in DB
        let channel = try setupChannel(channelPayload: dummyPayload(
            with: channelId,
            numberOfMessages: 20
        ), withAllNextMessagesLoaded: false)

        messageId = channel.messages.first?.id

        var completionCalled = false
        controller.loadNextMessages(after: messageId, limit: 25) { [callbackQueueID] error in
            AssertTestQueue(withId: callbackQueueID)
            XCTAssertNil(error)
            completionCalled = true
        }

        // Completion shouldn't be called yet
        XCTAssertFalse(completionCalled)
        // Assert correct `MessagesPagination` is created
        AssertAsync.willBeEqual(
            env!.channelUpdater?.update_channelQuery?.pagination,
            MessagesPagination(pageSize: 25, parameter: .greaterThan(messageId!))
        )

        // Simulate successful update
        let channelPayload = dummyPayload(with: .unique, numberOfMessages: 5)
        env.channelUpdater?.update_completion?(.success(channelPayload))

        // Completion should be called
        AssertAsync.willBeTrue(completionCalled)
    }
    
    func test_loadNextMessages_whenEmptyMessages() throws {
        // Simulate `loadNextMessages` call and assert error is returned
        let error: Error? = try waitFor { [callbackQueueID] completion in
            controller.loadNextMessages { error in
                AssertTestQueue(withId: callbackQueueID)
                completion(error)
            }
        }
        XCTAssert(error is ClientError.ChannelEmptyMessages)
    }

    func test_loadNextMessages_callsChannelUpdaterWithError() throws {
        try setupChannel(
            channelPayload: dummyPayload(with: channelId, numberOfMessages: 20),
            withAllNextMessagesLoaded: false
        )

        var completionCalledError: Error?
        let exp = expectation(description: "load next messages completion called")
        controller.loadNextMessages(after: .unique) { [callbackQueueID] in
            AssertTestQueue(withId: callbackQueueID)
            completionCalledError = $0
            exp.fulfill()
        }

        // Simulate failed update
        let testError = TestError()
        env.channelUpdater?.update_completion?(.failure(testError))

        waitForExpectations(timeout: defaultTimeout)

        // Completion should be called with the error
        XCTAssertEqual(completionCalledError as? TestError, testError)
    }

    func test_loadNextMessages_whenHasLoadedAllNextMessages_shouldNotCallChannelUpdater() throws {
        // Create new channel
        try setupChannel(
            channelPayload: dummyPayload(with: channelId),
            withAllNextMessagesLoaded: true
        )

        let exp = expectation(description: "should still call the completion block")
        controller.loadNextMessages() { error in
            XCTAssertNil(error)
            exp.fulfill()
        }

        waitForExpectations(timeout: defaultTimeout)

        XCTAssertEqual(env.channelUpdater?.update_callCount, 0)
    }

    func test_loadNextMessages_whenIsLoadingNextMessages_shouldNotCallChannelUpdater() throws {
        env.channelUpdater?.mockPaginationState.isLoadingNextMessages = true
        env.channelUpdater?.mockPaginationState.hasLoadedAllNextMessages = false

        let exp = expectation(description: "should still call the completion block")
        controller.loadNextMessages(after: .unique) { error in
            XCTAssertNil(error)
            exp.fulfill()
        }
        waitForExpectations(timeout: defaultTimeout)
        XCTAssertEqual(env.channelUpdater?.update_callCount, 0)
    }

    func test_loadNextMessages_usesPassedMessageId() throws {
        try setupChannel(withAllNextMessagesLoaded: false)

        let exp = expectation(description: "loadNextMessage completes")
        var receivedError: Error?
        controller.loadNextMessages(after: "3") { error in
            receivedError = error
            exp.fulfill()
        }

        let error = TestError()
        env.channelUpdater!.update_completion?(.failure(error))

        waitForExpectations(timeout: defaultTimeout)

        let paginationParameter = env.channelUpdater?.update_channelQuery?.pagination?.parameter
        guard case let .greaterThan(paginationMessageId) = paginationParameter else {
            XCTFail("Missing pagination parameter")
            return
        }
        XCTAssertEqual(paginationMessageId, "3")
        XCTAssertEqual(receivedError, error)
    }

    func test_loadNextMessages_usesLastFetchedId() throws {
        try setupChannel(withAllNextMessagesLoaded: false)
        
        let lastFetchedId = MessageId.unique
        env.channelUpdater?.mockPaginationState.newestFetchedMessage = .dummy(messageId: lastFetchedId)

        let exp = expectation(description: "loadNextMessage completes")
        var receivedError: Error?
        controller.loadNextMessages() { error in
            receivedError = error
            exp.fulfill()
        }

        let error = TestError()
        env.channelUpdater!.update_completion?(.failure(error))

        waitForExpectations(timeout: defaultTimeout)

        let paginationParameter = env.channelUpdater?.update_channelQuery?.pagination?.parameter
        guard case let .greaterThan(paginationMessageId) = paginationParameter else {
            XCTFail("Missing pagination parameter")
            return
        }
        XCTAssertEqual(paginationMessageId, lastFetchedId)
        XCTAssertEqual(receivedError, error)
    }

    // MARK: - Load messages around given message id.

    func test_loadPageAroundMessageId() throws {
        // Create dummy channel with messages
        let dummyChannel = dummyPayload(
            with: channelId,
            numberOfMessages: 10
        )
        let messageId: MessageId = .unique

        // Simulate new channel creation in DB
        try client.databaseContainer.writeSynchronously { session in
            try session.saveChannel(payload: dummyChannel)
        }

        var completionCalled = false
        controller.loadPageAroundMessageId(messageId, limit: 5) { error in
            XCTAssertNil(error)
            completionCalled = true
        }

        // Simulate successful update
        let expectedMessages: [MessagePayload] = [
            .dummy(),
            .dummy(),
            .dummy(),
            .dummy(),
            .dummy()
        ]
        env.channelUpdater?
            .update_completion?(.success(dummyPayload(
                with: .unique,
                messages: expectedMessages
            )))

        // Assert correct `MessagesPagination` is created
        let pagination = env!.channelUpdater?.update_channelQuery?.pagination
        XCTAssertEqual(pagination?.pageSize, 5)
        XCTAssertEqual(pagination?.parameter?.parameters as! [String: String], ["id_around": messageId])

        AssertAsync.willBeTrue(completionCalled)

        // Should not leak memory
        weak var weakController = controller
        controller = nil
        env.channelUpdater!.update_completion = nil
        AssertAsync.canBeReleased(&weakController)
    }

    func test_loadPageAroundMessageId_whenChannelNotYetCreated() throws {
        controller = ChatChannelController(
            channelQuery: .init(cid: channelId),
            channelListQuery: nil,
            client: client,
            isChannelAlreadyCreated: false
        )
        let exp = expectation(description: "load message around completes")
        controller.loadPageAroundMessageId(.unique, limit: 5) { error in
            XCTAssertNotNil(error)
            exp.fulfill()
        }

        waitForExpectations(timeout: defaultTimeout)
    }

    func test_loadPageAroundMessageId_whenRequestFails() throws {
        // Create dummy channel with messages
        let dummyChannel = dummyPayload(
            with: channelId,
            numberOfMessages: 10
        )
        let messageId: MessageId = .unique

        // Simulate new channel creation in DB
        try client.databaseContainer.writeSynchronously { session in
            try session.saveChannel(payload: dummyChannel)
        }

        let exp = expectation(description: "should complete load messages around")
        controller.loadPageAroundMessageId(messageId, limit: 5) { error in
            XCTAssertNotNil(error)
            exp.fulfill()
        }

        env.channelUpdater?.update_completion?(.failure(ClientError("fake")))

        waitForExpectations(timeout: defaultTimeout)
    }

    func test_loadPageAroundMessageId_whenIsLoadingMessagesAround_shouldNotCallChannelUpdater() throws {
        env.channelUpdater?.mockPaginationState.isLoadingMiddleMessages = true

        let exp = expectation(description: "should still call the completion block")
        controller.loadPageAroundMessageId(.unique) { error in
            XCTAssertNil(error)
            exp.fulfill()
        }
        waitForExpectations(timeout: defaultTimeout)
        XCTAssertEqual(env.channelUpdater?.update_callCount, 0)
    }

    // MARK: - loadFirstPage

    func test_loadFirstPage_shouldCallSynchronize_shouldChangeChannelQueryPagination() throws {
        // Create new channel
        try setupChannel(channelPayload: .dummy())

        let controller = ChatChannelController(
            channelQuery: .init(cid: channelId, paginationParameter: .around(.unique)),
            channelListQuery: nil,
            client: client,
            environment: env.environment
        )

        let exp = expectation(description: "loadFirstPage should complete")
        controller.loadFirstPage { _ in
            exp.fulfill()
        }

        env.channelUpdater?.update_completion?(.success(.dummy()))

        waitForExpectations(timeout: defaultTimeout)

        AssertAsync.willBeEqual(env.channelUpdater?.update_channelQuery?.pagination?.parameter, nil)
        AssertAsync.willBeEqual(env.channelUpdater?.update_callCount, 1)
    }
    
    // MARK: - Keystroke

    func test_keystroke() throws {
        let payload = dummyPayload(with: channelId, ownCapabilities: [ChannelCapability.sendTypingEvents.rawValue])
        try client.databaseContainer.writeSynchronously { session in
            try session.saveChannel(payload: payload)
        }

        controller.sendKeystrokeEvent {
            XCTAssertNil($0)
        }

        // Simulate `keystroke` call and catch the completion
        var completionCalledError: Error?
        controller.sendKeystrokeEvent { completionCalledError = $0 }

        // Keep a weak ref so we can check if it's actually deallocated
        weak var weakController = controller

        // (Try to) deallocate the controller
        // by not keeping any references to it
        controller = nil

        // Check keystroke cid.
        XCTAssertEqual(env.eventSender!.keystroke_cid, channelId)

        // Simulate failed update
        let testError = TestError()
        env.eventSender!.keystroke_completion!(testError)
        // Release reference of completion so we can deallocate stuff
        env.eventSender!.keystroke_completion = nil

        // Completion should be called with the error
        AssertAsync.willBeEqual(completionCalledError as? TestError, testError)
        // `weakController` should be deallocated too
        AssertAsync.canBeReleased(&weakController)
    }

    func test_keystroke_withParentMessageId() throws {
        let payload = dummyPayload(with: channelId, ownCapabilities: [ChannelCapability.sendTypingEvents.rawValue])
        try client.databaseContainer.writeSynchronously { session in
            try session.saveChannel(payload: payload)
        }

        let parentMessageId = MessageId.unique

        // Simulate `keystroke` call and catch the completion
        var completionCalledError: Error?
        controller.sendKeystrokeEvent(parentMessageId: parentMessageId) { completionCalledError = $0 }

        // Keep a weak ref so we can check if it's actually deallocated
        weak var weakController = controller

        // (Try to) deallocate the controller
        // by not keeping any references to it
        controller = nil

        // Check keystroke cid and parentMessageId.
        XCTAssertEqual(env.eventSender!.keystroke_cid, channelId)
        XCTAssertEqual(env.eventSender!.keystroke_parentMessageId, parentMessageId)

        // Simulate failed update
        let testError = TestError()
        env.eventSender!.keystroke_completion!(testError)
        // Release reference of completion so we can deallocate stuff
        env.eventSender!.keystroke_completion = nil

        // Completion should be called with the error
        AssertAsync.willBeEqual(completionCalledError as? TestError, testError)
        // `weakController` should be deallocated too
        AssertAsync.canBeReleased(&weakController)
    }

    func test_startTyping() throws {
        let payload = dummyPayload(with: channelId, ownCapabilities: [ChannelCapability.sendTypingEvents.rawValue])
        try client.databaseContainer.writeSynchronously { session in
            try session.saveChannel(payload: payload)
        }

        controller.sendStartTypingEvent {
            XCTAssertNil($0)
        }

        // Simulate `startTyping` call and catch the completion
        var completionCalledError: Error?
        controller.sendStartTypingEvent { completionCalledError = $0 }

        // Keep a weak ref so we can check if it's actually deallocated
        weak var weakController = controller

        // (Try to) deallocate the controller
        // by not keeping any references to it
        controller = nil

        // Check `startTyping` cid.
        XCTAssertEqual(env.eventSender!.startTyping_cid, channelId)

        // Simulate failed update
        let testError = TestError()
        env.eventSender!.startTyping_completion!(testError)
        // Release reference of completion so we can deallocate stuff
        env.eventSender!.startTyping_completion = nil

        // Completion should be called with the error
        AssertAsync.willBeEqual(completionCalledError as? TestError, testError)
        // `weakController` should be deallocated too
        AssertAsync.canBeReleased(&weakController)
    }

    func test_startTyping_withParentMessageId() throws {
        let payload = dummyPayload(with: channelId, ownCapabilities: [ChannelCapability.sendTypingEvents.rawValue])
        try client.databaseContainer.writeSynchronously { session in
            try session.saveChannel(payload: payload)
        }

        let parentMessageId = MessageId.unique

        // Simulate `startTyping` call and catch the completion
        var completionCalledError: Error?
        controller.sendStartTypingEvent(parentMessageId: parentMessageId) { completionCalledError = $0 }

        // Keep a weak ref so we can check if it's actually deallocated
        weak var weakController = controller

        // (Try to) deallocate the controller
        // by not keeping any references to it
        controller = nil

        // Check `startTyping` cid and parentMessageId.
        XCTAssertEqual(env.eventSender!.startTyping_cid, channelId)
        XCTAssertEqual(env.eventSender!.startTyping_parentMessageId, parentMessageId)

        // Simulate failed update
        let testError = TestError()
        env.eventSender!.startTyping_completion!(testError)
        // Release reference of completion so we can deallocate stuff
        env.eventSender!.startTyping_completion = nil

        // Completion should be called with the error
        AssertAsync.willBeEqual(completionCalledError as? TestError, testError)
        // `weakController` should be deallocated too
        AssertAsync.canBeReleased(&weakController)
    }

    func test_stopTyping() throws {
        let payload = dummyPayload(with: channelId, ownCapabilities: [ChannelCapability.sendTypingEvents.rawValue])
        try client.databaseContainer.writeSynchronously { session in
            try session.saveChannel(payload: payload)
        }

        controller.sendStopTypingEvent {
            XCTAssertNil($0)
        }

        // Simulate `stopTyping` call and catch the completion
        var completionCalledError: Error?
        controller.sendStopTypingEvent { completionCalledError = $0 }

        // Keep a weak ref so we can check if it's actually deallocated
        weak var weakController = controller

        // (Try to) deallocate the controller
        // by not keeping any references to it
        controller = nil

        // Check `stopTyping` cid.
        XCTAssertEqual(env.eventSender!.stopTyping_cid, channelId)

        // Simulate failed update
        let testError = TestError()
        env.eventSender!.stopTyping_completion!(testError)
        // Release reference of completion so we can deallocate stuff
        env.eventSender!.stopTyping_completion = nil

        // Completion should be called with the error
        AssertAsync.willBeEqual(completionCalledError as? TestError, testError)
        // `weakController` should be deallocated too
        AssertAsync.canBeReleased(&weakController)
    }

    func test_stopTyping_withParentMessageId() throws {
        let payload = dummyPayload(with: channelId, ownCapabilities: [ChannelCapability.sendTypingEvents.rawValue])
        try client.databaseContainer.writeSynchronously { session in
            try session.saveChannel(payload: payload)
        }

        let parentMessageId = MessageId.unique

        // Simulate `stopTyping` call and catch the completion
        var completionCalledError: Error?
        controller.sendStopTypingEvent(parentMessageId: parentMessageId) { completionCalledError = $0 }

        // Keep a weak ref so we can check if it's actually deallocated
        weak var weakController = controller

        // (Try to) deallocate the controller
        // by not keeping any references to it
        controller = nil

        // Check `stopTyping` cid and parentMessageId.
        XCTAssertEqual(env.eventSender!.stopTyping_cid, channelId)
        XCTAssertEqual(env.eventSender!.stopTyping_parentMessageId, parentMessageId)

        // Simulate failed update
        let testError = TestError()
        env.eventSender!.stopTyping_completion!(testError)
        // Release reference of completion so we can deallocate stuff
        env.eventSender!.stopTyping_completion = nil

        // Completion should be called with the error
        AssertAsync.willBeEqual(completionCalledError as? TestError, testError)
        // `weakController` should be deallocated too
        AssertAsync.canBeReleased(&weakController)
    }

    func test_sendKeystrokeEvent_whenTypingEventsAreDisabled_doesNothing() throws {
        let payload = dummyPayload(with: channelId, ownCapabilities: [])
        try client.databaseContainer.writeSynchronously { session in
            try session.saveChannel(payload: payload)
        }

        var completionCalled = false

        let error: Error? = try waitFor { completion in
            controller.sendKeystrokeEvent {
                completionCalled = true
                completion($0)
            }
        }

        XCTAssertTrue(completionCalled)
        XCTAssertNil(error)
    }

    func test_sendStartTypingEvent_whenTypingEventsAreDisabled_errors() throws {
        let payload = dummyPayload(with: channelId, ownCapabilities: [])
        try client.databaseContainer.writeSynchronously { session in
            try session.saveChannel(payload: payload)
        }

        var completionCalled = false

        let error: Error? = try waitFor { completion in
            controller.sendStartTypingEvent {
                completionCalled = true
                completion($0)
            }
        }

        XCTAssertTrue(completionCalled)
        XCTAssertNotNil(error)

        guard let channelFeatureError = error as? ClientError.ChannelFeatureDisabled else {
            XCTFail()
            return
        }

        XCTAssertEqual(channelFeatureError.localizedDescription, "Channel feature: typing events is disabled for this channel.")
    }

    func test_sendStopTypingEvent_whenTypingEventsAreDisabled_errors() throws {
        let payload = dummyPayload(with: channelId, ownCapabilities: [])
        try client.databaseContainer.writeSynchronously { session in
            try session.saveChannel(payload: payload)
        }

        var completionCalled = false

        let error: Error? = try waitFor { completion in
            controller.sendStopTypingEvent {
                completionCalled = true
                completion($0)
            }
        }

        XCTAssertTrue(completionCalled)
        XCTAssertNotNil(error)

        guard let channelFeatureError = error as? ClientError.ChannelFeatureDisabled else {
            XCTFail()
            return
        }

        XCTAssertEqual(channelFeatureError.localizedDescription, "Channel feature: typing events is disabled for this channel.")
    }

    func test_keystroke_keepsControllerAlive() throws {
        // Save channel with typing events enabled to database
        try client.mockDatabaseContainer.writeSynchronously {
            try $0.saveChannel(
                payload: self.dummyPayload(
                    with: self.channelId,
                    ownCapabilities: [ChannelCapability.sendTypingEvents.rawValue]
                )
            )
        }

        // Simulate `sendKeystrokeEvent` call.
        controller.sendKeystrokeEvent()

        // Create a weak ref and release a controller.
        weak var weakController = controller
        controller = nil

        // Assert controller is kept alive
        AssertAsync.staysTrue(weakController != nil)
    }

    func test_startTyping_keepsControllerAlive() throws {
        // Save channel with typing events enabled to database
        try client.mockDatabaseContainer.writeSynchronously {
            try $0.saveChannel(
                payload: self.dummyPayload(
                    with: self.channelId,
                    ownCapabilities: [ChannelCapability.sendTypingEvents.rawValue]
                )
            )
        }

        // Simulate `sendStartTypingEvent` call.
        controller.sendStartTypingEvent()

        // Create a weak ref and release a controller.
        weak var weakController = controller
        controller = nil

        // Assert controller is kept alive
        AssertAsync.staysTrue(weakController != nil)
    }

    func test_stopTyping_keepsControllerAlive() throws {
        // Save channel with typing events enabled to database
        try client.mockDatabaseContainer.writeSynchronously {
            try $0.saveChannel(
                payload: self.dummyPayload(
                    with: self.channelId,
                    ownCapabilities: [ChannelCapability.sendTypingEvents.rawValue]
                )
            )
        }

        // Simulate `sendStopTypingEvent` call.
        controller.sendStopTypingEvent()

        // Create a weak ref and release a controller.
        weak var weakController = controller
        controller = nil

        // Assert controller is kept alive
        AssertAsync.staysTrue(weakController != nil)
    }

    // MARK: - Message sending

    func test_createNewMessage_callsChannelUpdater() {
        let newMessage = ChatMessage.mock()

        // New message values
        let text: String = .unique
        let extraData: [String: RawJSON] = [:]
        let attachments: [AnyAttachmentPayload] = [
            .init(payload: TestAttachmentPayload.unique),
            .mockImage,
            .mockFile
        ]
        let quotedMessageId: MessageId = .unique
        let pin = MessagePinning(expirationDate: .unique)
        let skipPush = true
        let skipEnrichUrl = false

        // Simulate `createNewMessage` calls and catch the completion
        var completionCalled = false
        controller.createNewMessage(
            text: text,
            pinning: pin,
            attachments: attachments,
            quotedMessageId: quotedMessageId,
            skipPush: skipPush,
            skipEnrichUrl: skipEnrichUrl,
            extraData: extraData
        ) { [callbackQueueID] result in
            AssertTestQueue(withId: callbackQueueID)
            AssertResultSuccess(result, newMessage.id)
            completionCalled = true
        }

        // Keep a weak ref so we can check if it's actually deallocated
        weak var weakController = controller

        // (Try to) deallocate the controller
        // by not keeping any references to it
        controller = nil

        // Completion shouldn't be called yet
        XCTAssertFalse(completionCalled)
        XCTAssertEqual(env.channelUpdater?.createNewMessage_cid, channelId)
        XCTAssertEqual(env.channelUpdater?.createNewMessage_text, text)
        //        XCTAssertEqual(env.channelUpdater?.createNewMessage_command, command)
        //        XCTAssertEqual(env.channelUpdater?.createNewMessage_arguments, arguments)
        XCTAssertEqual(env.channelUpdater?.createNewMessage_extraData, extraData)
        XCTAssertEqual(env.channelUpdater?.createNewMessage_attachments, attachments)
        XCTAssertEqual(env.channelUpdater?.createNewMessage_quotedMessageId, quotedMessageId)
        XCTAssertEqual(env.channelUpdater?.createNewMessage_skipPush, skipPush)
        XCTAssertEqual(env.channelUpdater?.createNewMessage_skipEnrichUrl, skipEnrichUrl)
        XCTAssertEqual(env.channelUpdater?.createNewMessage_pinning?.expirationDate, pin.expirationDate!)

        // Simulate successful update
        env.channelUpdater?.createNewMessage_completion?(.success(newMessage))
        // Release reference of completion so we can deallocate stuff
        env.channelUpdater!.createNewMessage_completion = nil

        // Completion should be called
        AssertAsync.willBeTrue(completionCalled)
        // `weakController` should be deallocated too
        AssertAsync.canBeReleased(&weakController)
    }

    func test_createNewMessage_failsForNewChannels() throws {
        //  Create `ChannelController` for new channel
        let query = ChannelQuery(channelPayload: .unique)
        setupControllerForNewChannel(query: query)

        // Simulate `createNewMessage` call and assert error is returned
        let result: Result<MessageId, Error> = try waitFor { [callbackQueueID] completion in
            controller.createNewMessage(
                text: .unique,
//                command: .unique,
//                arguments: .unique,
                extraData: [:]
            ) { result in
                AssertTestQueue(withId: callbackQueueID)
                completion(result)
            }
        }

        if case let .failure(error) = result {
            XCTAssert(error is ClientError.ChannelNotCreatedYet)
        } else {
            XCTFail("Expected .failure but received \(result)")
        }
    }

    func test_createNewMessage_sendsNewMessagePendingEvent() throws {
        let exp = expectation(description: "should complete create new message")

        let mockedEventNotificationCenter = EventNotificationCenter_Mock(database: .init(kind: .inMemory))
        client.mockedEventNotificationCenter = mockedEventNotificationCenter

        controller.createNewMessage(
            text: .unique
        ) { _ in
            exp.fulfill()
        }

        env.channelUpdater?.createNewMessage_completion?(.success(.unique))

        wait(for: [exp], timeout: defaultTimeout)

        let event = try XCTUnwrap(mockedEventNotificationCenter.mock_process.calls.first?.0.first)
        XCTAssertTrue(event is NewMessagePendingEvent)
    }

    // MARK: - Adding members

    func test_addMembers_failsForNewChannels() throws {
        //  Create `ChannelController` for new channel
        let query = ChannelQuery(channelPayload: .unique)
        setupControllerForNewChannel(query: query)
        let members: Set<UserId> = [.unique]

        // Simulate `addMembers` call and assert error is returned
        var error: Error? = try waitFor { [callbackQueueID] completion in
            controller.addMembers(userIds: members) { error in
                AssertTestQueue(withId: callbackQueueID)
                completion(error)
            }
        }
        XCTAssert(error is ClientError.ChannelNotCreatedYet)

        // Simulate successful backend channel creation
        env.channelUpdater!.update_onChannelCreated?(query.cid!)

        // Simulate `addMembers` call and assert no error is returned
        error = try waitFor { [callbackQueueID] completion in
            controller.addMembers(userIds: members) { error in
                AssertTestQueue(withId: callbackQueueID)
                completion(error)
            }
            env.channelUpdater!.addMembers_completion?(nil)
        }

        XCTAssertNil(error)
    }

    func test_addMembers_callsChannelUpdater() {
        let members: Set<UserId> = [.unique]

        // Simulate `addMembers` call and catch the completion
        var completionCalled = false
        controller.addMembers(userIds: members) { [callbackQueueID] error in
            AssertTestQueue(withId: callbackQueueID)
            XCTAssertNil(error)
            completionCalled = true
        }

        // Keep a weak ref so we can check if it's actually deallocated
        weak var weakController = controller

        // (Try to) deallocate the controller
        // by not keeping any references to it
        controller = nil

        // Assert cid and members state are passed to `channelUpdater`, completion is not called yet
        XCTAssertEqual(env.channelUpdater!.addMembers_cid, channelId)
        XCTAssertEqual(env.channelUpdater!.addMembers_userIds, members)
        XCTAssertFalse(completionCalled)

        // Simulate successful update
        env.channelUpdater!.addMembers_completion?(nil)
        // Release reference of completion so we can deallocate stuff
        env.channelUpdater!.addMembers_completion = nil

        // Assert completion is called
        AssertAsync.willBeTrue(completionCalled)
        // `weakController` should be deallocated too
        AssertAsync.canBeReleased(&weakController)
    }

    func test_addMembers_propagatesErrorFromUpdater() {
        let members: Set<UserId> = [.unique]

        // Simulate `addMembers` call and catch the completion
        var completionCalledError: Error?
        controller.addMembers(userIds: members) { [callbackQueueID] in
            AssertTestQueue(withId: callbackQueueID)
            completionCalledError = $0
        }

        // Simulate failed update
        let testError = TestError()
        env.channelUpdater!.addMembers_completion?(testError)

        // Completion should be called with the error
        AssertAsync.willBeEqual(completionCalledError as? TestError, testError)
    }

    // MARK: - Inviting members

    func test_inviteMembers_callsChannelUpdater() {
        let members: Set<UserId> = [.unique, .unique]

        // Simulate `inviteMembers` call and catch the completion
        var completionCalled = false
        controller.inviteMembers(userIds: members) { [callbackQueueID] error in
            AssertTestQueue(withId: callbackQueueID)
            XCTAssertNil(error)
            completionCalled = true
        }

        // Keep a weak ref so we can check if it's actually deallocated
        weak var weakController = controller

        // (Try to) deallocate the controller
        // by not keeping any references to it
        controller = nil

        // Assert cid and members state are passed to `channelUpdater`, completion is not called yet
        XCTAssertEqual(env.channelUpdater!.inviteMembers_cid, channelId)
        XCTAssertEqual(env.channelUpdater!.inviteMembers_userIds, members)
        XCTAssertFalse(completionCalled)

        // Simulate successful update
        env.channelUpdater!.inviteMembers_completion?(nil)
        // Release reference of completion so we can deallocate stuff
        env.channelUpdater!.inviteMembers_completion = nil

        // Assert completion is called
        AssertAsync.willBeTrue(completionCalled)
        // `weakController` should be deallocated too
        AssertAsync.canBeReleased(&weakController)
    }

    func test_inviteMembers_propagatesErrorFromUpdater() {
        let members: Set<UserId> = [.unique, .unique]

        // Simulate `inviteMembers` call and catch the completion
        var completionCalledError: Error?
        controller.inviteMembers(userIds: members) { [callbackQueueID] in
            AssertTestQueue(withId: callbackQueueID)
            completionCalledError = $0
        }

        // Simulate failed update
        let testError = TestError()
        env.channelUpdater!.inviteMembers_completion?(testError)

        // Completion should be called with the error
        AssertAsync.willBeEqual(completionCalledError as? TestError, testError)
        controller = nil
    }

    // MARK: - Accepting invites

    func test_acceptInvite_callsChannelUpdater() {
        // Simulate `acceptInvite` call and catch the completion
        var completionCalled = false
        let message = "Hooray"
        controller.acceptInvite(message: message) { [callbackQueueID] error in
            AssertTestQueue(withId: callbackQueueID)
            XCTAssertNil(error)
            completionCalled = true
        }

        // Keep a weak ref so we can check if it's actually deallocated
        weak var weakController = controller

        // (Try to) deallocate the controller
        // by not keeping any references to it
        controller = nil

        // Assert cid and members state are passed to `channelUpdater`, completion is not called yet
        XCTAssertEqual(env.channelUpdater!.acceptInvite_cid, channelId)
        XCTAssertEqual(env.channelUpdater!.acceptInvite_message, message)
        XCTAssertFalse(completionCalled)

        // Simulate successful update
        env.channelUpdater!.acceptInvite_completion?(nil)
        // Release reference of completion so we can deallocate stuff
        env.channelUpdater!.acceptInvite_completion = nil

        // Assert completion is called
        AssertAsync.willBeTrue(completionCalled)
        // `weakController` should be deallocated too
        AssertAsync.canBeReleased(&weakController)
    }

    func test_acceptInvite_propagatesErrorFromUpdater() {
        // Simulate `inviteMembers` call and catch the completion
        var completionCalledError: Error?
        controller.acceptInvite(message: "Hooray") { [callbackQueueID] in
            AssertTestQueue(withId: callbackQueueID)
            completionCalledError = $0
        }

        // Simulate failed update
        let testError = TestError()
        env.channelUpdater!.acceptInvite_completion?(testError)

        // Completion should be called with the error
        AssertAsync.willBeEqual(completionCalledError as? TestError, testError)
        controller = nil
    }

    // MARK: - Accepting invites

    func test_rejectInvite_callsChannelUpdater() {
        // Simulate `acceptInvite` call and catch the completion
        var completionCalled = false
        controller.rejectInvite { [callbackQueueID] error in
            AssertTestQueue(withId: callbackQueueID)
            XCTAssertNil(error)
            completionCalled = true
        }

        // Keep a weak ref so we can check if it's actually deallocated
        weak var weakController = controller

        // (Try to) deallocate the controller
        // by not keeping any references to it
        controller = nil

        // Assert cid and members state are passed to `channelUpdater`, completion is not called yet
        XCTAssertEqual(env.channelUpdater!.rejectInvite_cid, channelId)
        XCTAssertFalse(completionCalled)

        // Simulate successful update
        env.channelUpdater!.rejectInvite_completion?(nil)
        // Release reference of completion so we can deallocate stuff
        env.channelUpdater!.rejectInvite_completion = nil

        // Assert completion is called
        AssertAsync.willBeTrue(completionCalled)
        // `weakController` should be deallocated too
        AssertAsync.canBeReleased(&weakController)
    }

    func test_rejectInvite_propagatesErrorFromUpdater() {
        // Simulate `inviteMembers` call and catch the completion
        var completionCalledError: Error?
        controller.rejectInvite { [callbackQueueID] in
            AssertTestQueue(withId: callbackQueueID)
            completionCalledError = $0
        }

        // Simulate failed update
        let testError = TestError()
        env.channelUpdater!.rejectInvite_completion?(testError)

        // Completion should be called with the error
        AssertAsync.willBeEqual(completionCalledError as? TestError, testError)
        controller = nil
    }

    // MARK: - Removing members

    func test_removeMembers_failsForNewChannels() throws {
        //  Create `ChannelController` for new channel
        let query = ChannelQuery(channelPayload: .unique)
        setupControllerForNewChannel(query: query)
        let members: Set<UserId> = [.unique]

        // Simulate `removeMembers` call and assert error is returned
        var error: Error? = try waitFor { [callbackQueueID] completion in
            controller.removeMembers(userIds: members) { error in
                AssertTestQueue(withId: callbackQueueID)
                completion(error)
            }
        }
        XCTAssert(error is ClientError.ChannelNotCreatedYet)

        // Simulate successful backend channel creation
        env.channelUpdater!.update_onChannelCreated?(query.cid!)

        // Simulate `removeMembers` call and assert no error is returned
        error = try waitFor { [callbackQueueID] completion in
            controller.removeMembers(userIds: members) { error in
                AssertTestQueue(withId: callbackQueueID)
                completion(error)
            }
            env.channelUpdater!.removeMembers_completion?(nil)
        }

        XCTAssertNil(error)
    }

    func test_removeMembers_callsChannelUpdater() {
        let members: Set<UserId> = [.unique]

        // Simulate `removeMembers` call and catch the completion
        var completionCalled = false
        controller.removeMembers(userIds: members) { [callbackQueueID] error in
            AssertTestQueue(withId: callbackQueueID)
            XCTAssertNil(error)
            completionCalled = true
        }

        // Keep a weak ref so we can check if it's actually deallocated
        weak var weakController = controller

        // (Try to) deallocate the controller
        // by not keeping any references to it
        controller = nil

        // Assert cid and members state are passed to `channelUpdater`, completion is not called yet
        XCTAssertEqual(env.channelUpdater!.removeMembers_cid, channelId)
        XCTAssertEqual(env.channelUpdater!.removeMembers_userIds, members)
        XCTAssertFalse(completionCalled)

        // Simulate successful update
        env.channelUpdater!.removeMembers_completion?(nil)
        // Release reference of completion so we can deallocate stuff
        env.channelUpdater!.removeMembers_completion = nil

        // Assert completion is called
        AssertAsync.willBeTrue(completionCalled)
        // `weakController` should be deallocated too
        AssertAsync.canBeReleased(&weakController)
    }

    func test_removeMembers_propagatesErrorFromUpdater() {
        let members: Set<UserId> = [.unique]

        // Simulate `removeMembers` call and catch the completion
        var completionCalledError: Error?
        controller.removeMembers(userIds: members) { [callbackQueueID] in
            AssertTestQueue(withId: callbackQueueID)
            completionCalledError = $0
        }

        // Simulate failed update
        let testError = TestError()
        env.channelUpdater!.removeMembers_completion?(testError)

        // Completion should be called with the error
        AssertAsync.willBeEqual(completionCalledError as? TestError, testError)
    }

    // MARK: - Mark read

    func test_markRead_whenReadEventsAreDisabled_errors() throws {
        let payload = dummyPayload(with: channelId, ownCapabilities: [])
        try client.databaseContainer.writeSynchronously { session in
            try session.saveChannel(payload: payload)
        }

        let error: Error? = try waitFor { completion in
            controller.markRead { error in
                completion(error)
            }
        }

        guard let channelFeatureError = error as? ClientError.ChannelFeatureDisabled else {
            XCTFail()
            return
        }

        XCTAssertEqual(channelFeatureError.localizedDescription, "Channel feature: read events is disabled for this channel.")
    }

    func test_markRead_whenChannelIsMissing_throws() throws {
        //  Create `ChannelController` for new channel
        let query = ChannelQuery(channelPayload: .unique)
        setupControllerForNewChannel(query: query)

        // Simulate `markRead` call and assert error is returned
        var error: Error? = try waitFor { [callbackQueueID] completion in
            controller.markRead { error in
                AssertTestQueue(withId: callbackQueueID)
                completion(error)
            }
        }
        XCTAssert(error is ClientError.ChannelNotCreatedYet)

        // Simulate successful backend channel creation
        try client.databaseContainer.writeSynchronously { session in
            try session.saveChannel(payload: self.dummyPayload(with: query.cid!, ownCapabilities: [ChannelCapability.readEvents.rawValue]))
        }
        env.channelUpdater!.update_onChannelCreated?(query.cid!)
        
        // Simulate `markRead` call and assert no error is returned
        error = try waitFor { [callbackQueueID] completion in
            controller.markRead { error in
                AssertTestQueue(withId: callbackQueueID)
                completion(error)
            }
            env.channelUpdater!.markRead_completion?(nil)
        }

        XCTAssertNil(error)
    }

    func test_markRead_whenChannelIsEmpty_doesNothing() throws {
        // GIVEN
        let currentUser: CurrentUserPayload = .dummy(userId: .unique, role: .user)

        let emptyChannel: ChannelPayload = .dummy(
            channel: .dummy(
                cid: channelId,
                lastMessageAt: nil,
                ownCapabilities: [ChannelCapability.readEvents.rawValue]
            ),
            messages: [],
            channelReads: []
        )

        try client.databaseContainer.writeSynchronously { session in
            try session.saveCurrentUser(payload: currentUser)

            try session.saveChannel(payload: emptyChannel)
        }

        client.setToken(token: .unique(userId: currentUser.id))

        // WHEN
        var completionCalled = false
        controller.markRead { [callbackQueueID] error in
            AssertTestQueue(withId: callbackQueueID)
            XCTAssertNil(error)
            completionCalled = true
        }

        // THEN
        AssertAsync {
            Assert.willBeTrue(completionCalled)
            Assert.staysTrue(self.env.channelUpdater?.markRead_cid == nil)
        }
    }

    func test_markRead_whenCurrentUserIsMissing_doesNothing() throws {
        // GIVEN
        let lastMessage: MessagePayload = .dummy(
            messageId: .unique,
            authorUserId: .unique,
            cid: channelId
        )

        let channel: ChannelPayload = .dummy(
            channel: .dummy(
                cid: channelId,
                lastMessageAt: lastMessage.createdAt,
                ownCapabilities: [ChannelCapability.readEvents.rawValue]
            ),
            messages: [lastMessage]
        )

        try client.databaseContainer.writeSynchronously { session in
            try session.saveChannel(payload: channel)
        }

        // WHEN
        var completionCalled = false
        controller.markRead { [callbackQueueID] error in
            AssertTestQueue(withId: callbackQueueID)
            XCTAssertNil(error)
            completionCalled = true
        }

        // THEN
        AssertAsync {
            Assert.willBeTrue(completionCalled)
            Assert.staysTrue(self.env.channelUpdater?.markRead_cid == nil)
        }
    }

    func test_markRead_whenCurrentUserReadIsMissing_doesNothing() throws {
        // GIVEN
        let lastMessage: MessagePayload = .dummy(
            messageId: .unique,
            authorUserId: .unique,
            cid: channelId
        )

        let currentUser: CurrentUserPayload = .dummy(userId: .unique, role: .user)

        let channel: ChannelPayload = .dummy(
            channel: .dummy(
                cid: channelId,
                lastMessageAt: lastMessage.createdAt,
                ownCapabilities: [ChannelCapability.readEvents.rawValue]
            ),
            messages: [lastMessage],
            channelReads: []
        )

        try client.databaseContainer.writeSynchronously { session in
            try session.saveCurrentUser(payload: currentUser)

            try session.saveChannel(payload: channel)
        }

        client.setToken(token: .unique(userId: currentUser.id))

        // WHEN
        var completionCalled = false
        controller.markRead { [callbackQueueID] error in
            AssertTestQueue(withId: callbackQueueID)
            XCTAssertNil(error)
            completionCalled = true
        }

        // THEN
        AssertAsync {
            Assert.willBeTrue(completionCalled)
            Assert.staysTrue(self.env.channelUpdater?.markRead_cid == nil)
        }
    }

    func test_markRead_whenChannelIsRead_doesNothing() throws {
        // GIVEN
        let lastMessage: MessagePayload = .dummy(
            messageId: .unique,
            authorUserId: .unique,
            cid: channelId
        )

        let currentUser: CurrentUserPayload = .dummy(userId: .unique, role: .user)

        let channel: ChannelPayload = .dummy(
            channel: .dummy(cid: channelId, lastMessageAt: lastMessage.createdAt, ownCapabilities: [ChannelCapability.readEvents.rawValue]),
            messages: [lastMessage],
            channelReads: [
                .init(
                    user: currentUser,
                    lastReadAt: lastMessage.createdAt,
                    lastReadMessageId: .unique,
                    unreadMessagesCount: 0
                )
            ]
        )

        try client.databaseContainer.writeSynchronously { session in
            try session.saveCurrentUser(payload: currentUser)

            try session.saveChannel(payload: channel)
        }

        client.setToken(token: .unique(userId: currentUser.id))

        // WHEN
        var completionCalled = false
        controller.markRead { [callbackQueueID] error in
            AssertTestQueue(withId: callbackQueueID)
            XCTAssertNil(error)
            completionCalled = true
        }

        // THEN
        AssertAsync {
            Assert.willBeTrue(completionCalled)
            Assert.staysTrue(self.env.channelUpdater?.markRead_cid == nil)
        }
    }

    func test_markRead_whenLastMessageInUnread_callsChannelUpdater() throws {
        // GIVEN
        let lastMessage: MessagePayload = .dummy(
            messageId: .unique,
            authorUserId: .unique,
            cid: channelId
        )

        let currentUser: CurrentUserPayload = .dummy(userId: .unique, role: .user)

        let channel: ChannelPayload = .dummy(
            channel: .dummy(cid: channelId, lastMessageAt: lastMessage.createdAt, ownCapabilities: [ChannelCapability.readEvents.rawValue]),
            messages: [lastMessage],
            channelReads: [
                .init(
                    user: currentUser,
                    lastReadAt: lastMessage.createdAt.addingTimeInterval(-1),
                    lastReadMessageId: .unique,
                    unreadMessagesCount: 0
                )
            ]
        )

        try client.databaseContainer.writeSynchronously { session in
            try session.saveCurrentUser(payload: currentUser)
            try session.saveChannel(payload: channel)
        }

        client.setToken(token: .unique(userId: currentUser.id))

        // WHEN
        var completionCalled = false
        controller.markRead { [callbackQueueID] error in
            AssertTestQueue(withId: callbackQueueID)
            XCTAssertNil(error)
            completionCalled = true
        }

        // THEN
        XCTAssertEqual(env.channelUpdater!.markRead_cid, channelId)
        XCTAssertEqual(env.channelUpdater!.markRead_userId, currentUser.id)
        env.channelUpdater!.markRead_completion?(nil)

        AssertAsync.willBeTrue(completionCalled)
    }

    func test_markRead_propagatesErrorFromUpdater() throws {
        let payload = dummyPayload(with: channelId, numberOfMessages: 3, ownCapabilities: [ChannelCapability.readEvents.rawValue])
        let dummyUserPayload: CurrentUserPayload = .dummy(userId: payload.channelReads.first!.user.id, role: .user)

        try client.databaseContainer.writeSynchronously { session in
            try session.saveCurrentUser(payload: dummyUserPayload)
            try session.saveChannel(payload: payload)
        }

        // This is needed to determine if the channel needs to be marked as read
        client.setToken(token: .unique(userId: dummyUserPayload.id))

        // Simulate `markRead` call and catch the completion
        var completionCalledError: Error?
        controller.markRead { [callbackQueueID] in
            AssertTestQueue(withId: callbackQueueID)
            completionCalledError = $0
        }

        // Simulate failed update
        let testError = TestError()
        env.channelUpdater!.markRead_completion?(testError)

        // Completion should be called with the error
        AssertAsync.willBeEqual(completionCalledError as? TestError, testError)
    }

    func test_markRead_keepsControllerAlive() throws {
        // GIVEN
        let channel = dummyPayload(with: channelId, numberOfMessages: 3, ownCapabilities: [ChannelCapability.readEvents.rawValue])
        let currentUser: CurrentUserPayload = .dummy(userId: channel.channelReads.first!.user.id, role: .user)
        client.setToken(token: .unique(userId: currentUser.id))

        try client.databaseContainer.writeSynchronously { session in
            try session.saveCurrentUser(payload: currentUser)
            try session.saveChannel(payload: channel)
        }

        controller.markRead { _ in }

        // WHEN
        weak var weakController = controller
        controller = nil

        // Assert controller is kept alive
        AssertAsync.staysTrue(weakController != nil)
    }

    // MARK: - Mark unread

    func test_markUnread_whenChannelDoesNotExist() {
        var receivedError: Error?
        let expectation = self.expectation(description: "Mark Unread completes")
        controller.markUnread(from: .unique) { error in
            receivedError = error
            expectation.fulfill()
        }

        waitForExpectations(timeout: defaultTimeout)

        XCTAssertTrue(receivedError is ClientError.ChannelNotCreatedYet)
    }

    func test_markUnread_whenReadEventsAreNotEnabled() throws {
        let channel: ChannelPayload = .dummy(
            channel: .dummy(cid: channelId, ownCapabilities: [])
        )

        try client.databaseContainer.writeSynchronously { session in
            try session.saveChannel(payload: channel)
        }

        var receivedError: Error?
        let expectation = self.expectation(description: "Mark Unread completes")
        controller.markUnread(from: .unique) { error in
            receivedError = error
            expectation.fulfill()
        }

        waitForExpectations(timeout: defaultTimeout)

        XCTAssertTrue(receivedError is ClientError.ChannelFeatureDisabled)
    }

<<<<<<< HEAD
=======
    private func simulateMarkingAsRead(userId: UserId) throws {
        let lastMessage: MessagePayload = .dummy(
            messageId: .unique,
            authorUserId: .unique,
            cid: channelId
        )

        let currentUser: CurrentUserPayload = .dummy(userId: userId, role: .user)

        let channel: ChannelPayload = .dummy(
            channel: .dummy(cid: channelId, lastMessageAt: lastMessage.createdAt, ownCapabilities: [ChannelCapability.readEvents.rawValue]),
            messages: [lastMessage],
            channelReads: [
                .init(
                    user: currentUser,
                    lastReadAt: lastMessage.createdAt.addingTimeInterval(-1),
                    unreadMessagesCount: 0
                )
            ]
        )

        try client.databaseContainer.writeSynchronously { session in
            try session.saveCurrentUser(payload: currentUser)
            try session.saveChannel(payload: channel)
        }

        controller.markRead()
    }

>>>>>>> b5669f09
    func test_markUnread_whenIsMarkingAsRead_andCurrentUserIdIsPresent() throws {
        let channel: ChannelPayload = .dummy(
            channel: .dummy(cid: channelId, ownCapabilities: [ChannelCapability.readEvents.rawValue])
        )

        try client.databaseContainer.writeSynchronously { session in
            try session.saveChannel(payload: channel)
        }

        let currentUserId = UserId.unique
        client.setToken(token: .unique(userId: currentUserId))
        try simulateMarkingAsRead(userId: currentUserId)

        var receivedError: Error?
        let expectation = self.expectation(description: "Mark Unread completes")
        controller.markUnread(from: .unique) { error in
            receivedError = error
            expectation.fulfill()
        }

        waitForExpectations(timeout: defaultTimeout)

        XCTAssertNil(receivedError)
    }

    func test_markUnread_whenIsNotMarkingAsRead_andCurrentUserIdIsNotPresent() throws {
        let channel: ChannelPayload = .dummy(
            channel: .dummy(cid: channelId, ownCapabilities: [ChannelCapability.readEvents.rawValue])
        )

        try client.databaseContainer.writeSynchronously { session in
            try session.saveChannel(payload: channel)
        }

        var receivedError: Error?
        let expectation = self.expectation(description: "Mark Unread completes")
        controller.markUnread(from: .unique) { error in
            receivedError = error
            expectation.fulfill()
        }

        waitForExpectations(timeout: defaultTimeout)

        XCTAssertNil(receivedError)
    }

    func test_markUnread_whenIsNotMarkingAsRead_andCurrentUserIdIsPresent_whenUpdaterFails() throws {
        let channel: ChannelPayload = .dummy(
            channel: .dummy(cid: channelId, ownCapabilities: [ChannelCapability.readEvents.rawValue])
        )
        try client.databaseContainer.writeSynchronously { session in
            try session.saveChannel(payload: channel)
        }
        client.setToken(token: .unique(userId: .unique))

        var receivedError: Error?
        let expectation = self.expectation(description: "Mark Unread completes")
        controller.markUnread(from: .unique) { error in
            receivedError = error
            expectation.fulfill()
        }
        let mockedError = TestError()
        env.channelUpdater?.markUnread_completion?(mockedError)

        waitForExpectations(timeout: defaultTimeout)

        XCTAssertNotNil(receivedError)
    }

    func test_markUnread_whenIsNotMarkingAsRead_andCurrentUserIdIsPresent_whenThereAreNoMessages_whenUpdaterSucceeds() throws {
        let channel: ChannelPayload = .dummy(
            channel: .dummy(cid: channelId, ownCapabilities: [ChannelCapability.readEvents.rawValue])
        )
        try client.databaseContainer.writeSynchronously { session in
            try session.saveChannel(payload: channel)
        }
        client.setToken(token: .unique(userId: .unique))

        var receivedError: Error?
        let messageId = MessageId.unique
        let expectation = self.expectation(description: "Mark Unread completes")
        controller.markUnread(from: messageId) { error in
            receivedError = error
            expectation.fulfill()
        }
        let updater = try XCTUnwrap(env.channelUpdater)

        updater.markUnread_completion?(nil)

        waitForExpectations(timeout: defaultTimeout)

        XCTAssertNil(receivedError)

        // Because we don't have other messages, we fallback to the passed messageId as lastReadMessageId.
        XCTAssertNil(updater.markUnread_lastReadMessageId)
        XCTAssertEqual(updater.markUnread_messageId, messageId)
    }

    func test_markUnread_whenIsNotMarkingAsRead_andCurrentUserIdIsPresent_whenThereAreOtherMessages_whenUpdaterSucceeds() throws {
        let messageId = MessageId.unique
        let previousMessageId = MessageId.unique
        let markedAsUnreadMessage = MessagePayload.dummy(messageId: messageId, createdAt: Date())
        let previousMessage = MessagePayload.dummy(messageId: previousMessageId, createdAt: Date().addingTimeInterval(-10))
        let payload = dummyPayload(with: channelId, messages: [markedAsUnreadMessage, previousMessage], channelConfig: .mock(readEventsEnabled: true))
        try client.databaseContainer.writeSynchronously { session in
            try session.saveChannel(payload: payload)
        }
        client.setToken(token: .unique(userId: .unique))

        var receivedError: Error?
        let expectation = self.expectation(description: "Mark Unread completes")
        controller.markUnread(from: messageId) { error in
            receivedError = error
            expectation.fulfill()
        }
        let updater = try XCTUnwrap(env.channelUpdater)

        updater.markUnread_completion?(nil)

        waitForExpectations(timeout: defaultTimeout)

        XCTAssertNil(receivedError)
        XCTAssertEqual(updater.markUnread_lastReadMessageId, previousMessageId)
        XCTAssertEqual(updater.markUnread_messageId, messageId)
    }

    // MARK: - Enable slow mode (cooldown)

    func test_enableSlowMode_failsForNewChannels() throws {
        //  Create `ChannelController` for new channel
        let query = ChannelQuery(channelPayload: .unique)
        setupControllerForNewChannel(query: query)

        // Simulate `enableSlowMode` call and assert error is returned
        var error: Error? = try waitFor { [callbackQueueID] completion in
            controller.enableSlowMode(cooldownDuration: .random(in: 1...120)) { error in
                AssertTestQueue(withId: callbackQueueID)
                completion(error)
            }
        }
        XCTAssert(error is ClientError.ChannelNotCreatedYet)

        // Simulate successful backend channel creation
        env.channelUpdater!.update_onChannelCreated?(query.cid!)
        
        // Simulate `enableSlowMode` call and assert no error is returned
        error = try waitFor { [callbackQueueID] completion in
            controller.enableSlowMode(cooldownDuration: .random(in: 1...120)) { error in
                AssertTestQueue(withId: callbackQueueID)
                completion(error)
            }
            env.channelUpdater!.enableSlowMode_completion?(nil)
        }

        XCTAssertNil(error)
    }

    func test_enableSlowMode_failsForInvalidCooldown() throws {
        //  Create `ChannelController` for new channel
        let query = ChannelQuery(channelPayload: .unique)
        setupControllerForNewChannel(query: query)

        // Simulate successful backend channel creation
        env.channelUpdater!.update_onChannelCreated?(query.cid!)
        
        // Simulate `enableSlowMode` call with invalid cooldown and assert error is returned
        var error: Error? = try waitFor { [callbackQueueID] completion in
            controller.enableSlowMode(cooldownDuration: .random(in: 130...250)) { error in
                AssertTestQueue(withId: callbackQueueID)
                completion(error)
            }
        }
        XCTAssert(error is ClientError.InvalidCooldownDuration)

        // Simulate `enableSlowMode` call with another invalid cooldown and assert error is returned
        error = try waitFor { [callbackQueueID] completion in
            controller.enableSlowMode(cooldownDuration: .random(in: -100...0)) { error in
                AssertTestQueue(withId: callbackQueueID)
                completion(error)
            }
        }
        XCTAssert(error is ClientError.InvalidCooldownDuration)
    }

    func test_enableSlowMode_callsChannelUpdater() {
        // Simulate `enableSlowMode` call and catch the completion
        var completionCalled = false
        controller.enableSlowMode(cooldownDuration: .random(in: 1...120)) { [callbackQueueID] error in
            AssertTestQueue(withId: callbackQueueID)
            XCTAssertNil(error)
            completionCalled = true
        }

        // Keep a weak ref so we can check if it's actually deallocated
        weak var weakController = controller

        // (Try to) deallocate the controller
        // by not keeping any references to it
        controller = nil

        // Assert cid is passed to `channelUpdater`, completion is not called yet
        XCTAssertEqual(env.channelUpdater!.enableSlowMode_cid, channelId)
        XCTAssertFalse(completionCalled)

        // Simulate successful update
        env.channelUpdater!.enableSlowMode_completion?(nil)
        // Release reference of completion so we can deallocate stuff
        env.channelUpdater!.enableSlowMode_completion = nil

        // Assert completion is called
        AssertAsync.willBeTrue(completionCalled)
        // `weakController` should be deallocated too
        AssertAsync.canBeReleased(&weakController)
    }

    func test_enableSlowMode_propagatesErrorFromUpdater() {
        // Simulate `enableSlowMode` call and catch the completion
        var completionCalledError: Error?
        controller.enableSlowMode(cooldownDuration: .random(in: 1...120)) { [callbackQueueID] in
            AssertTestQueue(withId: callbackQueueID)
            completionCalledError = $0
        }

        // Simulate failed update
        let testError = TestError()
        env.channelUpdater!.enableSlowMode_completion?(testError)

        // Completion should be called with the error
        AssertAsync.willBeEqual(completionCalledError as? TestError, testError)
    }

    // MARK: - Disable slow mode (cooldown)

    func test_disableSlowMode_failsForNewChannels() throws {
        //  Create `ChannelController` for new channel
        let query = ChannelQuery(channelPayload: .unique)
        setupControllerForNewChannel(query: query)

        // Simulate `disableSlowMode` call and assert error is returned
        var error: Error? = try waitFor { [callbackQueueID] completion in
            controller.disableSlowMode { error in
                AssertTestQueue(withId: callbackQueueID)
                completion(error)
            }
        }
        XCTAssert(error is ClientError.ChannelNotCreatedYet)

        // Simulate successful backend channel creation
        env.channelUpdater!.update_onChannelCreated?(query.cid!)
        
        // Simulate `disableSlowMode` call and assert no error is returned
        error = try waitFor { [callbackQueueID] completion in
            controller.disableSlowMode { error in
                AssertTestQueue(withId: callbackQueueID)
                completion(error)
            }
            env.channelUpdater!.enableSlowMode_completion?(nil)
        }

        XCTAssertNil(error)
    }

    func test_disableSlowMode_callsChannelUpdater() {
        // Simulate `disableSlowMode` call and catch the completion
        var completionCalled = false
        controller.disableSlowMode { [callbackQueueID] error in
            AssertTestQueue(withId: callbackQueueID)
            XCTAssertNil(error)
            completionCalled = true
        }

        // Keep a weak ref so we can check if it's actually deallocated
        weak var weakController = controller

        // (Try to) deallocate the controller
        // by not keeping any references to it
        controller = nil

        // Assert cid is passed to `channelUpdater`, completion is not called yet
        XCTAssertEqual(env.channelUpdater!.enableSlowMode_cid, channelId)
        // Assert that passed cooldown duration is 0
        XCTAssertEqual(env.channelUpdater!.enableSlowMode_cooldownDuration, 0)
        XCTAssertFalse(completionCalled)

        // Simulate successful update
        env.channelUpdater!.enableSlowMode_completion?(nil)
        // Release reference of completion so we can deallocate stuff
        env.channelUpdater!.enableSlowMode_completion = nil

        // Assert completion is called
        AssertAsync.willBeTrue(completionCalled)
        // `weakController` should be deallocated too
        AssertAsync.canBeReleased(&weakController)
    }

    func test_disableSlowMode_propagatesErrorFromUpdater() {
        // Simulate `disableSlowMode` call and catch the completion
        var completionCalledError: Error?
        controller.disableSlowMode { [callbackQueueID] in
            AssertTestQueue(withId: callbackQueueID)
            completionCalledError = $0
        }

        // Simulate failed update
        let testError = TestError()
        env.channelUpdater!.enableSlowMode_completion?(testError)

        // Completion should be called with the error
        AssertAsync.willBeEqual(completionCalledError as? TestError, testError)
    }

    func test_currentCooldownTime_whenSlowModeIsActive_andLastMessageFromCurrentUserExists_thenCooldownTimeIsGreaterThanZero(
    ) throws {
        // GIVEN
        let user: UserPayload = dummyCurrentUser
        let message: MessagePayload = .dummy(messageId: .unique, authorUserId: user.id, createdAt: Date())
        let channelPayload = dummyPayload(with: channelId, messages: [message], cooldownDuration: 5)

        try client.databaseContainer.createCurrentUser(id: user.id)

        try client.databaseContainer.writeSynchronously { session in
            try session.saveChannel(payload: channelPayload)
        }

        // WHEN
        let currentCooldownTime = controller.currentCooldownTime()

        // THEN
        XCTAssertGreaterThan(currentCooldownTime, 0)
    }

    func test_currentCooldownTime_whenSlowModeIsNotActive_thenCooldownTimeIsZero() throws {
        // GIVEN
        let user: UserPayload = dummyCurrentUser
        let channelPayload = dummyPayload(with: channelId, cooldownDuration: 0)

        try client.databaseContainer.createCurrentUser(id: user.id)

        try client.databaseContainer.writeSynchronously { session in
            try session.saveChannel(payload: channelPayload)
        }

        // WHEN
        let currentCooldownTime = controller.currentCooldownTime()

        // THEN
        XCTAssertEqual(currentCooldownTime, 0)
    }

    func test_currentCooldownTime_doesNotReturnNegativeValues() throws {
        // GIVEN
        let user: UserPayload = dummyCurrentUser

        let message: MessagePayload = .dummy(
            messageId: .unique,
            authorUserId: user.id,
            createdAt: Date().addingTimeInterval(-20)
        )

        let channelPayload = dummyPayload(
            with: channelId,
            messages: [message],
            cooldownDuration: 5
        )

        try client.databaseContainer.createCurrentUser(id: user.id)

        try client.databaseContainer.writeSynchronously { session in
            try session.saveChannel(payload: channelPayload)
        }

        // WHEN
        let currentCooldownTime = controller.currentCooldownTime()

        // THEN
        XCTAssertEqual(currentCooldownTime, 0)
    }

    // MARK: - Start watching

    func test_startWatching_failsForNewChannels() throws {
        //  Create `ChannelController` for new channel
        let query = ChannelQuery(channelPayload: .unique)
        setupControllerForNewChannel(query: query)

        // Simulate `startWatching` call and assert error is returned
        var error: Error? = try waitFor { [callbackQueueID] completion in
            controller.startWatching(isInRecoveryMode: false) { error in
                AssertTestQueue(withId: callbackQueueID)
                completion(error)
            }
        }
        XCTAssert(error is ClientError.ChannelNotCreatedYet)

        // Simulate successful backend channel creation
        env.channelUpdater!.update_onChannelCreated?(query.cid!)
        
        // Simulate `startWatching` call and assert no error is returned
        error = try waitFor { [callbackQueueID] completion in
            controller.startWatching(isInRecoveryMode: false) { error in
                AssertTestQueue(withId: callbackQueueID)
                completion(error)
            }
            env.channelUpdater!.startWatching_completion?(nil)
        }

        XCTAssertNil(error)
    }

    func test_startWatching_callsChannelUpdater() {
        // Simulate `startWatching` call and catch the completion
        var completionCalled = false
        controller.startWatching(isInRecoveryMode: false) { [callbackQueueID] error in
            AssertTestQueue(withId: callbackQueueID)
            XCTAssertNil(error)
            completionCalled = true
        }

        // Keep a weak ref so we can check if it's actually deallocated
        weak var weakController = controller

        // (Try to) deallocate the controller
        // by not keeping any references to it
        controller = nil

        // Assert cid is passed to `channelUpdater`, completion is not called yet
        XCTAssertEqual(env.channelUpdater!.startWatching_cid, channelId)
        XCTAssertFalse(completionCalled)

        // Simulate successful update
        env.channelUpdater!.startWatching_completion?(nil)
        // Release reference of completion so we can deallocate stuff
        env.channelUpdater!.startWatching_completion = nil

        AssertAsync {
            // Assert completion is called
            Assert.willBeTrue(completionCalled)
            // `weakController` should be deallocated too
            Assert.canBeReleased(&weakController)
        }
    }

    func test_startWatching_propagatesErrorFromUpdater() {
        // Simulate `startWatching` call and catch the completion
        var completionCalledError: Error?
        controller.startWatching(isInRecoveryMode: false) { [callbackQueueID] in
            AssertTestQueue(withId: callbackQueueID)
            completionCalledError = $0
        }

        // Simulate failed update
        let testError = TestError()
        env.channelUpdater!.startWatching_completion?(testError)

        // Completion should be called with the error
        AssertAsync.willBeEqual(completionCalledError as? TestError, testError)
    }

    func test_watchActiveChannelWithoutCidAlreadyCreated() {
        let editPayload = ChannelEditDetailPayload(
            type: .messaging,
            name: nil,
            imageURL: nil,
            team: nil,
            members: Set(),
            invites: Set(),
            extraData: [:]
        )

        let receivedError = watchActiveChannelAndWait(
            channelQuery: ChannelQuery(channelPayload: editPayload),
            isChannelAlreadyCreated: true,
            requestBlock: { channelUpdater in
                channelUpdater?.update_completion?(.success(dummyPayload(with: .unique)))
            }
        )

        XCTAssertNil(receivedError)
        XCTAssertNil(env.channelUpdater?.startWatching_cid)
        XCTAssertEqual(env.channelUpdater?.update_callCount, 1)
    }

    func test_watchActiveChannelWithCidNotAlreadyCreated() {
        let receivedError = watchActiveChannelAndWait(isChannelAlreadyCreated: false, requestBlock: { channelUpdater in
            channelUpdater?.update_completion?(.success(dummyPayload(with: .unique)))
        })

        XCTAssertNil(receivedError)
        XCTAssertNil(env.channelUpdater?.startWatching_cid)
        XCTAssertEqual(env.channelUpdater?.update_callCount, 1)
    }

    func test_watchActiveChannelWithCidAlreadyCreated() {
        let receivedError = watchActiveChannelAndWait(isChannelAlreadyCreated: true, requestBlock: { channelUpdater in
            channelUpdater?.startWatching_completion?(nil)
        })

        XCTAssertNil(receivedError)
        XCTAssertEqual(env.channelUpdater?.startWatching_cid, channelId)
        XCTAssertEqual(env.channelUpdater?.update_callCount, 0)
    }

    private func watchActiveChannelAndWait(
        channelQuery: ChannelQuery? = nil,
        isChannelAlreadyCreated: Bool,
        requestBlock: (ChannelUpdater_Mock?) -> Void
    ) -> Error? {
        controller = ChatChannelController(
            channelQuery: channelQuery ?? .init(cid: channelId),
            channelListQuery: nil,
            client: client,
            environment: env.environment,
            isChannelAlreadyCreated: isChannelAlreadyCreated
        )

        env.channelUpdater?.cleanUp()

        var receivedError: Error?
        let expectation = self.expectation(description: "watchActiveChannel completion")
        controller.recoverWatchedChannel { error in
            receivedError = error
            expectation.fulfill()
        }

        requestBlock(env.channelUpdater)

        waitForExpectations(timeout: defaultTimeout, handler: nil)
        return receivedError
    }

    // MARK: - Stop watching

    func test_stopWatching_failsForNewChannels() throws {
        //  Create `ChannelController` for new channel
        let query = ChannelQuery(channelPayload: .unique)
        setupControllerForNewChannel(query: query)

        // Simulate `stopWatching` call and assert error is returned
        var error: Error? = try waitFor { [callbackQueueID] completion in
            controller.stopWatching { error in
                AssertTestQueue(withId: callbackQueueID)
                completion(error)
            }
        }
        XCTAssert(error is ClientError.ChannelNotCreatedYet)

        // Simulate successful backend channel creation
        env.channelUpdater!.update_onChannelCreated?(query.cid!)
        
        // Simulate `stopWatching` call and assert no error is returned
        error = try waitFor { [callbackQueueID] completion in
            controller.stopWatching { error in
                AssertTestQueue(withId: callbackQueueID)
                completion(error)
            }
            env.channelUpdater!.stopWatching_completion?(nil)
        }

        XCTAssertNil(error)
    }

    func test_stopWatching_callsChannelUpdater() {
        // Simulate `stopWatching` call and catch the completion
        var completionCalled = false
        controller.stopWatching { [callbackQueueID] error in
            AssertTestQueue(withId: callbackQueueID)
            XCTAssertNil(error)
            completionCalled = true
        }

        // Keep a weak ref so we can check if it's actually deallocated
        weak var weakController = controller

        // (Try to) deallocate the controller
        // by not keeping any references to it
        controller = nil

        // Assert cid is passed to `channelUpdater`, completion is not called yet
        XCTAssertEqual(env.channelUpdater!.stopWatching_cid, channelId)
        XCTAssertFalse(completionCalled)

        // Simulate successful update
        env.channelUpdater!.stopWatching_completion?(nil)
        // Release reference of completion so we can deallocate stuff
        env.channelUpdater!.stopWatching_completion = nil

        AssertAsync {
            // Assert completion is called
            Assert.willBeTrue(completionCalled)
            // `weakController` should be deallocated too
            Assert.canBeReleased(&weakController)
        }
    }

    func test_stopWatching_propagatesErrorFromUpdater() {
        // Simulate `stopWatching` call and catch the completion
        var completionCalledError: Error?
        controller.stopWatching { [callbackQueueID] in
            AssertTestQueue(withId: callbackQueueID)
            completionCalledError = $0
        }

        // Simulate failed update
        let testError = TestError()
        env.channelUpdater!.stopWatching_completion?(testError)

        // Completion should be called with the error
        AssertAsync.willBeEqual(completionCalledError as? TestError, testError)
    }

    // MARK: - Freeze channel

    func test_freezeChannel_failsForNewChannels() throws {
        //  Create `ChannelController` for new channel
        let query = ChannelQuery(channelPayload: .unique)
        setupControllerForNewChannel(query: query)

        // Simulate `freezeChannel` call and assert error is returned
        var error: Error? = try waitFor { [callbackQueueID] completion in
            controller.freezeChannel { error in
                AssertTestQueue(withId: callbackQueueID)
                completion(error)
            }
        }
        XCTAssert(error is ClientError.ChannelNotCreatedYet)

        // Simulate successful backend channel creation
        env.channelUpdater!.update_onChannelCreated?(query.cid!)
        
        // Simulate `freezeChannel` call and assert no error is returned
        error = try waitFor { [callbackQueueID] completion in
            controller.freezeChannel { error in
                AssertTestQueue(withId: callbackQueueID)
                completion(error)
            }
            env.channelUpdater!.freezeChannel_completion?(nil)
        }

        XCTAssertNil(error)
    }

    func test_freezeChannel_callsChannelUpdater() {
        // Simulate `freezeChannel` call and catch the completion
        var completionCalled = false
        controller.freezeChannel { [callbackQueueID] error in
            AssertTestQueue(withId: callbackQueueID)
            XCTAssertNil(error)
            completionCalled = true
        }

        // Keep a weak ref so we can check if it's actually deallocated
        weak var weakController = controller

        // (Try to) deallocate the controller
        // by not keeping any references to it
        controller = nil

        // Assert cid is passed to `channelUpdater`, completion is not called yet
        XCTAssertEqual(env.channelUpdater!.freezeChannel_cid, channelId)
        XCTAssertFalse(completionCalled)

        // Assert that `frozen: true` is passed as payload
        XCTAssertEqual(env.channelUpdater!.freezeChannel_freeze, true)

        // Simulate successful update
        env.channelUpdater!.freezeChannel_completion?(nil)
        // Release reference of completion so we can deallocate stuff
        env.channelUpdater!.freezeChannel_completion = nil

        AssertAsync {
            // Assert completion is called
            Assert.willBeTrue(completionCalled)
            // `weakController` should be deallocated too
            Assert.canBeReleased(&weakController)
        }
    }

    func test_freezeChannel_propagatesErrorFromUpdater() {
        // Simulate `freezeChannel` call and catch the completion
        var completionCalledError: Error?
        controller.freezeChannel { [callbackQueueID] in
            AssertTestQueue(withId: callbackQueueID)
            completionCalledError = $0
        }

        // Simulate failed update
        let testError = TestError()
        env.channelUpdater!.freezeChannel_completion?(testError)

        // Completion should be called with the error
        AssertAsync.willBeEqual(completionCalledError as? TestError, testError)
    }

    // MARK: - Unfreeze channel

    func test_unfreezeChannel_failsForNewChannels() throws {
        //  Create `ChannelController` for new channel
        let query = ChannelQuery(channelPayload: .unique)
        setupControllerForNewChannel(query: query)

        // Simulate `unfreezeChannel` call and assert error is returned
        var error: Error? = try waitFor { [callbackQueueID] completion in
            controller.unfreezeChannel { error in
                AssertTestQueue(withId: callbackQueueID)
                completion(error)
            }
        }
        XCTAssert(error is ClientError.ChannelNotCreatedYet)

        // Simulate successful backend channel creation
        env.channelUpdater!.update_onChannelCreated?(query.cid!)
        
        // Simulate `unfreezeChannel` call and assert no error is returned
        error = try waitFor { [callbackQueueID] completion in
            controller.unfreezeChannel { error in
                AssertTestQueue(withId: callbackQueueID)
                completion(error)
            }
            env.channelUpdater!.freezeChannel_completion?(nil)
        }

        XCTAssertNil(error)
    }

    func test_unfreezeChannel_callsChannelUpdater() {
        // Simulate `unfreezeChannel` call and catch the completion
        var completionCalled = false
        controller.unfreezeChannel { [callbackQueueID] error in
            AssertTestQueue(withId: callbackQueueID)
            XCTAssertNil(error)
            completionCalled = true
        }

        // Keep a weak ref so we can check if it's actually deallocated
        weak var weakController = controller

        // (Try to) deallocate the controller
        // by not keeping any references to it
        controller = nil

        // Assert cid is passed to `channelUpdater`, completion is not called yet
        XCTAssertEqual(env.channelUpdater!.freezeChannel_cid, channelId)
        XCTAssertFalse(completionCalled)

        // Assert that `frozen: false` is passed as payload
        XCTAssertEqual(env.channelUpdater!.freezeChannel_freeze, false)

        // Simulate successful update
        env.channelUpdater!.freezeChannel_completion?(nil)
        // Release reference of completion so we can deallocate stuff
        env.channelUpdater!.freezeChannel_completion = nil

        AssertAsync {
            // Assert completion is called
            Assert.willBeTrue(completionCalled)
            // `weakController` should be deallocated too
            Assert.canBeReleased(&weakController)
        }
    }

    func test_unfreezeChannel_propagatesErrorFromUpdater() {
        // Simulate `freezeChannel` call and catch the completion
        var completionCalledError: Error?
        controller.unfreezeChannel { [callbackQueueID] in
            AssertTestQueue(withId: callbackQueueID)
            completionCalledError = $0
        }

        // Simulate failed update
        let testError = TestError()
        env.channelUpdater!.freezeChannel_completion?(testError)

        // Completion should be called with the error
        AssertAsync.willBeEqual(completionCalledError as? TestError, testError)
    }

    // MARK: - UploadAttachment

    func test_uploadAttachment_failsForNewChannels() throws {
        //  Create `ChannelController` for new channel
        let query = ChannelQuery(channelPayload: .unique)
        setupControllerForNewChannel(query: query)

        // Simulate `uploadFile` call and assert error is returned
        let error: Error? = try waitFor { [callbackQueueID] completion in
            controller.uploadAttachment(localFileURL: .localYodaImage, type: .image) { result in
                AssertTestQueue(withId: callbackQueueID)
                completion(result.error)
            }
        }
        XCTAssert(error is ClientError.ChannelNotCreatedYet)
    }

    func test_uploadAttachment_callsChannelUpdater() {
        // Simulate `uploadFile` call and catch the completion
        var completionCalled = false
        controller.uploadAttachment(localFileURL: .localYodaImage, type: .image) { [callbackQueueID] result in
            AssertTestQueue(withId: callbackQueueID)
            XCTAssertNil(result.error)
            completionCalled = true
        }

        // Keep a weak ref so we can check if it's actually deallocated
        weak var weakController = controller

        // (Try to) deallocate the controller
        // by not keeping any references to it
        controller = nil

        // Assert cid is passed to `channelUpdater`, completion is not called yet
        XCTAssertEqual(env.channelUpdater!.uploadFile_cid, channelId)
        // Assert correct type is passed
        XCTAssertEqual(env.channelUpdater?.uploadFile_type, .image)
        XCTAssertFalse(completionCalled)

        // Simulate successful update
        env.channelUpdater!.uploadFile_completion?(.success(.dummy()))
        // Release reference of completion so we can deallocate stuff
        env.channelUpdater!.uploadFile_completion = nil

        AssertAsync {
            // Assert completion is called
            Assert.willBeTrue(completionCalled)
            // `weakController` should be deallocated too
            Assert.canBeReleased(&weakController)
        }
    }

    func test_uploadAttachment_propagatesErrorFromUpdater() {
        // Simulate `uploadFile` call and catch the completion
        var completionCalledError: Error?
        controller.uploadAttachment(localFileURL: .localYodaImage, type: .image) { [callbackQueueID] in
            AssertTestQueue(withId: callbackQueueID)
            completionCalledError = $0.error
        }

        // Simulate failed update
        let testError = TestError()
        env.channelUpdater!.uploadFile_completion?(.failure(testError))

        // Completion should be called with the error
        AssertAsync.willBeEqual(completionCalledError as? TestError, testError)
    }

    // MARK: - Load pinned messages

    func test_loadPinnedMessages_failsForNewChannel() throws {
        //  Create `ChannelController` for new channel
        let query = ChannelQuery(channelPayload: .unique)
        setupControllerForNewChannel(query: query)

        // Simulate `loadPinnedMessages` call and assert error is returned
        let error: Error? = try waitFor { [callbackQueueID] completion in
            controller.loadPinnedMessages { result in
                AssertTestQueue(withId: callbackQueueID)
                completion(result.error)
            }
        }

        // Assert `ClientError.ChannelNotCreatedYet` is propagated to completion
        XCTAssert(error is ClientError.ChannelNotCreatedYet)
    }

    func test_loadPinnedMessages_callsChannelUpdater() {
        let pageSize = 10
        let pagination = PinnedMessagesPagination.aroundMessage(.unique)

        // Simulate `loadPinnedMessages` call
        controller.loadPinnedMessages(pageSize: pageSize, pagination: pagination) { _ in }

        // Assert call is propagated to updater
        XCTAssertEqual(env.channelUpdater!.loadPinnedMessages_cid, controller.cid)
        XCTAssertEqual(env.channelUpdater!.loadPinnedMessages_query, .init(pageSize: pageSize, pagination: pagination))
    }

    func test_loadPinnedMessages_propagatesErrorFromUpdater() {
        // Simulate `loadPinnedMessages` call and catch the completion
        var completionError: Error?
        controller.loadPinnedMessages { [callbackQueueID] in
            AssertTestQueue(withId: callbackQueueID)
            completionError = $0.error
        }

        // Simulate failed update
        let testError = TestError()
        env.channelUpdater!.loadPinnedMessages_completion!(.failure(testError))

        // Error is propagated to completion
        AssertAsync.willBeEqual(completionError as? TestError, testError)
    }

    func test_loadPinnedMessages_keepsControllerAlive() {
        // Simulate `loadPinnedMessages` call
        controller.loadPinnedMessages { _ in }

        // Keep a weak ref so we can check if it's actually deallocated
        weak var weakController = controller

        // (Try to) deallocate the controller
        // by not keeping any references to it
        controller = nil

        // Assert controller is kept alive
        AssertAsync.staysTrue(weakController != nil)
    }

    // MARK: Init registers active controller

    func test_initRegistersActiveController() {
        let client = ChatClient.mock
        let channelQuery = ChannelQuery(cid: channelId)
        let channelListQuery = ChannelListQuery(filter: .containMembers(userIds: [.unique]))

        let controller = ChatChannelController(
            channelQuery: channelQuery,
            channelListQuery: channelListQuery,
            client: client
        )

        XCTAssert(controller.client === client)
        XCTAssert(client.activeChannelControllers.count == 1)
        XCTAssert(client.activeChannelControllers.allObjects.first === controller)
    }

    // MARK: Test creation of a call

    func test_createCall_failsWhenChannelIsNotAlreadyCreated() {
        let controller = ChatChannelController(
            channelQuery: ChannelQuery(cid: channelId),
            channelListQuery: nil,
            client: ChatClient.mock,
            isChannelAlreadyCreated: false
        )

        let id: String = .unique
        let type: String = "video"
        var completionError: Error?
        controller.createCall(id: id, type: type) { result in
            completionError = result.error
        }

        AssertAsync.willBeTrue(completionError != nil)
    }

    func test_createCall_propagatesErrorFromUpdater() {
        let id: String = .unique
        let type: String = "video"
        var completionError: Error?

        // Set completion handler
        controller.createCall(id: id, type: type) { result in
            completionError = result.error
        }

        // Simulate failed update
        let testError = TestError()
        env.channelUpdater!.createCall_completion!(.failure(testError))

        // Error is propagated to completion
        AssertAsync.willBeEqual(completionError as? TestError, testError)
    }

    func test_createCall_propagatesResultFromUpdater() {
        let id: String = .unique
        let provider: String = "agora"
        let token: String = .unique
        let type: String = "video"

        var resultingCallWithToken: CallWithToken?
        let mockCallWithToken = CallWithToken(
            call: Call(
                id: id,
                provider: provider,
                agora: nil,
                hms: nil
            ),
            token: token
        )

        // Set completion handler
        controller.createCall(id: id, type: type) { result in
            resultingCallWithToken = result.value
        }

        // Simulate successful completion
        env.channelUpdater!.createCall_completion!(.success(mockCallWithToken))

        // Result is propagated to completion
        AssertAsync.willBeEqual(resultingCallWithToken, mockCallWithToken)
    }

    // MARK: deinit

    func test_deinit_whenIsJumpingToMessage_deletesAllMessages() throws {
        // GIVEN
        controller = ChatChannelController(
            channelQuery: .init(cid: channelId),
            channelListQuery: nil,
            client: client,
            environment: env.environment
        )
        let messages: [MessagePayload] = [.dummy(), .dummy(), .dummy(), .dummy()]
        try setupChannel(
            channelPayload: .dummy(
                channel: .dummy(cid: channelId),
                messages: messages
            )
        )

        var channel: ChannelDTO? {
            try? XCTUnwrap(client.databaseContainer.viewContext.channel(cid: channelId))
        }

        XCTAssertEqual(channel?.messages.count, messages.count)

        // WHEN
        env.channelUpdater?.mockPaginationState.hasLoadedAllNextMessages = false

        // THEN
        env.channelUpdater?.cleanUp()
        controller = nil
        AssertAsync.willBeEqual(channel?.messages.count, 0)
    }

    func test_deinit_whenIsNotJumpingToMessage_doesNotDeleteAnyMessage() throws {
        // GIVEN
        controller = ChatChannelController(
            channelQuery: .init(cid: channelId),
            channelListQuery: nil,
            client: client,
            environment: env.environment
        )
        let messages: [MessagePayload] = [.dummy(), .dummy(), .dummy(), .dummy()]
        try setupChannel(
            channelPayload: .dummy(
                channel: .dummy(cid: channelId),
                messages: messages
            )
        )

        var channel: ChannelDTO? {
            try? XCTUnwrap(client.databaseContainer.viewContext.channel(cid: channelId))
        }

        XCTAssertEqual(channel?.messages.count, messages.count)

        // WHEN
        XCTAssertEqual(controller.isJumpingToMessage, false)

        // THEN
        env.channelUpdater?.cleanUp()
        controller = nil
        AssertAsync.willBeEqual(channel?.messages.count, 4)
    }
}

// MARK: Test Helpers

extension ChannelController_Tests {
    // MARK: - Helpers

    func setupControllerForNewDirectMessageChannel(
        currentUserId: UserId,
        otherUserId: UserId,
        channelListQuery: ChannelListQuery? = nil
    ) {
        let payload = ChannelEditDetailPayload(
            type: .messaging,
            name: nil,
            imageURL: nil,
            team: nil,
            members: [currentUserId, otherUserId],
            invites: [],
            extraData: [:]
        )

        controller = ChatChannelController(
            channelQuery: .init(channelPayload: payload),
            channelListQuery: channelListQuery,
            client: client,
            environment: env.environment,
            isChannelAlreadyCreated: false
        )
        controller.callbackQueue = .testQueue(withId: controllerCallbackQueueID)
    }

    func setupControllerForNewChannel(
        query: ChannelQuery,
        channelListQuery: ChannelListQuery? = nil
    ) {
        controller = ChatChannelController(
            channelQuery: query,
            channelListQuery: channelListQuery,
            client: client,
            environment: env.environment,
            isChannelAlreadyCreated: false
        )
        controller.callbackQueue = .testQueue(withId: controllerCallbackQueueID)
        controller.synchronize()
    }

    func setupControllerForNewMessageChannel(
        cid: ChannelId,
        channelListQuery: ChannelListQuery? = nil
    ) {
        let payload = ChannelEditDetailPayload(
            cid: cid,
            name: nil,
            imageURL: nil,
            team: nil,
            members: [],
            invites: [],
            extraData: [:]
        )

        controller = ChatChannelController(
            channelQuery: .init(channelPayload: payload),
            channelListQuery: channelListQuery,
            client: client,
            environment: env.environment,
            isChannelAlreadyCreated: false
        )
        controller.callbackQueue = .testQueue(withId: controllerCallbackQueueID)
    }

    @discardableResult
    func setupChannel(
        channelPayload: ChannelPayload? = nil,
        withAllNextMessagesLoaded: Bool = true
    ) throws -> ChannelPayload {
        let channelPayload = channelPayload ?? dummyPayload(with: channelId, numberOfMessages: 1)
        let error = try waitFor {
            client.databaseContainer.write({ session in
                // Create a channel with the provided payload
                let dummyUserPayload: CurrentUserPayload = .dummy(userId: .unique, role: .user)
                try session.saveCurrentUser(payload: dummyUserPayload)
                try session.saveChannel(payload: channelPayload)
                self.env.channelUpdater?.mockPaginationState.hasLoadedAllNextMessages = withAllNextMessagesLoaded

            }, completion: $0)
        }

        if let error = error {
            throw error
        }

        return channelPayload
    }

    private func simulateMarkingAsRead(userId: UserId) throws {
        let lastMessage: MessagePayload = .dummy(
            messageId: .unique,
            authorUserId: .unique,
            cid: channelId
        )

        let currentUser: CurrentUserPayload = .dummy(userId: userId, role: .user)

        let channel: ChannelPayload = .dummy(
            channel: .dummy(cid: channelId, lastMessageAt: lastMessage.createdAt),
            messages: [lastMessage],
            channelReads: [
                .init(
                    user: currentUser,
                    lastReadAt: lastMessage.createdAt.addingTimeInterval(-1),
                    lastReadMessageId: nil,
                    unreadMessagesCount: 0
                )
            ]
        )

        try client.databaseContainer.writeSynchronously { session in
            try session.saveCurrentUser(payload: currentUser)
            try session.saveChannel(payload: channel)
        }

        controller.markRead()
    }

    private func createChannel(oldestMessageId: MessageId, newestMessageId: MessageId, channelReads: [ChannelReadPayload] = []) throws {
        let oldestMessage = MessagePayload.dummy(messageId: oldestMessageId, createdAt: Date().addingTimeInterval(-1000))
        let newestMessage = MessagePayload.dummy(messageId: newestMessageId, createdAt: Date().addingTimeInterval(1000))

        try createChannel(messages: [oldestMessage, newestMessage], channelReads: channelReads)
    }

    private func createChannel(messages: [MessagePayload], channelReads: [ChannelReadPayload] = []) throws {
        let payload = dummyPayload(with: channelId, messages: messages, channelReads: channelReads)
        try client.databaseContainer.writeSynchronously {
            try $0.saveChannel(payload: payload, query: nil, cache: nil)
        }
    }
}

private class TestEnvironment {
    var channelUpdater: ChannelUpdater_Mock?
    var eventSender: TypingEventsSender_Mock?

    lazy var environment: ChatChannelController.Environment = .init(
        channelUpdaterBuilder: { [unowned self] in
            self.channelUpdater = ChannelUpdater_Mock(
                channelRepository: $0,
                callRepository: $1,
                paginationStateHandler: $2,
                database: $3,
                apiClient: $4
            )
            return self.channelUpdater!
        },
        eventSenderBuilder: { [unowned self] in
            self.eventSender = TypingEventsSender_Mock(database: $0, apiClient: $1)
            return self.eventSender!
        }
    )
}<|MERGE_RESOLUTION|>--- conflicted
+++ resolved
@@ -287,114 +287,6 @@
         XCTAssertNil(result)
     }
 
-<<<<<<< HEAD
-    // MARK: - Channel config feature tests
-
-    func test_readFeatures_onNilChannel_returnsFalse() {
-        XCTAssertFalse(controller.areReactionsEnabled)
-        XCTAssertFalse(controller.areRepliesEnabled)
-        XCTAssertFalse(controller.areQuotesEnabled)
-        XCTAssertFalse(controller.areUploadsEnabled)
-        XCTAssertFalse(controller.areTypingEventsEnabled)
-        XCTAssertFalse(controller.areReadEventsEnabled)
-    }
-
-    func test_readAreReadEventsEnabled_whenTrue_returnsTrue() throws {
-        let payload = dummyPayload(with: channelId, channelConfig: ChannelConfig(readEventsEnabled: true))
-        try client.databaseContainer.writeSynchronously { session in
-            try session.saveChannel(payload: payload)
-        }
-        XCTAssertTrue(controller.areReadEventsEnabled)
-    }
-
-    func test_readAreReadEventsEnabled_whenFalse_returnsFalse() throws {
-        let payload = dummyPayload(with: channelId, channelConfig: ChannelConfig(readEventsEnabled: false))
-        try client.databaseContainer.writeSynchronously { session in
-            try session.saveChannel(payload: payload)
-        }
-        XCTAssertFalse(controller.areReadEventsEnabled)
-    }
-
-    func test_readAreTypingEventsEnabled_whenTrue_returnsTrue() throws {
-        let payload = dummyPayload(with: channelId, channelConfig: ChannelConfig(typingEventsEnabled: true))
-        try client.databaseContainer.writeSynchronously { session in
-            try session.saveChannel(payload: payload)
-        }
-        XCTAssertTrue(controller.areTypingEventsEnabled)
-    }
-
-    func test_readAreTypingEventsEnabled_whenFalse_returnsFalse() throws {
-        let payload = dummyPayload(with: channelId, channelConfig: ChannelConfig(typingEventsEnabled: false))
-        try client.databaseContainer.writeSynchronously { session in
-            try session.saveChannel(payload: payload)
-        }
-        XCTAssertFalse(controller.areTypingEventsEnabled)
-    }
-
-    func test_readAreReactionsEnabled_whenTrue_returnsTrue() throws {
-        let payload = dummyPayload(with: channelId, channelConfig: ChannelConfig(reactionsEnabled: true))
-        try client.databaseContainer.writeSynchronously { session in
-            try session.saveChannel(payload: payload)
-        }
-        XCTAssertTrue(controller.areReactionsEnabled)
-    }
-
-    func test_readAreReactionsEnabled_whenFalse_returnsFalse() throws {
-        let payload = dummyPayload(with: channelId, channelConfig: ChannelConfig(reactionsEnabled: false))
-        try client.databaseContainer.writeSynchronously { session in
-            try session.saveChannel(payload: payload)
-        }
-        XCTAssertFalse(controller.areReactionsEnabled)
-    }
-
-    func test_readAreRepliesEnabled_whenTrue_returnsTrue() throws {
-        let payload = dummyPayload(with: channelId, channelConfig: ChannelConfig(repliesEnabled: true))
-        try client.databaseContainer.writeSynchronously { session in
-            try session.saveChannel(payload: payload)
-        }
-        XCTAssertTrue(controller.areRepliesEnabled)
-    }
-
-    func test_readAreRepliesEnabled_whenFalse_returnsFalse() throws {
-        let payload = dummyPayload(with: channelId, channelConfig: ChannelConfig(repliesEnabled: false))
-        try client.databaseContainer.writeSynchronously { session in
-            try session.saveChannel(payload: payload)
-        }
-        XCTAssertFalse(controller.areRepliesEnabled)
-    }
-
-    func test_readAreQuotesEnabled_whenTrue_returnsTrue() throws {
-        let payload = dummyPayload(with: channelId, channelConfig: ChannelConfig(quotesEnabled: true))
-        try client.databaseContainer.writeSynchronously { session in
-            try session.saveChannel(payload: payload)
-        }
-        XCTAssertTrue(controller.areQuotesEnabled)
-    }
-
-    func test_readAreQuotesEnabled_whenFalse_returnsFalse() throws {
-        let payload = dummyPayload(with: channelId, channelConfig: ChannelConfig(quotesEnabled: false))
-        try client.databaseContainer.writeSynchronously { session in
-            try session.saveChannel(payload: payload)
-        }
-        XCTAssertFalse(controller.areQuotesEnabled)
-    }
-
-    func test_readAreUploadsEnabled_whenTrue_returnsTrue() throws {
-        let payload = dummyPayload(with: channelId, channelConfig: ChannelConfig(uploadsEnabled: true))
-        try client.databaseContainer.writeSynchronously { session in
-            try session.saveChannel(payload: payload)
-        }
-        XCTAssertTrue(controller.areUploadsEnabled)
-    }
-
-    func test_readAreUploadsEnabled_whenFalse_returnsFalse() throws {
-        let payload = dummyPayload(with: channelId, channelConfig: ChannelConfig(uploadsEnabled: false))
-        try client.databaseContainer.writeSynchronously { session in
-            try session.saveChannel(payload: payload)
-        }
-        XCTAssertFalse(controller.areUploadsEnabled)
-    }
-
     // MARK: - First Unread Message Id
 
     func test_firstUnreadMessageId_whenThereIsNoChannel() {
@@ -536,8 +428,6 @@
         XCTAssertEqual(controller.firstUnreadMessageId, notOwnNextValidId)
     }
 
-=======
->>>>>>> b5669f09
     // MARK: - Synchronize tests
 
     func test_synchronize_changesControllerState() throws {
@@ -3969,8 +3859,6 @@
         XCTAssertTrue(receivedError is ClientError.ChannelFeatureDisabled)
     }
 
-<<<<<<< HEAD
-=======
     private func simulateMarkingAsRead(userId: UserId) throws {
         let lastMessage: MessagePayload = .dummy(
             messageId: .unique,
@@ -3987,6 +3875,7 @@
                 .init(
                     user: currentUser,
                     lastReadAt: lastMessage.createdAt.addingTimeInterval(-1),
+                    lastReadMessageId: nil,
                     unreadMessagesCount: 0
                 )
             ]
@@ -4000,7 +3889,6 @@
         controller.markRead()
     }
 
->>>>>>> b5669f09
     func test_markUnread_whenIsMarkingAsRead_andCurrentUserIdIsPresent() throws {
         let channel: ChannelPayload = .dummy(
             channel: .dummy(cid: channelId, ownCapabilities: [ChannelCapability.readEvents.rawValue])
@@ -4104,7 +3992,7 @@
         let previousMessageId = MessageId.unique
         let markedAsUnreadMessage = MessagePayload.dummy(messageId: messageId, createdAt: Date())
         let previousMessage = MessagePayload.dummy(messageId: previousMessageId, createdAt: Date().addingTimeInterval(-10))
-        let payload = dummyPayload(with: channelId, messages: [markedAsUnreadMessage, previousMessage], channelConfig: .mock(readEventsEnabled: true))
+        let payload = dummyPayload(with: channelId, messages: [markedAsUnreadMessage, previousMessage], ownCapabilities: [ChannelCapability.readEvents.rawValue])
         try client.databaseContainer.writeSynchronously { session in
             try session.saveChannel(payload: payload)
         }
@@ -5148,36 +5036,6 @@
         }
 
         return channelPayload
-    }
-
-    private func simulateMarkingAsRead(userId: UserId) throws {
-        let lastMessage: MessagePayload = .dummy(
-            messageId: .unique,
-            authorUserId: .unique,
-            cid: channelId
-        )
-
-        let currentUser: CurrentUserPayload = .dummy(userId: userId, role: .user)
-
-        let channel: ChannelPayload = .dummy(
-            channel: .dummy(cid: channelId, lastMessageAt: lastMessage.createdAt),
-            messages: [lastMessage],
-            channelReads: [
-                .init(
-                    user: currentUser,
-                    lastReadAt: lastMessage.createdAt.addingTimeInterval(-1),
-                    lastReadMessageId: nil,
-                    unreadMessagesCount: 0
-                )
-            ]
-        )
-
-        try client.databaseContainer.writeSynchronously { session in
-            try session.saveCurrentUser(payload: currentUser)
-            try session.saveChannel(payload: channel)
-        }
-
-        controller.markRead()
     }
 
     private func createChannel(oldestMessageId: MessageId, newestMessageId: MessageId, channelReads: [ChannelReadPayload] = []) throws {
