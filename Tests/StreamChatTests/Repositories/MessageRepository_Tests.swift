--- conflicted
+++ resolved
@@ -701,7 +701,6 @@
         XCTAssertEqual(reactionScore, 10)
     }
 
-<<<<<<< HEAD
     // MARK: - getActiveLiveLocationMessages
 
     func test_getActiveLiveLocationMessages_whenCurrentUserDoesNotExist_failsWithError() throws {
@@ -761,9 +760,10 @@
         
         XCTAssertEqual(receivedMessages?.count, 2)
         XCTAssertEqual(Set(receivedMessages?.map(\.id) ?? []), Set([messageId1, messageId2]))
-=======
+    }
+
     // MARK: - Interceptor Tests
-
+    
     final class MockSendMessageInterceptor: SendMessageInterceptor {
         var sendMessageCalled = false
         var receivedMessage: ChatMessage?
@@ -912,7 +912,6 @@
             messageState = session.message(id: id)?.localMessageState
         }
         XCTAssertEqual(messageState, .sendingFailed)
->>>>>>> a2bf37b7
     }
 }
 
