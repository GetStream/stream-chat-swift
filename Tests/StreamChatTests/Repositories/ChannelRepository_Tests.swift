--- conflicted
+++ resolved
@@ -121,13 +121,8 @@
         database.writeSessionCounter = 0
 
         let expectation = self.expectation(description: "markUnread completes")
-<<<<<<< HEAD
-        nonisolated(unsafe) var receivedError: Error?
-        repository.markUnread(for: cid, userId: userId, from: messageId, lastReadMessageId: .unique) { result in
-=======
         var receivedError: Error?
         repository.markUnread(for: cid, userId: userId, from: .messageId(messageId), lastReadMessageId: .unique) { result in
->>>>>>> 7dda4715
             receivedError = result.error
             expectation.fulfill()
         }
@@ -147,13 +142,8 @@
         let messageId = MessageId.unique
 
         let expectation = self.expectation(description: "markUnread completes")
-<<<<<<< HEAD
-        nonisolated(unsafe) var receivedError: Error?
-        repository.markUnread(for: cid, userId: userId, from: messageId, lastReadMessageId: .unique) { result in
-=======
         var receivedError: Error?
         repository.markUnread(for: cid, userId: userId, from: .messageId(messageId), lastReadMessageId: .unique) { result in
->>>>>>> 7dda4715
             receivedError = result.error
             expectation.fulfill()
         }
