--- conflicted
+++ resolved
@@ -13,11 +13,8 @@
     var offlineRequestsRepository: OfflineRequestsRepository_Mock!
     var database: DatabaseContainer_Spy!
     var apiClient: APIClient_Spy!
-<<<<<<< HEAD
     var api: API!
-=======
     var channelListUpdater: ChannelListUpdater_Spy!
->>>>>>> 9aa150fc
 
     var repository: SyncRepository!
 
@@ -43,14 +40,10 @@
             database: client.databaseContainer,
             apiClient: client.apiClient
         )
-<<<<<<< HEAD
-        
-=======
         database = client.mockDatabaseContainer
         apiClient = client.mockAPIClient
         channelListUpdater = client.mockChannelListUpdater
 
->>>>>>> 9aa150fc
         repository = SyncRepository(
             config: client.config,
             activeChannelControllers: _activeChannelControllers,
@@ -58,12 +51,8 @@
             offlineRequestsRepository: offlineRequestsRepository,
             eventNotificationCenter: client.eventNotificationCenter,
             database: database,
-<<<<<<< HEAD
-            api: api
-=======
-            apiClient: apiClient,
+            api: api,
             channelListUpdater: channelListUpdater
->>>>>>> 9aa150fc
         )
     }
 
@@ -114,12 +103,8 @@
             offlineRequestsRepository: offlineRequestsRepository,
             eventNotificationCenter: repository.eventNotificationCenter,
             database: database,
-<<<<<<< HEAD
-            api: api
-=======
-            apiClient: apiClient,
+            api: api,
             channelListUpdater: channelListUpdater
->>>>>>> 9aa150fc
         )
 
         try prepareForSyncLocalStorage(
@@ -152,12 +137,8 @@
             offlineRequestsRepository: offlineRequestsRepository,
             eventNotificationCenter: repository.eventNotificationCenter,
             database: database,
-<<<<<<< HEAD
-            api: api
-=======
-            apiClient: apiClient,
+            api: api,
             channelListUpdater: channelListUpdater
->>>>>>> 9aa150fc
         )
 
         try prepareForSyncLocalStorage(
@@ -551,7 +532,6 @@
 
     // MARK: - Queue offline requests
 
-<<<<<<< HEAD
 //    func test_queueOfflineRequest_localStorageDisabled() {
 //        var config = ChatClientConfig(apiKeyString: .unique)
 //        config.isLocalStorageEnabled = false
@@ -605,65 +585,8 @@
 //
 //        XCTAssertCall("queueOfflineRequest(endpoint:completion:)", on: offlineRequestsRepository, times: 1)
 //    }
-=======
-    func test_queueOfflineRequest_localStorageDisabled() {
-        var config = ChatClientConfig(apiKeyString: .unique)
-        config.isLocalStorageEnabled = false
-        let client = ChatClient_Mock(config: config)
-        repository = SyncRepository(
-            config: client.config,
-            activeChannelControllers: _activeChannelControllers,
-            activeChannelListControllers: _activeChannelListControllers,
-            offlineRequestsRepository: offlineRequestsRepository,
-            eventNotificationCenter: repository.eventNotificationCenter,
-            database: database,
-            apiClient: apiClient,
-            channelListUpdater: channelListUpdater
-        )
-
-        let endpoint = DataEndpoint(
-            path: .guest,
-            method: .post,
-            queryItems: nil,
-            requiresConnectionId: true,
-            requiresToken: true,
-            body: nil
-        )
-        repository.queueOfflineRequest(endpoint: endpoint)
-
-        XCTAssertNotCall("queueOfflineRequest(endpoint:completion:)", on: offlineRequestsRepository)
-    }
-
-    func test_queueOfflineRequest_localStorageEnabled() {
-        var config = ChatClientConfig(apiKeyString: .unique)
-        config.isLocalStorageEnabled = true
-        let client = ChatClient_Mock(config: config)
-        repository = SyncRepository(
-            config: client.config,
-            activeChannelControllers: _activeChannelControllers,
-            activeChannelListControllers: _activeChannelListControllers,
-            offlineRequestsRepository: offlineRequestsRepository,
-            eventNotificationCenter: repository.eventNotificationCenter,
-            database: database,
-            apiClient: apiClient,
-            channelListUpdater: channelListUpdater
-        )
-
-        let endpoint = DataEndpoint(
-            path: .guest,
-            method: .post,
-            queryItems: nil,
-            requiresConnectionId: true,
-            requiresToken: true,
-            body: nil
-        )
-        repository.queueOfflineRequest(endpoint: endpoint)
-
-        XCTAssertCall("queueOfflineRequest(endpoint:completion:)", on: offlineRequestsRepository, times: 1)
-    }
->>>>>>> 9aa150fc
-
-    // MARL: - cancelRecoveryFlow
+    
+    // MARK: - cancelRecoveryFlow
 
     func test_cancelRecoveryFlow_existsRecoveryMode() throws {
         // GIVEN
@@ -685,12 +608,8 @@
             offlineRequestsRepository: offlineRequestsRepository,
             eventNotificationCenter: repository.eventNotificationCenter,
             database: database,
-<<<<<<< HEAD
-            api: api
-=======
-            apiClient: apiClient,
+            api: api,
             channelListUpdater: channelListUpdater
->>>>>>> 9aa150fc
         )
 
         var cancelRecoveryFlowCalled = false
@@ -714,12 +633,8 @@
             offlineRequestsRepository: offlineRequestsRepository,
             eventNotificationCenter: repository.eventNotificationCenter,
             database: database,
-<<<<<<< HEAD
-            api: api
-=======
-            apiClient: apiClient,
+            api: api,
             channelListUpdater: channelListUpdater
->>>>>>> 9aa150fc
         )
 
         let expectation = expectation(description: "cancelRecoveryFlow completion")
