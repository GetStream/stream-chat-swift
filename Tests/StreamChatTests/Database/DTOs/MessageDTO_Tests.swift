--- conflicted
+++ resolved
@@ -4192,7 +4192,6 @@
         XCTAssertNil(quoted3Message)
     }
 
-<<<<<<< HEAD
     // MARK: - loadActiveLiveLocationMessages
 
     func test_loadActiveLiveLocationMessages() throws {
@@ -4271,7 +4270,8 @@
             )
             XCTAssertEqual(loadedMessages.count, 1) // Should only get the active message from channel 1
         }
-=======
+    }
+
     func test_asModel_whenModelTransformerProvided_transformsValues() throws {
         class CustomMessageTransformer: StreamModelsTransformer {
             var mockTransformedMessage: ChatMessage = .mock(
@@ -4307,7 +4307,6 @@
 
         // THEN
         XCTAssertEqual(message.text, "transformed message")
->>>>>>> ac5ec264
     }
 
     // MARK: - Helpers:
