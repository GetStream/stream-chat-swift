//
// Copyright © 2024 Stream.io Inc. All rights reserved.
//

import CoreData
@testable import StreamChat
@testable import StreamChatTestTools
import XCTest

final class MessageDTO_Tests: XCTestCase {
    var database: DatabaseContainer!

    override func setUp() {
        super.setUp()
        database = DatabaseContainer_Spy()
    }

    override func tearDown() {
        AssertAsync.canBeReleased(&database)
        database = nil
        super.tearDown()
    }

    // MARK: - saveMessage

    func test_saveMessage_whenMessageStopsBeingValidPreview_updatesChannelPreview() throws {
        // GIVEN
        let cid: ChannelId = .unique

        let previousPreviewMessage: Message = .dummy(
            type: .regular,
            messageId: .unique,
            authorUserId: .unique,
            createdAt: .init(),
            cid: cid
        )

        let previewMessage: Message = .dummy(
            type: .regular,
            messageId: .unique,
            authorUserId: .unique,
            createdAt: previousPreviewMessage.createdAt.addingTimeInterval(1),
            cid: cid
        )

        let channel: ChannelStateResponse = .dummy(
            channel: .dummy(cid: cid),
            messages: [
                previousPreviewMessage,
                previewMessage
            ]
        )

        try database.writeSynchronously { session in
            try session.saveChannel(payload: channel)
        }

        // WHEN
        let updatedPreviewMessage: Message = .dummy(
            type: .error,
            messageId: previewMessage.id,
            authorUserId: previewMessage.user!.id,
            cid: cid
        )

        try database.writeSynchronously { session in
            try session.saveMessage(payload: updatedPreviewMessage, for: cid, syncOwnReactions: false, cache: nil)
        }

        // THEN
        let channelDTO = try XCTUnwrap(database.viewContext.channel(cid: cid))
        XCTAssertEqual(channelDTO.previewMessage?.id, previousPreviewMessage.id)
    }

    func test_saveMessage_messageSentByAnotherUser_hasNoReads() throws {
        // GIVEN
        let anotherUser: UserObject = .dummy(userId: .unique)
        let anotherUserMember: ChannelMember = .dummy(user: anotherUser)
        let anotherUserMessage: Message = .dummy(
            messageId: .unique,
            authorUserId: anotherUser.id,
            createdAt: .init()
        )
        let anotherUserRead: Read = Read(
            lastRead: anotherUserMessage.createdAt,
            unreadMessages: 0,
            lastReadMessageId: .unique,
            user: anotherUser
        )

        let currentUser: OwnUser = .dummy(userId: .unique, role: .user)
        let currentUserMember: OwnUser = .dummy(
            userId: currentUser.id,
            role: UserRole(rawValue: currentUser.role)
        )
        let currentUserRead: Read = Read(
            lastRead: anotherUserMessage.createdAt.addingTimeInterval(10),
            unreadMessages: 0,
            lastReadMessageId: .unique,
            user: .dummy(userId: currentUser.id)
        )

        let ChannelStateResponse: ChannelStateResponse = .dummy(
            channel: .dummy(),
            members: [
                currentUser.toMember,
                anotherUserMember
            ],
            reads: [
                currentUserRead,
                anotherUserRead
            ],
            membership: currentUserMember.toMember
        )

        // WHEN
        try database.writeSynchronously { session in
            try session.saveCurrentUser(payload: currentUser)

            let channel = try session.saveChannel(payload: ChannelStateResponse)

            try session.saveMessage(
                payload: anotherUserMessage,
                channelDTO: channel,
                syncOwnReactions: false,
                cache: nil
            )
        }

        let message = try XCTUnwrap(
            database.viewContext.message(id: anotherUserMessage.id)?.asModel()
        )

        // THEN:
        //
        // For messages from other users reads are always empty.
        XCTAssertTrue(message.readBy.isEmpty)
        XCTAssertEqual(message.readByCount, 0)
    }

    func test_saveMessage_messageSentByCurrentUser_hasReadsFromOtherMembers() throws {
        // GIVEN
        let currentUser: OwnUser = .dummy(userId: .unique, role: .user)
        let currentUserMember: ChannelMember = .dummy(user: currentUser.toUser)
        let currentUserMessage: Message = .dummy(
            messageId: .unique,
            authorUserId: currentUser.id,
            createdAt: .init()
        )
        let currentUserRead = Read(
            lastRead: currentUserMessage.createdAt,
            unreadMessages: 0,
            lastReadMessageId: .unique,
            user: .dummy(userId: currentUser.id)
        )

        let member1ReadEarlierOwnMessage = Read(
            lastRead: currentUserMessage.createdAt.addingTimeInterval(-10),
            unreadMessages: 0,
            lastReadMessageId: .unique,
            user: .dummy(userId: .unique)
        )
        let member2ReadAtOwnMessage = Read(
            lastRead: currentUserMessage.createdAt.addingTimeInterval(2),
            unreadMessages: 0,
            lastReadMessageId: .unique,
            user: .dummy(userId: .unique)
        )
        let member3ReadLaterOwnMessage = Read(
            lastRead: currentUserMessage.createdAt.addingTimeInterval(10),
            unreadMessages: 0,
            lastReadMessageId: .unique,
            user: .dummy(userId: .unique)
        )

        let channelStateResponse: ChannelStateResponse = .dummy(
            channel: .dummy(),
            members: [
                currentUserMember,
                .dummy(user: member1ReadEarlierOwnMessage.user!),
                .dummy(user: member2ReadAtOwnMessage.user!),
                .dummy(user: member3ReadLaterOwnMessage.user!)
            ],
            reads: [
                currentUserRead,
                member1ReadEarlierOwnMessage,
                member2ReadAtOwnMessage,
                member3ReadLaterOwnMessage
            ],
            membership: currentUserMember
        )

        // WHEN
        try database.writeSynchronously { session in
            try session.saveCurrentUser(payload: currentUser)

            let channel = try session.saveChannel(payload: channelStateResponse)

            try session.saveMessage(
                payload: currentUserMessage,
                channelDTO: channel,
                syncOwnReactions: false,
                cache: nil
            )
        }

        let message = try XCTUnwrap(
            database.viewContext.message(id: currentUserMessage.id)?.asModel()
        )

        // THEN:
        //
        // Assert own message contains reads from other members that
        // happened later message creation exluding own channel read.
        let expectedReadBy: Set = [
            member2ReadAtOwnMessage.user!.id,
            member3ReadLaterOwnMessage.user!.id
        ]
        XCTAssertEqual(Set(message.readBy.map(\.id)), expectedReadBy)
        XCTAssertEqual(message.readByCount, expectedReadBy.count)
    }

    // This is required because FRC can report a deletion when inserting a message which already exists
    // in the FRC data because it thinks it is a duplicated.
    func test_saveMessage_whenMessageAlreadyInParentReplies_shouldNotReportChangesInFRC() throws {
        let ChannelStateResponse: ChannelStateResponse = .dummy(
            channel: .dummy()
        )

        let currentUser: OwnUser = .dummy(userId: .unique, role: .user)
        let parentId = MessageId.unique
        let duplicatedMessageId = MessageId.unique
        let duplicatedMessage = Message.dummy(
            messageId: duplicatedMessageId,
            parentId: parentId,
            text: "test"
        )

        try database.writeSynchronously { session in
            try session.saveCurrentUser(payload: currentUser)

            let channel = try session.saveChannel(payload: ChannelStateResponse)

            // Save reply
            let reply = try session.saveMessage(
                payload: duplicatedMessage,
                channelDTO: channel,
                syncOwnReactions: false,
                cache: nil
            )

            // Save parent message and insert to replies
            let parentMessage = try session.saveMessage(
                payload: .dummy(messageId: parentId),
                channelDTO: channel,
                syncOwnReactions: false,
                cache: nil
            )
            parentMessage.replies.insert(reply)
        }

        let exp = expectation(description: "FRC should not report any changes")
        exp.isInverted = true
        var changes: [ListChange<ChatMessage>] = []
        let observer = try createMessagesFRC(for: ChannelStateResponse)
        observer.onDidChange = { newChanges in
            changes += newChanges
            exp.fulfill()
        }

        try database.writeSynchronously { session in
            let cid = try ChannelId(cid: ChannelStateResponse.channel!.cid)
            let channel = try XCTUnwrap(session.channel(cid: cid))

            // Save the same reply
            try session.saveMessage(
                payload: duplicatedMessage,
                channelDTO: channel,
                syncOwnReactions: false,
                cache: nil
            )
        }

        waitForExpectations(timeout: defaultTimeout)
    }

    func test_saveMessage_whenMessageNotInParentReplies_shouldReportChangesInFRC() throws {
        let ChannelStateResponse: ChannelStateResponse = .dummy(
            channel: .dummy()
        )

        let currentUser: OwnUser = .dummy(userId: .unique, role: .user)
        let parentId = MessageId.unique
        let messageId = MessageId.unique
        let message = Message.dummy(
            messageId: messageId,
            parentId: parentId
        )
        let anotherMessage = Message.dummy(parentId: parentId)

        try database.writeSynchronously { session in
            try session.saveCurrentUser(payload: currentUser)

            let channel = try session.saveChannel(payload: ChannelStateResponse)

            // Save reply
            let reply = try session.saveMessage(
                payload: message,
                channelDTO: channel,
                syncOwnReactions: false,
                cache: nil
            )

            // Save parent message and insert to replies
            let parentMessage = try session.saveMessage(
                payload: .dummy(messageId: parentId),
                channelDTO: channel,
                syncOwnReactions: false,
                cache: nil
            )
            parentMessage.replies.insert(reply)
        }

        let exp = expectation(description: "FRC should report changes")
        var changes: [ListChange<ChatMessage>] = []
        let observer = try createMessagesFRC(for: ChannelStateResponse)
        observer.onDidChange = { newChanges in
            changes += newChanges
            exp.fulfill()
        }

        try database.writeSynchronously { session in
            let cid = try ChannelId(cid: ChannelStateResponse.channel!.cid)
            let channel = try XCTUnwrap(session.channel(cid: cid))

            // Save another reply
            try session.saveMessage(
                payload: anotherMessage,
                channelDTO: channel,
                syncOwnReactions: false,
                cache: nil
            )
        }

        waitForExpectations(timeout: defaultTimeout)

        let parentMessage = try XCTUnwrap(database.viewContext.message(id: parentId))
        XCTAssertEqual(parentMessage.replies.count, 2)
        XCTAssertEqual(changes.count, 1)
    }

    // This is required because FRC can report a deletion when inserting a message which already exists
    // in the FRC data because it thinks it is a duplicated.
    func test_saveMessage_whenQuotedMessageAlreadyExists_shouldNotReportChangesForQuotedMessageInFRC() throws {
        let ChannelStateResponse: ChannelStateResponse = .dummy(
            channel: .dummy()
        )

        let currentUser: OwnUser = .dummy(userId: .unique, role: .user)
        let quotedMessageId = MessageId.unique
        let quotedMessage = Message.dummy(messageId: quotedMessageId)
        let messageId = MessageId.unique
        let message = Message.dummy(
            messageId: messageId,
            quotedMessageId: quotedMessageId,
            quotedMessage: quotedMessage
        )

        try database.writeSynchronously { session in
            try session.saveCurrentUser(payload: currentUser)

            let channel = try session.saveChannel(payload: ChannelStateResponse)

            // Save quotedMessage
            try session.saveMessage(
                payload: quotedMessage,
                channelDTO: channel,
                syncOwnReactions: false,
                cache: nil
            )

            // Save message with quoted message
            try session.saveMessage(
                payload: message,
                channelDTO: channel,
                syncOwnReactions: false,
                cache: nil
            )
        }

        let exp = expectation(description: "FRC should not report changes for quoted message")
        var changes: [ListChange<ChatMessage>] = []
        let observer = try createMessagesFRC(for: ChannelStateResponse)
        observer.onDidChange = { newChanges in
            changes += newChanges
            exp.fulfill()
        }

        try database.writeSynchronously { session in
            let cid = try ChannelId(cid: ChannelStateResponse.channel!.cid)
            let channel = try XCTUnwrap(session.channel(cid: cid))

            // Save message again
            try session.saveMessage(
                payload: message,
                channelDTO: channel,
                syncOwnReactions: false,
                cache: nil
            )
        }

        waitForExpectations(timeout: defaultTimeout)

        XCTAssertEqual(changes.count, 1)
        XCTAssertNil(changes.first { $0.item.id == quotedMessageId })
    }

    func test_saveMessage_whenQuotedMessageDoesNotExist_shouldReportChangesForQuotedMessageInFRC() throws {
        let ChannelStateResponse: ChannelStateResponse = .dummy(
            channel: .dummy()
        )

        let currentUser: OwnUser = .dummy(userId: .unique, role: .user)
        let quotedMessageId = MessageId.unique
        let quotedMessage = Message.dummy(messageId: quotedMessageId)
        let messageId = MessageId.unique
        let message = Message.dummy(
            messageId: messageId,
            quotedMessageId: quotedMessageId,
            quotedMessage: quotedMessage
        )

        try database.writeSynchronously { session in
            try session.saveCurrentUser(payload: currentUser)
            try session.saveChannel(payload: ChannelStateResponse)
        }

        let exp = expectation(description: "FRC should report changes for quoted message")
        var changes: [ListChange<ChatMessage>] = []
        let observer = try createMessagesFRC(for: ChannelStateResponse)
        observer.onDidChange = { newChanges in
            changes += newChanges
            exp.fulfill()
        }

        try database.writeSynchronously { session in
            let cid = try ChannelId(cid: ChannelStateResponse.channel!.cid)
            let channel = try XCTUnwrap(session.channel(cid: cid))

            // Save message with quoted message which is not yet in DB
            try session.saveMessage(
                payload: message,
                channelDTO: channel,
                syncOwnReactions: false,
                cache: nil
            )
        }

        waitForExpectations(timeout: defaultTimeout)

        XCTAssertEqual(changes.count, 2)
        XCTAssertNotNil(changes.first { $0.item.id == quotedMessageId })
    }

    func test_numberOfReads() {
        let context = database.viewContext

        let cid: ChannelId = .unique
        let messageId: MessageId = .unique
        let channelReadsCount = 5

        let message = MessageDTO.loadOrCreate(id: messageId, context: context, cache: nil)
        for _ in 0..<channelReadsCount {
            let read = ChannelReadDTO.loadOrCreate(cid: cid, userId: .unique, context: context, cache: nil)
            message.reads.insert(read)
        }

        XCTAssertEqual(
            MessageDTO.numberOfReads(for: messageId, context: context),
            channelReadsCount
        )
    }

    func test_Message_isStoredAndLoadedFromDB() throws {
        let userId: UserId = .unique
        let messageId: MessageId = .unique
        let channelId: ChannelId = .unique

        let ChannelStateResponse: ChannelResponse = .dummy(cid: channelId)
        try! database.writeSynchronously { session in
            try session.saveChannel(payload: ChannelStateResponse)
        }
        
        let quotedMessage: Message = .dummy(
            messageId: .unique,
            authorUserId: userId,
            extraData: ["k1": .string("v1")],
            createdAt: max(ChannelStateResponse.lastMessageAt ?? ChannelStateResponse.createdAt, ChannelStateResponse.createdAt) + 1,
            channel: ChannelStateResponse
        )

        let Message: Message = .dummy(
            messageId: messageId,
            quotedMessageId: quotedMessage.id,
            quotedMessage: quotedMessage,
            authorUserId: userId,
            extraData: ["k2": .string("v2")],
            latestReactions: [
                .dummy(messageId: messageId, user: UserObject.dummy(userId: .unique))
            ],
            ownReactions: [
                .dummy(messageId: messageId, user: UserObject.dummy(userId: userId))
            ],
            createdAt: max(ChannelStateResponse.lastMessageAt ?? ChannelStateResponse.createdAt, ChannelStateResponse.createdAt) + 2,
            channel: ChannelStateResponse,
            pinned: true,
            pinnedByUserId: .unique,
            pinnedAt: .unique,
            pinExpires: .unique,
            isShadowed: true,
            translations: [.english: .unique],
            originalLanguage: "es",
            moderationDetails: .init(
                originalText: "Original",
<<<<<<< HEAD
                action: MessageModerationAction(rawValue: "BOUNCE")
            )
=======
                action: "BOUNCE"
            ),
            messageTextUpdatedAt: .unique
>>>>>>> 234c9598
        )

        try! database.writeSynchronously { session in
            // Save the message, it should also save the channel
            try! session.saveMessage(payload: Message, for: channelId, syncOwnReactions: true, cache: nil)
        }

        // Load the channel from the db and check the fields are correct
        var loadedChannel: ChatChannel? {
            try? database.viewContext.channel(cid: channelId)?.asModel()
        }

        // Load the message from the db and check the fields are correct
        var loadedMessage: MessageDTO? {
            database.viewContext.message(id: messageId)
        }

        // Load the message reactions from the db
        var loadedReactions: Set<MessageReactionDTO> {
            let request = NSFetchRequest<MessageReactionDTO>(entityName: MessageReactionDTO.entityName)
            request.predicate = .init(format: "message.id == %@", messageId)
            return Set(try! database.viewContext.fetch(request))
        }

        // Channel details
        XCTAssertEqual(channelId, loadedChannel?.cid)
//        XCTAssertEqual(ChannelStateResponse.name, loadedChannel?.name)
//        XCTAssertEqual(ChannelStateResponse.imageURL, loadedChannel?.imageURL)
        XCTAssertEqual(ChannelStateResponse.memberCount, loadedChannel?.memberCount)
        XCTAssertEqual(ChannelStateResponse.custom, loadedChannel?.extraData)
        XCTAssertEqual(ChannelStateResponse.type, loadedChannel?.type.rawValue)
        XCTAssertNearlySameDate(loadedChannel?.lastMessageAt, Message.createdAt)
        XCTAssertNearlySameDate(ChannelStateResponse.createdAt, loadedChannel?.createdAt)
        XCTAssertNearlySameDate(ChannelStateResponse.updatedAt, loadedChannel?.updatedAt)
        XCTAssertNearlySameDate(ChannelStateResponse.deletedAt, loadedChannel?.deletedAt)

        // Config
        XCTAssertEqual(ChannelStateResponse.config?.reactions, loadedChannel?.config.reactions)
        XCTAssertEqual(ChannelStateResponse.config?.typingEvents, loadedChannel?.config.typingEvents)
        XCTAssertEqual(ChannelStateResponse.config?.readEvents, loadedChannel?.config.readEvents)
        XCTAssertEqual(ChannelStateResponse.config?.connectEvents, loadedChannel?.config.connectEvents)
        XCTAssertEqual(ChannelStateResponse.config?.uploads, loadedChannel?.config.uploads)
        XCTAssertEqual(ChannelStateResponse.config?.replies, loadedChannel?.config.replies)
        XCTAssertEqual(ChannelStateResponse.config?.quotes, loadedChannel?.config.quotes)
        XCTAssertEqual(ChannelStateResponse.config?.search, loadedChannel?.config.search)
        XCTAssertEqual(ChannelStateResponse.config?.mutes, loadedChannel?.config.mutes)
        XCTAssertEqual(ChannelStateResponse.config?.urlEnrichment, loadedChannel?.config.urlEnrichment)
        XCTAssertEqual(ChannelStateResponse.config?.messageRetention, loadedChannel?.config.messageRetention)
        XCTAssertEqual(ChannelStateResponse.config?.maxMessageLength, loadedChannel?.config.maxMessageLength)
//        XCTAssertEqual(ChannelStateResponse.config?.commands, loadedChannel?.config.commands)
        XCTAssertNearlySameDate(ChannelStateResponse.config?.createdAt, loadedChannel?.config.createdAt)
        XCTAssertNearlySameDate(ChannelStateResponse.config?.updatedAt, loadedChannel?.config.updatedAt)

        // Creator
        XCTAssertEqual(ChannelStateResponse.createdBy!.id, loadedChannel?.createdBy?.id)
        XCTAssertEqual(ChannelStateResponse.createdBy!.createdAt, loadedChannel?.createdBy?.userCreatedAt)
        XCTAssertEqual(ChannelStateResponse.createdBy!.updatedAt, loadedChannel?.createdBy?.userUpdatedAt)
        XCTAssertEqual(ChannelStateResponse.createdBy!.lastActive, loadedChannel?.createdBy?.lastActiveAt)
        XCTAssertEqual(ChannelStateResponse.createdBy!.online, loadedChannel?.createdBy?.isOnline)
        XCTAssertEqual(ChannelStateResponse.createdBy!.banned, loadedChannel?.createdBy?.isBanned)
        XCTAssertEqual(ChannelStateResponse.createdBy!.role, loadedChannel?.createdBy?.userRole.rawValue)
        XCTAssertEqual(ChannelStateResponse.createdBy!.custom, loadedChannel?.createdBy?.extraData)

        // Assert the message was saved correctly
<<<<<<< HEAD
        XCTAssertEqual(Message.id, loadedMessage?.id)
        XCTAssertEqual(Message.type, loadedMessage?.type)
        XCTAssertEqual(Message.user?.id, loadedMessage?.user.id)
        XCTAssertNearlySameDate(Message.createdAt, loadedMessage?.createdAt.bridgeDate)
        XCTAssertNearlySameDate(Message.updatedAt, loadedMessage?.updatedAt.bridgeDate)
        XCTAssertNearlySameDate(Message.deletedAt, loadedMessage?.deletedAt?.bridgeDate)
        XCTAssertEqual(Message.text, loadedMessage?.text)
        XCTAssertEqual(loadedMessage?.command, Message.command)
//        XCTAssertEqual(loadedMessage?.args, Message.args)
        XCTAssertEqual(Message.parentId, loadedMessage?.parentMessageId)
        XCTAssertEqual(Message.quotedMessage?.id, loadedMessage?.quotedMessage?.id)
        XCTAssertEqual(Message.showInChannel, loadedMessage?.showReplyInChannel)
        XCTAssertEqual(Message.pinned, loadedMessage?.pinned)
        XCTAssertNearlySameDate(Message.pinExpires, loadedMessage?.pinExpires?.bridgeDate)
        XCTAssertNearlySameDate(Message.pinnedAt, loadedMessage?.pinnedAt?.bridgeDate)
        XCTAssertEqual(Message.pinnedBy?.id, loadedMessage?.pinnedBy?.id)
=======
        XCTAssertEqual(messagePayload.id, loadedMessage?.id)
        XCTAssertEqual(messagePayload.type.rawValue, loadedMessage?.type)
        XCTAssertEqual(messagePayload.user.id, loadedMessage?.user.id)
        XCTAssertNearlySameDate(messagePayload.createdAt, loadedMessage?.createdAt.bridgeDate)
        XCTAssertNearlySameDate(messagePayload.updatedAt, loadedMessage?.updatedAt.bridgeDate)
        XCTAssertNearlySameDate(messagePayload.deletedAt, loadedMessage?.deletedAt?.bridgeDate)
        XCTAssertNearlySameDate(messagePayload.messageTextUpdatedAt, loadedMessage?.textUpdatedAt?.bridgeDate)
        XCTAssertNotNil(messagePayload.messageTextUpdatedAt)
        XCTAssertEqual(messagePayload.text, loadedMessage?.text)
        XCTAssertEqual(loadedMessage?.command, messagePayload.command)
        XCTAssertEqual(loadedMessage?.args, messagePayload.args)
        XCTAssertEqual(messagePayload.parentId, loadedMessage?.parentMessageId)
        XCTAssertEqual(messagePayload.quotedMessage?.id, loadedMessage?.quotedMessage?.id)
        XCTAssertEqual(messagePayload.showReplyInChannel, loadedMessage?.showReplyInChannel)
        XCTAssertEqual(messagePayload.pinned, loadedMessage?.pinned)
        XCTAssertNearlySameDate(messagePayload.pinExpires, loadedMessage?.pinExpires?.bridgeDate)
        XCTAssertNearlySameDate(messagePayload.pinnedAt, loadedMessage?.pinnedAt?.bridgeDate)
        XCTAssertEqual(messagePayload.pinnedBy!.id, loadedMessage?.pinnedBy!.id)
>>>>>>> 234c9598
        XCTAssertEqual(
            Message.mentionedUsers.map(\.id),
            loadedMessage?.mentionedUsers.map(\.id)
        )
        XCTAssertEqual(
            Message.threadParticipants?.map(\.id),
            (loadedMessage?.threadParticipants.array as? [UserDTO])?.map(\.id)
        )
        XCTAssertEqual(Int32(Message.replyCount), loadedMessage?.replyCount)
        XCTAssertEqual(Message.custom, loadedMessage.map {
            try! JSONDecoder.default.decode([String: RawJSON].self, from: $0.extraData!)
        })
        XCTAssertEqual(Message.reactionScores, loadedMessage?.reactionScores)
        XCTAssertEqual(loadedMessage?.latestReactions.count, Message.latestReactions.count)
        XCTAssertEqual(Message.silent, loadedMessage?.isSilent)
        XCTAssertEqual(Message.shadowed, loadedMessage?.isShadowed)
        XCTAssertEqual(
            Set(Message.attachmentIDs(cid: channelId)),
            loadedMessage.flatMap { Set($0.attachments.map(\.attachmentID)) }
        )
        // TODO: missing from response.
//        XCTAssertEqual(Message.translations?.mapKeys(\.languageCode), loadedMessage?.translations)
//        XCTAssertEqual("es", loadedMessage?.originalLanguage)
//        XCTAssertEqual("Original", loadedMessage?.moderationDetails?.originalText)
//        XCTAssertEqual("BOUNCE", loadedMessage?.moderationDetails?.action)
    }

    func test_message_isNotOverwrittenWhenAlreadyInDatabase_andIsPending() throws {
        let pairs: [(LocalMessageState, shouldOverwrite: Bool)] = [
            (.pendingSync, false),
            (.syncing, true),
            (.syncingFailed, true),
            (.pendingSend, false),
            (.sending, true),
            (.sendingFailed, true),
            (.deleting, true),
            (.deletingFailed, true)
        ]

        try pairs.forEach { (state, shouldOverwrite) in
            // Given
            let expectedMessage = shouldOverwrite ? "Edited Text" : "Original Text"
            let messageId = MessageId.unique
            let channelId = ChannelId.unique
            let originalMessage = Message.dummy(messageId: messageId, text: "Original Text")

            try database.writeSynchronously {
                try $0.saveChannel(payload: .dummy(channel: .dummy(cid: channelId)))
                let dto = try $0.saveMessage(payload: originalMessage, for: channelId, syncOwnReactions: false, cache: nil)
                dto.localMessageState = state
            }

            var messageInDatabase: MessageDTO? {
                database.viewContext.message(id: messageId)
            }

            XCTAssertEqual(messageInDatabase?.text, originalMessage.text)
            XCTAssertEqual(messageInDatabase?.localMessageState, state)

            // When
            let editedMessage = Message.dummy(messageId: messageId, text: "Edited Text")
            try database.writeSynchronously {
                try $0.saveMessage(payload: editedMessage, for: channelId, syncOwnReactions: false, cache: nil)
            }

            // Then
            XCTAssertEqual(messageInDatabase?.text, expectedMessage)
            XCTAssertEqual(messageInDatabase?.localMessageState, state)
        }
    }

    func test_Message_withExtraData_isStoredAndLoadedFromDB() throws {
        let userId: UserId = .unique
        let messageId: MessageId = .unique
        let channelId: ChannelId = .unique

        let ChannelStateResponse: ChannelStateResponse = dummyPayload(with: channelId)

        let Message: Message = .dummy(
            messageId: messageId,
            authorUserId: userId,
            extraData: ["isSecretDeathStarPlanIncluded": .bool(true)],
            latestReactions: [
                .dummy(messageId: messageId, user: UserObject.dummy(userId: .unique))
            ],
            ownReactions: [
                .dummy(messageId: messageId, user: UserObject.dummy(userId: userId))
            ],
            pinned: true,
            pinnedByUserId: .unique,
            pinnedAt: .unique,
            pinExpires: .unique
        )

        // Asynchronously save the payload to the db
        try database.writeSynchronously { session in
            try! session.saveCurrentUser(payload: OwnUser.dummy(userId: userId, role: .user))
            // Create the channel first
            try! session.saveChannel(payload: ChannelStateResponse, query: nil, cache: nil)

            // Save the message
            try! session.saveMessage(payload: Message, for: channelId, syncOwnReactions: true, cache: nil)
        }

        // Load the message from the db and check the fields are correct
        var loadedMessage: MessageDTO? {
            database.viewContext.message(id: messageId)
        }

        // Load the message reactions from the db
        var loadedReactions: Set<MessageReactionDTO> {
            let request = NSFetchRequest<MessageReactionDTO>(entityName: MessageReactionDTO.entityName)
            request.predicate = .init(format: "message.id == %@", messageId)
            return Set(try! database.viewContext.fetch(request))
        }

        AssertAsync {
            Assert.willBeEqual(Message.id, loadedMessage?.id)
            Assert.willBeEqual(Message.type, loadedMessage?.type)
            Assert.willBeEqual(Message.user!.id, loadedMessage?.user.id)
            Assert.willBeEqual(Message.createdAt.bridgeDate, loadedMessage?.createdAt)
            Assert.willBeEqual(Message.updatedAt.bridgeDate, loadedMessage?.updatedAt)
            Assert.willBeEqual(Message.deletedAt?.bridgeDate, loadedMessage?.deletedAt)
            Assert.willBeEqual(Message.text, loadedMessage?.text)
            Assert.willBeEqual(loadedMessage?.command, Message.command)
//            Assert.willBeEqual(loadedMessage?.args, Message.args)
            Assert.willBeEqual(Message.parentId, loadedMessage?.parentMessageId)
            Assert.willBeEqual(Message.showInChannel, loadedMessage?.showReplyInChannel)
            Assert.willBeEqual(Message.pinned, loadedMessage?.pinned)
            Assert.willBeEqual(Message.pinExpires?.bridgeDate, loadedMessage?.pinExpires!)
            Assert.willBeEqual(Message.pinnedAt?.bridgeDate, loadedMessage?.pinnedAt!)
            Assert.willBeEqual(Message.pinnedBy?.id, loadedMessage?.pinnedBy?.id)
            Assert.willBeEqual(
                Message.mentionedUsers.map(\.id),
                loadedMessage?.mentionedUsers.map(\.id)
            )
            Assert.willBeEqual(
                Message.threadParticipants!.map(\.id),
                (loadedMessage?.threadParticipants.array as? [UserDTO])?.map(\.id)
            )
            Assert.willBeEqual(Int32(Message.replyCount), loadedMessage?.replyCount)
            Assert.willBeEqual(Message.custom, loadedMessage.map {
                try! JSONDecoder.default.decode([String: RawJSON].self, from: $0.extraData!)
            })
            Assert.willBeEqual(Message.reactionScores, loadedMessage?.reactionScores)
            Assert.willBeEqual(Message.reactionCounts, loadedMessage?.reactionCounts)
            Assert.willBeEqual(loadedMessage?.latestReactions.count, Message.latestReactions.count)
            Assert.willBeEqual(loadedMessage?.ownReactions.count, Message.ownReactions.count)
            Assert.willBeEqual(Message.silent, loadedMessage?.isSilent)
            Assert.willBeEqual(
                Set(Message.attachmentIDs(cid: channelId)),
                loadedMessage.flatMap { Set($0.attachments.map(\.attachmentID)) }
            )
        }
    }

    func test_Message_isPinned_addedToPinnedMessages() throws {
        let channelId: ChannelId = .unique
        let ChannelStateResponse: ChannelStateResponse = dummyPayload(with: channelId)
        let payload: Message = .dummy(
            messageId: .unique,
            authorUserId: .unique,
            createdAt: "2018-12-12T15:33:46.488935Z".toDate(),
            pinned: true
        )

        let (channelDTO, messageDTO): (ChannelDTO, MessageDTO) = try waitFor { completion in
            var channelDTO: ChannelDTO!
            var messageDTO: MessageDTO!

            // Asynchronously save the payload to the db
            database.write { session in
                // Create the channel first
                channelDTO = try! session.saveChannel(payload: ChannelStateResponse, query: nil, cache: nil)

                // Save the message
                messageDTO = try! session.saveMessage(payload: payload, for: channelId, syncOwnReactions: true, cache: nil)
            } completion: { _ in
                completion((channelDTO, messageDTO))
            }
        }

        XCTAssertTrue(
            channelDTO.inContext(database.viewContext).pinnedMessages
                .contains(messageDTO.inContext(database.viewContext))
        )
    }

    func test_Message_isNotPinned_removedFromPinnedMessages() throws {
        let channelId: ChannelId = .unique
        let ChannelStateResponse: ChannelStateResponse = dummyPayload(with: channelId)
        let payload: Message = .dummy(
            messageId: .unique,
            authorUserId: .unique,
            createdAt: "2018-12-12T15:33:46.488935Z".toDate(),
            pinned: false
        )

        let (channelDTO, messageDTO): (ChannelDTO, MessageDTO) = try waitFor { completion in
            // Asynchronously save the payload to the db
            database.write { session in
                // Create the channel first
                let channelDTO = try! session.saveChannel(payload: ChannelStateResponse, query: nil, cache: nil)

                // Save the message
                let messageDTO = try! session.saveMessage(
                    payload: payload,
                    channelDTO: channelDTO,
                    syncOwnReactions: true,
                    cache: nil
                )
                completion((channelDTO, messageDTO))
            }
        }

        let context = try XCTUnwrap(channelDTO.managedObjectContext)

        context.performAndWait {
            XCTAssertFalse(channelDTO.pinnedMessages.contains(messageDTO))
        }
    }

    func test_Message_whenEmptyPinExpiration_addedToPinnedMessages() throws {
        let channelId: ChannelId = .unique
        let channelStateResponse: ChannelStateResponse = dummyPayload(with: channelId)
        let payload: Message = .dummy(
            messageId: .unique,
            authorUserId: .unique,
            createdAt: "2018-12-12T15:33:46.488935Z".toDate(),
            pinned: true,
            pinnedByUserId: .unique,
            pinnedAt: "2018-12-12T15:33:46.488935Z".toDate(),
            pinExpires: nil
        )

        let (channelDTO, messageDTO): (ChannelDTO, MessageDTO) = try waitFor { completion in
            var channelDTO: ChannelDTO!
            var messageDTO: MessageDTO!

            // Asynchronously save the payload to the db
            database.write { session in
                // Create the channel first
                channelDTO = try! session.saveChannel(payload: channelStateResponse, query: nil, cache: nil)

                // Save the message
                messageDTO = try! session.saveMessage(payload: payload, for: channelId, syncOwnReactions: true, cache: nil)

                try? XCTAssertTrue(messageDTO?.asModel().isPinned ?? false)
            } completion: { _ in
                completion((channelDTO, messageDTO))
            }
        }

        XCTAssertTrue(
            channelDTO.inContext(database.viewContext).pinnedMessages
                .contains(messageDTO.inContext(database.viewContext))
        )
    }

    func test_defaultExtraDataIsUsed_whenExtraDataDecodingFails() throws {
        let userId: UserId = .unique
        let messageId: MessageId = .unique
        let channelId: ChannelId = .unique

        let ChannelStateResponse: ChannelStateResponse = dummyPayload(with: channelId)
        let Message: Message = .dummy(messageId: messageId, authorUserId: userId)

        try database.writeSynchronously { session in
            // Create the channel first
            let channelDTO = try! session.saveChannel(payload: ChannelStateResponse, query: nil, cache: nil)

            // Save the message
            let messageDTO = try! session.saveMessage(
                payload: Message,
                channelDTO: channelDTO,
                syncOwnReactions: true,
                cache: nil
            )
            // Make the extra data JSON invalid
            messageDTO.extraData = #"{"invalid": json}"#.data(using: .utf8)!
        }

        let loadedMessage: ChatMessage? = try database.viewContext.message(id: messageId)?.asModel()
        XCTAssertEqual(loadedMessage?.extraData, [:])
    }

    func test_Message_asModel() throws {
        let currentUserId: UserId = .unique
        let messageAuthorId: UserId = .unique
        let messageId: MessageId = .unique
        let channelId: ChannelId = .unique
        let quotedMessageId: MessageId = .unique
        let quotedMessageAuthorId: UserId = .unique

        try database.createCurrentUser(id: currentUserId)
        try database.createChannel(cid: channelId, withMessages: false)

        let imageAttachmentPayload: Attachment = .image()
        let fileAttachmentPayload: Attachment = .file()
        let giphyAttachmentPayload: Attachment = .giphy()
        let linkAttachmentPayload: Attachment = .link()
        let videoAttachmentPayload: Attachment = .video()
        let testPayload = TestAttachmentPayload.unique
        let testAttachmentPayload: Attachment = .init(
            type: TestAttachmentPayload.type,
            payload: .dictionary([
                "name": .string(testPayload.name),
                "number": .number(Double(testPayload.number))
            ])
        )

        let message: Message = .dummy(
            messageId: messageId,
            quotedMessage: .dummy(
                messageId: quotedMessageId,
                authorUserId: quotedMessageAuthorId
            ),
            attachments: [
                imageAttachmentPayload,
                fileAttachmentPayload,
                giphyAttachmentPayload,
                linkAttachmentPayload,
                testAttachmentPayload,
                videoAttachmentPayload
            ],
            authorUserId: messageAuthorId,
            extraData: ["k": .string("v")],
            latestReactions: (0..<3).map { _ in
                .dummy(messageId: messageId, user: .dummy(userId: .unique))
            },
            ownReactions: (0..<2).map { _ in
                .dummy(messageId: messageId, user: .dummy(userId: currentUserId))
            },
            channel: .dummy(cid: channelId),
            pinned: true,
            pinnedByUserId: .unique,
            pinnedAt: .unique,
            pinExpires: .unique,
            moderationDetails: .init(
                originalText: "Original", action: MessageModerationAction(rawValue: "MESSAGE_RESPONSE_ACTION_BOUNCE")
            )
        )

        // Asynchronously save the payload to the db
        try database.writeSynchronously { session in
            // Save the message
            try session.saveMessage(payload: message, for: channelId, syncOwnReactions: true, cache: nil)
        }

        // Load the message from the db and check the fields are correct
        let loadedMessage: ChatMessage = try XCTUnwrap(
            database.viewContext.message(id: messageId)?.asModel()
        )

        XCTAssertEqual(loadedMessage.id, message.id)
        XCTAssertEqual(loadedMessage.type.rawValue, message.type)
        XCTAssertEqual(loadedMessage.author.id, message.user!.id)
        XCTAssertNearlySameDate(loadedMessage.createdAt, message.createdAt)
        XCTAssertNearlySameDate(loadedMessage.updatedAt, message.updatedAt)
        XCTAssertNearlySameDate(loadedMessage.deletedAt, message.deletedAt)
        XCTAssertEqual(loadedMessage.text, message.text)
        XCTAssertEqual(loadedMessage.command, message.command)
//        XCTAssertEqual(loadedMessage.arguments, Message.args)
        XCTAssertEqual(loadedMessage.parentMessageId, message.parentId)
        XCTAssertEqual(loadedMessage.showReplyInChannel, message.showInChannel)
        XCTAssertEqual(loadedMessage.mentionedUsers.map(\.id), message.mentionedUsers.map(\.id))
        XCTAssertEqual(loadedMessage.threadParticipants.map(\.id), message.threadParticipants!.map(\.id))
        XCTAssertEqual(loadedMessage.replyCount, message.replyCount)
        XCTAssertEqual(loadedMessage.extraData, message.custom)
        XCTAssertEqual(loadedMessage.reactionScores.mapKeys(\.rawValue), message.reactionScores)
        XCTAssertEqual(loadedMessage.reactionCounts.mapKeys(\.rawValue), message.reactionCounts)
        XCTAssertEqual(loadedMessage.isSilent, message.silent)
        XCTAssertEqual(loadedMessage.latestReactions.count, 3)
        XCTAssertEqual(loadedMessage.currentUserReactions.count, 2)
        XCTAssertEqual(loadedMessage.isPinned, true)
        let pin = try XCTUnwrap(loadedMessage.pinDetails)
        XCTAssertEqual(pin.expiresAt, message.pinExpires)
        XCTAssertEqual(pin.pinnedAt, message.pinnedAt)
        XCTAssertEqual(pin.pinnedBy.id, message.pinnedBy?.id)
        // Quoted message
        XCTAssertEqual(loadedMessage.quotedMessage?.id, message.quotedMessage?.id)
        XCTAssertEqual(loadedMessage.quotedMessage?.author.id, message.quotedMessage?.user?.id)
        XCTAssertEqual(loadedMessage.quotedMessage?.extraData, message.quotedMessage?.custom)
        // Moderation
        // TODO: missing from spec.
//        XCTAssertEqual(loadedMessage.moderationDetails?.originalText, "Original")
//        XCTAssertEqual(loadedMessage.moderationDetails?.action, MessageModerationAction.bounce)
//        XCTAssertEqual(loadedMessage.isBounced, true)

        // Attachments
        XCTAssertEqual(
            loadedMessage._attachments.map(\.id),
            message.attachmentIDs(cid: channelId)
        )
        XCTAssertEqual(
            loadedMessage._attachments.map(\.type),
            message.attachments.map(\.!.type)
        )
        XCTAssertEqual(loadedMessage.imageAttachments.map(\.payload), [imageAttachmentPayload.decodedImagePayload])
        XCTAssertEqual(loadedMessage.fileAttachments.map(\.payload), [fileAttachmentPayload.decodedFilePayload])
        XCTAssertEqual(loadedMessage.giphyAttachments.map(\.payload), [giphyAttachmentPayload.decodedGiphyPayload])
        XCTAssertEqual(loadedMessage.linkAttachments.map(\.payload), [linkAttachmentPayload.decodedLinkPayload])
        XCTAssertEqual(
            loadedMessage.videoAttachments.map(\.payload),
            [videoAttachmentPayload.decodedVideoPayload]
        )
        XCTAssertEqual(
            loadedMessage.attachments(payloadType: TestAttachmentPayload.self).map(\.payload),
            [testPayload]
        )
        XCTAssertEqual(
            loadedMessage.attachmentCounts,
            message.attachments.reduce(into: [:]) { scores, attachment in
                scores[AttachmentType(rawValue: attachment!.type.rawValue), default: 0] += 1
            }
        )
    }

    func test_newMessage_asRequestBody() throws {
        let currentUserId: UserId = .unique
        let cid: ChannelId = .unique
        let parentMessageId: MessageId = .unique

        // Create current user in the database.
        try database.createCurrentUser(id: currentUserId)

        // Create channel in the database.
        try database.createChannel(cid: cid, withMessages: false)

        // Create parent message in the database.
        try database.createMessage(id: parentMessageId, cid: cid)

        let messageId: MessageId = .unique
        let messageText: String = .unique
        let messagePinning: MessagePinning? = MessagePinning(expirationDate: .unique)
        let messageCommand: String = .unique
        let messageArguments: String = .unique
        let mentionedUserIds: [UserId] = [currentUserId]
        let messageShowReplyInChannel = true
        let messageIsSilent = true
        let messageExtraData: [String: RawJSON] = ["k": .string("v")]

        // Create message with attachments in the database.
        try database.writeSynchronously { session in
            let message = try session.createNewMessage(
                in: cid,
                messageId: messageId,
                text: messageText,
                pinning: messagePinning,
                command: messageCommand,
                arguments: messageArguments,
                parentMessageId: parentMessageId,
                attachments: [],
                mentionedUserIds: mentionedUserIds,
                showReplyInChannel: messageShowReplyInChannel,
                isSilent: messageIsSilent,
                quotedMessageId: nil,
                createdAt: nil,
                skipPush: false,
                skipEnrichUrl: false,
                extraData: messageExtraData
            )

            // Save pending local attachments, these should not be sent to the server
            let attachment1 = try session.saveAttachment(
                payload: .audio(),
                id: .init(cid: cid, messageId: messageId, index: 1)
            )
            attachment1.localState = .pendingUpload
            let attachment2 = try session.saveAttachment(
                payload: .audio(),
                id: .init(cid: cid, messageId: messageId, index: 2)
            )
            attachment2.localState = .uploadingFailed
            message.attachments.insert(attachment1)
            message.attachments.insert(attachment2)

            // Save finished uploading attachments
            let attachment3 = try session.saveAttachment(
                payload: .image(),
                id: .init(cid: cid, messageId: messageId, index: 3)
            )
            attachment3.localState = .uploaded
            let attachment4 = try session.saveAttachment(
                payload: .video(),
                id: .init(cid: cid, messageId: messageId, index: 4)
            )
            attachment4.localState = nil
            message.attachments.insert(attachment3)
            message.attachments.insert(attachment4)
        }

        let messageDTO: MessageDTO = try XCTUnwrap(database.viewContext.message(id: messageId))
        XCTAssertEqual(messageDTO.attachments.count, 4)

        // Load the message from the database and convert to request body.
        let requestBody: MessageRequest = messageDTO.asRequestBody()

        // Assert request body has correct fields.
        XCTAssertEqual(requestBody.id, messageId)
        XCTAssertEqual(requestBody.text, messageText)
//        XCTAssertEqual(requestBody.command, messageCommand)
//        XCTAssertEqual(requestBody.args, messageArguments)
        XCTAssertEqual(requestBody.parentId, parentMessageId)
        XCTAssertEqual(requestBody.showInChannel, messageShowReplyInChannel)
        XCTAssertEqual(requestBody.silent, messageIsSilent)
        XCTAssertEqual(requestBody.custom, ["k": .string("v")])
        XCTAssertEqual(requestBody.pinned, true)
        XCTAssertEqual(requestBody.pinExpires, messagePinning!.expirationDate)
        XCTAssertEqual(requestBody.attachments.map(\.!.type), [.image, .video])
        XCTAssertEqual(requestBody.attachments.count, 2)
        XCTAssertEqual(requestBody.mentionedUsers, mentionedUserIds)
    }

    func test_additionalLocalState_isStored() throws {
        let userId: UserId = .unique
        let messageId: MessageId = .unique
        let channelId: ChannelId = .unique

        let ChannelStateResponse: ChannelStateResponse = dummyPayload(with: channelId)
        let Message: Message = .dummy(messageId: messageId, authorUserId: userId)

        // Asynchronously save the payload to the db
        try database.writeSynchronously { session in
            // Create the channel first
            try! session.saveChannel(payload: ChannelStateResponse, query: nil, cache: nil)

            // Save the message
            try! session.saveMessage(payload: Message, for: channelId, syncOwnReactions: true, cache: nil)
        }

        // Set the local state of the message
        try database.writeSynchronously {
            $0.message(id: messageId)?.localMessageState = .pendingSend
        }

        // Load the message from the db
        var loadedMessage: ChatMessage? {
            try? database.viewContext.message(id: messageId)?.asModel()
        }

        // Assert the local state is set
        AssertAsync.willBeEqual(loadedMessage?.localState, .pendingSend)

        // Re-save the payload and check the local state is not overridden
        try database.writeSynchronously { session in
            try session.saveMessage(payload: Message, for: channelId, syncOwnReactions: true, cache: nil)
        }
        XCTAssertEqual(loadedMessage?.localState, .pendingSend)

        // Reset the local state and check it gets propagated
        try database.writeSynchronously {
            $0.message(id: messageId)?.localMessageState = nil
        }
        XCTAssertNil(loadedMessage?.localState)
    }

    func test_defaultSortingKey_isAutomaticallyAssigned() throws {
        // Prepare the current user and channel first
        let cid: ChannelId = .unique
        let currentUserId: UserId = .unique

        _ = try waitFor { completion in
            database.write({ (session) in
                let OwnUser: OwnUser = .dummy(
                    userId: currentUserId,
                    role: .admin,
                    extraData: [:]
                )

                try session.saveCurrentUser(payload: OwnUser)

                try session.saveChannel(payload: self.dummyPayload(with: cid))

            }, completion: completion)
        }

        // Create two messages in the DB

        var message1Id: MessageId!
        var message2Id: MessageId!

        _ = try waitFor { completion in
            database.write({ session in
                let message1DTO = try session.createNewMessage(
                    in: cid,
                    messageId: .unique,
                    text: .unique,
                    pinning: nil,
                    command: nil,
                    arguments: nil,
                    parentMessageId: nil,
                    attachments: [],
                    mentionedUserIds: [],
                    showReplyInChannel: false,
                    isSilent: false,
                    quotedMessageId: nil,
                    createdAt: nil,
                    skipPush: false,
                    skipEnrichUrl: false,
                    extraData: [:]
                )
                message1Id = message1DTO.id
                // Assign locallyCreatedAt data do message 1
                message1DTO.locallyCreatedAt = .unique

                let message2DTO = try session.createNewMessage(
                    in: cid,
                    messageId: .unique,
                    text: .unique,
                    pinning: nil,
                    command: nil,
                    arguments: nil,
                    parentMessageId: nil,
                    attachments: [],
                    mentionedUserIds: [],
                    showReplyInChannel: false,
                    isSilent: false,
                    quotedMessageId: nil,
                    createdAt: nil,
                    skipPush: false,
                    skipEnrichUrl: false,
                    extraData: [:]
                )
                // Reset the `locallyCreateAt` value of the second message to simulate the message was sent
                message2DTO.locallyCreatedAt = nil
                message2Id = message2DTO.id
            }, completion: completion)
        }

        let message1: MessageDTO = try XCTUnwrap(database.viewContext.message(id: message1Id))
        let message2: MessageDTO = try XCTUnwrap(database.viewContext.message(id: message2Id))

        AssertAsync {
            // Message 1 should have `locallyCreatedAt` as `defaultSortingKey`
            Assert.willBeEqual(message1.defaultSortingKey, message1.locallyCreatedAt)

            // Message 2 should have `createdAt` as `defaultSortingKey`
            Assert.willBeEqual(message2.defaultSortingKey, message2.createdAt)
        }
    }

    func test_moderationDetails_whenIsNil_shouldResetCurrentModerationDetails() throws {
        let messageId: MessageId = .unique
        let channelId: ChannelId = .unique
        let userId: UserId = .unique
        let Message: Message = .dummy(
            messageId: messageId,
            authorUserId: userId,
            moderationDetails: .init(originalText: "original", action: MessageModerationAction(rawValue: "dummy"))
        )

        let MessageResetModeration: Message = .dummy(
            messageId: messageId,
            authorUserId: userId,
            moderationDetails: nil
        )

        var loadedMessage: ChatMessage? {
            try? database.viewContext.message(id: messageId)?.asModel()
        }

        try database.writeSynchronously { session in
            try session.saveChannel(payload: .dummy(channel: .dummy(cid: channelId)))
            try session.saveMessage(
                payload: Message,
                for: channelId,
                syncOwnReactions: true,
                cache: nil
            )
        }

        // TODO: not available atm.
//        XCTAssertNotNil(loadedMessage?.moderationDetails)

        try database.writeSynchronously { session in
            try session.saveMessage(
                payload: MessageResetModeration,
                for: channelId,
                syncOwnReactions: true,
                cache: nil
            )
        }

        XCTAssertNil(loadedMessage?.moderationDetails)
    }

    func test_DTO_updateFromSamePayload_doNotProduceChanges() throws {
        // Arrange: Store random message payload to db
        let channelId: ChannelId = .unique
        try database.createCurrentUser(id: .unique)
        try database.createChannel(cid: channelId, withMessages: false)
        let Message: Message = .dummy(
            messageId: .unique,
            authorUserId: .unique,
            channel: ChannelResponse.dummy(cid: channelId),
            cid: channelId
        )

        try database.writeSynchronously { session in
            try session.saveMessage(payload: Message, for: channelId, syncOwnReactions: true, cache: nil)
        }

        // Act: Save payload again
        guard let message = try? database.viewContext.saveMessage(payload: Message, for: channelId, cache: nil) else {
            XCTFail()
            return
        }

        // Assert: DTO should not contain any changes
        XCTAssertFalse(message.hasPersistentChangedValues)
    }

    // MARK: - createNewMessage

    func test_createNewMessage() throws {
        // Prepare the current user and channel first
        let cid: ChannelId = .unique
        let currentUserId: UserId = .unique

        try database.writeSynchronously { session in
            let OwnUser: OwnUser = .dummy(
                userId: currentUserId,
                role: .admin,
                extraData: [:]
            )

            try session.saveCurrentUser(payload: OwnUser)

            try session.saveChannel(payload: self.dummyPayload(with: cid))
        }

        // Create a new message
        var newMessageId: MessageId!

        let newMessageText: String = .unique
        let newMessageCommand: String = .unique
        let newMessageArguments: String = .unique
        let newMessageParentMessageId: String = .unique
        let newMessageAttachments: [AnyAttachmentPayload] = [
            .init(payload: TestAttachmentPayload.unique),
            .mockFile,
            .mockImage
        ]
        let newMessagePinning: MessagePinning? = MessagePinning(expirationDate: .unique)
        let newMentionedUserIds: [UserId] = [.unique]

        try database.writeSynchronously { session in
            let messageDTO = try session.createNewMessage(
                in: cid,
                messageId: .unique,
                text: newMessageText,
                pinning: newMessagePinning,
                command: newMessageCommand,
                arguments: newMessageArguments,
                parentMessageId: newMessageParentMessageId,
                attachments: newMessageAttachments,
                mentionedUserIds: newMentionedUserIds,
                showReplyInChannel: true,
                isSilent: false,
                quotedMessageId: nil,
                createdAt: nil,
                skipPush: true,
                skipEnrichUrl: true,
                extraData: [:]
            )
            newMessageId = messageDTO.id
        }

        let loadedChannel: ChatChannel = try XCTUnwrap(database.viewContext.channel(cid: cid)).asModel()

        let messageDTO: MessageDTO = try XCTUnwrap(database.viewContext.message(id: newMessageId))
        XCTAssertEqual(messageDTO.skipPush, true)
        XCTAssertEqual(messageDTO.skipEnrichUrl, true)

        let loadedMessage: ChatMessage = try messageDTO.asModel()
        XCTAssertEqual(loadedMessage.text, newMessageText)
        XCTAssertEqual(loadedMessage.command, newMessageCommand)
        XCTAssertEqual(loadedMessage.arguments, newMessageArguments)
        XCTAssertEqual(loadedMessage.parentMessageId, newMessageParentMessageId)
        XCTAssertEqual(loadedMessage.author.id, currentUserId)
        XCTAssertEqual(loadedMessage.pinDetails?.expiresAt, newMessagePinning!.expirationDate)
        XCTAssertEqual(loadedMessage.pinDetails?.pinnedBy.id, currentUserId)
        XCTAssertNotNil(loadedMessage.pinDetails?.pinnedAt)
        // Assert the created date of the message is roughly "now"
        XCTAssertLessThan(loadedMessage.createdAt.timeIntervalSince(Date()), 0.1)
        XCTAssertEqual(loadedMessage.createdAt, loadedMessage.locallyCreatedAt)
        XCTAssertEqual(loadedMessage.createdAt, loadedMessage.updatedAt)
        XCTAssertEqual(
            loadedMessage._attachments.map { $0.uploadingState?.localFileURL },
            newMessageAttachments.map(\.localFileURL)
        )
        XCTAssertEqual(loadedChannel.previewMessage?.id, loadedMessage.id)
    }

    func test_createNewMessage_whenRegularMessageIsCreated_makesItChannelPreview() throws {
        // GIVEN
        let cid: ChannelId = .unique
        let channel: ChannelStateResponse = .dummy(channel: .dummy(cid: cid))

        let currentUserId: UserId = .unique
        let currentUser: OwnUser = .dummy(
            userId: currentUserId,
            role: .admin
        )

        try database.writeSynchronously { session in
            try session.saveCurrentUser(payload: currentUser)
            try session.saveChannel(payload: channel)
        }

        // WHEN
        var messageId: MessageId!
        try database.writeSynchronously { session in
            let messageDTO = try session.createNewMessage(
                in: cid,
                messageId: .unique,
                text: .unique,
                pinning: nil,
                command: nil,
                arguments: nil,
                parentMessageId: nil,
                attachments: [],
                mentionedUserIds: [],
                showReplyInChannel: false,
                isSilent: false,
                quotedMessageId: nil,
                createdAt: nil,
                skipPush: false,
                skipEnrichUrl: false,
                extraData: [:]
            )
            messageId = messageDTO.id
        }

        // THEN
        let loadedChannel = try XCTUnwrap(database.viewContext.channel(cid: cid)).asModel()
        XCTAssertEqual(loadedChannel.previewMessage?.id, messageId)
    }

    func test_createNewMessage_whenThreadReplySentToChannelIsCreated_makesItChannelPreview() throws {
        // GIVEN
        let cid: ChannelId = .unique
        let channel: ChannelStateResponse = .dummy(channel: .dummy(cid: cid))

        let currentUserId: UserId = .unique
        let currentUser: OwnUser = .dummy(
            userId: currentUserId,
            role: .admin
        )

        try database.writeSynchronously { session in
            try session.saveCurrentUser(payload: currentUser)
            try session.saveChannel(payload: channel)
        }

        // WHEN
        var threadReplyId: MessageId!
        try database.writeSynchronously { session in
            let replyShownInChannelDTO = try session.createNewMessage(
                in: cid,
                messageId: .unique,
                text: .unique,
                pinning: nil,
                command: nil,
                arguments: nil,
                parentMessageId: .unique,
                attachments: [],
                mentionedUserIds: [],
                showReplyInChannel: true,
                isSilent: false,
                quotedMessageId: nil,
                createdAt: nil,
                skipPush: false,
                skipEnrichUrl: false,
                extraData: [:]
            )
            threadReplyId = replyShownInChannelDTO.id
        }

        // THEN
        let loadedChannel = try XCTUnwrap(database.viewContext.channel(cid: cid)).asModel()
        XCTAssertEqual(loadedChannel.previewMessage?.id, threadReplyId)
    }

    func test_createNewMessage_whenThreadReplyIsCreated_doesNotMakeItChannelPreview() throws {
        // GIVEN
        let currentUserId: UserId = .unique
        let currentUser: OwnUser = .dummy(
            userId: currentUserId,
            role: .admin
        )

        let previewMessage: Message = .dummy(
            messageId: .unique,
            authorUserId: currentUserId
        )

        let cid: ChannelId = .unique
        let channel: ChannelStateResponse = .dummy(
            channel: .dummy(cid: cid),
            messages: [previewMessage]
        )

        try database.writeSynchronously { session in
            try session.saveCurrentUser(payload: currentUser)
            try session.saveChannel(payload: channel)
        }

        var loadedChannel: ChatChannel? {
            try? database.viewContext.channel(cid: cid)?.asModel()
        }

        XCTAssertEqual(loadedChannel?.previewMessage?.id, previewMessage.id)

        // WHEN
        try database.writeSynchronously { session in
            try session.createNewMessage(
                in: cid,
                messageId: .unique,
                text: .unique,
                pinning: nil,
                command: nil,
                arguments: nil,
                parentMessageId: .unique,
                attachments: [],
                mentionedUserIds: [],
                showReplyInChannel: false,
                isSilent: false,
                quotedMessageId: nil,
                createdAt: nil,
                skipPush: false,
                skipEnrichUrl: false,
                extraData: [:]
            )
        }

        // THEN
        XCTAssertEqual(loadedChannel?.previewMessage?.id, previewMessage.id)
    }

    func test_createNewMessage_withoutExistingCurrentUser_throwsError() throws {
        let result = try waitFor { completion in
            database.write({ (session) in
                try session.createNewMessage(
                    in: .unique,
                    messageId: .unique,
                    text: .unique,
                    pinning: MessagePinning(expirationDate: .unique),
                    command: .unique,
                    arguments: .unique,
                    parentMessageId: .unique,
                    attachments: [],
                    mentionedUserIds: [.unique],
                    showReplyInChannel: true,
                    isSilent: false,
                    quotedMessageId: nil,
                    createdAt: nil,
                    skipPush: false,
                    skipEnrichUrl: false,
                    extraData: [:]
                )
            }, completion: completion)
        }

        XCTAssert(result is ClientError.CurrentUserDoesNotExist)
    }

    func test_createNewMessage_withoutExistingChannel_throwsError() throws {
        // Save current user first
        _ = try waitFor {
            database.write({
                let OwnUser: OwnUser = .dummy(
                    userId: .unique,
                    role: .admin,
                    extraData: [:]
                )

                try $0.saveCurrentUser(payload: OwnUser)
            }, completion: $0)
        }

        // Try to create a new message
        let result = try waitFor { completion in
            database.write({ (session) in
                try session.createNewMessage(
                    in: .unique,
                    messageId: .unique,
                    text: .unique,
                    pinning: MessagePinning(expirationDate: .unique),
                    command: .unique,
                    arguments: .unique,
                    parentMessageId: .unique,
                    attachments: [],
                    mentionedUserIds: [.unique],
                    showReplyInChannel: true,
                    isSilent: false,
                    quotedMessageId: nil,
                    createdAt: nil,
                    skipPush: false,
                    skipEnrichUrl: false,
                    extraData: [:]
                )
            }, completion: completion)
        }

        XCTAssert(result is ClientError.ChannelDoesNotExist)
    }

    func test_createNewMessage_updatesRelatedChannelFields() throws {
        // Prepare the current user and channel first
        let cid: ChannelId = .unique
        let currentUserId: UserId = .unique

        try database.writeSynchronously { session in
            let OwnUser: OwnUser = .dummy(
                userId: currentUserId,
                role: .admin,
                extraData: [:]
            )

            try session.saveCurrentUser(payload: OwnUser)

            try session.saveChannel(payload: self.dummyPayload(with: cid))
        }

        // Create a new message
        var newMessageId: MessageId!
        let newMessageText: String = .unique

        try database.writeSynchronously { session in
            let messageDTO = try session.createNewMessage(
                in: cid,
                messageId: .unique,
                text: newMessageText,
                pinning: MessagePinning(expirationDate: .unique),
                quotedMessageId: nil,
                isSilent: false,
                skipPush: false,
                skipEnrichUrl: false,
                extraData: [:]
            )
            newMessageId = messageDTO.id
        }

        let loadedMessage = try unwrapAsync(
            database.viewContext.message(id: newMessageId)
        )

        XCTAssertEqual(loadedMessage.channel!.lastMessageAt, loadedMessage.createdAt)
        XCTAssertEqual(loadedMessage.channel!.defaultSortingAt, loadedMessage.createdAt)
    }

    func test_replies_linkedToParentMessage_onCreatingNewMessage() throws {
        // Create current user
        try database.createCurrentUser()

        let messageId: MessageId = .unique
        let cid: ChannelId = .unique

        // Create parent message
        try database.createMessage(id: messageId, cid: cid)

        // Get original reply count
        let originalReplyCount = database.viewContext.message(id: messageId)?.replyCount ?? 0

        // Reply messageId
        var replyMessageId: MessageId?

        // Create new reply message
        try database.writeSynchronously { session in
            let replyDTO = try session.createNewMessage(
                in: cid,
                messageId: .unique,
                text: "Reply",
                pinning: nil,
                command: nil,
                arguments: nil,
                parentMessageId: messageId,
                attachments: [],
                mentionedUserIds: [],
                showReplyInChannel: false,
                isSilent: false,
                quotedMessageId: nil,
                createdAt: nil,
                skipPush: false,
                skipEnrichUrl: false,
                extraData: [:]
            )
            // Get reply messageId
            replyMessageId = replyDTO.id
        }

        // Get parent message
        let parentMessage = database.viewContext.message(id: messageId)

        // Assert reply linked to parent message
        XCTAssert(parentMessage?.replies.first!.id == replyMessageId)
        XCTAssertEqual(parentMessage?.replyCount, originalReplyCount + 1)
    }

    func test_replies_linkedToParentMessage_onSavingMessage() throws {
        // Create current user
        try database.createCurrentUser()

        let messageId: MessageId = .unique
        let cid: ChannelId = .unique

        // Create parent message
        try database.createMessage(id: messageId, cid: cid)

        // Reply messageId
        let replyMessageId: MessageId = .unique

        // Create payload for reply message
        let payload: Message = .dummy(
            messageId: replyMessageId,
            parentId: messageId,
            showReplyInChannel: false,
            authorUserId: .unique,
            text: "Reply",
            extraData: [:]
        )

        // Save reply payload
        try database.writeSynchronously { session in
            try session.saveMessage(payload: payload, for: cid, syncOwnReactions: true, cache: nil)
        }

        // Get parent message
        let parentMessage = database.viewContext.message(id: messageId)

        // Assert reply linked to parent message
        XCTAssert(parentMessage?.replies.first!.id == replyMessageId)
    }

    func test_attachmentsAreDeleted_whenMessageIsDeleted() throws {
        let cid: ChannelId = .unique
        let messageId: MessageId = .unique
        let attachmentIDs: [AttachmentId] = (0..<5).map {
            .init(cid: cid, messageId: messageId, index: $0)
        }

        // Create channel in the database.
        try database.createChannel(cid: cid)

        // Create message in the database.
        try database.createMessage(id: messageId, cid: cid)

        // Create message attachments in the database.
        try database.writeSynchronously { session in
            for id in attachmentIDs {
                try session.createNewAttachment(
                    attachment: [.mockFile, .mockImage, .init(payload: TestAttachmentPayload.unique)].randomElement()!,
                    id: id
                )
            }
        }

        var loadedAttachments: [AttachmentDTO] {
            attachmentIDs.compactMap {
                database.viewContext.attachment(id: $0)
            }
        }

        XCTAssertEqual(loadedAttachments.count, attachmentIDs.count)

        // Create message attachments in the database.
        try database.writeSynchronously { session in
            let message = try XCTUnwrap(session.message(id: messageId))
            session.delete(message: message)
        }

        XCTAssertEqual(loadedAttachments.count, 0)
    }

    func test_messageUpdateChannelsLastMessageAt_whenNewer() throws {
        let userId: UserId = .unique
        let messageId: MessageId = .unique
        let channelId: ChannelId = .unique
        // Save channel with some messages
        let ChannelStateResponse: ChannelStateResponse = dummyPayload(with: channelId, numberOfMessages: 5)
        let originalLastMessageAt: Date = ChannelStateResponse.channel!.lastMessageAt ?? ChannelStateResponse.channel!.createdAt
        try database.writeSynchronously {
            try $0.saveChannel(payload: ChannelStateResponse)
        }

        // Create a new message payload that's older than `channel.lastMessageAt`
        let olderMessage: Message = .dummy(
            messageId: messageId,
            authorUserId: userId,
            createdAt: .unique(before: ChannelStateResponse.channel!.lastMessageAt!)
        )
        assert(olderMessage.createdAt < ChannelStateResponse.channel!.lastMessageAt!)
        // Save the message payload and check `channel.lastMessageAt` is not updated by older message
        try database.writeSynchronously {
            try $0.saveMessage(payload: olderMessage, for: channelId, syncOwnReactions: true, cache: nil)
        }
        var channel = try XCTUnwrap(database.viewContext.channel(cid: channelId))
        XCTAssertNearlySameDate(channel.lastMessageAt?.bridgeDate, originalLastMessageAt)

        // Create a new message payload that's newer than `channel.lastMessageAt`
        let newerMessage: Message = .dummy(
            messageId: messageId,
            authorUserId: userId,
            createdAt: .unique(after: ChannelStateResponse.channel!.lastMessageAt!)
        )
        assert(newerMessage.createdAt > ChannelStateResponse.channel!.lastMessageAt!)
        // Save the message payload and check `channel.lastMessageAt` is updated
        try database.writeSynchronously {
            try $0.saveMessage(payload: newerMessage, for: channelId, syncOwnReactions: true, cache: nil)
        }
        channel = try XCTUnwrap(database.viewContext.channel(cid: channelId))
        XCTAssertEqual(channel.lastMessageAt?.bridgeDate, newerMessage.createdAt)
    }

    func test_saveMultipleMessagesWithSameQuotedMessage() throws {
        // We check whether a message can be quoted by multiple other messages in the same channel
        // Here, secondMessage and thirdMessage quote the firstMessage

        let firstMessageId: MessageId = .unique
        let secondMessageId: MessageId = .unique
        let thirdMessageId: MessageId = .unique
        let currentUserId: UserId = .unique
        let messageAuthorId: UserId = .unique
        let channelId: ChannelId = .unique

        try database.createCurrentUser(id: currentUserId)
        try database.createChannel(cid: channelId, withMessages: false)

        var createdMessages: [Message] = []

        let messageIdToQuotedIdMapping = [
            secondMessageId: firstMessageId,
            thirdMessageId: firstMessageId
        ]

        let messageToBeQuoted: Message = .dummy(
            messageId: firstMessageId,
            quotedMessage: nil,
            attachments: [],
            authorUserId: messageAuthorId,
            latestReactions: [],
            ownReactions: [],
            channel: .dummy(cid: channelId),
            pinned: true,
            pinnedByUserId: .unique,
            pinnedAt: .unique,
            pinExpires: .unique
        )
        createdMessages.append(messageToBeQuoted)

        messageIdToQuotedIdMapping.forEach { (messageId, quotedMessageId) in
            let message: Message = .dummy(
                messageId: messageId,
                quotedMessage: .dummy(
                    messageId: quotedMessageId,
                    authorUserId: messageAuthorId
                ),
                attachments: [],
                authorUserId: messageAuthorId,
                latestReactions: [],
                ownReactions: [],
                channel: .dummy(cid: channelId),
                pinned: true,
                pinnedByUserId: .unique,
                pinnedAt: .unique,
                pinExpires: .unique
            )
            createdMessages.append(message)
        }

        try createdMessages.forEach { Message in
            try database.writeSynchronously { session in
                // Save the message
                try session.saveMessage(payload: Message, for: channelId, syncOwnReactions: true, cache: nil)
            }
        }

        var loadedMessages: [ChatMessage] = []
        try [firstMessageId, secondMessageId, thirdMessageId].forEach { messageId in
            // Load the messages one by one from the db and save them
            let loadedMessage: ChatMessage = try XCTUnwrap(
                database.viewContext.message(id: messageId)?.asModel()
            )
            loadedMessages.append(loadedMessage)
        }

        XCTAssertEqual(createdMessages.count, loadedMessages.count)

        // The very first message doesn't quote any message
        XCTAssertEqual(loadedMessages.first?.quotedMessage, nil)
        // The second message quotes the first message
        XCTAssertEqual(loadedMessages[1].quotedMessage?.id, createdMessages[0].id)
        // The third message also quotes the first message
        XCTAssertEqual(loadedMessages[2].quotedMessage?.id, createdMessages[0].id)
    }

    func test_saveMessagesWithNestedQuotedMessages() throws {
        // We check whether we can successfully nest quoted messages
        // i.e. A, B-quotes-A, C-quotes-B
        // Here, secondMessage and thirdMessage quote the firstMessage

        let firstMessageId: MessageId = .unique
        let secondMessageId: MessageId = .unique
        let thirdMessageId: MessageId = .unique
        let currentUserId: UserId = .unique
        let messageAuthorId: UserId = .unique
        let channelId: ChannelId = .unique

        try database.createCurrentUser(id: currentUserId)
        try database.createChannel(cid: channelId, withMessages: false)

        var createdMessages: [Message] = []

        let firstMessage: Message = .dummy(
            messageId: firstMessageId,
            quotedMessage: nil,
            attachments: [],
            authorUserId: messageAuthorId,
            latestReactions: [],
            ownReactions: [],
            channel: .dummy(cid: channelId),
            pinned: true,
            pinnedByUserId: .unique,
            pinnedAt: .unique,
            pinExpires: .unique
        )
        createdMessages.append(firstMessage)

        let secondMessage: Message = .dummy(
            messageId: secondMessageId,
            quotedMessage: firstMessage,
            attachments: [],
            authorUserId: messageAuthorId,
            latestReactions: [],
            ownReactions: [],
            channel: .dummy(cid: channelId),
            pinned: true,
            pinnedByUserId: .unique,
            pinnedAt: .unique,
            pinExpires: .unique
        )
        createdMessages.append(secondMessage)

        // Note that the third message contains a quotedMessageId instead of a quotedMessage
        let thirdMessage: Message = .dummy(
            messageId: thirdMessageId,
            quotedMessageId: secondMessageId,
            quotedMessage: nil,
            attachments: [],
            authorUserId: messageAuthorId,
            latestReactions: [],
            ownReactions: [],
            channel: .dummy(cid: channelId),
            pinned: true,
            pinnedByUserId: .unique,
            pinnedAt: .unique,
            pinExpires: .unique
        )
        createdMessages.append(thirdMessage)

        try createdMessages.forEach { Message in
            try database.writeSynchronously { session in
                // Save the message
                try session.saveMessage(payload: Message, for: channelId, syncOwnReactions: true, cache: nil)
            }
        }

        var loadedMessages: [ChatMessage] = []
        try [firstMessageId, secondMessageId, thirdMessageId].forEach { messageId in
            // Load the messages one by one from the db and save them
            let loadedMessage: ChatMessage = try XCTUnwrap(
                database.viewContext.message(id: messageId)?.asModel()
            )
            loadedMessages.append(loadedMessage)
        }

        XCTAssertEqual(createdMessages.count, loadedMessages.count)

        // The very first message doesn't quote any message
        XCTAssertEqual(loadedMessages.first?.quotedMessage, nil)
        // The second message quotes the first message
        XCTAssertEqual(loadedMessages[1].quotedMessage?.id, createdMessages[0].id)
        // The third message also quotes the first message
        XCTAssertEqual(loadedMessages[2].quotedMessage?.id, createdMessages[1].id)
    }

    func test_channelMessagesPredicate_shouldIncludeRepliesOnChannel() throws {
        let channelId: ChannelId = .unique
        let channel = ChannelResponse.dummy(cid: channelId)
        try database.writeSynchronously { session in
            try session.saveChannel(payload: channel)
        }

        let message: Message = .dummy(
            type: .regular,
            messageId: .unique,
            parentId: .unique,
            showReplyInChannel: true,
            attachments: [],
            authorUserId: .unique,
            createdAt: Date(timeIntervalSince1970: 1),
            channel: channel,
            cid: channelId
        )

        XCTAssertEqual(try checkChannelMessagesPredicateCount(channelId: channelId, message: message), 1)
    }

    func test_channelMessagesPredicate_shouldNotIncludeDeletedReplies() throws {
        let channelId: ChannelId = .unique
        let channel = ChannelResponse.dummy(cid: channelId)
        try database.writeSynchronously { session in
            try session.saveChannel(payload: channel)
        }
        let message: Message = .dummy(
            type: .deleted,
            messageId: .unique,
            parentId: .unique,
            attachments: [],
            authorUserId: .unique,
            createdAt: Date(timeIntervalSince1970: 1),
            channel: channel,
            cid: channelId
        )

        XCTAssertEqual(try checkChannelMessagesPredicateCount(channelId: channelId, message: message), 0)
    }

    func test_channelMessagesPredicate_shouldIncludeSystemMessages() throws {
        let channelId: ChannelId = .unique
        let channel = ChannelResponse.dummy(cid: channelId)
        try database.writeSynchronously { session in
            try session.saveChannel(payload: channel)
        }
        let message: Message = .dummy(
            type: .system,
            messageId: .unique,
            attachments: [],
            authorUserId: .unique,
            createdAt: Date(timeIntervalSince1970: 1),
            channel: channel,
            cid: channelId
        )

        XCTAssertEqual(try checkChannelMessagesPredicateCount(channelId: channelId, message: message), 1)
    }

    func test_channelMessagesPredicate_shouldIncludeEphemeralMessages() throws {
        let channelId: ChannelId = .unique
        let channel = ChannelResponse.dummy(cid: channelId)
        try database.writeSynchronously { session in
            try session.saveChannel(payload: channel)
        }
        let message: Message = .dummy(
            type: .ephemeral,
            messageId: .unique,
            attachments: [],
            authorUserId: .unique,
            createdAt: Date(timeIntervalSince1970: 1),
            channel: channel,
            cid: channelId
        )

        XCTAssertEqual(try checkChannelMessagesPredicateCount(channelId: channelId, message: message), 1)
    }

    func test_channelMessagesPredicate_shouldNotIncludeEphemeralMessagesOnThreads() throws {
        let channelId: ChannelId = .unique
        let channel = ChannelResponse.dummy(cid: channelId)
        try database.writeSynchronously { session in
            try session.saveChannel(payload: channel)
        }
        let message: Message = .dummy(
            type: .ephemeral,
            messageId: .unique,
            parentId: .unique,
            attachments: [],
            authorUserId: .unique,
            createdAt: Date(timeIntervalSince1970: 1),
            channel: channel,
            cid: channelId
        )

        XCTAssertEqual(try checkChannelMessagesPredicateCount(channelId: channelId, message: message), 0)
    }

    func test_channelMessagesPredicate_shouldIncludeRegularMessages() throws {
        let channelId: ChannelId = .unique
        let channel = ChannelResponse.dummy(cid: channelId)
        try database.writeSynchronously { session in
            try session.saveChannel(payload: channel)
        }
        let message: Message = .dummy(
            type: .regular,
            messageId: .unique,
            attachments: [],
            authorUserId: .unique,
            createdAt: Date(timeIntervalSince1970: 1),
            channel: channel,
            cid: channelId
        )

        XCTAssertEqual(try checkChannelMessagesPredicateCount(channelId: channelId, message: message), 1)
    }

    func test_channelMessagesPredicate_shouldIncludeDeletedMessages() throws {
        let channelId: ChannelId = .unique
        let channel = ChannelResponse.dummy(cid: channelId)
        try database.writeSynchronously { session in
            try session.saveChannel(payload: channel)
        }
        let message: Message = .dummy(
            type: .deleted,
            messageId: .unique,
            attachments: [],
            authorUserId: .unique,
            createdAt: Date(timeIntervalSince1970: 1),
            channel: channel,
            cid: channelId
        )

        XCTAssertEqual(try checkChannelMessagesPredicateCount(channelId: channelId, message: message), 1)
    }

    func test_channelMessagesPredicate_shouldIncludeDeletedRepliesInChannelMessages() throws {
        let channelId: ChannelId = .unique
        let channel = ChannelResponse.dummy(cid: channelId)
        try database.writeSynchronously { session in
            try session.saveChannel(payload: channel)
        }
        let message: Message = .dummy(
            type: .deleted,
            messageId: .unique,
            parentId: .unique,
            showReplyInChannel: true,
            attachments: [],
            authorUserId: .unique,
            createdAt: Date(timeIntervalSince1970: 1),
            channel: channel,
            cid: channelId
        )

        XCTAssertEqual(try checkChannelMessagesPredicateCount(channelId: channelId, message: message), 1)
    }

    func test_channelMessagesPredicate_shouldNotIncludeDeletedRepliesMessages() throws {
        let channelId: ChannelId = .unique
        let channel = ChannelResponse.dummy(cid: channelId)
        try database.writeSynchronously { session in
            try session.saveChannel(payload: channel)
        }
        let message: Message = .dummy(
            type: .deleted,
            messageId: .unique,
            parentId: .unique,
            showReplyInChannel: false,
            attachments: [],
            authorUserId: .unique,
            createdAt: Date(timeIntervalSince1970: 1),
            channel: channel,
            cid: channelId
        )

        XCTAssertEqual(try checkChannelMessagesPredicateCount(channelId: channelId, message: message), 0)
    }

    func test_channelMessagesPredicate_shouldNotIncludeHardDeletedMessages() throws {
        let channelId: ChannelId = .unique
        let channel = ChannelResponse.dummy(cid: channelId)
        try database.writeSynchronously { session in
            try session.saveChannel(payload: channel)
        }
        let message: Message = .dummy(
            type: .deleted,
            messageId: .unique,
            parentId: .unique,
            showReplyInChannel: true,
            attachments: [],
            authorUserId: .unique,
            createdAt: Date(timeIntervalSince1970: 1),
            channel: channel,
            cid: channelId
        )

        let predicateCount = try checkChannelMessagesPredicateCount(channelId: channelId, message: message, isHardDeleted: true)
        XCTAssertEqual(predicateCount, 0)
    }

    func test_channelMessagesPredicate_whenNewestMessageAt_shouldIgnoreNewerMessages() throws {
        let now = Date()
        let channelId: ChannelId = .unique
        let ChannelStateResponse = ChannelStateResponse.dummy(channel: .dummy(cid: channelId))
        try database.writeSynchronously { session in
            let channel = try session.saveChannel(payload: ChannelStateResponse)
            channel.newestMessageAt = now.bridgeDate
        }

        let message: Message = .dummy(createdAt: now.addingTimeInterval(10), cid: channelId)
        let predicateCount = try checkChannelMessagesPredicateCount(
            channelId: channelId,
            message: message
        )

        XCTAssertEqual(predicateCount, 0)
    }

    func test_channelMessagesPredicate_whenNewestMessageAtIsOlder_shouldNotIgnoreNewerMessages() throws {
        let now = Date()
        let channelId: ChannelId = .unique
        let ChannelStateResponse = ChannelStateResponse.dummy(channel: .dummy(cid: channelId))
        try database.writeSynchronously { session in
            let channel = try session.saveChannel(payload: ChannelStateResponse)
            channel.newestMessageAt = now.bridgeDate
        }

        let message: Message = .dummy(createdAt: now.addingTimeInterval(-10), cid: channelId)
        let predicateCount = try checkChannelMessagesPredicateCount(
            channelId: channelId,
            message: message
        )

        XCTAssertEqual(predicateCount, 1)
    }

    func test_channelMessagesPredicate_whenNewestMessageAt_whenFilterNewerMessagesIsFale_shouldNotIgnoreNewerMessages() throws {
        let now = Date()
        let channelId: ChannelId = .unique
        let ChannelStateResponse = ChannelStateResponse.dummy(channel: .dummy(cid: channelId))
        try database.writeSynchronously { session in
            let channel = try session.saveChannel(payload: ChannelStateResponse)
            channel.newestMessageAt = now.bridgeDate
        }

        let message: Message = .dummy(createdAt: now.addingTimeInterval(10), cid: channelId)
        let predicateCount = try checkChannelMessagesPredicateCount(
            channelId: channelId,
            message: message,
            filterNewerMessages: false
        )

        XCTAssertEqual(predicateCount, 1)
    }

    // MARK: - allAttachmentsAreUploadedOrEmptyPredicate()

    func test_allAttachmentsAreUploadedOrEmptyPredicate_whenEmpty_returnsMessages() throws {
        let request = NSFetchRequest<MessageDTO>(entityName: MessageDTO.entityName)
        request.sortDescriptors = [NSSortDescriptor(keyPath: \MessageDTO.defaultSortingKey, ascending: true)]
        request.predicate = MessageDTO.allAttachmentsAreUploadedOrEmptyPredicate()

        let cid = ChannelId.unique
        let channel = ChannelResponse.dummy(cid: cid)
        try database.writeSynchronously { session in
            try session.saveChannel(payload: channel)
        }
        let message: Message =
            .dummy(
                type: .regular,
                messageId: .unique,
                attachments: [],
                authorUserId: .unique,
                createdAt: Date(timeIntervalSince1970: 1),
                channel: channel
            )

        try database.writeSynchronously { session in
            try session.saveMessage(
                payload: message,
                for: cid,
                syncOwnReactions: true,
                cache: nil
            )
        }

        var retrievedMessages: [MessageDTO] = []
        retrievedMessages = try database.viewContext.fetch(request)
        XCTAssertEqual(retrievedMessages.filter { msg in msg.id == message.id }.count, 1)
    }

    func test_allAttachmentsAreUploadedOrEmptyPredicate_whenAllUploaded_returnsMessages() throws {
        let request = NSFetchRequest<MessageDTO>(entityName: MessageDTO.entityName)
        request.sortDescriptors = [NSSortDescriptor(keyPath: \MessageDTO.defaultSortingKey, ascending: true)]
        request.predicate = MessageDTO.allAttachmentsAreUploadedOrEmptyPredicate()

        let cid = ChannelId.unique
        let channel = ChannelResponse.dummy(cid: cid)
        try database.writeSynchronously { session in
            try session.saveChannel(payload: channel)
        }
        let message: Message =
            .dummy(
                type: .regular,
                messageId: .unique,
                attachments: [],
                authorUserId: .unique,
                createdAt: Date(timeIntervalSince1970: 1),
                channel: channel
            )

        try database.writeSynchronously { session in
            let message = try session.saveMessage(
                payload: message,
                for: cid,
                syncOwnReactions: true,
                cache: nil
            )

            let attachment1 = try session.saveAttachment(
                payload: .image(),
                id: .init(cid: cid, messageId: message.id, index: 1)
            )
            attachment1.localState = .uploaded

            let attachment2 = try session.saveAttachment(
                payload: .image(),
                id: .init(cid: cid, messageId: message.id, index: 2)
            )
            attachment2.localState = .uploaded

            message.attachments.insert(attachment1)
            message.attachments.insert(attachment2)
        }

        var retrievedMessages: [MessageDTO] = []
        retrievedMessages = try database.viewContext.fetch(request)
        XCTAssertEqual(retrievedMessages.filter { msg in msg.id == message.id }.count, 1)
    }

    func test_allAttachmentsAreUploadedOrEmptyPredicate_whenSomeUploaded_shouldNotReturnMessages() throws {
        let request = NSFetchRequest<MessageDTO>(entityName: MessageDTO.entityName)
        request.sortDescriptors = [NSSortDescriptor(keyPath: \MessageDTO.defaultSortingKey, ascending: true)]
        request.predicate = MessageDTO.allAttachmentsAreUploadedOrEmptyPredicate()

        let cid = ChannelId.unique
        let channel = ChannelResponse.dummy(cid: cid)
        try database.writeSynchronously { session in
            try session.saveChannel(payload: channel)
        }
        let message: Message =
            .dummy(
                type: .regular,
                messageId: .unique,
                attachments: [],
                authorUserId: .unique,
                createdAt: Date(timeIntervalSince1970: 1),
                channel: channel
            )

        try database.writeSynchronously { session in
            let message = try session.saveMessage(
                payload: message,
                for: cid,
                syncOwnReactions: true,
                cache: nil
            )

            let attachment1 = try session.saveAttachment(
                payload: .image(),
                id: .init(cid: cid, messageId: message.id, index: 1)
            )
            attachment1.localState = .uploaded

            let attachment2 = try session.saveAttachment(
                payload: .image(),
                id: .init(cid: cid, messageId: message.id, index: 2)
            )
            attachment2.localState = .pendingUpload

            message.attachments.insert(attachment1)
            message.attachments.insert(attachment2)
        }

        var retrievedMessages: [MessageDTO] = []
        retrievedMessages = try database.viewContext.fetch(request)
        XCTAssertEqual(retrievedMessages.filter { msg in msg.id == message.id }.count, 0)
    }

    // MARK: Count Other User Messages

    func test_countOtherUserMessages_whenThereAreNoMessages() {
        let cid = ChannelId.unique
        let createdAtFrom = Date()

        let count = MessageDTO.countOtherUserMessages(in: cid.rawValue, createdAtFrom: createdAtFrom, context: database.viewContext)
        XCTAssertEqual(count, 0)
    }

    func test_countOtherUserMessages_whenThereAreOnlyOwnMessages() throws {
        let cid = ChannelId.unique
        let createdAtFrom = Date()
        let currentUserId = UserId.unique

        let channel = ChannelStateResponse.dummy(channel: .dummy(cid: cid))
        try database.writeSynchronously { session in
            try session.saveChannel(payload: channel)
            try session.saveCurrentUser(payload: .dummy(userId: currentUserId, role: .user))

            try (1...2).forEach { _ in
                let message = Message.dummy(
                    messageId: .unique,
                    authorUserId: currentUserId,
                    createdAt: createdAtFrom.addingTimeInterval(10)
                )
                try session.saveMessage(payload: message, for: cid, syncOwnReactions: true, cache: nil)
            }
        }

        let count = MessageDTO.countOtherUserMessages(in: cid.rawValue, createdAtFrom: createdAtFrom, context: database.viewContext)
        XCTAssertEqual(count, 0)
    }

    func test_countOtherUserMessages_whenThereAreOnlyOwnAndOtherMessages() throws {
        let cid = ChannelId.unique
        let createdAtFrom = Date()
        let currentUserId = UserId.unique

        let channel = ChannelStateResponse.dummy(channel: .dummy(cid: cid))
        try database.writeSynchronously { session in
            try session.saveChannel(payload: channel)
            try session.saveCurrentUser(payload: .dummy(userId: currentUserId, role: .user))

            try (1...2).forEach { _ in
                let message = Message.dummy(
                    messageId: .unique,
                    authorUserId: currentUserId,
                    createdAt: createdAtFrom.addingTimeInterval(10)
                )
                try session.saveMessage(payload: message, for: cid, syncOwnReactions: true, cache: nil)
            }

            try (1...2).forEach { _ in
                let message = Message.dummy(
                    messageId: .unique,
                    authorUserId: .unique,
                    createdAt: createdAtFrom.addingTimeInterval(10)
                )
                try session.saveMessage(payload: message, for: cid, syncOwnReactions: true, cache: nil)
            }
        }

        let count = MessageDTO.countOtherUserMessages(in: cid.rawValue, createdAtFrom: createdAtFrom, context: database.viewContext)
        XCTAssertEqual(count, 2)
    }

    func test_countOtherUserMessages_whenThereAreMessagesWithVariousDates_onlyCountTheOnesEqualOrLater() throws {
        let cid = ChannelId.unique
        let createdAtFrom = Date()
        let currentUserId = UserId.unique

        let channel = ChannelStateResponse.dummy(channel: .dummy(cid: cid))
        try database.writeSynchronously { session in
            try session.saveChannel(payload: channel)
            try session.saveCurrentUser(payload: .dummy(userId: currentUserId, role: .user))

            try session.saveMessage(
                payload: .dummy(
                    messageId: .unique,
                    authorUserId: .unique,
                    createdAt: createdAtFrom.addingTimeInterval(-1)
                ),
                for: cid,
                syncOwnReactions: false,
                cache: nil
            )

            try session.saveMessage(
                payload: .dummy(
                    messageId: .unique,
                    authorUserId: .unique,
                    createdAt: createdAtFrom
                ),
                for: cid,
                syncOwnReactions: false,
                cache: nil
            )

            try session.saveMessage(
                payload: .dummy(
                    messageId: .unique,
                    authorUserId: .unique,
                    createdAt: createdAtFrom.addingTimeInterval(1)
                ),
                for: cid,
                syncOwnReactions: false,
                cache: nil
            )
        }

        let count = MessageDTO.countOtherUserMessages(in: cid.rawValue, createdAtFrom: createdAtFrom, context: database.viewContext)
        XCTAssertEqual(count, 2)
    }

    // MARK: Add Reaction

    func test_addReaction_noCurrentUser() {
        prepareEnvironment(createdUserId: nil, createdMessageId: nil)
        let result = runAddReaction(messageId: "message_id", type: "love")
        XCTAssertTrue(result.error is ClientError.CurrentUserDoesNotExist)
    }

    func test_addReaction_noExistingMessage() {
        prepareEnvironment(createdUserId: "an id", createdMessageId: nil)
        let result = runAddReaction(messageId: "message_id", type: "love")
        XCTAssertTrue(result.error is ClientError.MessageDoesNotExist)
    }

    func test_addReaction_messageContainsReaction() {
        let userId = "user_id"
        let messageId = "message_id"
        let reactionType: MessageReactionType = "reaction-type"
        // We create user and messsage
        prepareEnvironment(createdUserId: userId, createdMessageId: messageId)

        // We add the reaction to the message so that it already contains it
        let reactionId = makeReactionId(userId: userId, messageId: messageId, type: reactionType)
        addReactionToMessage(messageId: messageId, reactionId: reactionId)

        let result = runAddReaction(messageId: messageId, type: reactionType)
        XCTAssertNil(result.error)

        // Reaction ID should be returned
        XCTAssertEqual(result.value, reactionId)
        // The message should still contain those reactions
        let message = self.message(with: messageId)
        XCTAssertTrue(message?.latestReactions.contains { $0.type.rawValue == reactionType.rawValue } == true)
        XCTAssertTrue(message?.currentUserReactions.contains { $0.type.rawValue == reactionType.rawValue } == true)
    }

    func test_addReaction_messageContainsReaction_updatesLocalState_pendingDelete() {
        let userId = "user_id"
        let messageId = "message_id"
        let reactionType: MessageReactionType = "reaction-type"
        // We create user and messsage
        prepareEnvironment(createdUserId: userId, createdMessageId: messageId)

        // We add the reaction to the message so that it already contains it
        let reactionId = makeReactionId(userId: userId, messageId: messageId, type: reactionType)
        addReactionToMessage(messageId: messageId, reactionId: reactionId)

        let result = runAddReaction(messageId: messageId, type: reactionType, localState: .pendingDelete)
        XCTAssertNil(result.error)

        // Reaction ID should be returned
        XCTAssertEqual(result.value, reactionId)
        // The message should still contain those reactions
        let message = self.message(with: messageId)
        XCTAssertEqual(reactionState(with: messageId, userId: userId, type: reactionType), .pendingDelete)
        // Reaction is NOT returned as part of the message model when it is .pendingDelete
        XCTAssertFalse(message?.latestReactions.contains { $0.type.rawValue == reactionType.rawValue } == true)
        XCTAssertFalse(message?.currentUserReactions.contains { $0.type.rawValue == reactionType.rawValue } == true)
    }

    func test_addReaction_messageContainsReaction_updatesLocalState_sending() {
        let userId = "user_id"
        let messageId = "message_id"
        let reactionType: MessageReactionType = "reaction-type"
        // We create user and messsage
        prepareEnvironment(createdUserId: userId, createdMessageId: messageId)

        // We add the reaction to the message so that it already contains it
        let reactionId = makeReactionId(userId: userId, messageId: messageId, type: reactionType)
        addReactionToMessage(messageId: messageId, reactionId: reactionId)

        let result = runAddReaction(messageId: messageId, type: reactionType, localState: .sending)
        XCTAssertNil(result.error)

        // Reaction ID should be returned
        XCTAssertEqual(result.value, reactionId)
        // The message should still contain those reactions
        let message = self.message(with: messageId)
        XCTAssertEqual(reactionState(with: messageId, userId: userId, type: reactionType), .sending)
        XCTAssertTrue(message?.latestReactions.contains { $0.type.rawValue == reactionType.rawValue } == true)
        XCTAssertTrue(message?.currentUserReactions.contains { $0.type.rawValue == reactionType.rawValue } == true)
    }

    func test_addReaction_messageDoesNotContainReaction() {
        let userId = "user_id"
        let messageId = "message_id"
        let reactionType: MessageReactionType = "reaction-type"
        // We create user and messsage
        prepareEnvironment(createdUserId: userId, createdMessageId: messageId)

        let result = runAddReaction(messageId: messageId, type: reactionType)
        XCTAssertNil(result.error)

        // Reaction ID should be returned
        let reactionId = makeReactionId(userId: userId, messageId: messageId, type: reactionType)
        XCTAssertEqual(result.value, reactionId)
        // The message should still contain those reactions
        let message = self.message(with: messageId)
        XCTAssertTrue(message?.latestReactions.contains { $0.type.rawValue == reactionType.rawValue } == true)
        XCTAssertTrue(message?.currentUserReactions.contains { $0.type.rawValue == reactionType.rawValue } == true)
    }

    func test_addReaction_reactionDoesNotExistYet_updatesLocalState_pendingDelete() {
        let userId = "user_id"
        let messageId = "message_id"
        let reactionType: MessageReactionType = "reaction-type"
        // We create user and messsage
        prepareEnvironment(createdUserId: userId, createdMessageId: messageId)

        let result = runAddReaction(messageId: messageId, type: reactionType, localState: .pendingDelete)
        XCTAssertNil(result.error)

        // Reaction ID should be returned
        let reactionId = makeReactionId(userId: userId, messageId: messageId, type: reactionType)
        XCTAssertEqual(result.value, reactionId)
        // The message should still contain those reactions
        let message = self.message(with: messageId)
        XCTAssertEqual(reactionState(with: messageId, userId: userId, type: reactionType), .pendingDelete)
        // Reaction is NOT returned as part of the message model when it is .pendingDelete
        XCTAssertFalse(message?.latestReactions.contains { $0.type.rawValue == reactionType.rawValue } == true)
        XCTAssertFalse(message?.currentUserReactions.contains { $0.type.rawValue == reactionType.rawValue } == true)
    }

    func test_addReaction_reactionDoesNotExistYet_updatesLocalState_sending() {
        let userId = "user_id"
        let messageId = "message_id"
        let reactionType: MessageReactionType = "reaction-type"
        // We create user and messsage
        prepareEnvironment(createdUserId: userId, createdMessageId: messageId)

        let result = runAddReaction(messageId: messageId, type: reactionType, localState: .sending)
        XCTAssertNil(result.error)

        // Reaction ID should be returned
        let reactionId = makeReactionId(userId: userId, messageId: messageId, type: reactionType)
        XCTAssertEqual(result.value, reactionId)
        // The message should still contain those reactions
        let message = self.message(with: messageId)
        XCTAssertEqual(reactionState(with: messageId, userId: userId, type: reactionType), .sending)
        XCTAssertTrue(message?.latestReactions.contains { $0.type.rawValue == reactionType.rawValue } == true)
        XCTAssertTrue(message?.currentUserReactions.contains { $0.type.rawValue == reactionType.rawValue } == true)
    }

    func test_addReaction_whenEnforceUnique() throws {
        let userId = "user_id"
        let messageId = "message_id"
        prepareEnvironment(createdUserId: userId, createdMessageId: messageId)

        // Mock own reactions
        let ownReactions = [1, 2, 3]
        ownReactions.forEach {
            let reactionType = MessageReactionType(rawValue: "reaction-type-\($0)")
            let reactionId = makeReactionId(userId: userId, messageId: messageId, type: reactionType)
            try? database.writeSynchronously { session in
                let message = session.message(id: messageId)
                message?.ownReactions.append(reactionId)
                message?.latestReactions.append(reactionId)
            }
        }

        // Mock other user reactions
        let otherUserReactions = ["other1", "other2"]
        otherUserReactions.forEach { reactionId in
            try? database.writeSynchronously { session in
                let message = session.message(id: messageId)
                message?.latestReactions.append(reactionId)
            }
        }

        // Mock reaction scores and counts
        try? database.writeSynchronously { session in
            let message = session.message(id: messageId)
            message?.reactionScores = [
                "other-type": 3,
                "reaction-type-1": 3,
                "reaction-type-2": 3,
                "reaction-type-3": 3
            ]
            message?.reactionCounts = [
                "other-type": 3,
                "reaction-type-1": 4,
                "reaction-type-2": 4,
                "reaction-type-3": 4
            ]
        }

        var message: MessageDTO? { self.database.viewContext.message(id: messageId) }

        XCTAssertEqual(message?.ownReactions.count, 3)
        XCTAssertEqual(message?.latestReactions.count, 5)

        let reactionType: MessageReactionType = "reaction-type-4"
        let result = runAddReaction(messageId: messageId, type: reactionType, localState: .sending, enforceUnique: true)
        XCTAssertNil(result.error)
        let reactionAdded = try XCTUnwrap(result.value)

        XCTAssertEqual(message?.ownReactions, [reactionAdded])
        XCTAssertEqual(Set(message?.latestReactions ?? []), Set([reactionAdded, "other1", "other2"]))
        XCTAssertEqual(message?.reactionScores, [
            "other-type": 3,
            "reaction-type-1": 2,
            "reaction-type-2": 2,
            "reaction-type-3": 2,
            "reaction-type-4": 1
        ])
        XCTAssertEqual(message?.reactionCounts, [
            "other-type": 3,
            "reaction-type-1": 3,
            "reaction-type-2": 3,
            "reaction-type-3": 3,
            "reaction-type-4": 1
        ])
    }

    func test_reactionStringExtensions_reactionType_reactionUserId() {
        let userId = "user_id"
        let messageId = "message_id"
        let type: MessageReactionType = "fake"
        prepareEnvironment(createdUserId: userId, createdMessageId: messageId)

        let result = runAddReaction(messageId: messageId, type: type, localState: .sending)

        XCTAssertEqual(result.value?.reactionType, "fake")
        XCTAssertEqual(result.value?.reactionUserId, "user_id")
    }

    private func message(with id: MessageId) -> ChatMessage? {
        var message: ChatMessage?
        try? database.writeSynchronously { session in
            message = try session.message(id: id)?.asModel()
        }
        return message
    }

    private func reactionState(with messageId: String, userId: UserId, type: MessageReactionType) -> LocalReactionState? {
        var reactionState: LocalReactionState?
        try? database.writeSynchronously { session in
            reactionState = session.reaction(messageId: messageId, userId: userId, type: type)?.localState
        }
        return reactionState
    }

    private func makeReactionId(userId: String, messageId: String, type: MessageReactionType) -> String {
        [userId, messageId, type.rawValue].joined(separator: "/")
    }

    private func addReactionToMessage(messageId: MessageId, reactionId: String) {
        try? database.writeSynchronously { session in
            let message = session.message(id: messageId)
            message?.latestReactions = [reactionId, "other-id-1"]
            message?.ownReactions = [reactionId, "other-id-2"]
            XCTAssertNil(message?.localMessageState)
        }
    }

    private func prepareEnvironment(createdUserId: String?, createdMessageId: MessageId?) {
        if let userId = createdUserId {
            try? database.createCurrentUser(id: userId)
        }
        if let messageId = createdMessageId {
            try? database.createMessage(id: messageId)
        }
    }

    private func runAddReaction(
        messageId: MessageId,
        type: MessageReactionType,
        localState: LocalReactionState? = nil,
        enforceUnique: Bool = false
    ) -> Result<String, ClientError> {
        do {
            var reactionId: String!
            try database.writeSynchronously { database in
                let reaction = try database.addReaction(
                    to: messageId,
                    type: type,
                    score: 1,
                    enforceUnique: enforceUnique,
                    extraData: [:],
                    localState: localState
                )
                reactionId = reaction.id
            }
            return .success(reactionId)
        } catch {
            guard let error = error as? ClientError else {
                XCTFail("Should receive a ClientError")
                return .failure(ClientError())
            }
            return .failure(error)
        }
    }

    // MARK: - loadCurrentUserMessages

    func test_loadCurrentUserMessages_returnsMatch() {
        XCTAssertTrue(
            saveMessageAndCheckLoadCurrentUserMessagesReturnsIt(
                .dummy(
                    messageId: .unique,
                    authorUserId: .unique,
                    channel: .dummy()
                )
            )
        )
    }

    func test_loadCurrentUserMessages_doesNotReturnDeletedMessage() {
        XCTAssertFalse(
            saveMessageAndCheckLoadCurrentUserMessagesReturnsIt(
                .dummy(
                    type: .deleted,
                    messageId: .unique,
                    authorUserId: .unique,
                    deletedAt: .init(),
                    channel: .dummy()
                )
            )
        )
    }

    func test_loadCurrentUserMessages_doesNotReturnMessageAuthoredByAnotherUser() {
        XCTAssertFalse(
            saveMessageAndCheckLoadCurrentUserMessagesReturnsIt(
                .dummy(
                    messageId: .unique,
                    authorUserId: .unique,
                    channel: .dummy()
                ),
                saveAuthorAsCurrentUser: false
            )
        )
    }

    func test_loadCurrentUserMessages_doesNotReturnMessageFromAnotherChannel() {
        XCTAssertFalse(
            saveMessageAndCheckLoadCurrentUserMessagesReturnsIt(
                .dummy(
                    messageId: .unique,
                    authorUserId: .unique,
                    channel: .dummy()
                ),
                lookInAnotherChannel: true
            )
        )
    }

    func test_loadCurrentUserMessages_doesNotReturnMessageBeforeTimewindow() {
        let message: Message = .dummy(
            messageId: .unique,
            authorUserId: .unique,
            channel: .dummy()
        )

        XCTAssertFalse(
            saveMessageAndCheckLoadCurrentUserMessagesReturnsIt(
                message,
                createdAtFrom: message.createdAt.addingTimeInterval(1),
                createdAtThrough: message.createdAt.addingTimeInterval(2)
            )
        )
    }

    func test_loadCurrentUserMessages_doesNotReturnMessageAtTimewindowLowerBound() {
        let message: Message = .dummy(
            messageId: .unique,
            authorUserId: .unique,
            channel: .dummy()
        )

        XCTAssertFalse(
            saveMessageAndCheckLoadCurrentUserMessagesReturnsIt(
                message,
                createdAtFrom: message.createdAt,
                createdAtThrough: message.createdAt.addingTimeInterval(10)
            )
        )
    }

    func test_loadCurrentUserMessages_returnsMessageAtTimewindowUpperBound() {
        let message: Message = .dummy(
            messageId: .unique,
            authorUserId: .unique,
            channel: .dummy()
        )

        XCTAssertTrue(
            saveMessageAndCheckLoadCurrentUserMessagesReturnsIt(
                message,
                createdAtFrom: message.createdAt.addingTimeInterval(-10),
                createdAtThrough: message.createdAt
            )
        )
    }

    func test_loadCurrentUserMessages_doesNotReturnsMessageAfterTimewindow() {
        let message: Message = .dummy(
            messageId: .unique,
            authorUserId: .unique,
            channel: .dummy()
        )

        XCTAssertFalse(
            saveMessageAndCheckLoadCurrentUserMessagesReturnsIt(
                message,
                createdAtFrom: message.createdAt.addingTimeInterval(-20),
                createdAtThrough: message.createdAt.addingTimeInterval(-10)
            )
        )
    }

    func test_loadCurrentUserMessages_doesNotReturnsMessageWithLocalState() {
        let message: Message = .dummy(
            messageId: .unique,
            authorUserId: .unique,
            channel: .dummy()
        )

        for localState: LocalMessageState in [
            .pendingSend, .sending, .sendingFailed,
            .deleting, .deletingFailed,
            .pendingSync, .syncing, .syncingFailed
        ] {
            XCTAssertFalse(
                saveMessageAndCheckLoadCurrentUserMessagesReturnsIt(
                    message,
                    messageLocalState: localState
                )
            )
        }
    }

    func test_loadCurrentUserMessages_doesNotReturnsTruncatedMessage() {
        let truncatedAt = Date()

        let message: Message = .dummy(
            messageId: .unique,
            authorUserId: .unique,
            createdAt: truncatedAt.addingTimeInterval(-10),
            channel: .dummy(
                truncatedAt: truncatedAt
            )
        )

        XCTAssertFalse(
            saveMessageAndCheckLoadCurrentUserMessagesReturnsIt(
                message,
                channelTruncatedAt: truncatedAt
            )
        )
    }

    // MARK: - loadCurrentUserMessages

    func test_load_sortsMessagesByCreationDateDescending() throws {
        // GIVEN
        let cid = ChannelId.unique
        let channel: ChannelResponse = .dummy(cid: cid)
        try database.writeSynchronously { session in
            try session.saveChannel(payload: channel)
        }

        let earlierMessage: Message = .dummy(
            messageId: .unique,
            authorUserId: .unique,
            createdAt: .init(),
            channel: channel,
            cid: cid
        )

        let laterMessage: Message = .dummy(
            messageId: .unique,
            authorUserId: .unique,
            createdAt: earlierMessage.createdAt.addingTimeInterval(10),
            channel: channel,
            cid: cid
        )

        try database.writeSynchronously { session in
            for message in [earlierMessage, laterMessage] {
                try session.saveMessage(
                    payload: message,
                    for: cid,
                    syncOwnReactions: false,
                    cache: nil
                )
            }
        }

        let earlierMessageDTO = try XCTUnwrap(database.viewContext.message(id: earlierMessage.id))
        let laterMessageDTO = try XCTUnwrap(database.viewContext.message(id: laterMessage.id))

        // WHEN
        let results = MessageDTO.load(
            for: channel.cid,
            limit: 10,
            offset: 0,
            deletedMessagesVisibility: .alwaysVisible,
            shouldShowShadowedMessages: true,
            context: database.viewContext
        )

        // THEN
        XCTAssertEqual(results.first, laterMessageDTO)
        XCTAssertEqual(results.last, earlierMessageDTO)
        XCTAssertEqual(results.count, 2)
    }

    func test_load_respectsChannelID() throws {
        // GIVEN
        let channelId = ChannelId.unique
        let channel = ChannelResponse.dummy(cid: channelId)
        try database.writeSynchronously { session in
            try session.saveChannel(payload: channel)
        }
        let channelMessage: Message = .dummy(
            messageId: .unique,
            authorUserId: .unique,
            channel: channel,
            cid: channelId
        )

        let anotherChannelId = ChannelId.unique
        let anotherChannel = ChannelResponse.dummy(cid: anotherChannelId)
        try database.writeSynchronously { session in
            try session.saveChannel(payload: anotherChannel)
        }
        let anotherChannelMessage: Message = .dummy(
            messageId: .unique,
            authorUserId: .unique,
            channel: anotherChannel,
            cid: anotherChannelId
        )

        try database.writeSynchronously { session in
            try session.saveMessage(
                payload: channelMessage,
                for: channelId,
                syncOwnReactions: false,
                cache: nil
            )
            try session.saveMessage(
                payload: anotherChannelMessage,
                for: anotherChannelId,
                syncOwnReactions: false,
                cache: nil
            )
        }

        let channelMessageDTO = try XCTUnwrap(database.viewContext.message(id: channelMessage.id))

        // WHEN
        let results = MessageDTO.load(
            for: channelId.rawValue,
            limit: 10,
            offset: 0,
            deletedMessagesVisibility: .alwaysVisible,
            shouldShowShadowedMessages: true,
            context: database.viewContext
        )

        // THEN
        XCTAssertEqual(Set(results), [channelMessageDTO])
    }

    func test_load_respectsLimit() throws {
        // GIVEN
        let limit = 1
        let channel: ChannelResponse = .dummy()
        try database.writeSynchronously { session in
            try session.saveChannel(payload: channel)
        }
        
        try database.writeSynchronously { session in
            for _ in 0..<5 {
                try session.saveMessage(
                    payload: .dummy(
                        messageId: .unique,
                        authorUserId: .unique,
                        channel: channel
                    ),
                    for: try ChannelId(cid: channel.cid),
                    syncOwnReactions: false,
                    cache: nil
                )
            }
        }

        // WHEN
        let results = MessageDTO.load(
            for: channel.cid,
            limit: limit,
            offset: 0,
            deletedMessagesVisibility: .alwaysVisible,
            shouldShowShadowedMessages: true,
            context: database.viewContext
        )

        // THEN
        XCTAssertEqual(results.count, limit)
    }

    func test_load_respectsOffset() throws {
        // GIVEN
        let offset = 5
        let channel: ChannelResponse = .dummy()
        try database.writeSynchronously { session in
            try session.saveChannel(payload: channel)
        }
        let targetMessage: Message = .dummy(
            messageId: .unique,
            authorUserId: .unique,
            createdAt: .init(),
            channel: channel
        )

        try database.writeSynchronously { session in
            try session.saveMessage(
                payload: targetMessage,
                for: try ChannelId(cid: channel.cid),
                syncOwnReactions: false,
                cache: nil
            )

            for i in 1...offset {
                try session.saveMessage(
                    payload: .dummy(
                        messageId: .unique,
                        authorUserId: .unique,
                        createdAt: targetMessage.createdAt.addingTimeInterval(Double(i)),
                        channel: channel
                    ),
                    for: try ChannelId(cid: channel.cid),
                    syncOwnReactions: false,
                    cache: nil
                )
            }
        }

        let targetMessageDTO = try XCTUnwrap(database.viewContext.message(id: targetMessage.id))

        // WHEN
        let results = MessageDTO.load(
            for: channel.cid,
            limit: 10,
            offset: offset,
            deletedMessagesVisibility: .alwaysVisible,
            shouldShowShadowedMessages: true,
            context: database.viewContext
        )

        // THEN
        XCTAssertEqual(Set(results), [targetMessageDTO])
    }

    func test_load_showShadowedMessagesIsTrue() throws {
        // GIVEN
        let channel: ChannelResponse = .dummy()
        try database.writeSynchronously { session in
            try session.saveChannel(payload: channel)
        }
        let shadowedMessage: Message = .dummy(
            messageId: .unique,
            authorUserId: .unique,
            createdAt: .init(),
            channel: channel,
            isShadowed: true
        )

        try database.writeSynchronously { session in
            try session.saveMessage(
                payload: shadowedMessage,
                for: try ChannelId(cid: channel.cid),
                syncOwnReactions: false,
                cache: nil
            )
        }

        let shadowedMessageDTO = try XCTUnwrap(database.viewContext.message(id: shadowedMessage.id))

        // WHEN
        let results = MessageDTO.load(
            for: channel.cid,
            limit: 10,
            offset: 0,
            deletedMessagesVisibility: .alwaysVisible,
            shouldShowShadowedMessages: true,
            context: database.viewContext
        )

        // THEN
        XCTAssertEqual(Set(results), [shadowedMessageDTO])
    }

    func test_load_showShadowedMessagesIsFalse() throws {
        // GIVEN
        let channel: ChannelResponse = .dummy()
        try database.writeSynchronously { session in
            try session.saveChannel(payload: channel)
        }
        let shadowedMessage: Message = .dummy(
            messageId: .unique,
            authorUserId: .unique,
            createdAt: .init(),
            channel: channel,
            isShadowed: true
        )

        try database.writeSynchronously { session in
            try session.saveMessage(
                payload: shadowedMessage,
                for: try ChannelId(cid: channel.cid),
                syncOwnReactions: false,
                cache: nil
            )
        }

        // WHEN
        let results = MessageDTO.load(
            for: channel.cid,
            limit: 10,
            offset: 0,
            deletedMessagesVisibility: .alwaysVisible,
            shouldShowShadowedMessages: false,
            context: database.viewContext
        )

        // THEN
        XCTAssertTrue(results.isEmpty)
    }

    func test_load_deletedMessagesAlwaysVisible() throws {
        // GIVEN
        let channel: ChannelResponse = .dummy()
        try database.writeSynchronously { session in
            try session.saveChannel(payload: channel)
        }
        let currentUser: OwnUser = .dummy(userId: .unique, role: .admin)

        let deletedMessageFromCurrentUser: Message = .dummy(
            type: .deleted,
            messageId: .unique,
            authorUserId: currentUser.id,
            deletedAt: .unique,
            channel: channel
        )

        let deletedMessageFromAnotherUser: Message = .dummy(
            type: .deleted,
            messageId: .unique,
            authorUserId: .unique,
            deletedAt: .unique,
            channel: channel
        )

        let deletedEphemeralMessage: Message = .dummy(
            type: .ephemeral,
            messageId: .unique,
            authorUserId: .unique,
            deletedAt: .unique,
            channel: channel
        )

        try database.writeSynchronously { session in
            try session.saveCurrentUser(payload: currentUser)

            for message in [deletedMessageFromCurrentUser, deletedMessageFromAnotherUser, deletedEphemeralMessage] {
                try session.saveMessage(
                    payload: message,
                    for: try ChannelId(cid: channel.cid),
                    syncOwnReactions: false,
                    cache: nil
                )
            }
        }

        let deletedMessageFromCurrentUserDTO = try XCTUnwrap(
            database.viewContext.message(id: deletedMessageFromCurrentUser.id)
        )
        let deletedMessageFromAnotherUserDTO = try XCTUnwrap(
            database.viewContext.message(id: deletedMessageFromAnotherUser.id)
        )

        // WHEN
        let results = MessageDTO.load(
            for: channel.cid,
            limit: 10,
            offset: 0,
            deletedMessagesVisibility: .alwaysVisible,
            shouldShowShadowedMessages: true,
            context: database.viewContext
        )

        // THEN
        XCTAssertEqual(Set(results), [deletedMessageFromCurrentUserDTO, deletedMessageFromAnotherUserDTO])
    }

    func test_load_deletedMessagesAlwaysHidden() throws {
        // GIVEN
        let channel: ChannelResponse = .dummy()
        try database.writeSynchronously { session in
            try session.saveChannel(payload: channel)
        }
        let currentUser: OwnUser = .dummy(userId: .unique, role: .admin)

        let deletedMessageFromCurrentUser: Message = .dummy(
            type: .deleted,
            messageId: .unique,
            authorUserId: currentUser.id,
            deletedAt: .unique,
            channel: channel
        )

        let deletedMessageFromAnotherUser: Message = .dummy(
            type: .deleted,
            messageId: .unique,
            authorUserId: .unique,
            deletedAt: .unique,
            channel: channel
        )

        try database.writeSynchronously { session in
            try session.saveCurrentUser(payload: currentUser)

            for message in [deletedMessageFromCurrentUser, deletedMessageFromAnotherUser] {
                try session.saveMessage(
                    payload: message,
                    for: try ChannelId(cid: channel.cid),
                    syncOwnReactions: false,
                    cache: nil
                )
            }
        }

        // WHEN
        let results = MessageDTO.load(
            for: channel.cid,
            limit: 10,
            offset: 0,
            deletedMessagesVisibility: .alwaysHidden,
            shouldShowShadowedMessages: true,
            context: database.viewContext
        )

        // THEN
        XCTAssertTrue(results.isEmpty)
    }

    func test_load_deletedMessagesVisibleForCurrentUser() throws {
        // GIVEN
        let channel: ChannelResponse = .dummy()
        try database.writeSynchronously { session in
            try session.saveChannel(payload: channel)
        }
        let currentUser: OwnUser = .dummy(userId: .unique, role: .admin)

        let deletedMessageFromCurrentUser: Message = .dummy(
            type: .deleted,
            messageId: .unique,
            authorUserId: currentUser.id,
            deletedAt: .unique,
            channel: channel
        )

        let deletedMessageFromAnotherUser: Message = .dummy(
            type: .deleted,
            messageId: .unique,
            authorUserId: .unique,
            deletedAt: .unique,
            channel: channel
        )

        try database.writeSynchronously { session in
            try session.saveCurrentUser(payload: currentUser)

            for message in [deletedMessageFromCurrentUser, deletedMessageFromAnotherUser] {
                try session.saveMessage(
                    payload: message,
                    for: try ChannelId(cid: channel.cid),
                    syncOwnReactions: false,
                    cache: nil
                )
            }
        }

        let deletedMessageFromCurrentUserDTO = try XCTUnwrap(
            database.viewContext.message(id: deletedMessageFromCurrentUser.id)
        )

        // WHEN
        let results = MessageDTO.load(
            for: channel.cid,
            limit: 10,
            offset: 0,
            deletedMessagesVisibility: .visibleForCurrentUser,
            shouldShowShadowedMessages: true,
            context: database.viewContext
        )

        // THEN
        XCTAssertEqual(Set(results), [deletedMessageFromCurrentUserDTO])
    }

    // MARK: - preview(for cid:)

    func test_preview() throws {
        // GIVEN
        database = DatabaseContainer_Spy(
            kind: .inMemory,
            deletedMessagesVisibility: .alwaysVisible,
            shouldShowShadowedMessages: false
        )

        let currentUser: OwnUser = .dummy(userId: .unique, role: .admin)
        let anotherUser: UserObject = .dummy(userId: .unique)

        let cid: ChannelId = .unique

        let errorMessageFromCurrentUser: Message = .dummy(
            type: .error,
            messageId: .unique,
            authorUserId: currentUser.id,
            text: .unique,
            createdAt: .init(),
            cid: cid
        )

        let ephemeralMessageFromCurrentUser: Message = .dummy(
            type: .ephemeral,
            messageId: .unique,
            authorUserId: currentUser.id,
            text: .unique,
            createdAt: errorMessageFromCurrentUser.createdAt.addingTimeInterval(-1),
            cid: cid
        )

        let deletedMessageFromCurrentUser: Message = .dummy(
            type: .deleted,
            messageId: .unique,
            authorUserId: currentUser.id,
            text: .unique,
            createdAt: ephemeralMessageFromCurrentUser.createdAt.addingTimeInterval(-1),
            deletedAt: .init(),
            cid: cid
        )

        let deletedMessageFromAnotherUser: Message = .dummy(
            type: .deleted,
            messageId: .unique,
            authorUserId: anotherUser.id,
            text: .unique,
            createdAt: deletedMessageFromCurrentUser.createdAt.addingTimeInterval(-1),
            deletedAt: .init(),
            cid: cid
        )

        let shadowedMessageFromAnotherUser: Message = .dummy(
            messageId: .unique,
            authorUserId: anotherUser.id,
            text: .unique,
            createdAt: deletedMessageFromAnotherUser.createdAt.addingTimeInterval(-1),
            cid: cid,
            isShadowed: true
        )

        let validPreviewMessage: Message = .dummy(
            messageId: .unique,
            authorUserId: anotherUser.id,
            text: .unique,
            createdAt: shadowedMessageFromAnotherUser.createdAt.addingTimeInterval(-1),
            cid: cid
        )

        let channel: ChannelStateResponse = .dummy(
            channel: .dummy(cid: cid),
            messages: [
                errorMessageFromCurrentUser,
                ephemeralMessageFromCurrentUser,
                deletedMessageFromCurrentUser,
                deletedMessageFromAnotherUser,
                shadowedMessageFromAnotherUser,
                validPreviewMessage
            ]
        )

        try database.writeSynchronously { session in
            try session.saveCurrentUser(payload: currentUser)
            try session.saveChannel(payload: channel)
        }

        // WHEN
        let previewMessageDTO = try XCTUnwrap(database.viewContext.preview(for: cid))

        // THEN
        XCTAssertEqual(previewMessageDTO.id, validPreviewMessage.id)
    }

    func test_previewMessage_whenUpdated_triggersChannelUpdate() throws {
        // GIVEN
        let Message: Message = .dummy(
            messageId: .unique,
            authorUserId: .unique
        )

        let ChannelStateResponse: ChannelStateResponse = .dummy(
            messages: [Message]
        )

        let channelObserver = TestChannelObserver(
            cid: try ChannelId(cid: ChannelStateResponse.channel!.cid),
            database: database
        )

        var channelUpdatesCount: Int {
            channelObserver
                .observedChanges
                .filter {
                    guard case .update = $0 else { return false }
                    return true
                }
                .count
        }

        try database.writeSynchronously { session in
            try session.saveChannel(payload: ChannelStateResponse)
        }

        XCTAssertEqual(channelUpdatesCount, 0)

        // WHEN
        try database.writeSynchronously { session in
            let messageDTO = try XCTUnwrap(session.message(id: Message.id))
            messageDTO.text = "new text"
        }

        // THEN
        XCTAssertEqual(channelUpdatesCount, 1)
    }

    // MARK: - fetchLimit and batchSzie

    func test_messagesFetchRequest_shouldHaveFetchLimitAndBatchSize() {
        let fetchRequest = MessageDTO.messagesFetchRequest(
            for: .unique,
            pageSize: 20,
            deletedMessagesVisibility: .alwaysHidden,
            shouldShowShadowedMessages: false
        )

        XCTAssertEqual(fetchRequest.fetchBatchSize, 20)
        XCTAssertEqual(fetchRequest.fetchLimit, 20)
    }

    func test_repliesFetchRequest_shouldHaveFetchLimitAndBatchSize() {
        let fetchRequest = MessageDTO.repliesFetchRequest(
            for: .unique,
            pageSize: 20,
            deletedMessagesVisibility: .alwaysHidden,
            shouldShowShadowedMessages: false
        )

        XCTAssertEqual(fetchRequest.fetchBatchSize, 20)
        XCTAssertEqual(fetchRequest.fetchLimit, 20)
    }

    // MARK: Rescue messages stuck in .sending

    func test_rescueMessagesStuckInSending_setsStateToPendingSend_whenNeeded() throws {
        // Given
        let channelId = ChannelId.unique
        let deletingMessageId = MessageId.unique
        let pendingSendMessageId = MessageId.unique
        let sendingMessageId = MessageId.unique
        let sendingMessageIdWithAttachments = MessageId.unique

        let pairs: [(MessageId, LocalMessageState, [Attachment])] = [
            (deletingMessageId, .deleting, []),
            (pendingSendMessageId, .pendingSend, []),
            (sendingMessageId, .sending, []),
            (sendingMessageIdWithAttachments, .sending, [.dummy(), .dummy()])
        ]

        try database.writeSynchronously { session in
            try session.saveChannel(payload: .dummy(channel: .dummy(cid: channelId)))

            try pairs.forEach { id, state, attachments in
                let message = try session.saveMessage(
                    payload: .dummy(messageId: id, attachments: attachments),
                    for: channelId,
                    syncOwnReactions: false,
                    cache: nil
                )
                message.localMessageState = state
            }
        }

        let sendingMessages = MessageDTO.loadSendingMessages(context: database.viewContext)
        XCTAssertEqual(sendingMessages.count, 2)
        XCTAssertNotNil(sendingMessages.first(where: { $0.id == sendingMessageId }))
        XCTAssertNotNil(sendingMessages.first(where: { $0.id == sendingMessageIdWithAttachments }))

        // When
        try database.writeSynchronously {
            $0.rescueMessagesStuckInSending()
        }

        // Then
        XCTAssertEqual(MessageDTO.loadSendingMessages(context: database.viewContext).count, 0)
        XCTAssertEqual(database.viewContext.message(id: sendingMessageId)?.localMessageState, .pendingSend)
        XCTAssertEqual(database.viewContext.message(id: sendingMessageIdWithAttachments)?.localMessageState, .pendingSend)
        XCTAssertEqual(database.viewContext.message(id: pendingSendMessageId)?.localMessageState, .pendingSend)
        XCTAssertEqual(database.viewContext.message(id: deletingMessageId)?.localMessageState, .deleting)
    }

    func test_rescueMessagesStuckInSending_restartsInProgressAttachments() throws {
        // Given
        let channelId = ChannelId.unique
        let messageId = MessageId.unique

        try database.writeSynchronously { session in
            try session.saveChannel(payload: .dummy(channel: .dummy(cid: channelId)))

            let message = try session.saveMessage(
                payload: .dummy(messageId: messageId, attachments: []),
                for: channelId,
                syncOwnReactions: false,
                cache: nil
            )
            message.localMessageState = .sending

            let attachment1 = try session.saveAttachment(
                payload: .audio(), id: .init(cid: channelId, messageId: messageId, index: 1)
            )
            let attachment2 = try session.saveAttachment(
                payload: .audio(), id: .init(cid: channelId, messageId: messageId, index: 2)
            )
            let attachment3 = try session.saveAttachment(
                payload: .audio(), id: .init(cid: channelId, messageId: messageId, index: 3)
            )
            let attachment4 = try session.saveAttachment(
                payload: .audio(), id: .init(cid: channelId, messageId: messageId, index: 4)
            )

            attachment1.localState = .uploading(progress: 0)
            attachment2.localState = .uploading(progress: 0)
            attachment3.localState = .uploaded
            attachment4.localState = nil
        }

        let message = try XCTUnwrap(database.viewContext.message(id: messageId))
        XCTAssertEqual(message.attachments.count, 4)

        var inProgressAttachments: [AttachmentDTO] {
            AttachmentDTO.loadInProgressAttachments(context: database.viewContext)
        }
        XCTAssertEqual(inProgressAttachments.count, 2)

        // When
        try database.writeSynchronously {
            $0.rescueMessagesStuckInSending()
        }

        // Then
        XCTAssertEqual(inProgressAttachments.count, 0)
        XCTAssertEqual(message.attachments.filter { $0.localState == .pendingUpload }.count, 2)
    }

    // MARK: - isLocalOnly

    func test_isLocalOnly_whenLocalMessageStateIsLocalOnly_returnsTrue() throws {
        let channel = ChannelResponse.dummy()
        try database.writeSynchronously { session in
            try session.saveChannel(payload: channel)
        }
        let message = try createMessage(with: .dummy(channel: channel, cid: try ChannelId(cid: channel.cid)))
        message.localMessageState = .pendingSend

        XCTAssertEqual(message.isLocalOnly, true)
    }

    func test_isLocalOnly_whenLocalMessageStateIsNil_whenTypeIsEphemeral_returnsTrue() throws {
        let channel = ChannelResponse.dummy()
        try database.writeSynchronously { session in
            try session.saveChannel(payload: channel)
        }
        let message = try createMessage(with: .dummy(channel: channel, cid: try ChannelId(cid: channel.cid)))
        message.localMessageState = nil
        message.type = MessageType.ephemeral.rawValue

        XCTAssertEqual(message.isLocalOnly, true)
    }

    func test_isLocalOnly_whenLocalMessageStateIsNil_whenTypeIsError_returnsTrue() throws {
        let channel = ChannelResponse.dummy()
        try database.writeSynchronously { session in
            try session.saveChannel(payload: channel)
        }
        let message = try createMessage(with: .dummy(channel: channel, cid: try ChannelId(cid: channel.cid)))
        message.localMessageState = nil
        message.type = MessageType.error.rawValue

        XCTAssertEqual(message.isLocalOnly, true)
    }

    func test_isLocalOnly_whenLocalMessageStateIsNil_whenTypeNotEphemeralOrError_returnsFalse() throws {
        let channel = ChannelResponse.dummy()
        try database.writeSynchronously { session in
            try session.saveChannel(payload: channel)
        }
        let message = try createMessage(with: .dummy(channel: channel, cid: try ChannelId(cid: channel.cid)))
        message.localMessageState = nil
        message.type = MessageType.regular.rawValue

        XCTAssertEqual(message.isLocalOnly, false)
    }

    // MARK: - message.cid

    func test_cid_whenChannelIsDeleted_thenCidNotNil() throws {
        // GIVEN
        let Message = Message.dummy(cid: .unique)
        let channelId = ChannelId.unique
        try database.writeSynchronously { session in
            let channelDTO = try session.saveChannel(payload: .dummy(channel: .dummy(cid: channelId)))
            try session.saveMessage(payload: Message, channelDTO: channelDTO, syncOwnReactions: false, cache: nil)
        }

        // WHEN
        try database.writeSynchronously { session in
            session.removeChannels(cids: Set([channelId]))
        }

        // THEN
        let messageDTO = try XCTUnwrap(database.viewContext.message(id: Message.id))
        let messageModel = try messageDTO.asModel()
        XCTAssertNotNil(messageDTO.cid)
        XCTAssertNotNil(messageModel.cid)
    }

    // MARK: Max depth

    func test_asModel_onlyFetchesUntilCertainRelationship() throws {
        let originalIsBackgroundMappingEnabled = StreamRuntimeCheck._isBackgroundMappingEnabled
        try test_asModel_onlyFetchesUntilCertainRelationship(isBackgroundMappingEnabled: false)
        try test_asModel_onlyFetchesUntilCertainRelationship(isBackgroundMappingEnabled: true)
        StreamRuntimeCheck._isBackgroundMappingEnabled = originalIsBackgroundMappingEnabled
    }

    private func test_asModel_onlyFetchesUntilCertainRelationship(isBackgroundMappingEnabled: Bool) throws {
        StreamRuntimeCheck._isBackgroundMappingEnabled = isBackgroundMappingEnabled
        let cid = ChannelId.unique

        // GIVEN
        let quoted3Message: Message = .dummy(messageId: .unique, cid: cid)
        let quoted2Message: Message = .dummy(
            messageId: .unique,
            quotedMessageId: quoted3Message.id,
            quotedMessage: quoted3Message,
            cid: cid
        )

        let quoted1Message: Message = .dummy(
            messageId: .unique,
            quotedMessageId: quoted2Message.id,
            quotedMessage: quoted2Message,
            cid: cid
        )

        let Message: Message = .dummy(
            messageId: .unique,
            quotedMessageId: quoted1Message.id,
            quotedMessage: quoted1Message,
            cid: cid
        )

        let ChannelStateResponse: ChannelStateResponse = .dummy(
            channel: .dummy(cid: cid),
            messages: [
                Message
            ]
        )
        let userId = UserId.unique

        try database.writeSynchronously { session in
            try session.saveCurrentUser(payload: .dummy(userId: userId, role: .user))
            try session.saveChannel(payload: ChannelStateResponse)
        }

        // WHEN
        let message = try XCTUnwrap(
            database.viewContext.message(id: Message.id)?.asModel()
        )

        // THEN
        let quoted1MessagePayload = try XCTUnwrap(message.quotedMessage)
        XCTAssertEqual(quoted1Message.id, quoted1Message.id)
        let quoted2MessagePayload = try XCTUnwrap(quoted1MessagePayload.quotedMessage)
        XCTAssertEqual(quoted2Message.id, quoted2Message.id)

        let quoted3MessagePayload = quoted2MessagePayload.quotedMessage
        if isBackgroundMappingEnabled {
            // 3rd level of depth is not mapped
            XCTAssertNil(quoted3MessagePayload)
        } else {
            XCTAssertEqual(quoted3MessagePayload?.id, quoted3Message.id)
        }
    }

    // MARK: - Helpers:

    private func createMessage(with message: Message) throws -> MessageDTO {
        let context = database.viewContext
        _ = try context.saveCurrentUser(payload: .dummy(userId: message.user!.id, role: UserRole(rawValue: message.user!.role!)))
        return try XCTUnwrap(
            context.saveMessage(payload: message, for: try ChannelId(cid: message.cid), cache: nil)
        )
    }

    private func checkChannelMessagesPredicateCount(
        channelId: ChannelId,
        message: Message,
        isHardDeleted: Bool = false,
        filterNewerMessages: Bool = true
    ) throws -> Int {
        let request = NSFetchRequest<MessageDTO>(entityName: MessageDTO.entityName)
        request.sortDescriptors = [NSSortDescriptor(keyPath: \MessageDTO.defaultSortingKey, ascending: true)]
        request.predicate = MessageDTO.channelMessagesPredicate(
            for: channelId.rawValue,
            deletedMessagesVisibility: .visibleForCurrentUser,
            shouldShowShadowedMessages: false,
            filterNewerMessages: filterNewerMessages
        )

        try database.writeSynchronously { session in
            let savedMessage = try session.saveMessage(payload: message, for: channelId, syncOwnReactions: true, cache: nil)
            if isHardDeleted {
                savedMessage.isHardDeleted = isHardDeleted
            }
        }

        var retrievedMessages: [MessageDTO] = []
        retrievedMessages = try database.viewContext.fetch(request)
        return retrievedMessages.filter { $0.id == message.id }.count
    }

    private func saveMessageAndCheckLoadCurrentUserMessagesReturnsIt(
        _ message: Message,
        lookInAnotherChannel: Bool = false,
        createdAtFrom: Date? = nil,
        createdAtThrough: Date? = nil,
        saveAuthorAsCurrentUser: Bool = true,
        messageLocalState: LocalMessageState? = nil,
        channelTruncatedAt: Date? = nil
    ) -> Bool {
        let context = database.viewContext

        if saveAuthorAsCurrentUser {
            _ = try! context.saveCurrentUser(payload: .dummy(userId: message.user!.id, role: UserRole(rawValue: message.user!.role!)))
        }

        let cid = try! ChannelId(cid: message.cid)
        try! context.saveChannel(payload: .dummy(channel: .dummy(cid: cid, truncatedAt: channelTruncatedAt)))
        
        let messageDTO = try! XCTUnwrap(
            context.saveMessage(payload: message, for: cid, cache: nil)
        )
        messageDTO.localMessageState = messageLocalState

        let results = MessageDTO.loadCurrentUserMessages(
            in: lookInAnotherChannel ? .unique : cid.rawValue,
            createdAtFrom: createdAtFrom ?? messageDTO.createdAt.bridgeDate.addingTimeInterval(-10),
            createdAtThrough: createdAtThrough ?? messageDTO.createdAt.bridgeDate.addingTimeInterval(10),
            context: context
        )

        return results.contains(messageDTO)
    }

    // Creates a messages observer (FRC wrapper)
    private func createMessagesFRC(for ChannelStateResponse: ChannelStateResponse) throws -> ListDatabaseObserverWrapper<ChatMessage, MessageDTO> {
        let observer = ListDatabaseObserverWrapper(
            isBackground: false,
            database: database,
            fetchRequest: MessageDTO.messagesFetchRequest(
                for: try ChannelId(cid: ChannelStateResponse.channel!.cid),
                pageSize: 25,
                sortAscending: true,
                deletedMessagesVisibility: .visibleForCurrentUser,
                shouldShowShadowedMessages: false
            ),
            itemCreator: { try $0.asModel() as ChatMessage }
        )
        try observer.startObserving()
        return observer
    }
}<|MERGE_RESOLUTION|>--- conflicted
+++ resolved
@@ -522,14 +522,9 @@
             originalLanguage: "es",
             moderationDetails: .init(
                 originalText: "Original",
-<<<<<<< HEAD
                 action: MessageModerationAction(rawValue: "BOUNCE")
-            )
-=======
-                action: "BOUNCE"
             ),
             messageTextUpdatedAt: .unique
->>>>>>> 234c9598
         )
 
         try! database.writeSynchronously { session in
@@ -594,7 +589,6 @@
         XCTAssertEqual(ChannelStateResponse.createdBy!.custom, loadedChannel?.createdBy?.extraData)
 
         // Assert the message was saved correctly
-<<<<<<< HEAD
         XCTAssertEqual(Message.id, loadedMessage?.id)
         XCTAssertEqual(Message.type, loadedMessage?.type)
         XCTAssertEqual(Message.user?.id, loadedMessage?.user.id)
@@ -611,26 +605,6 @@
         XCTAssertNearlySameDate(Message.pinExpires, loadedMessage?.pinExpires?.bridgeDate)
         XCTAssertNearlySameDate(Message.pinnedAt, loadedMessage?.pinnedAt?.bridgeDate)
         XCTAssertEqual(Message.pinnedBy?.id, loadedMessage?.pinnedBy?.id)
-=======
-        XCTAssertEqual(messagePayload.id, loadedMessage?.id)
-        XCTAssertEqual(messagePayload.type.rawValue, loadedMessage?.type)
-        XCTAssertEqual(messagePayload.user.id, loadedMessage?.user.id)
-        XCTAssertNearlySameDate(messagePayload.createdAt, loadedMessage?.createdAt.bridgeDate)
-        XCTAssertNearlySameDate(messagePayload.updatedAt, loadedMessage?.updatedAt.bridgeDate)
-        XCTAssertNearlySameDate(messagePayload.deletedAt, loadedMessage?.deletedAt?.bridgeDate)
-        XCTAssertNearlySameDate(messagePayload.messageTextUpdatedAt, loadedMessage?.textUpdatedAt?.bridgeDate)
-        XCTAssertNotNil(messagePayload.messageTextUpdatedAt)
-        XCTAssertEqual(messagePayload.text, loadedMessage?.text)
-        XCTAssertEqual(loadedMessage?.command, messagePayload.command)
-        XCTAssertEqual(loadedMessage?.args, messagePayload.args)
-        XCTAssertEqual(messagePayload.parentId, loadedMessage?.parentMessageId)
-        XCTAssertEqual(messagePayload.quotedMessage?.id, loadedMessage?.quotedMessage?.id)
-        XCTAssertEqual(messagePayload.showReplyInChannel, loadedMessage?.showReplyInChannel)
-        XCTAssertEqual(messagePayload.pinned, loadedMessage?.pinned)
-        XCTAssertNearlySameDate(messagePayload.pinExpires, loadedMessage?.pinExpires?.bridgeDate)
-        XCTAssertNearlySameDate(messagePayload.pinnedAt, loadedMessage?.pinnedAt?.bridgeDate)
-        XCTAssertEqual(messagePayload.pinnedBy!.id, loadedMessage?.pinnedBy!.id)
->>>>>>> 234c9598
         XCTAssertEqual(
             Message.mentionedUsers.map(\.id),
             loadedMessage?.mentionedUsers.map(\.id)
