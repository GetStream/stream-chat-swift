--- conflicted
+++ resolved
@@ -933,22 +933,10 @@
             )
             newMessageId = messageDTO.id
         }
-<<<<<<< HEAD
-
-        var message: ChatMessage { try XCTUnwrap(database.viewContext.message(id: newMessageId)).asModel() }
-
-        AssertAsync.willBeTrue((try? message) != nil)
-        let loadedMessage = try message
-=======
-        
-        let loadedChannel: ChatChannel = try XCTUnwrap(
-            database.viewContext.channel(cid: cid)?.asModel()
-        )
-        let loadedMessage: ChatMessage = try XCTUnwrap(
-            database.viewContext.message(id: newMessageId)?.asModel()
-        )
->>>>>>> b1042e05
-        
+
+        let loadedChannel: ChatChannel = try XCTUnwrap(database.viewContext.channel(cid: cid)).asModel()
+        let loadedMessage: ChatMessage = try XCTUnwrap(database.viewContext.message(id: newMessageId)).asModel()
+
         XCTAssertEqual(loadedMessage.text, newMessageText)
         XCTAssertEqual(loadedMessage.command, newMessageCommand)
         XCTAssertEqual(loadedMessage.arguments, newMessageArguments)
