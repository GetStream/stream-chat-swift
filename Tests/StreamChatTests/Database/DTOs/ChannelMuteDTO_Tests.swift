--- conflicted
+++ resolved
@@ -30,12 +30,9 @@
         let mutePayload = ChannelMute(
             createdAt: .unique,
             updatedAt: .unique,
-<<<<<<< HEAD
+            expires: .unique,
             channel: .dummy(cid: .unique),
             user: currentUserPayload.toUser
-=======
-            expiresAt: .unique
->>>>>>> 67156b31
         )
 
         try database.writeSynchronously { session in
@@ -46,7 +43,7 @@
         let channel: ChatChannel = try XCTUnwrap(database.viewContext.channel(cid: try ChannelId(cid: mutePayload.channel!.cid))?.asModel())
         XCTAssertEqual(channel.muteDetails?.createdAt, mutePayload.createdAt)
         XCTAssertEqual(channel.muteDetails?.updatedAt, mutePayload.updatedAt)
-        XCTAssertEqual(channel.muteDetails?.expiresAt, mutePayload.expiresAt)
+        XCTAssertEqual(channel.muteDetails?.expiresAt, mutePayload.expires)
 
         let currentUser: CurrentChatUser = try XCTUnwrap(database.viewContext.currentUser?.asModel())
         XCTAssertEqual(currentUser.mutedChannels, [channel])
@@ -57,12 +54,9 @@
         let mute = ChannelMute(
             createdAt: .unique,
             updatedAt: .unique,
-<<<<<<< HEAD
+            expires: .unique,
             channel: .dummy(cid: .unique),
             user: .dummy(userId: .unique)
-=======
-            expiresAt: .unique
->>>>>>> 67156b31
         )
 
         // WHEN
@@ -79,12 +73,9 @@
         let mute = ChannelMute(
             createdAt: .unique,
             updatedAt: .unique,
-<<<<<<< HEAD
+            expires: .unique,
             channel: channel,
             user: currentUser.toUser
-=======
-            expiresAt: .unique
->>>>>>> 67156b31
         )
 
         var loadedMuteDTO: ChannelMuteDTO? {
@@ -105,7 +96,7 @@
         let muteDTO = try XCTUnwrap(loadedMuteDTO)
         XCTAssertEqual(muteDTO.createdAt.bridgeDate, mute.createdAt)
         XCTAssertEqual(muteDTO.updatedAt.bridgeDate, mute.updatedAt)
-        XCTAssertEqual(muteDTO.expiresAt?.bridgeDate, mute.expiresAt)
+        XCTAssertEqual(muteDTO.expiresAt?.bridgeDate, mute.expires)
         XCTAssertEqual(muteDTO.currentUser.user.id, currentUser.id)
         XCTAssertEqual(muteDTO.channel.cid, channel.cid)
     }
@@ -117,12 +108,9 @@
         let initialMute = ChannelMute(
             createdAt: .unique,
             updatedAt: .unique,
-<<<<<<< HEAD
+            expires: .unique,
             channel: channel,
             user: currentUser.toUser
-=======
-            expiresAt: .unique
->>>>>>> 67156b31
         )
         
         try database.writeSynchronously { session in
@@ -134,12 +122,9 @@
         let updatedMute = ChannelMute(
             createdAt: .unique,
             updatedAt: .unique,
-<<<<<<< HEAD
+            expires: .unique,
             channel: channel,
             user: currentUser.toUser
-=======
-            expiresAt: .unique
->>>>>>> 67156b31
         )
         
         try database.writeSynchronously { session in
@@ -152,7 +137,7 @@
         )
         XCTAssertEqual(muteDTO.createdAt.bridgeDate, updatedMute.createdAt)
         XCTAssertEqual(muteDTO.updatedAt.bridgeDate, updatedMute.updatedAt)
-        XCTAssertEqual(muteDTO.expiresAt?.bridgeDate, updatedMute.expiresAt)
+        XCTAssertEqual(muteDTO.expiresAt?.bridgeDate, updatedMute.expires)
         XCTAssertEqual(muteDTO.currentUser.user.id, currentUser.id)
         XCTAssertEqual(muteDTO.channel.cid, channel.cid)
     }
