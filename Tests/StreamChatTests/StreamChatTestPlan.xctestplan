{
  "configurations" : [
    {
      "id" : "5358EB81-7D4D-42F7-B281-016C02706988",
      "name" : "Configuration 1",
      "options" : {

      }
    }
  ],
  "defaultOptions" : {
    "codeCoverage" : {
      "targets" : [
        {
          "containerPath" : "container:StreamChat.xcodeproj",
          "identifier" : "799C941A247D2F80001F1104",
          "name" : "StreamChat"
        }
      ]
    },
    "commandLineArgumentEntries" : [
      {
        "argument" : "-com.apple.CoreData.ConcurrencyDebug 1"
      }
    ],
    "defaultTestExecutionTimeAllowance" : 60,
    "testTimeoutsEnabled" : true
  },
  "testTargets" : [
    {
      "skippedTests" : [
        "APIClient_Tests\/test_runningARequestAndSwitchingToRecoveryMode()",
        "APIClient_Tests\/test_startingMultipleRequestsAtTheSameTimeShouldResultInParallelRequests()",
<<<<<<< HEAD
        "AttachmentQueueUploader_Tests\/test_uploader_whenHasFailedAttachments_doNotMarkMessagePendingSend()",
=======
        "AttachmentQueueUploader_Tests",
        "AttachmentQueueUploader_Tests\/test_attachmentsAreCopiedToSandbox_beforeBeingSent()",
        "AttachmentQueueUploader_Tests\/test_uploader_whenAllAttachmentsFinishUploading_whenMessageNotSendingFailed_doNotMarkMessagePendingSend()",
>>>>>>> 67156b31adcc60e03f2f86eef7d3d204429e886f
        "ChannelController_Tests\/test_createCall_propagatesResultFromUpdater()",
        "ChannelListPayload_Tests\/test_decode_bigChannelListPayload()",
        "ChannelListPayload_Tests\/test_hugeChannelListQuery_save()",
        "ChannelListPayload_Tests\/test_hugeChannelListQuery_save_DB_empty()",
        "ChannelListPayload_Tests\/test_hugeChannelListQuery_save_DB_filled()",
        "ChannelMemberListUpdater_Tests\/test_load_happyPath_whenChannelDoesNotExistsLocally()",
        "ChannelMemberListUpdater_Tests\/test_load_propagatesChannelDatabaseError()",
        "ChannelUpdater_Tests\/test_hideChannel_successfulResponse_isPropagatedToCompletion()",
        "ChannelUpdater_Tests\/test_updateChannelQuery_successfulResponseData_areSavedToDB()",
        "CoreDataLazy_Tests\/test_behavesCorrectly_whenAccessedFromMultipleThreads()",
        "EventNotificationCenter_Tests\/test_measure_processMultipleNewMessageEvents()",
        "MessageSender_Tests\/test_senderSendsMessage_inTheOrderTheyWereCreatedLocally()",
        "MessageSender_Tests\/test_senderSendsMessage_withPendingSendLocalState_and_uploadedOrEmptyAttachments()",
        "MessageSender_Tests\/test_senderSendsMessages_forMultipleChannelsInParalel_butStillInTheCorrectOrder()",
        "MessageSender_Tests\/test_sender_doesNotRetainItself()",
        "MessageSender_Tests\/test_sender_sendsMessage_whenError_sendsEvent()",
        "MessageSender_Tests\/test_sender_sendsMessage_withBothNotUploadableAttachmentAndUploadedAttachments()",
        "MessageSender_Tests\/test_sender_sendsMessage_withUploadedAttachments()",
        "MessageUpdater_Tests\/test_deleteBouncedMessage_isDeletedLocally_whenLocalStateIsSendingFailed()",
        "MessageUpdater_Tests\/test_deleteMessage_updatesMessageStateCorrectly()",
        "MessageUpdater_Tests\/test_flagMessage_happyPath()",
        "MessageUpdater_Tests\/test_unpinMessage_propogatesMessageEditingError_ifLocalStateIsInvalidForUnpinning()",
<<<<<<< HEAD
=======
        "SyncOperations_Tests\/test_DeleteUnwantedChannelsOperation_unwantedChannels_failure()",
>>>>>>> 67156b31adcc60e03f2f86eef7d3d204429e886f
        "SyncRepository_Tests\/test_cancelRecoveryFlow_cancelsAllOperations()",
        "SyncRepository_Tests\/test_syncExistingChannelsEvents_someChannels_apiSuccess_shouldStoreEvents()",
        "WebSocketClient_Tests\/test_changingConnectEndpointAndReconnecting()",
        "WebSocketClient_Tests\/test_whenHealthCheckEventComes_itGetProcessedSilentlyWithoutBatching()"
      ],
      "target" : {
        "containerPath" : "container:StreamChat.xcodeproj",
        "identifier" : "799C9450247D59B1001F1104",
        "name" : "StreamChatTests"
      }
    }
  ],
  "version" : 1
}<|MERGE_RESOLUTION|>--- conflicted
+++ resolved
@@ -31,13 +31,10 @@
       "skippedTests" : [
         "APIClient_Tests\/test_runningARequestAndSwitchingToRecoveryMode()",
         "APIClient_Tests\/test_startingMultipleRequestsAtTheSameTimeShouldResultInParallelRequests()",
-<<<<<<< HEAD
         "AttachmentQueueUploader_Tests\/test_uploader_whenHasFailedAttachments_doNotMarkMessagePendingSend()",
-=======
         "AttachmentQueueUploader_Tests",
         "AttachmentQueueUploader_Tests\/test_attachmentsAreCopiedToSandbox_beforeBeingSent()",
         "AttachmentQueueUploader_Tests\/test_uploader_whenAllAttachmentsFinishUploading_whenMessageNotSendingFailed_doNotMarkMessagePendingSend()",
->>>>>>> 67156b31adcc60e03f2f86eef7d3d204429e886f
         "ChannelController_Tests\/test_createCall_propagatesResultFromUpdater()",
         "ChannelListPayload_Tests\/test_decode_bigChannelListPayload()",
         "ChannelListPayload_Tests\/test_hugeChannelListQuery_save()",
@@ -60,10 +57,7 @@
         "MessageUpdater_Tests\/test_deleteMessage_updatesMessageStateCorrectly()",
         "MessageUpdater_Tests\/test_flagMessage_happyPath()",
         "MessageUpdater_Tests\/test_unpinMessage_propogatesMessageEditingError_ifLocalStateIsInvalidForUnpinning()",
-<<<<<<< HEAD
-=======
         "SyncOperations_Tests\/test_DeleteUnwantedChannelsOperation_unwantedChannels_failure()",
->>>>>>> 67156b31adcc60e03f2f86eef7d3d204429e886f
         "SyncRepository_Tests\/test_cancelRecoveryFlow_cancelsAllOperations()",
         "SyncRepository_Tests\/test_syncExistingChannelsEvents_someChannels_apiSuccess_shouldStoreEvents()",
         "WebSocketClient_Tests\/test_changingConnectEndpointAndReconnecting()",
