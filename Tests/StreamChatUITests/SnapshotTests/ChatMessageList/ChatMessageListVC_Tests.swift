//
// Copyright © 2022 Stream.io Inc. All rights reserved.
//

import StreamChat
@testable import StreamChatTestTools
@testable import StreamChatUI
import XCTest

final class ChatMessageListVC_Tests: XCTestCase {
    func test_setUp_propagatesDeletedMessagesVisabilityToResolver() {
        // GIVEN
        var config = ChatClientConfig(apiKey: .init(.unique))
        config.deletedMessagesVisibility = .alwaysHidden
        
        let sut = ChatMessageListVC()
        sut.client = ChatClient(config: config)
        sut.components = .mock
        
        XCTAssertNil(sut.components.messageLayoutOptionsResolver.config)
        
        // WHEN
        sut.setUp()
        
        // THEN
        XCTAssertEqual(
            sut.components.messageLayoutOptionsResolver.config?.deletedMessagesVisibility,
            config.deletedMessagesVisibility
        )
    }
<<<<<<< HEAD
    
    func test_rightMentionedUserIsSend_whenDidTapOnMentionedUser() {
        // GIVEN
        class CustomChatMessageListVC: ChatMessageListVC {
            var tappedMentionedUser: ChatUser?
            
            override func didTapOnMentionedUser(_ mentionedUser: ChatUser?) {
                super.didTapOnMentionedUser(mentionedUser)
                tappedMentionedUser = mentionedUser
            }
        }
        
        let sut = CustomChatMessageListVC()
        sut.client = ChatClient(config: ChatClientConfig(apiKey: .init(.unique)))
        sut.components = .mock
        
        let mentionedUser: ChatUser = .unique
        
        // WHEN
        sut.didTapOnMentionedUser(mentionedUser)
        
        // THEN
        XCTAssertEqual(mentionedUser, sut.tappedMentionedUser)
=======

    func test_scrollViewDidScroll_whenLastCellIsFullyVisible_andSkippedMessagesNotEmpty_thenReloadsSkippedMessages() {
        let sut = ChatMessageListVC()
        sut.components = .mock
        sut.components.messageListView = ChatMessageListView_Mock.self

        let mockedListView = sut.listView as! ChatMessageListView_Mock
        mockedListView.mockIsLastCellFullyVisible = true
        mockedListView.skippedMessages = [.unique]

        sut.scrollViewDidScroll(sut.listView)

        XCTAssertEqual(mockedListView.reloadSkippedMessagesCallCount, 1)
    }

    func test_scrollViewDidScroll_whenLastCellIsFullyVisible_andSkippedMessagesEmpty_thenDoesNotReloadsSkippedMessages() {
        let sut = ChatMessageListVC()
        sut.components = .mock
        sut.components.messageListView = ChatMessageListView_Mock.self

        let mockedListView = sut.listView as! ChatMessageListView_Mock
        mockedListView.mockIsLastCellFullyVisible = false
        mockedListView.skippedMessages = []

        sut.scrollViewDidScroll(sut.listView)

        XCTAssertEqual(mockedListView.reloadSkippedMessagesCallCount, 0)
    }

    func test_scrollViewDidScroll_whenLastCellIsNotFullyVisible_thenDoesNotReloadsSkippedMessages() {
        let sut = ChatMessageListVC()
        sut.components = .mock
        sut.components.messageListView = ChatMessageListView_Mock.self

        let mockedListView = sut.listView as! ChatMessageListView_Mock
        mockedListView.mockIsLastCellFullyVisible = false
        mockedListView.skippedMessages = [.unique]

        sut.scrollViewDidScroll(sut.listView)

        XCTAssertEqual(mockedListView.reloadSkippedMessagesCallCount, 0)
    }

    class ChatMessageListView_Mock: ChatMessageListView {
        var mockIsLastCellFullyVisible = false
        override var isLastCellFullyVisible: Bool {
            mockIsLastCellFullyVisible
        }

        var reloadSkippedMessagesCallCount = 0
        override func reloadSkippedMessages() {
            reloadSkippedMessagesCallCount += 1
        }
>>>>>>> ab0a02c2
    }
}<|MERGE_RESOLUTION|>--- conflicted
+++ resolved
@@ -28,7 +28,6 @@
             config.deletedMessagesVisibility
         )
     }
-<<<<<<< HEAD
     
     func test_rightMentionedUserIsSend_whenDidTapOnMentionedUser() {
         // GIVEN
@@ -52,7 +51,7 @@
         
         // THEN
         XCTAssertEqual(mentionedUser, sut.tappedMentionedUser)
-=======
+    }
 
     func test_scrollViewDidScroll_whenLastCellIsFullyVisible_andSkippedMessagesNotEmpty_thenReloadsSkippedMessages() {
         let sut = ChatMessageListVC()
@@ -106,6 +105,5 @@
         override func reloadSkippedMessages() {
             reloadSkippedMessagesCallCount += 1
         }
->>>>>>> ab0a02c2
     }
 }