# Uncomment the next line to define a global platform for your project
# platform :ios, '9.0'

target 'DemoApp' do
  # Comment the next line if you don't want to use dynamic frameworks
  use_frameworks!
  pod 'StreamChatUI', :path => './'
  pod 'StreamChat', :path => './'
  # Pods for DemoApp

end

target 'DemoAppPush' do
  # Comment the next line if you don't want to use dynamic frameworks
  use_frameworks!

  # Pods for DemoAppPush

end

target 'DocsSnippets' do
  # Comment the next line if you don't want to use dynamic frameworks
  use_frameworks!

  # Pods for DocsSnippets

end

target 'iMessage' do
  # Comment the next line if you don't want to use dynamic frameworks
  use_frameworks!

  # Pods for iMessage

end

target 'Messenger' do
  # Comment the next line if you don't want to use dynamic frameworks
  use_frameworks!

  # Pods for Messenger

end

target 'Slack' do
  # Comment the next line if you don't want to use dynamic frameworks
  use_frameworks!

  # Pods for Slack

end

target 'StreamChat' do
  # Comment the next line if you don't want to use dynamic frameworks
  use_frameworks!

  # Pods for StreamChat
  target 'StreamChatTests' do
    # Pods for testing
  end

end

target 'StreamChatSample' do
  # Comment the next line if you don't want to use dynamic frameworks
  use_frameworks!

  # Pods for StreamChatSample

end

target 'StreamChatTestTools' do
  # Comment the next line if you don't want to use dynamic frameworks
  use_frameworks!

  # Pods for StreamChatTestTools

  target 'StreamChatTestToolsTests' do
    # Pods for testing
  end

end

target 'StreamChatUI' do
  # Comment the next line if you don't want to use dynamic frameworks
  use_frameworks!
  pod 'swiftScan', :git => 'https://github.com/MxABC/swiftScan.git'
<<<<<<< HEAD
  pod 'SkeletonView'
=======
  pod 'SkeletonView', '1.29.2'
>>>>>>> 77840a43
  # Pods for StreamChatUI
  
  target 'StreamChatUITests' do
    # Pods for testing
    
  end

end

target 'YouTube' do
  # Comment the next line if you don't want to use dynamic frameworks
  use_frameworks!

  # Pods for YouTube

end<|MERGE_RESOLUTION|>--- conflicted
+++ resolved
@@ -85,11 +85,7 @@
   # Comment the next line if you don't want to use dynamic frameworks
   use_frameworks!
   pod 'swiftScan', :git => 'https://github.com/MxABC/swiftScan.git'
-<<<<<<< HEAD
-  pod 'SkeletonView'
-=======
   pod 'SkeletonView', '1.29.2'
->>>>>>> 77840a43
   # Pods for StreamChatUI
   
   target 'StreamChatUITests' do
