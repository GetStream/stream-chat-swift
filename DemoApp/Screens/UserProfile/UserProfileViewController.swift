--- conflicted
+++ resolved
@@ -319,25 +319,9 @@
         picker.dismiss(animated: true)
     }
     
-<<<<<<< HEAD
     private func uploadImageAndUpdateProfile(_ image: UIImage, completion: @escaping @Sendable (Error?) -> Void) {
-        guard let imageData = image.pngData() else {
-            completion(NSError(domain: "UserProfile", code: -1, userInfo: [NSLocalizedDescriptionKey: "Failed to convert image to PNG data"]))
-            return
-        }
-        
-        // Create temporary file
-        let imageURL = URL(fileURLWithPath: NSTemporaryDirectory()).appendingPathComponent("avatar_\(UUID().uuidString).png")
-        
-        do {
-            try imageData.write(to: imageURL)
-        } catch {
-            completion(error)
-=======
-    private func uploadImageAndUpdateProfile(_ image: UIImage, completion: @escaping (Error?) -> Void) {
         guard let imageLocalUrl = image.tempFileURL() else {
             completion(ClientError("Failed to get local url."))
->>>>>>> 7dda4715
             return
         }
 
