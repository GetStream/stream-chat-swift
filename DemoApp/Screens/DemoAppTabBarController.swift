--- conflicted
+++ resolved
@@ -66,9 +66,6 @@
         threadListVC.tabBarItem.image = UIImage(systemName: "text.bubble")
         threadListVC.tabBarItem.badgeColor = .red
 
-<<<<<<< HEAD
-        viewControllers = [channelListVC, threadListVC]
-
         locationProvider.didUpdateLocation = { [weak self] location in
             let newLocation = LocationAttachmentInfo(
                 latitude: location.coordinate.latitude,
@@ -76,12 +73,10 @@
             )
             self?.currentUserController.updateLiveLocation(newLocation)
         }
-=======
         draftListVC.tabBarItem.title = "Drafts"
         draftListVC.tabBarItem.image = UIImage(systemName: "bubble.and.pencil")
 
         viewControllers = [channelListVC, threadListVC, draftListVC]
->>>>>>> ac5ec264
     }
 
     func currentUserController(_ controller: CurrentChatUserController, didChangeCurrentUserUnreadCount: UnreadCount) {
