//
// Copyright © 2025 Stream.io Inc. All rights reserved.
//

import CoreLocation
import StreamChat
import StreamChatUI
import UIKit

class DemoComposerVC: ComposerVC {
    override var attachmentsPickerActions: [UIAlertAction] {
        var actions = super.attachmentsPickerActions

        let isLocationEnabled = channelController?.channel?.config.sharedLocationsEnabled == true
        if isLocationEnabled && content.isInsideThread == false {
            let locationAction = UIAlertAction(
                title: "Location",
                style: .default,
                handler: { [weak self] _ in
                    self?.presentLocationSelection()
                }
            )
            actions.append(locationAction)
        }

        return actions
    }

<<<<<<< HEAD
    func sendInstantStaticLocation() {
        getCurrentLocationInfo { [weak self] location in
            guard let location = location else { return }
            self?.channelController?.sendStaticLocation(location)
        }
    }

    func sendInstantLiveLocation() {
        getCurrentLocationInfo { [weak self] location in
            guard let location = location else { return }
            let alertController = UIAlertController(
                title: "Share Live Location",
                message: "Select the duration for sharing your live location.",
                preferredStyle: .actionSheet
            )
            let durations: [(String, TimeInterval)] = [
                ("1 minute", 61),
                ("10 minutes", 600),
                ("1 hour", 3600)
            ]
            for (title, duration) in durations {
                let action = UIAlertAction(title: title, style: .default) { [weak self] _ in
                    let endDate = Date().addingTimeInterval(duration)
                    self?.channelController?.startLiveLocationSharing(location, endDate: endDate) { [weak self] result in
                        switch result {
                        case .success:
                            break
                        case .failure(let error):
                            Task { @MainActor in
                                self?.presentAlert(
                                    title: "Could not start live location sharing",
                                    message: error.localizedDescription
                                )
                            }
                        }
                    }
                }
                alertController.addAction(action)
            }
            alertController.addAction(UIAlertAction(title: "Cancel", style: .cancel))
            self?.present(alertController, animated: true)
        }
    }

    private func getCurrentLocationInfo(completion: @escaping (LocationInfo?) -> Void) {
        locationProvider.getCurrentLocation { [weak self] result in
            switch result {
            case .success(let location):
                let location = LocationInfo(
                    latitude: location.coordinate.latitude,
                    longitude: location.coordinate.longitude
                )
                completion(location)
            case .failure(let error):
                if error is LocationPermissionError {
                    self?.showLocationPermissionAlert()
                }
                completion(nil)
            }
        }
    }

    private func showLocationPermissionAlert() {
        let alert = UIAlertController(
            title: "Location Access Required",
            message: "Please enable location access in Settings to share your location.",
            preferredStyle: .alert
        )
=======
    func presentLocationSelection() {
        guard let channelController = channelController else { return }
>>>>>>> 97935589
        
        let locationSelectionVC = LocationSelectionViewController(channelController: channelController)
        let navigationController = UINavigationController(rootViewController: locationSelectionVC)
        
        present(navigationController, animated: true)
    }
}

class DemoInputTextView: InputTextView {
    override func setUpAppearance() {
        backgroundColor = .clear
        textContainer.lineFragmentPadding = 8
        font = appearance.fonts.body
        textColor = appearance.colorPalette.text
        textAlignment = .natural
        adjustsFontForContentSizeCategory = true

        // Calling the layoutManager in debug builds loads a dynamic lib
        // Which causes a big performance penalty. So in our Demo App
        // we avoid the performance penalty, unless it is using the our internal scheme.
        if StreamRuntimeCheck.isStreamInternalConfiguration {
            layoutManager.allowsNonContiguousLayout = false
        }

        placeholderLabel.font = font
        placeholderLabel.textColor = appearance.colorPalette.subtitleText
        placeholderLabel.adjustsFontSizeToFitWidth = true
    }
}<|MERGE_RESOLUTION|>--- conflicted
+++ resolved
@@ -26,79 +26,8 @@
         return actions
     }
 
-<<<<<<< HEAD
-    func sendInstantStaticLocation() {
-        getCurrentLocationInfo { [weak self] location in
-            guard let location = location else { return }
-            self?.channelController?.sendStaticLocation(location)
-        }
-    }
-
-    func sendInstantLiveLocation() {
-        getCurrentLocationInfo { [weak self] location in
-            guard let location = location else { return }
-            let alertController = UIAlertController(
-                title: "Share Live Location",
-                message: "Select the duration for sharing your live location.",
-                preferredStyle: .actionSheet
-            )
-            let durations: [(String, TimeInterval)] = [
-                ("1 minute", 61),
-                ("10 minutes", 600),
-                ("1 hour", 3600)
-            ]
-            for (title, duration) in durations {
-                let action = UIAlertAction(title: title, style: .default) { [weak self] _ in
-                    let endDate = Date().addingTimeInterval(duration)
-                    self?.channelController?.startLiveLocationSharing(location, endDate: endDate) { [weak self] result in
-                        switch result {
-                        case .success:
-                            break
-                        case .failure(let error):
-                            Task { @MainActor in
-                                self?.presentAlert(
-                                    title: "Could not start live location sharing",
-                                    message: error.localizedDescription
-                                )
-                            }
-                        }
-                    }
-                }
-                alertController.addAction(action)
-            }
-            alertController.addAction(UIAlertAction(title: "Cancel", style: .cancel))
-            self?.present(alertController, animated: true)
-        }
-    }
-
-    private func getCurrentLocationInfo(completion: @escaping (LocationInfo?) -> Void) {
-        locationProvider.getCurrentLocation { [weak self] result in
-            switch result {
-            case .success(let location):
-                let location = LocationInfo(
-                    latitude: location.coordinate.latitude,
-                    longitude: location.coordinate.longitude
-                )
-                completion(location)
-            case .failure(let error):
-                if error is LocationPermissionError {
-                    self?.showLocationPermissionAlert()
-                }
-                completion(nil)
-            }
-        }
-    }
-
-    private func showLocationPermissionAlert() {
-        let alert = UIAlertController(
-            title: "Location Access Required",
-            message: "Please enable location access in Settings to share your location.",
-            preferredStyle: .alert
-        )
-=======
     func presentLocationSelection() {
         guard let channelController = channelController else { return }
->>>>>>> 97935589
         
         let locationSelectionVC = LocationSelectionViewController(channelController: channelController)
         let navigationController = UINavigationController(rootViewController: locationSelectionVC)
