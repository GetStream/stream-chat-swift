{
  "object": {
    "pins": [
      {
        "package": "Atlantis",
        "repositoryURL": "https://github.com/ProxymanApp/atlantis",
        "state": {
          "branch": null,
          "revision": "b60ef22babc5cc8997841b378bb2993229fac9eb",
          "version": "1.16.0"
<<<<<<< HEAD
=======
        }
      },
      {
        "package": "Difference",
        "repositoryURL": "https://github.com/krzysztofzablocki/Difference.git",
        "state": {
          "branch": null,
          "revision": "02fe1111edc8318c4f8a0da96336fcbcc201f38b",
          "version": "1.0.1"
>>>>>>> c42a9cd6
        }
      },
      {
        "package": "Nuke",
        "repositoryURL": "https://github.com/kean/Nuke",
        "state": {
          "branch": null,
          "revision": "c0b32b0d7154afceb3fc08b199492f125ff4267e",
          "version": "10.3.3"
        }
      },
      {
        "package": "StreamChatTestHelpers",
        "repositoryURL": "https://github.com/GetStream/stream-chat-swift-test-helpers.git",
        "state": {
          "branch": "develop",
          "revision": "81c9e470ebf07b624bcec84b336f9494c77a1717",
          "version": null
        }
      },
      {
        "package": "SnapshotTesting",
        "repositoryURL": "https://github.com/pointfreeco/swift-snapshot-testing.git",
        "state": {
          "branch": null,
          "revision": "f8a9c997c3c1dab4e216a8ec9014e23144cbab37",
          "version": "1.9.0"
        }
      },
      {
        "package": "Swifter",
        "repositoryURL": "https://github.com/httpswift/swifter.git",
        "state": {
          "branch": "stable",
          "revision": "1e4f51c92d7ca486242d8bf0722b99de2c3531aa",
          "version": null
        }
      }
    ]
  },
  "version": 1
}<|MERGE_RESOLUTION|>--- conflicted
+++ resolved
@@ -8,8 +8,6 @@
           "branch": null,
           "revision": "b60ef22babc5cc8997841b378bb2993229fac9eb",
           "version": "1.16.0"
-<<<<<<< HEAD
-=======
         }
       },
       {
@@ -19,7 +17,6 @@
           "branch": null,
           "revision": "02fe1111edc8318c4f8a0da96336fcbcc201f38b",
           "version": "1.0.1"
->>>>>>> c42a9cd6
         }
       },
       {
