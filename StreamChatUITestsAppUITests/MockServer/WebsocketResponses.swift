--- conflicted
+++ resolved
@@ -27,12 +27,8 @@
     @discardableResult
     func websocketEvent(
         _ eventType: EventType,
-<<<<<<< HEAD
-        user: [String: Any]
-=======
-        user: [String : Any]?,
+        user: [String: Any]?,
         channelId: String
->>>>>>> 3b720986
     ) -> Self {
         var json = TestData.getMockResponse(fromFile: .wsChatEvent).json
         json[EventPayload.CodingKeys.user.rawValue] = user
@@ -61,13 +57,8 @@
         messageId: String?,
         timestamp: String? = TestData.currentDate,
         eventType: EventType,
-<<<<<<< HEAD
-        user: [String: Any],
-        intercept: ((inout [String: Any]) -> [String: Any])? = nil
-=======
-        user: [String : Any]?,
+        user: [String: Any]?,
         intercept: ((inout [String: Any]?) -> [String: Any]?)? = nil
->>>>>>> 3b720986
     ) -> Self {
         guard let messageId = messageId else { return self }
         
@@ -136,11 +127,7 @@
     func websocketReaction(
         type: TestData.Reactions?,
         eventType: EventType,
-<<<<<<< HEAD
-        user: [String: Any]
-=======
-        user: [String : Any]?
->>>>>>> 3b720986
+        user: [String: Any]?
     ) -> Self {
         let messageDetails = lastMessage
         var json = TestData.getMockResponse(fromFile: .wsReaction).json
