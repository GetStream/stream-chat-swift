//
// Copyright © 2022 Stream.io Inc. All rights reserved.
//

@testable import StreamChat
import Swifter
import XCTest

/// Simulates participant behavior
final class ParticipantRobot: Robot {

    private var server: StreamMockServer
<<<<<<< HEAD
    private var _threadParentId: String?
=======
    private var _threadParentId: String? = nil
    private var _user: [String: String] = UserDetails.hanSolo
>>>>>>> 3b720986
    
    init(_ server: StreamMockServer) {
        self.server = server
    }
    
    var user: [String: String] {
        get {
            return self._user
        }
        set {
            self._user = newValue
        }
    }
    
    private var threadParentId: String? {
        get {
            return self._threadParentId
        }
        set {
            self._threadParentId = newValue
        }
    }
    
    @discardableResult
    func startTyping() -> Self {
        server.websocketEvent(
            .userStartTyping,
            user: participant(),
            channelId: server.currentChannelId
        )
        return self
    }
    
    @discardableResult
    func stopTyping() -> Self {
        server.websocketEvent(
            .userStopTyping,
            user: participant(),
            channelId: server.currentChannelId
        )
        return self
    }
    
    @discardableResult
    func readMessage() -> Self {
        server.websocketEvent(
            .messageRead,
            user: participant(),
            channelId: server.currentChannelId
        )
        return self
    }
    
    @discardableResult
    func sendMessage(_ text: String) -> Self {
        server.websocketMessage(
            text,
            channelId: server.currentChannelId,
            messageId: TestData.uniqueId,
            eventType: .messageNew,
            user: participant()
        )
        return self
    }
    
    @discardableResult
    func editMessage(_ text: String) -> Self {
        let messageId = server.lastMessage?[MessagePayloadsCodingKeys.id.rawValue] as! String
        server.websocketMessage(
            text,
            channelId: server.currentChannelId,
            messageId: messageId,
            eventType: .messageUpdated,
            user: participant()
        )
        return self
    }
    
    @discardableResult
    func deleteMessage() -> Self {
        let messageId = server.lastMessage?[MessagePayloadsCodingKeys.id.rawValue] as! String
        server.websocketMessage(
            channelId: server.currentChannelId,
            messageId: messageId,
            eventType: .messageDeleted,
            user: participant()
        )
        return self
    }
    
    @discardableResult
    func addReaction(type: TestData.Reactions) -> Self {
        server.websocketDelay {
            self.server.websocketReaction(
                type: type,
                eventType: .reactionNew,
                user: self.participant()
            )
        }
        
        return self
    }
    
    @discardableResult
    func deleteReaction(type: TestData.Reactions) -> Self {
        server.websocketDelay {
            self.server.websocketReaction(
                type: type,
                eventType: .reactionDeleted,
                user: self.participant()
            )
        }
        return self
    }
    
    @discardableResult
    func replyToMessage(_ text: String) -> Self {
        let quotedMessage = server.lastMessage
        let quotedMessageId = quotedMessage?[MessagePayloadsCodingKeys.id.rawValue] as! String
        server.websocketMessage(
            text,
            channelId: server.currentChannelId,
            messageId: TestData.uniqueId,
            eventType: .messageNew,
            user: participant()
        ) { message in
            message?[MessagePayloadsCodingKeys.quotedMessageId.rawValue] = quotedMessageId
            message?[MessagePayloadsCodingKeys.quotedMessage.rawValue] = quotedMessage
            return message
        }
        return self
    }
    
    @discardableResult
    func replyToMessageInThread(_ text: String, alsoSendInChannel: Bool = false) -> Self {
        let parentId = threadParentId ?? (server.lastMessage?[MessagePayloadsCodingKeys.id.rawValue] as! String)
        server.websocketMessage(
            text,
            channelId: server.currentChannelId,
            messageId: TestData.uniqueId,
            eventType: .messageNew,
            user: participant()
        ) { message in
            message?[MessagePayloadsCodingKeys.parentId.rawValue] = parentId
            message?[MessagePayloadsCodingKeys.showReplyInChannel.rawValue] = alsoSendInChannel
            return message
        }
        return self
    }
    
    private func participant() -> [String: Any]? {
        let json = TestData.toJson(.wsMessage)
        let message = json[TopLevelKey.message] as! [String: Any]
        let user = server.setUpUser(source: message, details: user)
        return user
    }
}<|MERGE_RESOLUTION|>--- conflicted
+++ resolved
@@ -10,12 +10,8 @@
 final class ParticipantRobot: Robot {
 
     private var server: StreamMockServer
-<<<<<<< HEAD
     private var _threadParentId: String?
-=======
-    private var _threadParentId: String? = nil
     private var _user: [String: String] = UserDetails.hanSolo
->>>>>>> 3b720986
     
     init(_ server: StreamMockServer) {
         self.server = server
