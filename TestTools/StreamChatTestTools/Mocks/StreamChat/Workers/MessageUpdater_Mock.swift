--- conflicted
+++ resolved
@@ -42,12 +42,8 @@
     @Atomic var loadReplies_callCount = 0
     @Atomic var loadReplies_messageId: MessageId?
     @Atomic var loadReplies_pagination: MessagesPagination?
-<<<<<<< HEAD
     @Atomic var loadReplies_completion: ((Result<GetRepliesResponse, Error>) -> Void)?
-=======
     @Atomic var loadReplies_paginationStateHandler: MessagesPaginationStateHandling?
-    @Atomic var loadReplies_completion: ((Result<MessageRepliesPayload, Error>) -> Void)?
->>>>>>> 9aa150fc
 
     @Atomic var loadReactions_cid: ChannelId?
     @Atomic var loadReactions_messageId: MessageId?
@@ -91,11 +87,7 @@
 
     @Atomic var search_query: MessageSearchQuery?
     @Atomic var search_policy: UpdatePolicy?
-<<<<<<< HEAD
     @Atomic var search_completion: ((Result<SearchResponse, Error>) -> Void)?
-=======
-    @Atomic var search_completion: ((Result<MessageSearchResults, Error>) -> Void)?
->>>>>>> 9aa150fc
 
     @Atomic var clearSearchResults_query: MessageSearchQuery?
     @Atomic var clearSearchResults_completion: ((Error?) -> Void)?
@@ -260,12 +252,8 @@
         cid: ChannelId,
         messageId: MessageId,
         pagination: MessagesPagination,
-<<<<<<< HEAD
+        paginationStateHandler: MessagesPaginationStateHandling,
         completion: ((Result<GetRepliesResponse, Error>) -> Void)? = nil
-=======
-        paginationStateHandler: MessagesPaginationStateHandling,
-        completion: ((Result<MessageRepliesPayload, Error>) -> Void)? = nil
->>>>>>> 9aa150fc
     ) {
         loadReplies_callCount += 1
         loadReplies_cid = cid
@@ -357,11 +345,7 @@
     override func search(
         query: MessageSearchQuery,
         policy: UpdatePolicy = .merge,
-<<<<<<< HEAD
         completion: ((Result<SearchResponse, Error>) -> Void)? = nil
-=======
-        completion: ((Result<MessageSearchResults, Error>) -> Void)? = nil
->>>>>>> 9aa150fc
     ) {
         search_query = query
         search_policy = policy
