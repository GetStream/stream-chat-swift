//
// Copyright © 2024 Stream.io Inc. All rights reserved.
//

import Foundation
@testable import StreamChat

/// This class allows you to wrap an existing `DatabaseSession` and adjust the behavior of its methods.
class DatabaseSession_Mock: DatabaseSession {    
    /// The wrapped session
    let underlyingSession: DatabaseSession

    /// If set to a non-nil value, the error is returned from all throwing methods of the session
    @Atomic var errorToReturn: Error?

    init(underlyingSession: DatabaseSession) {
        self.underlyingSession = underlyingSession
    }

    var markChannelAsReadParams: (cid: ChannelId, userId: UserId, at: Date)?
    var markChannelAsUnreadParams: (cid: ChannelId, userId: UserId)?

    func addReaction(
        to messageId: MessageId,
        type: MessageReactionType,
        score: Int,
        enforceUnique: Bool,
        extraData: [String: RawJSON],
        localState: LocalReactionState?
    ) throws -> MessageReactionDTO {
        try throwErrorIfNeeded()
        return try underlyingSession.addReaction(
            to: messageId,
            type: type,
            score: score,
            enforceUnique: enforceUnique,
            extraData: extraData,
            localState: localState
        )
    }

    func removeReaction(from messageId: MessageId, type: MessageReactionType, on version: String?) throws -> MessageReactionDTO? {
        try throwErrorIfNeeded()
        return try underlyingSession.removeReaction(from: messageId, type: type, on: version)
    }

    func saveCurrentDevice(_ deviceId: String) throws {
        try throwErrorIfNeeded()
        return try saveCurrentDevice(deviceId)
    }

    func saveCurrentUserDevices(_ devices: [DevicePayload], clearExisting: Bool) throws -> [DeviceDTO] {
        try throwErrorIfNeeded()
        return try underlyingSession.saveCurrentUserDevices(devices, clearExisting: clearExisting)
    }

    func saveChannelList(payload: ChannelListPayload, query: ChannelListQuery?) -> [ChannelDTO] {
        return underlyingSession.saveChannelList(payload: payload, query: query)
    }

    func saveQuery(query: ReactionListQuery) throws -> ReactionListQueryDTO? {
        return try underlyingSession.saveQuery(query: query)
    }

    func saveChannel(
        payload: ChannelDetailPayload,
        query: ChannelListQuery?,
        cache: PreWarmedCache?
    ) throws -> ChannelDTO {
        try throwErrorIfNeeded()
        return try underlyingSession.saveChannel(payload: payload, query: query, cache: cache)
    }

    func saveUser(payload: UserPayload, query: UserListQuery?, cache: PreWarmedCache?) throws -> UserDTO {
        try throwErrorIfNeeded()
        return try underlyingSession.saveUser(payload: payload, query: query, cache: cache)
    }

    func saveUsers(payload: UserListPayload, query: UserListQuery?) -> [UserDTO] {
        return underlyingSession.saveUsers(payload: payload, query: query)
    }

    func saveQuery(query: UserListQuery) throws -> UserListQueryDTO? {
        try throwErrorIfNeeded()
        return try underlyingSession.saveQuery(query: query)
    }

    func userListQuery(filterHash: String) -> UserListQueryDTO? {
        underlyingSession.userListQuery(filterHash: filterHash)
    }

    func user(id: UserId) -> UserDTO? {
        underlyingSession.user(id: id)
    }

    func deleteQuery(_ query: UserListQuery) {
        underlyingSession.deleteQuery(query)
    }

    func cleanChannels(cids: Set<ChannelId>) {
        underlyingSession.cleanChannels(cids: cids)
    }

    func removeChannels(cids: Set<ChannelId>) {
        underlyingSession.removeChannels(cids: cids)
    }

    func saveCurrentUser(payload: CurrentUserPayload) throws -> CurrentUserDTO {
        try throwErrorIfNeeded()
        return try saveCurrentUser(payload: payload)
    }

    func saveCurrentUserUnreadCount(count: UnreadCount) throws {
        try throwErrorIfNeeded()
        try saveCurrentUserUnreadCount(count: count)
    }

    func deleteDevice(id: DeviceId) {
        underlyingSession.deleteDevice(id: id)
    }

    var currentUser: CurrentUserDTO? { underlyingSession.currentUser }

    func createNewMessage(
        in cid: ChannelId,
        messageId: MessageId?,
        text: String,
        pinning: MessagePinning?,
        command: String?,
        arguments: String?,
        parentMessageId: MessageId?,
        attachments: [AnyAttachmentPayload],
        mentionedUserIds: [UserId],
        showReplyInChannel: Bool,
        isSilent: Bool,
        quotedMessageId: MessageId?,
        createdAt: Date?,
        skipPush: Bool,
        skipEnrichUrl: Bool,
        poll: PollPayload?,
        extraData: [String: RawJSON]
    ) throws -> MessageDTO {
        try throwErrorIfNeeded()

        return try underlyingSession.createNewMessage(
            in: cid,
            messageId: messageId,
            text: text,
            pinning: pinning,
            command: command,
            arguments: arguments,
            parentMessageId: parentMessageId,
            attachments: attachments,
            mentionedUserIds: mentionedUserIds,
            showReplyInChannel: showReplyInChannel,
            isSilent: isSilent,
            quotedMessageId: quotedMessageId,
            createdAt: createdAt,
            skipPush: skipPush,
            skipEnrichUrl: skipEnrichUrl, 
            poll: poll,
            extraData: extraData
        )
    }

    func saveMessage(
        payload: MessagePayload,
        for cid: ChannelId?,
        syncOwnReactions: Bool,
        cache: PreWarmedCache?
    ) throws -> MessageDTO {
        try throwErrorIfNeeded()
        return try underlyingSession.saveMessage(payload: payload, for: cid, syncOwnReactions: syncOwnReactions, cache: cache)
    }

    func saveMessage(payload: MessagePayload, channelDTO: ChannelDTO, syncOwnReactions: Bool, cache: PreWarmedCache?) throws -> MessageDTO {
        try throwErrorIfNeeded()
        return try underlyingSession.saveMessage(payload: payload, channelDTO: channelDTO, syncOwnReactions: syncOwnReactions, cache: cache)
    }

    func saveMessages(messagesPayload: MessageListPayload, for cid: ChannelId?, syncOwnReactions: Bool) -> [MessageDTO] {
        return underlyingSession.saveMessages(messagesPayload: messagesPayload, for: cid, syncOwnReactions: syncOwnReactions)
    }

    func saveMessageSearch(payload: MessageSearchResultsPayload, for query: MessageSearchQuery) -> [MessageDTO] {
        return underlyingSession.saveMessageSearch(payload: payload, for: query)
    }

    func pin(message: MessageDTO, pinning: MessagePinning) throws {
        try throwErrorIfNeeded()
        return try underlyingSession.pin(message: message, pinning: pinning)
    }

    func unpin(message: MessageDTO) {
        underlyingSession.unpin(message: message)
    }

    func message(id: MessageId) -> MessageDTO? {
        underlyingSession.message(id: id)
    }

    func messageExists(id: MessageId) -> Bool {
        underlyingSession.messageExists(id: id)
    }

    func delete(message: MessageDTO) {
        underlyingSession.delete(message: message)
    }

    func preview(for cid: ChannelId) -> MessageDTO? {
        underlyingSession.preview(for: cid)
    }

    func rescueMessagesStuckInSending() {
        underlyingSession.rescueMessagesStuckInSending()
    }

    func reaction(messageId: MessageId, userId: UserId, type: MessageReactionType) -> MessageReactionDTO? {
        underlyingSession.reaction(messageId: messageId, userId: userId, type: type)
    }

    func saveReaction(payload: MessageReactionPayload, query: ReactionListQuery?, cache: PreWarmedCache?) throws -> MessageReactionDTO {
        try throwErrorIfNeeded()
        return try underlyingSession.saveReaction(payload: payload, query: query, cache: cache)
    }

    func saveReactions(payload: MessageReactionsPayload, query: ReactionListQuery?) -> [MessageReactionDTO] {
        return underlyingSession.saveReactions(payload: payload, query: query)
    }

    func delete(reaction: MessageReactionDTO) {
        underlyingSession.delete(reaction: reaction)
    }

    func saveChannelRead(payload: ChannelReadPayload, for cid: ChannelId, cache: PreWarmedCache?) throws -> ChannelReadDTO {
        try throwErrorIfNeeded()
        return try underlyingSession.saveChannelRead(payload: payload, for: cid, cache: cache)
    }

    func markChannelAsRead(cid: ChannelId, userId: UserId, at: Date) {
        markChannelAsReadParams = (cid, userId, at)
        underlyingSession.markChannelAsRead(cid: cid, userId: userId, at: at)
    }

    func markChannelAsUnread(cid: ChannelId, by userId: UserId) {
        markChannelAsUnreadParams = (cid, userId)
        underlyingSession.markChannelAsUnread(cid: cid, by: userId)
    }
    
    func markChannelAsUnread(for cid: ChannelId, userId: UserId, from messageId: MessageId, lastReadMessageId: MessageId?, lastReadAt: Date?, unreadMessagesCount: Int?) {
        underlyingSession.markChannelAsUnread(
            for: cid,
            userId: userId,
            from: messageId,
            lastReadMessageId: lastReadMessageId,
            lastReadAt: lastReadAt,
            unreadMessagesCount: unreadMessagesCount
        )
    }

    func loadChannelRead(cid: ChannelId, userId: String) -> ChannelReadDTO? {
        underlyingSession.loadChannelRead(cid: cid, userId: userId)
    }

    func loadChannelReads(for userId: UserId) -> [ChannelReadDTO] {
        underlyingSession.loadChannelReads(for: userId)
    }

    func saveQuery(query: ChannelListQuery) -> ChannelListQueryDTO {
        underlyingSession.saveQuery(query: query)
    }

    func channelListQuery(filterHash: String) -> ChannelListQueryDTO? {
        underlyingSession.channelListQuery(filterHash: filterHash)
    }

    func loadAllChannelListQueries() -> [ChannelListQueryDTO] {
        underlyingSession.loadAllChannelListQueries()
    }
    
    func saveChannel(
        payload: ChannelPayload,
        query: ChannelListQuery?,
        cache: PreWarmedCache?
    ) throws -> ChannelDTO {
        try throwErrorIfNeeded()
        return try underlyingSession.saveChannel(payload: payload, query: query, cache: cache)
    }
    
    func channel(cid: ChannelId) -> ChannelDTO? {
        underlyingSession.channel(cid: cid)
    }

    func saveMember(
        payload: MemberPayload,
        channelId: ChannelId,
        query: ChannelMemberListQuery?,
        cache: PreWarmedCache?
    ) throws -> MemberDTO {
        try throwErrorIfNeeded()
        return try underlyingSession.saveMember(payload: payload, channelId: channelId, query: query, cache: cache)
    }

    func saveMembers(payload: ChannelMemberListPayload, channelId: ChannelId, query: ChannelMemberListQuery?) -> [MemberDTO] {
        return underlyingSession.saveMembers(payload: payload, channelId: channelId, query: query)
    }

    func member(userId: UserId, cid: ChannelId) -> MemberDTO? {
        underlyingSession.member(userId: userId, cid: cid)
    }

    func channelMemberListQuery(queryHash: String) -> ChannelMemberListQueryDTO? {
        underlyingSession.channelMemberListQuery(queryHash: queryHash)
    }

    func saveQuery(_ query: ChannelMemberListQuery) throws -> ChannelMemberListQueryDTO {
        try throwErrorIfNeeded()
        return try underlyingSession.saveQuery(query)
    }

    func attachment(id: AttachmentId) -> AttachmentDTO? {
        underlyingSession.attachment(id: id)
    }

    func saveAttachment(payload: MessageAttachmentPayload, id: AttachmentId) throws -> AttachmentDTO {
        try throwErrorIfNeeded()
        return try underlyingSession.saveAttachment(payload: payload, id: id)
    }

    func createNewAttachment(attachment: AnyAttachmentPayload, id: AttachmentId) throws -> AttachmentDTO {
        try throwErrorIfNeeded()
        return try underlyingSession.createNewAttachment(attachment: attachment, id: id)
    }

    func delete(attachment: AttachmentDTO) {
        underlyingSession.delete(attachment: attachment)
    }

    func saveChannelMute(
        payload: MutedChannelPayload
    ) throws -> ChannelMuteDTO {
        try throwErrorIfNeeded()
        return try underlyingSession.saveChannelMute(payload: payload)
    }

    func delete(query: ChannelListQuery) {
        underlyingSession.delete(query: query)
    }

    func saveMessage(payload: MessagePayload, for query: MessageSearchQuery, cache: PreWarmedCache?) throws -> MessageDTO {
        try throwErrorIfNeeded()
        return try underlyingSession.saveMessage(payload: payload, for: query, cache: cache)
    }

    func deleteQuery(_ query: MessageSearchQuery) {
        underlyingSession.deleteQuery(query)
    }

    func saveQuery(query: MessageSearchQuery) -> MessageSearchQueryDTO {
        underlyingSession.saveQuery(query: query)
    }

    func deleteQueuedRequest(id: String) {
        underlyingSession.deleteQueuedRequest(id: id)
    }

    func loadOrCreateChannelRead(
        cid: StreamChat.ChannelId,
        userId: StreamChat.UserId
    ) -> StreamChat.ChannelReadDTO? {
        underlyingSession.loadChannelRead(cid: cid, userId: userId)
    }

    func thread(parentMessageId: MessageId, cache: PreWarmedCache?) -> ThreadDTO? {
        underlyingSession.thread(parentMessageId: parentMessageId, cache: cache)
    }

    func saveThreadList(payload: ThreadListPayload) -> [ThreadDTO] {
        underlyingSession.saveThreadList(payload: payload)
    }

    func saveThreadParticipant(payload: ThreadParticipantPayload, threadId: String, cache: PreWarmedCache?) throws -> ThreadParticipantDTO {
        try underlyingSession.saveThreadParticipant(payload: payload, threadId: threadId, cache: cache)
    }

    func saveThread(payload: ThreadPayload, cache: PreWarmedCache?) throws -> ThreadDTO {
        try underlyingSession.saveThread(payload: payload, cache: cache)
    }

    func saveThread(eventPayload: ThreadEventPayload) throws -> ThreadDTO {
        try underlyingSession.saveThread(eventPayload: eventPayload)
    }

    func saveThreadRead(payload: ThreadReadPayload, parentMessageId: String, cache: PreWarmedCache?) throws -> ThreadReadDTO {
        try underlyingSession.saveThreadRead(payload: payload, parentMessageId: parentMessageId, cache: cache)
    }
    
    func deleteAllThreads() throws {
        try underlyingSession.deleteAllThreads()
    }
<<<<<<< HEAD

    func loadThreadRead(parentMessageId: MessageId, userId: String) -> StreamChat.ThreadReadDTO? {
        underlyingSession.loadThreadRead(parentMessageId: parentMessageId, userId: userId)
    }

    func loadThreadReads(for userId: UserId) -> [ThreadReadDTO] {
        underlyingSession.loadThreadReads(for: userId)
    }

    func markThreadAsRead(parentMessageId: MessageId, userId: UserId, at: Date) {
        underlyingSession.markThreadAsRead(parentMessageId: parentMessageId, userId: userId, at: at)
    }

    func markThreadAsUnread(for parentMessageId: MessageId, userId: UserId) {
        underlyingSession.markThreadAsUnread(for: parentMessageId, userId: userId)
=======
    
    func savePoll(payload: PollPayload, cache: PreWarmedCache?) throws -> PollDTO {
        try underlyingSession.savePoll(payload: payload, cache: cache)
    }
    
    func savePollVotes(
        payload: PollVoteListResponse,
        query: PollVoteListQuery?,
        cache: PreWarmedCache?
    ) throws -> [PollVoteDTO] {
        try underlyingSession.savePollVotes(payload: payload, query: query, cache: cache)
    }
    
    func savePollVote(
        payload: PollVotePayload,
        query: PollVoteListQuery?,
        cache: PreWarmedCache?
    ) throws -> PollVoteDTO {
        try underlyingSession.savePollVote(payload: payload, query: query, cache: cache)
    }
    
    func savePollVote(
        voteId: String?,
        pollId: String,
        optionId: String?,
        answerText: String?,
        userId: String?,
        query: PollVoteListQuery?
    ) throws -> PollVoteDTO {
        try underlyingSession.savePollVote(
            voteId: voteId,
            pollId: pollId,
            optionId: optionId,
            answerText: answerText,
            userId: userId,
            query: query
        )
    }
    
    func poll(id: String) throws -> PollDTO? {
        try underlyingSession.poll(id: id)
    }
    
    func option(id: String, pollId: String) throws -> PollOptionDTO? {
        try underlyingSession.option(id: id, pollId: pollId)
    }
    
    func pollVote(id: String, pollId: String) throws -> PollVoteDTO? {
        try underlyingSession.pollVote(id: id, pollId: pollId)
    }
    
    func pollVotes(for userId: String, pollId: String) throws -> [PollVoteDTO] {
        try underlyingSession.pollVotes(for: userId, pollId: pollId)
    }
    
    func removePollVote(with id: String, pollId: String) throws -> PollVoteDTO? {
        try underlyingSession.removePollVote(with: id, pollId: pollId)
    }
    
    func linkVote(with id: String, in pollId: String, to filterHash: String?) throws {
        try underlyingSession.linkVote(with: id, in: pollId, to: filterHash)
    }
    
    func delete(pollVote: PollVoteDTO) {
        underlyingSession.delete(pollVote: pollVote)
>>>>>>> 846f7543
    }
}

private extension DatabaseSession_Mock {
    func throwErrorIfNeeded() throws {
        guard let error = errorToReturn else { return }
        throw error
    }
}<|MERGE_RESOLUTION|>--- conflicted
+++ resolved
@@ -398,7 +398,6 @@
     func deleteAllThreads() throws {
         try underlyingSession.deleteAllThreads()
     }
-<<<<<<< HEAD
 
     func loadThreadRead(parentMessageId: MessageId, userId: String) -> StreamChat.ThreadReadDTO? {
         underlyingSession.loadThreadRead(parentMessageId: parentMessageId, userId: userId)
@@ -414,7 +413,7 @@
 
     func markThreadAsUnread(for parentMessageId: MessageId, userId: UserId) {
         underlyingSession.markThreadAsUnread(for: parentMessageId, userId: userId)
-=======
+    }
     
     func savePoll(payload: PollPayload, cache: PreWarmedCache?) throws -> PollDTO {
         try underlyingSession.savePoll(payload: payload, cache: cache)
@@ -480,7 +479,6 @@
     
     func delete(pollVote: PollVoteDTO) {
         underlyingSession.delete(pollVote: pollVote)
->>>>>>> 846f7543
     }
 }
 
