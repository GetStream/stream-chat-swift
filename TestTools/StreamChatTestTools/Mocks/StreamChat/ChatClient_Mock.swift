--- conflicted
+++ resolved
@@ -156,7 +156,6 @@
                 internetConnection: { center, _ in
                     InternetConnection_Mock(notificationCenter: center)
                 },
-<<<<<<< HEAD
                 authenticationRepositoryBuilder: {
                     AuthenticationRepository_Mock(
                         apiClient: $0,
@@ -208,16 +207,6 @@
                         maxHoursThreshold: $3
                     )
                 }
-=======
-                authenticationRepositoryBuilder: AuthenticationRepository_Mock.init,
-                syncRepositoryBuilder: SyncRepository_Mock.init,
-                pollsRepositoryBuilder: PollsRepository_Mock.init,
-                draftMessagesRepositoryBuilder: DraftMessagesRepository_Mock.init,
-                remindersRepositoryBuilder: RemindersRepository_Mock.init,
-                channelListUpdaterBuilder: ChannelListUpdater_Spy.init,
-                messageRepositoryBuilder: MessageRepository_Mock.init,
-                offlineRequestsRepositoryBuilder: OfflineRequestsRepository_Mock.init
->>>>>>> ba80a945
             )
         )
     }
@@ -314,7 +303,6 @@
                     chatClientConfig: $1
                 )
             },
-<<<<<<< HEAD
             requestEncoderBuilder: {
                 DefaultRequestEncoder(baseURL: $0, apiKey: $1)
             },
@@ -358,6 +346,7 @@
                     apiClient: $1
                 )
             },
+            remindersRepositoryBuilder: RemindersRepository_Mock.init,
             channelListUpdaterBuilder: {
                 ChannelListUpdater_Spy(
                     database: $0,
@@ -378,20 +367,6 @@
                     maxHoursThreshold: $3
                 )
             }
-=======
-            requestEncoderBuilder: DefaultRequestEncoder.init,
-            requestDecoderBuilder: DefaultRequestDecoder.init,
-            eventDecoderBuilder: EventDecoder.init,
-            notificationCenterBuilder: EventNotificationCenter.init,
-            authenticationRepositoryBuilder: AuthenticationRepository_Mock.init,
-            syncRepositoryBuilder: SyncRepository_Mock.init,
-            pollsRepositoryBuilder: PollsRepository_Mock.init,
-            draftMessagesRepositoryBuilder: DraftMessagesRepository_Mock.init,
-            remindersRepositoryBuilder: RemindersRepository_Mock.init,
-            channelListUpdaterBuilder: ChannelListUpdater_Spy.init,
-            messageRepositoryBuilder: MessageRepository_Mock.init,
-            offlineRequestsRepositoryBuilder: OfflineRequestsRepository_Mock.init
->>>>>>> ba80a945
         )
     }
 
