//
// Copyright © 2025 Stream.io Inc. All rights reserved.
//

import Foundation

<<<<<<< HEAD
open class HttpServer: HttpServerIO, @unchecked Sendable {
=======
open class HttpServer: HttpServerIO {
>>>>>>> 3c26067f
    public static let VERSION: String = {
        #if os(Linux)
        return "1.5.0"
        #else
        let bundle = Bundle(for: HttpServer.self)
        guard let version = bundle.infoDictionary?["CFBundleShortVersionString"] as? String else { return "Unspecified" }
        return version
        #endif
    }()

    private let router = HttpRouter()

    override public init() {
<<<<<<< HEAD
        DELETE = MethodRoute(method: "DELETE", router: router)
        PATCH = MethodRoute(method: "PATCH", router: router)
        HEAD = MethodRoute(method: "HEAD", router: router)
        POST = MethodRoute(method: "POST", router: router)
        GET = MethodRoute(method: "GET", router: router)
        PUT = MethodRoute(method: "PUT", router: router)

        delete = MethodRoute(method: "DELETE", router: router)
        patch = MethodRoute(method: "PATCH", router: router)
        head = MethodRoute(method: "HEAD", router: router)
        post = MethodRoute(method: "POST", router: router)
        get = MethodRoute(method: "GET", router: router)
        put = MethodRoute(method: "PUT", router: router)
=======
        self.DELETE = MethodRoute(method: "DELETE", router: router)
        self.PATCH = MethodRoute(method: "PATCH", router: router)
        self.HEAD = MethodRoute(method: "HEAD", router: router)
        self.POST = MethodRoute(method: "POST", router: router)
        self.GET = MethodRoute(method: "GET", router: router)
        self.PUT = MethodRoute(method: "PUT", router: router)

        self.delete = MethodRoute(method: "DELETE", router: router)
        self.patch = MethodRoute(method: "PATCH", router: router)
        self.head = MethodRoute(method: "HEAD", router: router)
        self.post = MethodRoute(method: "POST", router: router)
        self.get = MethodRoute(method: "GET", router: router)
        self.put = MethodRoute(method: "PUT", router: router)
>>>>>>> 3c26067f
    }

    public var DELETE, PATCH, HEAD, POST, GET, PUT: MethodRoute
    public var delete, patch, head, post, get, put: MethodRoute

    public subscript(path: String) -> ((HttpRequest) -> HttpResponse)? {
        get { nil }
        set {
            router.register(nil, path: path, handler: newValue)
        }
    }

    public var routes: [String] {
        router.routes()
    }

    public var notFoundHandler: ((HttpRequest) -> HttpResponse)?

    public var middleware = [(HttpRequest) -> HttpResponse?]()

    override open func dispatch(_ request: HttpRequest) -> ([String: String], (HttpRequest) -> HttpResponse) {
        for layer in middleware {
            if let response = layer(request) {
                return ([:], { _ in response })
            }
        }
        if let result = router.route(request.method, path: request.path) {
            return result
        }
        if let notFoundHandler = self.notFoundHandler {
            return ([:], notFoundHandler)
        }
        return super.dispatch(request)
    }

    public struct MethodRoute {
        public let method: String
        public let router: HttpRouter
        public subscript(path: String) -> ((HttpRequest) -> HttpResponse)? {
            get { nil }
            set {
                router.register(method, path: path, handler: newValue)
            }
        }
    }
}<|MERGE_RESOLUTION|>--- conflicted
+++ resolved
@@ -4,11 +4,7 @@
 
 import Foundation
 
-<<<<<<< HEAD
 open class HttpServer: HttpServerIO, @unchecked Sendable {
-=======
-open class HttpServer: HttpServerIO {
->>>>>>> 3c26067f
     public static let VERSION: String = {
         #if os(Linux)
         return "1.5.0"
@@ -22,21 +18,6 @@
     private let router = HttpRouter()
 
     override public init() {
-<<<<<<< HEAD
-        DELETE = MethodRoute(method: "DELETE", router: router)
-        PATCH = MethodRoute(method: "PATCH", router: router)
-        HEAD = MethodRoute(method: "HEAD", router: router)
-        POST = MethodRoute(method: "POST", router: router)
-        GET = MethodRoute(method: "GET", router: router)
-        PUT = MethodRoute(method: "PUT", router: router)
-
-        delete = MethodRoute(method: "DELETE", router: router)
-        patch = MethodRoute(method: "PATCH", router: router)
-        head = MethodRoute(method: "HEAD", router: router)
-        post = MethodRoute(method: "POST", router: router)
-        get = MethodRoute(method: "GET", router: router)
-        put = MethodRoute(method: "PUT", router: router)
-=======
         self.DELETE = MethodRoute(method: "DELETE", router: router)
         self.PATCH = MethodRoute(method: "PATCH", router: router)
         self.HEAD = MethodRoute(method: "HEAD", router: router)
@@ -50,7 +31,6 @@
         self.post = MethodRoute(method: "POST", router: router)
         self.get = MethodRoute(method: "GET", router: router)
         self.put = MethodRoute(method: "PUT", router: router)
->>>>>>> 3c26067f
     }
 
     public var DELETE, PATCH, HEAD, POST, GET, PUT: MethodRoute
