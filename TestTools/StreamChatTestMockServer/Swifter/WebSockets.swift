--- conflicted
+++ resolved
@@ -4,8 +4,6 @@
 
 import Foundation
 
-<<<<<<< HEAD
-=======
 @available(*, deprecated, message: "Use websocket(text:binary:pong:connected:disconnected:) instead.")
 public func websocket(
     _ text: @escaping (WebSocketSession, String) -> Void,
@@ -15,7 +13,6 @@
     return websocket(text: text, binary: binary, pong: pong)
 }
 
->>>>>>> 3c26067f
 // swiftlint:disable function_body_length
 public func websocket(
     text: ((WebSocketSession, String) -> Void)? = nil,
