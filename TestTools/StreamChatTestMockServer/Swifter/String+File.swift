--- conflicted
+++ resolved
@@ -109,15 +109,6 @@
             var name = ent.pointee.d_name
             let fileName = withUnsafePointer(to: &name) { (ptr) -> String? in
                 #if os(Linux)
-<<<<<<< HEAD
-                return String(validatingUTF8: ptr.withMemoryRebound(to: CChar.self, capacity: Int(ent.pointee.d_reclen)) { (ptrc) -> [CChar] in
-                    [CChar](UnsafeBufferPointer(start: ptrc, count: 256))
-                })
-                #else
-                var buffer = ptr.withMemoryRebound(to: CChar.self, capacity: Int(ent.pointee.d_reclen)) { (ptrc) -> [CChar] in
-                    [CChar](UnsafeBufferPointer(start: ptrc, count: Int(ent.pointee.d_namlen)))
-                }
-=======
                 return String(validatingUTF8: ptr.withMemoryRebound(to: CChar.self, capacity: Int(ent.pointee.d_reclen), { (ptrc) -> [CChar] in
                     return [CChar](UnsafeBufferPointer(start: ptrc, count: 256))
                 }))
@@ -125,7 +116,6 @@
                 var buffer = ptr.withMemoryRebound(to: CChar.self, capacity: Int(ent.pointee.d_reclen), { (ptrc) -> [CChar] in
                     return [CChar](UnsafeBufferPointer(start: ptrc, count: Int(ent.pointee.d_namlen)))
                 })
->>>>>>> 3c26067f
                 buffer.append(0)
                 return String(validatingUTF8: buffer)
                 #endif
