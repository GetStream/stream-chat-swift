--- conflicted
+++ resolved
@@ -1,10 +1,6 @@
 Pod::Spec.new do |spec|
   spec.name = 'StreamChatUI-XCFramework'
-<<<<<<< HEAD
-  spec.version = '4.89.0'
-=======
   spec.version = '4.90.0'
->>>>>>> c0bde8a4
   spec.summary = 'StreamChat UI Components'
   spec.description = 'StreamChatUI SDK offers flexible UI components able to display data provided by StreamChat SDK.'
 
@@ -13,22 +9,14 @@
   spec.author = { 'getstream.io' => 'support@getstream.io' }
   spec.social_media_url = 'https://getstream.io'
 
-<<<<<<< HEAD
   spec.swift_version = '5.9'
-=======
-  spec.swift_version = '5.7'
->>>>>>> c0bde8a4
   spec.platform = :ios, '13.0'
   spec.requires_arc = true
 
   spec.framework = 'Foundation', 'UIKit'
 
   spec.module_name = 'StreamChatUI'
-<<<<<<< HEAD
-  spec.source = { http: "https://github.com/GetStream/stream-chat-swift/releases/download//#{spec.version}/#{spec.module_name}.zip" }
-=======
   spec.source = { http: "https://github.com/GetStream/stream-chat-swift/releases/download/#{spec.version}/#{spec.module_name}.zip" }
->>>>>>> c0bde8a4
   spec.vendored_frameworks = "#{spec.module_name}.xcframework"
   spec.preserve_paths = "#{spec.module_name}.xcframework/*"
 
