{
  "docs": [
    {
      "Basics": [
        "basics/overview",
        "basics/getting-started",
        "basics/glossary"
      ]
    },
    {
      "Guides": [
        "guides/ui-customization",
        {
          "Working with ChannelList": [
            "guides/working-with-channel-list",
            "guides/working-with-a-channel",
            "guides/working-with-members",
            "guides/working-with-watchers",
            "guides/filter-query-guide"
         ]
        },
        {
          "Working with MessageList": [
            "guides/working-with-messages",
            "guides/working-with-messagelist-layout",
            "guides/pinned-messages",
            "guides/working-with-attachments",
            "guides/working-with-reactions"
         ]
        },
        "guides/working-with-user",
        "guides/push-notifications",
        "guides/events",
        "guides/connection-status",
        "guides/moderation",
        "guides/multi-tenancy",
<<<<<<< HEAD
        "guides/debugging",
        "guides/migrating-from-3-to-4",
        "guides/migrating-from-1.x-and-2.x"
=======
        "guides/debugging"
      ]
    },
    {
      "Controllers": [
        "controllers/controllers-overview",
        {
          "ChannelController": [
            "ReferenceDocs/Sources/StreamChat/Controllers/ChannelController/chatchannelcontroller",
            "ReferenceDocs/Sources/StreamChat/Controllers/ChannelController/chatchannelcontrollerdelegate",
            "ReferenceDocs/Sources/StreamChat/Controllers/ChannelController/chatchannelcontroller.observableobject",
            "ReferenceDocs/Sources/StreamChat/Controllers/ChannelController/listordering"
          ]
        },
        {
          "ChannelListController": [
            "ReferenceDocs/Sources/StreamChat/Controllers/ChannelListController/chatchannellistcontroller",
            "ReferenceDocs/Sources/StreamChat/Controllers/ChannelListController/chatchannellistcontrollerdelegate",
            "ReferenceDocs/Sources/StreamChat/Controllers/ChannelListController/chatchannellistcontroller.observableobject",
            "ReferenceDocs/Sources/StreamChat/Controllers/ChannelListController/clienterror.fetchfailed"
          ]
        },
        {
          "ChannelWatcherListController": [
            "ReferenceDocs/Sources/StreamChat/Controllers/ChannelWatcherListController/chatchannelwatcherlistcontroller",
            "ReferenceDocs/Sources/StreamChat/Controllers/ChannelWatcherListController/chatchannelwatcherlistcontrollerdelegate",
            "ReferenceDocs/Sources/StreamChat/Controllers/ChannelWatcherListController/chatchannelwatcherlistcontroller.observableobject"
          ]
        },
        {
          "ConnectionController": [
            "ReferenceDocs/Sources/StreamChat/Controllers/ConnectionController/chatconnectioncontroller",
            "ReferenceDocs/Sources/StreamChat/Controllers/ConnectionController/chatconnectioncontrollerdelegate",
            "ReferenceDocs/Sources/StreamChat/Controllers/ConnectionController/chatconnectioncontroller.observableobject"
          ]
        },
        {
          "CurrentUserController": [
            "ReferenceDocs/Sources/StreamChat/Controllers/CurrentUserController/currentchatusercontroller",
            "ReferenceDocs/Sources/StreamChat/Controllers/CurrentUserController/currentchatusercontrollerdelegate",
            "ReferenceDocs/Sources/StreamChat/Controllers/CurrentUserController/currentchatusercontroller.observableobject"
          ]
        },
        {
          "MemberController": [
            "ReferenceDocs/Sources/StreamChat/Controllers/MemberController/chatchannelmembercontroller",
            "ReferenceDocs/Sources/StreamChat/Controllers/MemberController/chatchannelmembercontrollerdelegate",
            "ReferenceDocs/Sources/StreamChat/Controllers/MemberController/chatchannelmembercontroller.observableobject"
          ]
        },
        {
          "MemberListController": [
            "ReferenceDocs/Sources/StreamChat/Controllers/MemberListController/chatchannelmemberlistcontroller",
            "ReferenceDocs/Sources/StreamChat/Controllers/MemberListController/chatchannelmemberlistcontrollerdelegate",
            "ReferenceDocs/Sources/StreamChat/Controllers/MemberListController/chatchannelmemberlistcontroller.observableobject"
          ]
        },
        {
          "MessageController": [
            "ReferenceDocs/Sources/StreamChat/Controllers/MessageController/chatmessagecontroller",
            "ReferenceDocs/Sources/StreamChat/Controllers/MessageController/chatmessagecontrollerdelegate",
            "ReferenceDocs/Sources/StreamChat/Controllers/MessageController/chatmessagecontroller.observableobject"
          ]
        },
        {
          "SearchControllers": [
            "ReferenceDocs/Sources/StreamChat/Controllers/SearchControllers/chatusersearchcontroller",
            "ReferenceDocs/Sources/StreamChat/Controllers/SearchControllers/chatusersearchcontrollerdelegate"
          ]
        },
        {
          "UserController": [
            "ReferenceDocs/Sources/StreamChat/Controllers/UserController/chatusercontroller",
            "ReferenceDocs/Sources/StreamChat/Controllers/UserController/chatusercontrollerdelegate",
            "ReferenceDocs/Sources/StreamChat/Controllers/UserController/chatusercontroller.observableobject"
          ]
        },
        {
          "UserListController": [
            "ReferenceDocs/Sources/StreamChat/Controllers/UserListController/chatuserlistcontroller",
            "ReferenceDocs/Sources/StreamChat/Controllers/UserListController/chatuserlistcontrollerdelegate",
            "ReferenceDocs/Sources/StreamChat/Controllers/UserListController/chatuserlistcontroller.observableobject"
          ]
        },
        {
          "DataController": [
            "ReferenceDocs/Sources/StreamChat/Controllers/datacontroller",
            "ReferenceDocs/Sources/StreamChat/Controllers/datacontroller.state",
            "ReferenceDocs/Sources/StreamChat/Controllers/datacontrollerstatedelegate"
          ]
        },
        "ReferenceDocs/Sources/StreamChat/Controllers/controller",
        "ReferenceDocs/Sources/StreamChat/Controllers/entitychange",
        "ReferenceDocs/Sources/StreamChat/Controllers/listchange"
>>>>>>> fc7556bf
      ]
    },
    {
      "UI Components": [
        "ReferenceDocs/Sources/StreamChatUI/components",
        {
          "ChatChannelList": [
            "ReferenceDocs/Sources/StreamChatUI/ChatChannelList/chatchannellistvc",
            {
              "ChatChannelListCollectionViewCell": [
                "ReferenceDocs/Sources/StreamChatUI/ChatChannelList/chatchannellistcollectionviewcell",
                "ReferenceDocs/Sources/StreamChatUI/ChatChannelList/chatchannellistcollectionviewdelegate",
                "ReferenceDocs/Sources/StreamChatUI/ChatChannelList/chatchannellistitemview",
                "ReferenceDocs/Sources/StreamChatUI/ChatChannelList/chatchannellistitemviewswiftuiview",
                "ReferenceDocs/Sources/StreamChatUI/ChatChannelList/chatchannellistitemview.swiftuiwrapper",
                "ReferenceDocs/Sources/StreamChatUI/ChatChannelList/chatchannellistitemview.content",
                "ReferenceDocs/Sources/StreamChatUI/ChatChannelList/swipeableview",
                "ReferenceDocs/Sources/StreamChatUI/ChatChannelList/swipeableviewdelegate",
                "ReferenceDocs/Sources/StreamChatUI/ChatChannelList/cellactionview"
              ]
            },
            {
              "ChatChannelReadStatus": [
                "ReferenceDocs/Sources/StreamChatUI/ChatChannelList/chatchannelreadstatuscheckmarkview",
                "ReferenceDocs/Sources/StreamChatUI/ChatChannelList/chatchannelreadstatuscheckmarkview.status"
              ]
            },
            {
              "ChatChannelUnreadCountView": [
                "ReferenceDocs/Sources/StreamChatUI/ChatChannelList/chatchannelunreadcountview",
                "ReferenceDocs/Sources/StreamChatUI/ChatChannelList/chatchannelunreadcountview.swiftuiwrapper",
                "ReferenceDocs/Sources/StreamChatUI/ChatChannelList/chatchannelunreadcountviewswiftuiview"
              ]
            }
          ]
        },
        {
          "ChatMessageList": [
            {
              "Attachments": [
                "ReferenceDocs/Sources/StreamChatUI/ChatMessageList/Attachments/attachmentviewinjector",
                "ReferenceDocs/Sources/StreamChatUI/ChatMessageList/Attachments/chatmessageattachmentpreviewvc",
                {
                  "Interactive Attachments": [
                    "ReferenceDocs/Sources/StreamChatUI/ChatMessageList/Attachments/chatmessageinteractiveattachmentview.actionbutton.content",
                    "ReferenceDocs/Sources/StreamChatUI/ChatMessageList/Attachments/chatmessageinteractiveattachmentview.actionbutton",
                    "ReferenceDocs/Sources/StreamChatUI/ChatMessageList/Attachments/chatmessageinteractiveattachmentview",
                    "ReferenceDocs/Sources/StreamChatUI/ChatMessageList/Attachments/chatmessagegiphyview.giphybadge",
                    "ReferenceDocs/Sources/StreamChatUI/ChatMessageList/Attachments/chatmessagegiphyview",
                    "ReferenceDocs/Sources/StreamChatUI/ChatMessageList/Attachments/giphyactioncontentviewdelegate",
                    "ReferenceDocs/Sources/StreamChatUI/ChatMessageList/Attachments/giphyattachmentviewinjector"
                  ]
                },
                {
                  "ImageGallery Attachments": [
                    "ReferenceDocs/Sources/StreamChatUI/ChatMessageList/Attachments/imagepreviewable",
                    "ReferenceDocs/Sources/StreamChatUI/ChatMessageList/Attachments/chatmessageimagegallery.imagepreview",
                    "ReferenceDocs/Sources/StreamChatUI/ChatMessageList/Attachments/chatmessageimagegallery.uploadingoverlay",
                    "ReferenceDocs/Sources/StreamChatUI/ChatMessageList/Attachments/chatmessageimagegallery",
                    "ReferenceDocs/Sources/StreamChatUI/ChatMessageList/Attachments/galleryattachmentviewinjector",
                    "ReferenceDocs/Sources/StreamChatUI/ChatMessageList/Attachments/gallerycontentviewdelegate"
                  ]
                },
                {
                  "File Attachments": [
                    "ReferenceDocs/Sources/StreamChatUI/ChatMessageList/Attachments/chatmessagefileattachmentlistview.itemview",
                    "ReferenceDocs/Sources/StreamChatUI/ChatMessageList/Attachments/chatmessagefileattachmentlistview",
                    "ReferenceDocs/Sources/StreamChatUI/ChatMessageList/Attachments/fileactioncontentviewdelegate",
                    "ReferenceDocs/Sources/StreamChatUI/ChatMessageList/Attachments/filesattachmentviewinjector"
                  ]
                },
                {
                  "Link Attachments": [
                    "ReferenceDocs/Sources/StreamChatUI/ChatMessageList/Attachments/chatmessagelinkpreviewview",
                    "ReferenceDocs/Sources/StreamChatUI/ChatMessageList/Attachments/linkattachmentviewinjector",
                    "ReferenceDocs/Sources/StreamChatUI/ChatMessageList/Attachments/linkpreviewviewdelegate"
                  ]
                }
              ]
            },
            {
              "ChatMessage": [
                "ReferenceDocs/Sources/StreamChatUI/ChatMessageList/ChatMessage/chatmessagebubbleview.content",
                "ReferenceDocs/Sources/StreamChatUI/ChatMessageList/ChatMessage/chatmessagebubbleview",
                "ReferenceDocs/Sources/StreamChatUI/ChatMessageList/ChatMessage/chatmessagecollectionviewcell",
                "ReferenceDocs/Sources/StreamChatUI/ChatMessageList/ChatMessage/chatmessagecontentview.swiftuiwrapper",
                "ReferenceDocs/Sources/StreamChatUI/ChatMessageList/ChatMessage/chatmessagecontentview",
                "ReferenceDocs/Sources/StreamChatUI/ChatMessageList/ChatMessage/chatmessagecontentviewdelegate",
                "ReferenceDocs/Sources/StreamChatUI/ChatMessageList/ChatMessage/chatmessagecontentviewswiftuiview",
                "ReferenceDocs/Sources/StreamChatUI/ChatMessageList/ChatMessage/chatmessageerrorindicator",
                "ReferenceDocs/Sources/StreamChatUI/ChatMessageList/ChatMessage/chatmessagelayoutoptions",
                "ReferenceDocs/Sources/StreamChatUI/ChatMessageList/ChatMessage/chatmessagelayoutoptionsresolver",
                "ReferenceDocs/Sources/StreamChatUI/ChatMessageList/ChatMessage/chatreactionsbubbleview",
                "ReferenceDocs/Sources/StreamChatUI/ChatMessageList/ChatMessage/chatthreadarrowview.direction",
                "ReferenceDocs/Sources/StreamChatUI/ChatMessageList/ChatMessage/chatthreadarrowview",
                {
                  "Reactions": [
                    "ReferenceDocs/Sources/StreamChatUI/ChatMessageList/Reactions/chatmessagedefaultreactionsbubbleview",
                    "ReferenceDocs/Sources/StreamChatUI/ChatMessageList/Reactions/chatmessagereactionappearance",
                    "ReferenceDocs/Sources/StreamChatUI/ChatMessageList/Reactions/chatmessagereactionappearancetype",
                    "ReferenceDocs/Sources/StreamChatUI/ChatMessageList/Reactions/chatmessagereactiondata",
                    "ReferenceDocs/Sources/StreamChatUI/ChatMessageList/Reactions/chatmessagereactionsbubblestyle",
                    "ReferenceDocs/Sources/StreamChatUI/ChatMessageList/Reactions/chatmessagereactionsbubbleview.content",
                    "ReferenceDocs/Sources/StreamChatUI/ChatMessageList/Reactions/chatmessagereactionsbubbleview",
                    "ReferenceDocs/Sources/StreamChatUI/ChatMessageList/Reactions/chatmessagereactionsvc",
                    "ReferenceDocs/Sources/StreamChatUI/ChatMessageList/Reactions/chatmessagereactionsview.content",
                    "ReferenceDocs/Sources/StreamChatUI/ChatMessageList/Reactions/chatmessagereactionsview.itemview.content",
                    "ReferenceDocs/Sources/StreamChatUI/ChatMessageList/Reactions/chatmessagereactionsview.itemview",
                    "ReferenceDocs/Sources/StreamChatUI/ChatMessageList/Reactions/chatmessagereactionsview"
                  ]
                }
              ]
            },
            {
              "MessageActionsPopup": [
                "ReferenceDocs/Sources/StreamChatUI/MessageActionsPopup/blockuseractionitem",
                "ReferenceDocs/Sources/StreamChatUI/MessageActionsPopup/chatmessageactioncontrol",
                "ReferenceDocs/Sources/StreamChatUI/MessageActionsPopup/chatmessageactionitem",
                "ReferenceDocs/Sources/StreamChatUI/MessageActionsPopup/chatmessageactionsvc.delegate",
                "ReferenceDocs/Sources/StreamChatUI/MessageActionsPopup/chatmessageactionsvc",
                "ReferenceDocs/Sources/StreamChatUI/MessageActionsPopup/chatmessageactionsvcdelegate",
                "ReferenceDocs/Sources/StreamChatUI/MessageActionsPopup/chatmessagepopupvc",
                "ReferenceDocs/Sources/StreamChatUI/MessageActionsPopup/copyactionitem",
                "ReferenceDocs/Sources/StreamChatUI/MessageActionsPopup/deleteactionitem",
                "ReferenceDocs/Sources/StreamChatUI/MessageActionsPopup/editactionitem",
                "ReferenceDocs/Sources/StreamChatUI/MessageActionsPopup/inlinereplyactionitem",
                "ReferenceDocs/Sources/StreamChatUI/MessageActionsPopup/messageactionstransitioncontroller",
                "ReferenceDocs/Sources/StreamChatUI/MessageActionsPopup/muteuseractionitem",
                "ReferenceDocs/Sources/StreamChatUI/MessageActionsPopup/resendactionitem",
                "ReferenceDocs/Sources/StreamChatUI/MessageActionsPopup/threadreplyactionitem",
                "ReferenceDocs/Sources/StreamChatUI/MessageActionsPopup/unblockuseractionitem",
                "ReferenceDocs/Sources/StreamChatUI/MessageActionsPopup/unmuteuseractionitem"
              ]
            },
            "ReferenceDocs/Sources/StreamChatUI/ChatMessageList/chatmessagelistcollectionview",
            "ReferenceDocs/Sources/StreamChatUI/ChatMessageList/chatmessagelistcollectionviewdatasource",
            "ReferenceDocs/Sources/StreamChatUI/ChatMessageList/chatmessagelistcollectionviewlayout.layoutitem",
            "ReferenceDocs/Sources/StreamChatUI/ChatMessageList/chatmessagelistcollectionviewlayout",
            "ReferenceDocs/Sources/StreamChatUI/ChatMessageList/chatmessagelistkeyboardobserver",
            "ReferenceDocs/Sources/StreamChatUI/ChatMessageList/chatmessagelistscrolloverlayview",
            "ReferenceDocs/Sources/StreamChatUI/ChatMessageList/chatmessagelistvc",
            "ReferenceDocs/Sources/StreamChatUI/ChatMessageList/chatthreadvc",
            "ReferenceDocs/Sources/StreamChatUI/ChatMessageList/scrolltolatestmessagebutton",
            "ReferenceDocs/Sources/StreamChatUI/ChatMessageList/titlecontainerview",
            "ReferenceDocs/Sources/StreamChatUI/ChatMessageList/typinganimationview",
            "ReferenceDocs/Sources/StreamChatUI/ChatMessageList/typingindicatorview"
          ]
        },
        {
          "Composer": [
            "ReferenceDocs/Sources/StreamChatUI/Composer/composerstate",
            "ReferenceDocs/Sources/StreamChatUI/Composer/composervc.content",
            "ReferenceDocs/Sources/StreamChatUI/Composer/composervc",
            "ReferenceDocs/Sources/StreamChatUI/Composer/composervcdelegate",
            "ReferenceDocs/Sources/StreamChatUI/Composer/composerview"
          ]
        },
        {
          "ImageGallery": [
            "ReferenceDocs/Sources/StreamChatUI/ImageGallery/imagecollectionviewcell",
            "ReferenceDocs/Sources/StreamChatUI/ImageGallery/imagegalleryvc",
            "ReferenceDocs/Sources/StreamChatUI/ImageGallery/zoomanimator",
            "ReferenceDocs/Sources/StreamChatUI/ImageGallery/zoomdismissalinteractioncontroller",
            "ReferenceDocs/Sources/StreamChatUI/ImageGallery/zoomtransitioncontroller"
          ]
        },
        {
          "Navigation": [
            "ReferenceDocs/Sources/StreamChatUI/Navigation/alertsrouter",
            "ReferenceDocs/Sources/StreamChatUI/Navigation/chatchannellistrouter",
            "ReferenceDocs/Sources/StreamChatUI/Navigation/chatmessagelistrouter",
            "ReferenceDocs/Sources/StreamChatUI/Navigation/navigationrouter"
          ]
        },
        {
          "CommonViews": [
            "ReferenceDocs/Sources/StreamChatUI/CommonViews/customizable",
            "ReferenceDocs/Sources/StreamChatUI/CommonViews/chatloadingindicator",
            "ReferenceDocs/Sources/StreamChatUI/CommonViews/chatnavigationbar",
            "ReferenceDocs/Sources/StreamChatUI/CommonViews/CheckboxControl/checkboxcontrol",
            "ReferenceDocs/Sources/StreamChatUI/CommonViews/CircularCloseButton/circularclosebutton",
            "ReferenceDocs/Sources/StreamChatUI/CommonViews/CommandButton/commandbutton",
            "ReferenceDocs/Sources/StreamChatUI/CommonViews/CommandLabelView/commandlabelview",
            "ReferenceDocs/Sources/StreamChatUI/CommonViews/ConfirmButton/confirmbutton",
            "ReferenceDocs/Sources/StreamChatUI/CommonViews/closebutton",
            "ReferenceDocs/Sources/StreamChatUI/CommonViews/CreateChatChannelButton/createchatchannelbutton",
            "ReferenceDocs/Sources/StreamChatUI/CommonViews/InputTextView/inputtextview",
            "ReferenceDocs/Sources/StreamChatUI/CommonViews/SendButton/sendbutton",
            "ReferenceDocs/Sources/StreamChatUI/CommonViews/sharebutton",
            "ReferenceDocs/Sources/StreamChatUI/CommonViews/ShrinkInputButton/shrinkinputbutton",
            {
              "Attachments": [
                "ReferenceDocs/Sources/StreamChatUI/CommonViews/Attachments/attachmentspreviewvc",
                "ReferenceDocs/Sources/StreamChatUI/CommonViews/Attachments/attachmentplaceholderview",
                "ReferenceDocs/Sources/StreamChatUI/CommonViews/Attachments/attachmentpreviewcontainer",
                "ReferenceDocs/Sources/StreamChatUI/CommonViews/Attachments/attachmentpreviewprovider",
                "ReferenceDocs/Sources/StreamChatUI/CommonViews/Attachments/defaultattachmentpreviewprovider",
                "ReferenceDocs/Sources/StreamChatUI/CommonViews/Attachments/fileattachmentpayload",
                "ReferenceDocs/Sources/StreamChatUI/CommonViews/Attachments/imageattachmentpayload",
                "ReferenceDocs/Sources/StreamChatUI/CommonViews/AttachmentButton/attachmentbutton",
                {
                  "AttachmentViews": [
                    "ReferenceDocs/Sources/StreamChatUI/CommonViews/Attachments/AttachmentViews/fileattachmentview.content",
                    "ReferenceDocs/Sources/StreamChatUI/CommonViews/Attachments/AttachmentViews/fileattachmentview",
                    "ReferenceDocs/Sources/StreamChatUI/CommonViews/Attachments/AttachmentViews/imageattachmentview"
                  ]
                }
              ]
            },
            {
              "AvatarView": [
                "ReferenceDocs/Sources/StreamChatUI/CommonViews/AvatarView/chatavatarview",
                "ReferenceDocs/Sources/StreamChatUI/CommonViews/AvatarView/chatchannelavatarview.swiftuiwrapper",
                "ReferenceDocs/Sources/StreamChatUI/CommonViews/AvatarView/chatchannelavatarview",
                "ReferenceDocs/Sources/StreamChatUI/CommonViews/AvatarView/chatchannelavatarviewswiftuiview",
                {
                  "ChatPresenceAvatarView": [
                    "ReferenceDocs/Sources/StreamChatUI/CommonViews/AvatarView/ChatPresenceAvatarView/onlineindicatorview",
                    "ReferenceDocs/Sources/StreamChatUI/CommonViews/AvatarView/ChatPresenceAvatarView/chatpresenceavatarview",
                    "ReferenceDocs/Sources/StreamChatUI/CommonViews/AvatarView/ChatPresenceAvatarView/maskproviding"
                  ]
                },
                "ReferenceDocs/Sources/StreamChatUI/CommonViews/AvatarView/chatuseravatarview",
                "ReferenceDocs/Sources/StreamChatUI/CommonViews/AvatarView/currentchatuseravatarview"
              ]
            },
            {
              "containerstackview": [
                "ReferenceDocs/Sources/StreamChatUI/CommonViews/containerstackview.alignment",
                "ReferenceDocs/Sources/StreamChatUI/CommonViews/containerstackview.distribution",
                "ReferenceDocs/Sources/StreamChatUI/CommonViews/containerstackview.spacing",
                "ReferenceDocs/Sources/StreamChatUI/CommonViews/containerstackview"
              ]
            },
            {
              "InputChatMessageView": [
                "ReferenceDocs/Sources/StreamChatUI/CommonViews/InputChatMessageView/inputchatmessageview.content",
                "ReferenceDocs/Sources/StreamChatUI/CommonViews/InputChatMessageView/inputchatmessageview"
              ]
            },
            {
              "ListCollectionViewLayout": [
                "ReferenceDocs/Sources/StreamChatUI/CommonViews/ListCollectionViewLayout/cellseparatorreusableview",
                "ReferenceDocs/Sources/StreamChatUI/CommonViews/ListCollectionViewLayout/listcollectionviewlayout",
                "ReferenceDocs/Sources/StreamChatUI/CommonViews/ListCollectionViewLayout/listcollectionviewlayoutdelegate"
              ]
            },
            {
              "QuotedChatMessageView": [
                "ReferenceDocs/Sources/StreamChatUI/CommonViews/QuotedChatMessageView/quotedavataralignment",
                "ReferenceDocs/Sources/StreamChatUI/CommonViews/QuotedChatMessageView/quotedchatmessageview.content",
                "ReferenceDocs/Sources/StreamChatUI/CommonViews/QuotedChatMessageView/quotedchatmessageview.swiftuiwrapper",
                "ReferenceDocs/Sources/StreamChatUI/CommonViews/QuotedChatMessageView/quotedchatmessageview",
                "ReferenceDocs/Sources/StreamChatUI/CommonViews/QuotedChatMessageView/quotedchatmessageviewswiftuiview"
              ]
            },
            {
              "Suggestions": [
                {
                  "ChatCommandSuggestionView": [
                    "ReferenceDocs/Sources/StreamChatUI/CommonViews/Suggestions/ChatCommandSuggestionView/chatcommandsuggestioncollectionviewcell",
                    "ReferenceDocs/Sources/StreamChatUI/CommonViews/Suggestions/ChatCommandSuggestionView/chatcommandsuggestionview"
                  ]
                },
                {
                  "ChatMentionSuggestionView": [
                    "ReferenceDocs/Sources/StreamChatUI/CommonViews/Suggestions/ChatMentionSuggestionView/chatmentionsuggestioncollectionviewcell",
                    "ReferenceDocs/Sources/StreamChatUI/CommonViews/Suggestions/ChatMentionSuggestionView/chatmentionsuggestionview"
                  ]
                },
                "ReferenceDocs/Sources/StreamChatUI/CommonViews/Suggestions/chatmessagecomposersuggestionscommanddatasource",
                "ReferenceDocs/Sources/StreamChatUI/CommonViews/Suggestions/chatmessagecomposersuggestionsmentiondatasource",
                "ReferenceDocs/Sources/StreamChatUI/CommonViews/Suggestions/chatsuggestionscollectionreusableview",
                "ReferenceDocs/Sources/StreamChatUI/CommonViews/Suggestions/chatsuggestionscollectionview",
                "ReferenceDocs/Sources/StreamChatUI/CommonViews/Suggestions/chatsuggestionscollectionviewlayout",
                "ReferenceDocs/Sources/StreamChatUI/CommonViews/Suggestions/chatsuggestionsheaderview",
                "ReferenceDocs/Sources/StreamChatUI/CommonViews/Suggestions/chatsuggestionsviewcontroller"
              ]
            }
          ]
        },
        {
          "Utils": [
            "ReferenceDocs/Sources/StreamChatUI/Utils/appearanceprovider",
            "ReferenceDocs/Sources/StreamChatUI/Utils/cgsize",
            "ReferenceDocs/Sources/StreamChatUI/Utils/chatchannelnamer",
            "ReferenceDocs/Sources/StreamChatUI/Utils/chatmessage",
            "ReferenceDocs/Sources/StreamChatUI/Utils/componentsprovider",
          
            "ReferenceDocs/Sources/StreamChatUI/Utils/genericcomponentsprovider",
            "ReferenceDocs/Sources/StreamChatUI/Utils/imagecdn",
            "ReferenceDocs/Sources/StreamChatUI/Utils/imageprocessors.lateresize",
            
            "ReferenceDocs/Sources/StreamChatUI/Utils/navigationvc",
            "ReferenceDocs/Sources/StreamChatUI/Utils/streamimagecdn",
            "ReferenceDocs/Sources/StreamChatUI/Utils/themeprovider"
          ]
        }
      ]
    },
    {
      "Controllers": [
        "controllers/controllers-overview",
        {
          "ChannelController": [
            "ReferenceDocs/Sources/StreamChat/Controllers/ChannelController/ChatChannelController",
            "ReferenceDocs/Sources/StreamChat/Controllers/ChannelController/ChatChannelControllerDelegate",
            "ReferenceDocs/Sources/StreamChat/Controllers/ChannelController/ChatChannelController.ObservableObject",
            "ReferenceDocs/Sources/StreamChat/Controllers/ChannelController/ListOrdering"
          ]
        },
        {
          "ChannelListController": [
            "ReferenceDocs/Sources/StreamChat/Controllers/ChannelListController/ChatChannelListController",
            "ReferenceDocs/Sources/StreamChat/Controllers/ChannelListController/ChatChannelListControllerDelegate",
            "ReferenceDocs/Sources/StreamChat/Controllers/ChannelListController/ChatChannelListController.ObservableObject",
            "ReferenceDocs/Sources/StreamChat/Controllers/ChannelListController/ClientError.FetchFailed"
          ]
        },
        {
          "ChannelWatcherListController": [
            "ReferenceDocs/Sources/StreamChat/Controllers/ChannelWatcherListController/ChatChannelWatcherListController",
            "ReferenceDocs/Sources/StreamChat/Controllers/ChannelWatcherListController/ChatChannelWatcherListControllerDelegate",
            "ReferenceDocs/Sources/StreamChat/Controllers/ChannelWatcherListController/ChatChannelWatcherListController.ObservableObject"
          ]
        },
        {
          "ConnectionController": [
            "ReferenceDocs/Sources/StreamChat/Controllers/ConnectionController/ChatConnectionController",
            "ReferenceDocs/Sources/StreamChat/Controllers/ConnectionController/ChatConnectionControllerDelegate",
            "ReferenceDocs/Sources/StreamChat/Controllers/ConnectionController/ChatConnectionController.ObservableObject"
          ]
        },
        {
          "CurrentUserController": [
            "ReferenceDocs/Sources/StreamChat/Controllers/CurrentUserController/CurrentChatUserController",
            "ReferenceDocs/Sources/StreamChat/Controllers/CurrentUserController/CurrentChatUserControllerDelegate",
            "ReferenceDocs/Sources/StreamChat/Controllers/CurrentUserController/CurrentChatUserController.ObservableObject"
          ]
        },
        {
          "MemberController": [
            "ReferenceDocs/Sources/StreamChat/Controllers/MemberController/ChatChannelMemberController",
            "ReferenceDocs/Sources/StreamChat/Controllers/MemberController/ChatChannelMemberControllerDelegate",
            "ReferenceDocs/Sources/StreamChat/Controllers/MemberController/ChatChannelMemberController.ObservableObject"
          ]
        },
        {
          "MemberListController": [
            "ReferenceDocs/Sources/StreamChat/Controllers/MemberListController/ChatChannelMemberListController",
            "ReferenceDocs/Sources/StreamChat/Controllers/MemberListController/ChatChannelMemberListControllerDelegate",
            "ReferenceDocs/Sources/StreamChat/Controllers/MemberListController/ChatChannelMemberListController.ObservableObject"
          ]
        },
        {
          "MessageController": [
            "ReferenceDocs/Sources/StreamChat/Controllers/MessageController/ChatMessageController",
            "ReferenceDocs/Sources/StreamChat/Controllers/MessageController/ChatMessageControllerDelegate",
            "ReferenceDocs/Sources/StreamChat/Controllers/MessageController/ChatMessageController.ObservableObject"
          ]
        },
        {
          "SearchControllers": [
            "ReferenceDocs/Sources/StreamChat/Controllers/SearchControllers/ChatUserSearchController",
            "ReferenceDocs/Sources/StreamChat/Controllers/SearchControllers/ChatUserSearchControllerDelegate"
          ]
        },
        {
          "UserController": [
            "ReferenceDocs/Sources/StreamChat/Controllers/UserController/ChatUserController",
            "ReferenceDocs/Sources/StreamChat/Controllers/UserController/ChatUserControllerDelegate",
            "ReferenceDocs/Sources/StreamChat/Controllers/UserController/ChatUserController.ObservableObject"
          ]
        },
        {
          "UserListController": [
            "ReferenceDocs/Sources/StreamChat/Controllers/UserListController/ChatUserListController",
            "ReferenceDocs/Sources/StreamChat/Controllers/UserListController/ChatUserListControllerDelegate",
            "ReferenceDocs/Sources/StreamChat/Controllers/UserListController/ChatUserListController.ObservableObject"
          ]
        },
        {
          "DataController": [
            "ReferenceDocs/Sources/StreamChat/Controllers/DataController",
            "ReferenceDocs/Sources/StreamChat/Controllers/DataController.State",
            "ReferenceDocs/Sources/StreamChat/Controllers/DataControllerStateDelegate"
          ]
        },
        "ReferenceDocs/Sources/StreamChat/Controllers/Controller",
        "ReferenceDocs/Sources/StreamChat/Controllers/EntityChange",
        "ReferenceDocs/Sources/StreamChat/Controllers/ListChange"
      ]
    }
  ]
}<|MERGE_RESOLUTION|>--- conflicted
+++ resolved
@@ -34,11 +34,9 @@
         "guides/connection-status",
         "guides/moderation",
         "guides/multi-tenancy",
-<<<<<<< HEAD
         "guides/debugging",
         "guides/migrating-from-3-to-4",
         "guides/migrating-from-1.x-and-2.x"
-=======
         "guides/debugging"
       ]
     },
@@ -133,7 +131,6 @@
         "ReferenceDocs/Sources/StreamChat/Controllers/controller",
         "ReferenceDocs/Sources/StreamChat/Controllers/entitychange",
         "ReferenceDocs/Sources/StreamChat/Controllers/listchange"
->>>>>>> fc7556bf
       ]
     },
     {
