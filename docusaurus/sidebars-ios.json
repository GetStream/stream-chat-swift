{
  "docs": [
    {
      "Basics": [
        "basics/overview",
        "basics/integration",
        "basics/glossary",
        "basics/logs"
      ]
    },
    {
      "UIKit": [
        "uikit/uikit-overview",
        "uikit/getting-started",
        "uikit/localization",
        "uikit/theming",
        "uikit/custom-components",
        "uikit/data-formatting",
        {
<<<<<<< HEAD
            "Controllers and Delegates": [
              "uikit/controllers/controllers-overview",
              "uikit/controllers/connection",
              "uikit/controllers/channels",
              "uikit/controllers/users",
              "uikit/controllers/messages",
              "uikit/controllers/events"
            ]
          },
          "client/extra-data",
          {
            "Core Components": [
              "uikit/components/channel-list",
              "uikit/components/channel",
              "uikit/components/thread",
              "uikit/components/message",
              "uikit/components/message-composer"
            ]
          },
          {
            "Views": [
              "uikit/views/channel-list-item-view",
              "uikit/views/channel-header-view",
              "uikit/views/thread-header-view",
              "uikit/views/message-layout-options-resolver",
              "uikit/views/avatar",
              "uikit/views/reactions"
            ]
          }
        ]
      },
=======
          "Controllers and Delegates": [
            "uikit/controllers/controllers-overview",
            "uikit/controllers/connection",
            "uikit/controllers/channels",
            "uikit/controllers/users",
            "uikit/controllers/messages",
            "uikit/controllers/events"
          ]
        },
        {
          "Core Components": [
            "uikit/components/channel-list",
            "uikit/components/channel",
            "uikit/components/thread",
            "uikit/components/message",
            "uikit/components/message-composer"
          ]
        },
        {
          "Views": [
            "uikit/views/channel-list-item-view",
            "uikit/views/channel-header-view",
            "uikit/views/thread-header-view",
            "uikit/views/message-layout-options-resolver",
            "uikit/views/avatar",
            "uikit/views/reactions"
          ]
        }
      ]
    },
>>>>>>> 20190516
    {
      "SwiftUI": [
        "swiftui/swiftui-overview",
        "swiftui/getting-started",
        {
          "Core Principles": [
            "swiftui/localization",
            "swiftui/dependency-injection",
            "swiftui/view-customizations",
            "guides/push-notifications",
            "guides/offline-support"
          ]
        },
        {
          "Channel List Components": [
            "swiftui/channel-list-components/channel-list-header",
            "swiftui/channel-list-components/helper-views",
            "swiftui/channel-list-components/list-tap-events",
            "swiftui/channel-list-components/swipe-actions-channels",
            "swiftui/channel-list-components/query-filters"
          ]
        },
        {
          "Chat Channel Components": [
            "swiftui/chat-channel-components/overview",
            "swiftui/chat-channel-components/channel-header",
            "swiftui/chat-channel-components/message-list",
            "swiftui/chat-channel-components/message-composer",
            "swiftui/chat-channel-components/composer-commands"
          ]
        },
        {
          "Message Components": [
            "swiftui/message-components/custom-avatar",
            "swiftui/message-components/attachments",
            "swiftui/message-components/message-reactions",
            "swiftui/message-components/message-threads",
            "swiftui/message-components/inline-replies",
            "swiftui/message-components/typing-indicators",
            "swiftui/message-components/read-indicators"
          ]
        }
      ]
    },
    {
      "Combine": [
        "combine/combine-overview",
        "combine/connection",
        "combine/channels",
        "combine/users",
        "combine/messages",
        "combine/events"
      ]
    },
    {
      "Advanced": ["advanced/assertions"]
    },
    {
      "Guides": [
        "guides/importance-of-synchronize",
        "guides/customize-message-actions",
        "guides/push-notifications",
        "guides/offline-support",
        "guides/working-with-attachments",
        "guides/customize-message-composer",
        "guides/message-composer-custom-attachments",
        "guides/migrating-from-3-to-4",
        "guides/migrating-from-1.x-and-2.x"
      ]
    }
  ]
}<|MERGE_RESOLUTION|>--- conflicted
+++ resolved
@@ -17,39 +17,6 @@
         "uikit/custom-components",
         "uikit/data-formatting",
         {
-<<<<<<< HEAD
-            "Controllers and Delegates": [
-              "uikit/controllers/controllers-overview",
-              "uikit/controllers/connection",
-              "uikit/controllers/channels",
-              "uikit/controllers/users",
-              "uikit/controllers/messages",
-              "uikit/controllers/events"
-            ]
-          },
-          "client/extra-data",
-          {
-            "Core Components": [
-              "uikit/components/channel-list",
-              "uikit/components/channel",
-              "uikit/components/thread",
-              "uikit/components/message",
-              "uikit/components/message-composer"
-            ]
-          },
-          {
-            "Views": [
-              "uikit/views/channel-list-item-view",
-              "uikit/views/channel-header-view",
-              "uikit/views/thread-header-view",
-              "uikit/views/message-layout-options-resolver",
-              "uikit/views/avatar",
-              "uikit/views/reactions"
-            ]
-          }
-        ]
-      },
-=======
           "Controllers and Delegates": [
             "uikit/controllers/controllers-overview",
             "uikit/controllers/connection",
@@ -59,6 +26,7 @@
             "uikit/controllers/events"
           ]
         },
+        "client/extra-data",
         {
           "Core Components": [
             "uikit/components/channel-list",
@@ -80,7 +48,6 @@
         }
       ]
     },
->>>>>>> 20190516
     {
       "SwiftUI": [
         "swiftui/swiftui-overview",
