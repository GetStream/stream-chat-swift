name: Smoke Checks

on:
  pull_request:
    paths-ignore:
      - 'README.md'
      - 'CHANGELOG.md'

  workflow_dispatch:
    inputs:
      record_snapshots:
        description: 'Record snapshots on CI?'
        type: boolean
        required: false
        default: false

concurrency:
  group: ${{ github.workflow }}-${{ github.ref }}
  cancel-in-progress: true

env:
  HOMEBREW_NO_INSTALL_CLEANUP: 1 # Disable cleanup for homebrew, we don't need it on CI
  IOS_SIMULATOR_DEVICE: "iPhone 17 Pro (26.1)"
  GITHUB_TOKEN: ${{ secrets.GITHUB_TOKEN }}
  GITHUB_PR_NUM: ${{ github.event.pull_request.number }}

jobs:
  build-test-app-and-frameworks:
    name: Build Test App and Frameworks
    runs-on: macos-15
    steps:
    - uses: actions/checkout@v4.1.1
    - uses: ./.github/actions/ruby-cache
    - uses: ./.github/actions/xcode-cache
    - name: Build
      run: bundle exec fastlane build_test_app_and_frameworks
      timeout-minutes: 60
    - uses: actions/upload-artifact@v4
      if: success()
      with:
        name: cache-derived-data
        path: |
          derived_data/Build/**/*.app
          derived_data/Build/**/*.xctestrun
          derived_data/Build/**/*.framework

  automated-code-review:
    name: Automated Code Review
    runs-on: macos-14
    env:
      XCODE_VERSION: "16.1"
    if: ${{ github.event.inputs.record_snapshots != 'true' }}
    steps:
      - uses: actions/checkout@v4.1.1
      - uses: ./.github/actions/bootstrap
        env:
          INSTALL_INTERFACE_ANALYZER: true
      - run: bundle exec fastlane lint_pr
      - run: bundle exec fastlane rubocop
      - run: bundle exec fastlane run_swift_format strict:true
      - run: bundle exec fastlane validate_public_interface

  build-old-xcode:
    name: Build SDKs (Old Xcode)
    runs-on: macos-14
    if: ${{ github.event.inputs.record_snapshots != 'true' }}
    env:
      XCODE_VERSION: "16.1"
    steps:
    - uses: actions/checkout@v4.1.1
    - uses: ./.github/actions/xcode-cache
    - uses: ./.github/actions/ruby-cache
    - name: List Xcode versions
      run: mdfind "kMDItemCFBundleIdentifier = 'com.apple.dt.Xcode'"
    - name: Build LLC
<<<<<<< HEAD
      run: bundle exec fastlane test device:"iPhone 16 (18.1)" build_for_testing:true
      timeout-minutes: 25
    - name: Build UI
      run: bundle exec fastlane test_ui device:"iPhone 16 (18.1)" build_for_testing:true
=======
      run: bundle exec fastlane test device:"iPhone 16" build_for_testing:true
      timeout-minutes: 25
    - name: Build UI
      run: bundle exec fastlane test_ui device:"iPhone 16" build_for_testing:true
>>>>>>> 7dda4715
      timeout-minutes: 25

  test-llc-debug:
    name: Test LLC (Debug)
    runs-on: macos-15
    if: ${{ github.event.inputs.record_snapshots != 'true' }}
    steps:
    - uses: actions/checkout@v4.1.1
      with:
        fetch-depth: 100
    - uses: ./.github/actions/bootstrap
      env:
        INSTALL_YEETD: true
        INSTALL_SONAR: true
    - name: Run LLC Tests (Debug)
      run: bundle exec fastlane test device:"${{ env.IOS_SIMULATOR_DEVICE }}"
      timeout-minutes: 60
    - name: Run Sonar analysis
      run: bundle exec fastlane sonar_upload
      env:
        SLACK_WEBHOOK_URL: ${{ secrets.SLACK_WEBHOOK_URL }}
        SONAR_TOKEN: ${{ secrets.SONAR_TOKEN }}
        PR_NUMBER: ${{ github.event.number }}
    - name: Parse xcresult
      if: failure()
      run: |
        brew install chargepoint/xcparse/xcparse
        xcparse logs fastlane/test_output/StreamChat.xcresult fastlane/test_output/logs/
    - uses: actions/upload-artifact@v4
      if: failure()
      with:
        name: Test Data LLC
        path: |
          fastlane/test_output/logs/*/Diagnostics/**/*.txt
          fastlane/test_output/logs/*/Diagnostics/simctl_diagnostics/DiagnosticReports/*
    - name: Upload Test Coverage
      uses: actions/upload-artifact@v4
      with:
        name: test-coverage-${{ github.event.pull_request.number }}
        path: reports/sonarqube-generic-coverage.xml

  test-ui-debug:
    name: Test UI (Debug)
    runs-on: macos-15
    needs: build-test-app-and-frameworks
    steps:
    - uses: actions/checkout@v4.1.1
    - uses: actions/download-artifact@v4
      with:
        name: cache-derived-data
        path: derived_data/Build/
    - uses: ./.github/actions/bootstrap
      env:
        INSTALL_YEETD: true
        SKIP_SWIFT_BOOTSTRAP: true
    - name: Run UI Tests (Debug)
      run: bundle exec fastlane test_ui device:"${{ env.IOS_SIMULATOR_DEVICE }}" skip_build:true record:"${{ github.event.inputs.record_snapshots }}"
      timeout-minutes: 120
      env:
        GITHUB_TOKEN: ${{ secrets.DANGER_GITHUB_API_TOKEN }} # to open a PR
        GH_TOKEN: ${{ secrets.GITHUB_TOKEN }} # to use github cli
    - name: Parse xcresult
      if: failure()
      run: |
        brew install chargepoint/xcparse/xcparse
        xcparse screenshots fastlane/test_output/StreamChatUI.xcresult fastlane/test_output/snapshots --test
    - uses: actions/upload-artifact@v4
      if: failure()
      with:
        name: Test Data UIKit
        path: |
          fastlane/test_output/snapshots

  allure_testops_launch:
    name: Launch Allure TestOps
    runs-on: macos-15
    if: ${{ github.event.inputs.record_snapshots != 'true' }}
    needs: build-test-app-and-frameworks
    outputs:
      launch_id: ${{ steps.get_launch_id.outputs.launch_id }}
    steps:
    - uses: actions/checkout@v4.1.1
    - uses: ./.github/actions/ruby-cache
    - name: Launch Allure TestOps
      run: bundle exec fastlane allure_launch
      env:
        ALLURE_TOKEN: ${{ secrets.ALLURE_TOKEN }}
        GITHUB_EVENT: ${{ toJson(github.event) }}
    - id: get_launch_id
      run: echo "launch_id=${{env.LAUNCH_ID}}" >> $GITHUB_OUTPUT
      if: env.LAUNCH_ID != ''

  test-e2e-debug:
    name: Test E2E UI (Debug)
    runs-on: macos-15
    if: ${{ github.event.inputs.record_snapshots != 'true' }}
    needs:
      - allure_testops_launch
      - build-test-app-and-frameworks
    env:
      LAUNCH_ID: ${{ needs.allure_testops_launch.outputs.launch_id }}
    strategy:
      matrix:
        batch: [0, 1]
      fail-fast: false
    steps:
    - uses: actions/checkout@v4.1.1
    - uses: actions/download-artifact@v4
      with:
        name: cache-derived-data
        path: derived_data/Build/
    - uses: ./.github/actions/bootstrap
      env:
        INSTALL_ALLURE: true
        INSTALL_YEETD: true
        SKIP_SWIFT_BOOTSTRAP: true
    - name: Run UI Tests (Debug)
      run: bundle exec fastlane test_e2e_mock device:"${{ env.IOS_SIMULATOR_DEVICE }}" batch:'${{ matrix.batch }}' test_without_building:true
      timeout-minutes: 100
      env:
        MATRIX_SIZE: ${{ strategy.job-total }}
        STREAM_DEMO_APP_SECRET: ${{ secrets.STREAM_DEMO_APP_SECRET }}
    - name: Allure TestOps Upload
      if: env.LAUNCH_ID != '' && (success() || failure())
      run: bundle exec fastlane allure_upload launch_id:$LAUNCH_ID
      env:
        ALLURE_TOKEN: ${{ secrets.ALLURE_TOKEN }}
    - name: Allure TestOps Launch Removal
      if: env.LAUNCH_ID != '' && cancelled()
      run: bundle exec fastlane allure_launch_removal launch_id:$LAUNCH_ID
      env:
        ALLURE_TOKEN: ${{ secrets.ALLURE_TOKEN }}
    - name: Parse xcresult
      if: failure()
      run: |
        brew install chargepoint/xcparse/xcparse
        xcparse logs fastlane/test_output/StreamChatUITestsApp.xcresult fastlane/test_output/logs/
    - uses: actions/upload-artifact@v4
      if: failure()
      with:
        name: Test Data E2E
        path: |
          fastlane/recordings
          fastlane/sinatra_log.txt
          fastlane/test_output/logs/*/Diagnostics/**/*.txt
          fastlane/test_output/logs/*/Diagnostics/simctl_diagnostics/DiagnosticReports/*

  build-apps:
    name: Build Demo App + Example Apps
    runs-on: macos-15
    needs: build-test-app-and-frameworks
    if: ${{ github.event.inputs.record_snapshots != 'true' }}
    steps:
    - uses: actions/checkout@v4.1.1
    - uses: actions/download-artifact@v4
      with:
        name: cache-derived-data
        path: derived_data/Build/
    - uses: ./.github/actions/ruby-cache
    - uses: ./.github/actions/xcode-cache
    - name: Build Demo App
      run: bundle exec fastlane build_demo
      timeout-minutes: 10
    - name: Build iMessageClone App
      run: bundle exec fastlane build_imessage_clone
      timeout-minutes: 10
    - name: Build SlackClone App
      run: bundle exec fastlane build_slack_clone
      timeout-minutes: 10
    - name: Build MessengerClone App
      run: bundle exec fastlane build_messenger_clone
      timeout-minutes: 10
    - name: Build YouTubeClone App
      run: bundle exec fastlane build_youtube_clone
      timeout-minutes: 10

  test-integration:
    name: Test Integration
    runs-on: macos-15
    needs: build-test-app-and-frameworks
    if: ${{ github.event.inputs.record_snapshots != 'true' }}
    steps:
    - uses: actions/checkout@v4.1.1
    - uses: actions/download-artifact@v4
      with:
        name: cache-derived-data
        path: derived_data/Build/
    - uses: ./.github/actions/ruby-cache
    - uses: ./.github/actions/xcode-cache
    - name: Test SPM Integration
      run: bundle exec fastlane spm_integration
      timeout-minutes: 25<|MERGE_RESOLUTION|>--- conflicted
+++ resolved
@@ -73,17 +73,10 @@
     - name: List Xcode versions
       run: mdfind "kMDItemCFBundleIdentifier = 'com.apple.dt.Xcode'"
     - name: Build LLC
-<<<<<<< HEAD
-      run: bundle exec fastlane test device:"iPhone 16 (18.1)" build_for_testing:true
-      timeout-minutes: 25
-    - name: Build UI
-      run: bundle exec fastlane test_ui device:"iPhone 16 (18.1)" build_for_testing:true
-=======
       run: bundle exec fastlane test device:"iPhone 16" build_for_testing:true
       timeout-minutes: 25
     - name: Build UI
       run: bundle exec fastlane test_ui device:"iPhone 16" build_for_testing:true
->>>>>>> 7dda4715
       timeout-minutes: 25
 
   test-llc-debug:
