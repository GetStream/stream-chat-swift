name: Cron Checks

on:
  schedule:
    # Runs "At 03:00 every night except weekends"
    - cron: '0 3 * * 1-5'

  workflow_dispatch:

concurrency:
  group: ${{ github.workflow }}-${{ github.ref }}
  cancel-in-progress: true

env:
  HOMEBREW_NO_INSTALL_CLEANUP: 1 # Disable cleanup for homebrew, we don't need it on CI
  GITHUB_TOKEN: ${{ secrets.GITHUB_TOKEN }}

jobs:
  test-e2e-debug:
    name: Test E2E UI (Debug)
    strategy:
      matrix:
        include:
<<<<<<< HEAD
          - ios: 18.5
            os: macos-15
            device: "iPhone 16 Pro"
            setup_runtime: false
          - ios: 17.5
            os: macos-15
            device: "iPhone 15 Pro"
            setup_runtime: true
          - ios: 16.4
            os: macos-15
            device: "iPhone 14 Pro"
            setup_runtime: true
          - ios: 15.5
            os: macos-15
=======
          - ios: "26.1"
            device: "iPhone 17 Pro"
            setup_runtime: false
          - ios: "18.5"
            device: "iPhone 16 Pro"
            setup_runtime: false
          - ios: "17.5"
            device: "iPhone 15 Pro"
            setup_runtime: true
          - ios: "16.4"
            device: "iPhone 14 Pro"
            setup_runtime: true
          - ios: "15.5"
>>>>>>> 7dda4715
            device: "iPhone 13 Pro"
            setup_runtime: true
      fail-fast: false
    runs-on: macos-15
    env:
      GITHUB_EVENT: ${{ toJson(github.event) }}
      ALLURE_TOKEN: ${{ secrets.ALLURE_TOKEN }}
      STREAM_DEMO_APP_SECRET: ${{ secrets.STREAM_DEMO_APP_SECRET }}
<<<<<<< HEAD
      XCODE_VERSION: "26.0.1"
      IOS_SIMULATOR_DEVICE: "${{ matrix.device }} (${{ matrix.ios }})" # For the Allure report
=======
      XCODE_VERSION: "26.1.1"
      IOS_SIMULATOR_DEVICE: "${{ matrix.device }} (${{ matrix.ios }})"
>>>>>>> 7dda4715
    steps:
    - uses: actions/checkout@v4.1.1
    - uses: ./.github/actions/bootstrap
      env:
        INSTALL_ALLURE: true
        INSTALL_YEETD: true
        INSTALL_IPSW: true
        SKIP_SWIFT_BOOTSTRAP: true
    - uses: ./.github/actions/setup-ios-runtime
      if: ${{ matrix.setup_runtime }}
      timeout-minutes: 60
      with:
        version: ${{ matrix.ios }}
        device: ${{ matrix.device }}
    - name: Launch Allure TestOps
      run: bundle exec fastlane allure_launch cron:true
    - name: Run UI Tests (Debug)
      run: bundle exec fastlane test_e2e_mock device:"${{ env.IOS_SIMULATOR_DEVICE }}"
      timeout-minutes: 120
    - name: Allure TestOps Upload
      if: success() || failure()
      run: bundle exec fastlane allure_upload launch_id:$LAUNCH_ID
    - name: Allure TestOps Launch Removal
      if: cancelled()
      run: bundle exec fastlane allure_launch_removal launch_id:$LAUNCH_ID
    - name: Parse xcresult
      if: failure()
      run: |
        brew install chargepoint/xcparse/xcparse
        xcparse logs fastlane/test_output/StreamChatUITestsApp.xcresult fastlane/test_output/logs/
    - uses: actions/upload-artifact@v4
      if: failure()
      with:
        name: Test Data E2E (iOS ${{ matrix.ios }})
        path: |
          fastlane/recordings
          fastlane/sinatra_log.txt
          fastlane/test_output/logs/*/Diagnostics/**/*.txt
          fastlane/test_output/logs/*/Diagnostics/simctl_diagnostics/DiagnosticReports/*

  build-and-test-debug:
    name: Test LLC (Debug)
    strategy:
      matrix:
        include:
<<<<<<< HEAD
          - ios: 18.5
            os: macos-15
            device: "iPhone 16 Pro"
            setup_runtime: false
          - ios: 17.5
            xcode: 15.4
            os: macos-15
            device: "iPhone 15 Pro"
            setup_runtime: true
          - ios: 16.4
            os: macos-15
            device: "iPhone 14 Pro"
            setup_runtime: true
          - ios: 15.5
            os: macos-15
=======
          - ios: "26.1"
            device: "iPhone 17 Pro"
            setup_runtime: false
          - ios: "18.5"
            device: "iPhone 16 Pro"
            setup_runtime: false
          - ios: "17.5"
            device: "iPhone 15 Pro"
            setup_runtime: true
          - ios: "16.4"
            device: "iPhone 14 Pro"
            setup_runtime: true
          - ios: "15.5"
>>>>>>> 7dda4715
            device: "iPhone 13 Pro"
            setup_runtime: true
      fail-fast: false
    runs-on: macos-15
    env:
<<<<<<< HEAD
      XCODE_VERSION: "26.0.1"
=======
      XCODE_VERSION: "26.1.1"
      IOS_SIMULATOR_DEVICE: "${{ matrix.device }} (${{ matrix.ios }})"
>>>>>>> 7dda4715
    steps:
    - uses: actions/checkout@v4.1.1
    - uses: ./.github/actions/bootstrap
      env:
        INSTALL_YEETD: true
        INSTALL_IPSW: true
    - uses: ./.github/actions/setup-ios-runtime
      if: ${{ matrix.setup_runtime }}
      timeout-minutes: 60
      with:
        version: ${{ matrix.ios }}
        device: ${{ matrix.device }}
    - name: Run LLC Tests (Debug)
      run: bundle exec fastlane test device:"${{ env.IOS_SIMULATOR_DEVICE }}" cron:true
      timeout-minutes: 100
    - name: Parse xcresult
      if: failure()
      run: |
        brew install chargepoint/xcparse/xcparse
        xcparse logs fastlane/test_output/StreamChat.xcresult fastlane/test_output/logs/
    - uses: actions/upload-artifact@v4
      if: failure()
      with:
        name: Test Data LLC (iOS ${{ matrix.ios }})
        path: |
          fastlane/test_output/logs/*/Diagnostics/**/*.txt
          fastlane/test_output/logs/*/Diagnostics/simctl_diagnostics/DiagnosticReports/*

  build-old-xcode:
<<<<<<< HEAD
    name: Build SDKs (Old Xcode)
=======
    name: Build LLC + UI (Old Xcode)
>>>>>>> 7dda4715
    runs-on: macos-14
    env:
      XCODE_VERSION: "16.1"
    steps:
    - name: Connect Bot
      uses: webfactory/ssh-agent@v0.7.0
      with:
        ssh-private-key: ${{ secrets.BOT_SSH_PRIVATE_KEY }}
    - uses: actions/checkout@v4.1.1
    - uses: ./.github/actions/xcode-cache
    - uses: ./.github/actions/ruby-cache
    - name: List Xcode versions
      run: mdfind "kMDItemCFBundleIdentifier = 'com.apple.dt.Xcode'"
    - name: Build LLC
      run: bundle exec fastlane test device:"iPhone 16" build_for_testing:true
      timeout-minutes: 25
    - name: Build UI
      run: bundle exec fastlane test_ui device:"iPhone 16" build_for_testing:true
      timeout-minutes: 25
    - name: Build XCFrameworks
      run: bundle exec fastlane build_xcframeworks
      timeout-minutes: 25
      env:
        MATCH_PASSWORD: ${{ secrets.MATCH_PASSWORD }}
        APPSTORE_API_KEY: ${{ secrets.APPSTORE_API_KEY }}

  automated-code-review:
    name: Automated Code Review
    runs-on: macos-14
    env:
      XCODE_VERSION: "16.1"
    steps:
    - uses: actions/checkout@v4.1.1
    - uses: ./.github/actions/bootstrap
    - run: bundle exec fastlane rubocop
    - run: bundle exec fastlane run_swift_format strict:true

  slack:
    name: Slack Report
    runs-on: ubuntu-latest
    needs: [build-and-test-debug, test-e2e-debug, build-old-xcode, automated-code-review]
    if: failure() && github.event_name == 'schedule'
    steps:
      - uses: 8398a7/action-slack@v3
        with:
          status: cancelled
          text: "You shall not pass!"
          job_name: "${{ github.workflow }}: ${{ github.job }}"
          fields: repo,commit,author,workflow
        env:
          SLACK_WEBHOOK_URL: ${{ secrets.SLACK_WEBHOOK_NIGHTLY_CHECKS }}<|MERGE_RESOLUTION|>--- conflicted
+++ resolved
@@ -21,22 +21,6 @@
     strategy:
       matrix:
         include:
-<<<<<<< HEAD
-          - ios: 18.5
-            os: macos-15
-            device: "iPhone 16 Pro"
-            setup_runtime: false
-          - ios: 17.5
-            os: macos-15
-            device: "iPhone 15 Pro"
-            setup_runtime: true
-          - ios: 16.4
-            os: macos-15
-            device: "iPhone 14 Pro"
-            setup_runtime: true
-          - ios: 15.5
-            os: macos-15
-=======
           - ios: "26.1"
             device: "iPhone 17 Pro"
             setup_runtime: false
@@ -50,7 +34,6 @@
             device: "iPhone 14 Pro"
             setup_runtime: true
           - ios: "15.5"
->>>>>>> 7dda4715
             device: "iPhone 13 Pro"
             setup_runtime: true
       fail-fast: false
@@ -59,13 +42,8 @@
       GITHUB_EVENT: ${{ toJson(github.event) }}
       ALLURE_TOKEN: ${{ secrets.ALLURE_TOKEN }}
       STREAM_DEMO_APP_SECRET: ${{ secrets.STREAM_DEMO_APP_SECRET }}
-<<<<<<< HEAD
-      XCODE_VERSION: "26.0.1"
-      IOS_SIMULATOR_DEVICE: "${{ matrix.device }} (${{ matrix.ios }})" # For the Allure report
-=======
       XCODE_VERSION: "26.1.1"
       IOS_SIMULATOR_DEVICE: "${{ matrix.device }} (${{ matrix.ios }})"
->>>>>>> 7dda4715
     steps:
     - uses: actions/checkout@v4.1.1
     - uses: ./.github/actions/bootstrap
@@ -111,23 +89,6 @@
     strategy:
       matrix:
         include:
-<<<<<<< HEAD
-          - ios: 18.5
-            os: macos-15
-            device: "iPhone 16 Pro"
-            setup_runtime: false
-          - ios: 17.5
-            xcode: 15.4
-            os: macos-15
-            device: "iPhone 15 Pro"
-            setup_runtime: true
-          - ios: 16.4
-            os: macos-15
-            device: "iPhone 14 Pro"
-            setup_runtime: true
-          - ios: 15.5
-            os: macos-15
-=======
           - ios: "26.1"
             device: "iPhone 17 Pro"
             setup_runtime: false
@@ -141,18 +102,13 @@
             device: "iPhone 14 Pro"
             setup_runtime: true
           - ios: "15.5"
->>>>>>> 7dda4715
             device: "iPhone 13 Pro"
             setup_runtime: true
       fail-fast: false
     runs-on: macos-15
     env:
-<<<<<<< HEAD
-      XCODE_VERSION: "26.0.1"
-=======
       XCODE_VERSION: "26.1.1"
       IOS_SIMULATOR_DEVICE: "${{ matrix.device }} (${{ matrix.ios }})"
->>>>>>> 7dda4715
     steps:
     - uses: actions/checkout@v4.1.1
     - uses: ./.github/actions/bootstrap
@@ -182,11 +138,7 @@
           fastlane/test_output/logs/*/Diagnostics/simctl_diagnostics/DiagnosticReports/*
 
   build-old-xcode:
-<<<<<<< HEAD
-    name: Build SDKs (Old Xcode)
-=======
     name: Build LLC + UI (Old Xcode)
->>>>>>> 7dda4715
     runs-on: macos-14
     env:
       XCODE_VERSION: "16.1"
