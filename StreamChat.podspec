Pod::Spec.new do |spec|
  spec.name = 'StreamChat'
<<<<<<< HEAD
  spec.version = '4.89.0'
=======
  spec.version = '4.90.0'
>>>>>>> c0bde8a4
  spec.summary = 'StreamChat iOS Chat Client'
  spec.description = 'stream-chat-swift is the official Swift client for Stream Chat, a service for building chat applications.'

  spec.homepage = 'https://getstream.io/chat/'
  spec.license = { type: 'BSD-3', file: 'LICENSE' }
  spec.author = { 'getstream.io' => 'support@getstream.io' }
  spec.social_media_url = 'https://getstream.io'

  spec.swift_version = '5.9'
  spec.ios.deployment_target  = '13.0'
  spec.osx.deployment_target  = '11.0'
  spec.requires_arc = true

  spec.framework = 'Foundation'
  spec.ios.framework = 'UIKit'

  spec.module_name = 'StreamChat'
  spec.source = { git: 'https://github.com/GetStream/stream-chat-swift.git', tag: "#{spec.version}" }
  spec.source_files = ['Sources/StreamChat/**/*.swift']
  spec.resource_bundles = { 'StreamChat' => ['Sources/StreamChat/**/*.xcdatamodeld'] }
end<|MERGE_RESOLUTION|>--- conflicted
+++ resolved
@@ -1,10 +1,6 @@
 Pod::Spec.new do |spec|
   spec.name = 'StreamChat'
-<<<<<<< HEAD
-  spec.version = '4.89.0'
-=======
   spec.version = '4.90.0'
->>>>>>> c0bde8a4
   spec.summary = 'StreamChat iOS Chat Client'
   spec.description = 'stream-chat-swift is the official Swift client for Stream Chat, a service for building chat applications.'
 
