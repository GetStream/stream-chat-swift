Pod::Spec.new do |spec|
<<<<<<< HEAD
  spec.name = 'StreamChat-XCFramework'
  spec.version = '4.89.0'
  spec.summary = 'StreamChat iOS Client'
  spec.description = 'stream-chat-swift is the official Swift client for Stream Chat, a service for building chat applications.'
=======
  spec.name = "StreamChat-XCFramework"
  spec.version = "4.90.0"
  spec.summary = "StreamChat iOS Client"
  spec.description = "stream-chat-swift is the official Swift client for Stream Chat, a service for building chat applications."
>>>>>>> 470b45bc

  spec.homepage = 'https://getstream.io/chat/'
  spec.license = { type: 'BSD-3', file: 'LICENSE' }
  spec.author = { 'getstream.io' => 'support@getstream.io' }
  spec.social_media_url = 'https://getstream.io'

  spec.swift_version = '5.7'
  spec.ios.deployment_target = '13.0'
  spec.requires_arc = true

  spec.framework = 'Foundation'
  spec.ios.framework = 'UIKit'

  spec.module_name = 'StreamChat'
  spec.source = { http: "https://github.com/GetStream/stream-chat-swift/releases/download/#{spec.version}/#{spec.module_name}.zip" }
  spec.vendored_frameworks = "#{spec.module_name}.xcframework"
  spec.preserve_paths = "#{spec.module_name}.xcframework/*"

  spec.cocoapods_version = '>= 1.11.0'
end<|MERGE_RESOLUTION|>--- conflicted
+++ resolved
@@ -1,15 +1,8 @@
 Pod::Spec.new do |spec|
-<<<<<<< HEAD
   spec.name = 'StreamChat-XCFramework'
-  spec.version = '4.89.0'
+  spec.version = '4.90.0'
   spec.summary = 'StreamChat iOS Client'
   spec.description = 'stream-chat-swift is the official Swift client for Stream Chat, a service for building chat applications.'
-=======
-  spec.name = "StreamChat-XCFramework"
-  spec.version = "4.90.0"
-  spec.summary = "StreamChat iOS Client"
-  spec.description = "stream-chat-swift is the official Swift client for Stream Chat, a service for building chat applications."
->>>>>>> 470b45bc
 
   spec.homepage = 'https://getstream.io/chat/'
   spec.license = { type: 'BSD-3', file: 'LICENSE' }
