//
// Copyright © 2025 Stream.io Inc. All rights reserved.
//

import CoreData

extension NSManagedObjectContext: DatabaseSession {
    private static let chatClientConfigKey = "io.getStream.StreamChat.config.key"

    var chatClientConfig: ChatClientConfig? {
        var config: ChatClientConfig?
        performAndWait {
            config = userInfo[Self.chatClientConfigKey] as? ChatClientConfig
        }
        return config
    }

    func setChatClientConfig(_ config: ChatClientConfig) {
        performAndWait {
            userInfo[Self.chatClientConfigKey] = config
        }
    }
}

protocol UserDatabaseSession {
    /// Saves the provided payload to the DB. Return's the matching `UserDTO` if the save was successful. Throws an error
    /// if the save fails.
    @discardableResult
    func saveUser(payload: UserPayload, query: UserListQuery?, cache: PreWarmedCache?) throws -> UserDTO

    /// Saves the provided payload to the DB. Return's the matching `UserDTO`s  if the save was successful. Ignores unsaved elements.
    @discardableResult
    func saveUsers(payload: UserListPayload, query: UserListQuery?) -> [UserDTO]

    /// Saves the provided query to the DB. Return's the matching `UserListQueryDTO` if the save was successful. Throws an error
    /// if the save fails.
    @discardableResult
    func saveQuery(query: UserListQuery) throws -> UserListQueryDTO?

    /// Load user list query with the given hash.
    /// - Returns: The query hash.
    func userListQuery(filterHash: String) -> UserListQueryDTO?

    /// Fetches `UserDTO` with the given `id` from the DB. Returns `nil` if no `UserDTO` matching the `id` exists.
    func user(id: UserId) -> UserDTO?

    /// Removes the specified query from DB.
    func deleteQuery(_ query: UserListQuery)
}

protocol CurrentUserDatabaseSession {
    /// Saves the provided payload to the DB. Return's a `CurrentUserDTO` if the save was successful. Throws an error
    /// if the save fails.
    @discardableResult
    func saveCurrentUser(payload: CurrentUserPayload) throws -> CurrentUserDTO

    /// Updates the `CurrentUserDTO` with the provided unread.
    /// If there is no current user, the error will be thrown.
    func saveCurrentUserUnreadCount(count: UnreadCountPayload) throws

    /// Updates the `CurrentUserDTO.devices` with the provided `DevicesPayload`
    /// If there's no current user set, an error will be thrown.
    @discardableResult
    func saveCurrentUserDevices(_ devices: [DevicePayload], clearExisting: Bool) throws -> [DeviceDTO]

    /// Saves the `currentDevice` for current user.
    func saveCurrentDevice(_ deviceId: String) throws

    /// Removes the device with the given id from DB.
    func deleteDevice(id: DeviceId)

    /// Returns `CurrentUserDTO` from the DB. Returns `nil` if no `CurrentUserDTO` exists.
    var currentUser: CurrentUserDTO? { get }
    
    /// Removes the current user from DB.
    func deleteCurrentUser()
}

extension CurrentUserDatabaseSession {
    @discardableResult
    func saveCurrentUserDevices(_ devices: [DevicePayload]) throws -> [DeviceDTO] {
        try saveCurrentUserDevices(devices, clearExisting: false)
    }
}

protocol MessageDatabaseSession {
    /// Creates a new `MessageDTO` object in the database. Throws an error if the message fails to be created.
    @discardableResult
    func createNewMessage(
        in cid: ChannelId,
        messageId: MessageId?,
        text: String,
        pinning: MessagePinning?,
        command: String?,
        arguments: String?,
        parentMessageId: MessageId?,
        attachments: [AnyAttachmentPayload],
        mentionedUserIds: [UserId],
        showReplyInChannel: Bool,
        isSilent: Bool,
        isSystem: Bool,
        quotedMessageId: MessageId?,
        createdAt: Date?,
        skipPush: Bool,
        skipEnrichUrl: Bool,
        poll: PollPayload?,
        location: NewLocationInfo?,
        restrictedVisibility: [UserId],
        extraData: [String: RawJSON]
    ) throws -> MessageDTO

    /// Creates a draft message in the database.
    func createNewDraftMessage(
        in cid: ChannelId,
        text: String,
        command: String?,
        arguments: String?,
        parentMessageId: MessageId?,
        attachments: [AnyAttachmentPayload],
        mentionedUserIds: [UserId],
        showReplyInChannel: Bool,
        isSilent: Bool,
        quotedMessageId: MessageId?,
        extraData: [String: RawJSON]
    ) throws -> MessageDTO

    /// Saves the provided messages list payload to the DB. Return's the matching `MessageDTO`s if the save was successful.
    /// Ignores messages that failed to be saved
    ///
    /// You must either provide `cid` or `payload.channel` value must not be `nil`.
    /// The `syncOwnReactions` should be set to `true` when the payload comes from an API response and `false` when the payload
    /// is received via WS events. For performance reasons the API does not populate the `message.own_reactions` when sending events
    @discardableResult
    func saveMessages(messagesPayload: MessageListPayload, for cid: ChannelId?, syncOwnReactions: Bool) -> [MessageDTO]

    /// Saves a message into the local DB.
    /// - Parameters:
    ///   - payload: The message payload
    ///   - cid: The channel ID.
    ///   - syncOwnReactions: Whether to sync own reactions. It should be set to `true` when the payload comes from an API response and `false` when the payload is received via WS events. For performance reasons the API
    ///   does not populate the `message.own_reactions` when sending events
    ///   - skipDraftUpdate: Whether to skip draft update. This is used when saving quoted and parent messages from
    ///   saveDraftMessage function to avoid an infinite loop since saving the draft would be called again.
    ///   - cache: The pre-warmed cache.
    @discardableResult
    func saveMessage(
        payload: MessagePayload,
        for cid: ChannelId?,
        syncOwnReactions: Bool,
        skipDraftUpdate: Bool,
        cache: PreWarmedCache?
    ) throws -> MessageDTO

    /// Saves the provided draft message payload to the DB. Return's the matching `MessageDTO` if the save was successful.
    /// Throws an error if the save fails.
    @discardableResult
    func saveDraftMessage(
        payload: DraftPayload,
        for cid: ChannelId,
        cache: PreWarmedCache?
    ) throws -> MessageDTO

    /// Saves a message into the local DB.
    /// - Parameters:
    ///   - payload: The message payload
    ///   - channelDTO: The channel dto.
    ///   - syncOwnReactions: Whether to sync own reactions. It should be set to `true` when the payload comes from an API response and `false` when the payload is received via WS events. For performance reasons the API
    ///   does not populate the `message.own_reactions` when sending events
    ///   - skipDraftUpdate: Whether to skip draft update. This is used when saving quoted and parent messages from
    ///   saveDraftMessage function to avoid an infinite loop since saving the draft would be called again.
    ///   - cache: The pre-warmed cache.
    @discardableResult
    func saveMessage(
        payload: MessagePayload,
        channelDTO: ChannelDTO,
        syncOwnReactions: Bool,
        skipDraftUpdate: Bool,
        cache: PreWarmedCache?
    ) throws -> MessageDTO

    @discardableResult
    func saveMessage(payload: MessagePayload, for query: MessageSearchQuery, cache: PreWarmedCache?) throws -> MessageDTO

    func addReaction(
        to messageId: MessageId,
        type: MessageReactionType,
        score: Int,
        enforceUnique: Bool,
        extraData: [String: RawJSON],
        localState: LocalReactionState?
    ) throws -> MessageReactionDTO

    func removeReaction(from messageId: MessageId, type: MessageReactionType, on version: String?) throws -> MessageReactionDTO?

    /// Pins the provided message
    /// - Parameters:
    ///   - message: The DTO to be pinned
    ///   - pinning: The pinning information, including the expiration.
    func pin(message: MessageDTO, pinning: MessagePinning) throws

    /// Unpins the provided message
    /// - Parameter message: The DTO to be unpinned
    func unpin(message: MessageDTO)

    /// Fetches `MessageDTO` with the given `id` from the DB. Returns `nil` if no `MessageDTO` matching the `id` exists.
    func message(id: MessageId) -> MessageDTO?

    /// Checks if a message exists without fetching the object
    func messageExists(id: MessageId) -> Bool

    /// Fetches preview message for channel  from the database.
    func preview(for cid: ChannelId) -> MessageDTO?

    /// Deletes the provided dto from a database
    /// - Parameter message: The DTO to be deleted
    func delete(message: MessageDTO)

    /// Fetches `MessageReactionDTO` for the given `messageId`, `userId`, and `type` from the DB.
    /// Returns `nil` if there is no matching `MessageReactionDTO`.
    func reaction(messageId: MessageId, userId: UserId, type: MessageReactionType) -> MessageReactionDTO?

    /// Saves the provided reactions payload to the DB. Ignores reactions that cannot be saved
    /// returns saved `MessageReactionDTO` entities.
    @discardableResult
    func saveReactions(payload: MessageReactionsPayload, query: ReactionListQuery?) -> [MessageReactionDTO]

    /// Saves the provided reaction payload to the DB. Throws an error if the save fails
    /// else returns saved `MessageReactionDTO` entity.
    @discardableResult
    func saveReaction(
        payload: MessageReactionPayload,
        query: ReactionListQuery?,
        cache: PreWarmedCache?
    ) throws -> MessageReactionDTO

    @discardableResult
    func saveQuery(query: ReactionListQuery) throws -> ReactionListQueryDTO?

    /// Deletes the provided dto from a database
    /// - Parameter reaction: The DTO to be deleted
    func delete(reaction: MessageReactionDTO)

    /// Saves the message results from the search payload to the DB. Return's the `MessageDTO`s if the save was successful.
    /// Ignores messages that could not be saved
    @discardableResult
    func saveMessageSearch(payload: MessageSearchResultsPayload, for query: MessageSearchQuery) -> [MessageDTO]

    /// Changes the state to `.pendingSend` for all messages in `.sending` state. This method is expected to be used at the beginning of the session
    /// to avoid those from being stuck there in limbo.
    /// Messages can get stuck in `.sending` state if the network request to send them takes to much, and the app is backgrounded or killed.
    func rescueMessagesStuckInSending()
    
    func loadMessages(
        from fromIncludingDate: Date,
        to toIncludingDate: Date,
        in cid: ChannelId,
        sortAscending: Bool
    ) throws -> [MessageDTO]
    
    func loadReplies(
        from fromIncludingDate: Date,
        to toIncludingDate: Date,
        in messageId: MessageId,
        sortAscending: Bool
    ) throws -> [MessageDTO]
}

extension MessageDatabaseSession {
    /// Creates a new `MessageDTO` object in the database. Throws an error if the message fails to be created.
    @discardableResult
    func createNewMessage(
        in cid: ChannelId,
        messageId: MessageId?,
        text: String,
        pinning: MessagePinning?,
        quotedMessageId: MessageId?,
        isSilent: Bool = false,
        isSystem: Bool,
        skipPush: Bool,
        skipEnrichUrl: Bool,
        attachments: [AnyAttachmentPayload] = [],
        mentionedUserIds: [UserId] = [],
        pollPayload: PollPayload? = nil,
        restrictedVisibility: [UserId] = [],
        extraData: [String: RawJSON] = [:]
    ) throws -> MessageDTO {
        try createNewMessage(
            in: cid,
            messageId: messageId,
            text: text,
            pinning: pinning,
            command: nil,
            arguments: nil,
            parentMessageId: nil,
            attachments: attachments,
            mentionedUserIds: mentionedUserIds,
            showReplyInChannel: false,
            isSilent: isSilent,
            isSystem: isSystem,
            quotedMessageId: quotedMessageId,
            createdAt: nil,
            skipPush: skipPush,
            skipEnrichUrl: skipEnrichUrl,
            poll: pollPayload,
            location: nil,
            restrictedVisibility: restrictedVisibility,
            extraData: extraData
        )
    }
}

protocol MessageSearchDatabaseSession {
    func saveQuery(query: MessageSearchQuery) -> MessageSearchQueryDTO

    func deleteQuery(_ query: MessageSearchQuery)
}

protocol ChannelDatabaseSession {
    /// Creates `ChannelDTO` objects for the given channel payloads and `query`. ignores items that could not be saved
    @discardableResult
    func saveChannelList(
        payload: ChannelListPayload,
        query: ChannelListQuery?
    ) -> [ChannelDTO]

    /// Creates a new `ChannelDTO` object in the database with the given `payload` and `query`.
    @discardableResult
    func saveChannel(
        payload: ChannelPayload,
        query: ChannelListQuery?,
        cache: PreWarmedCache?
    ) throws -> ChannelDTO

    /// Creates a new `ChannelDTO` object in the database with the given `payload` and `query`.
    @discardableResult
    func saveChannel(
        payload: ChannelDetailPayload,
        query: ChannelListQuery?,
        cache: PreWarmedCache?
    ) throws -> ChannelDTO

    /// Loads channel list query with the given filter hash from the database.
    /// - Parameter filterHash: The filter hash.
    func channelListQuery(filterHash: String) -> ChannelListQueryDTO?

    /// Loads all channel list queries from the database.
    /// - Returns: The array of channel list queries.
    func loadAllChannelListQueries() -> [ChannelListQueryDTO]

    @discardableResult
    func saveQuery(query: ChannelListQuery) -> ChannelListQueryDTO

    /// Fetches `ChannelDTO` with the given `cid` from the database.
    func channel(cid: ChannelId) -> ChannelDTO?

    /// Removes channel list query from database.
    func delete(query: ChannelListQuery)

    /// Removes a list of channels based on their id
    func removeChannels(cids: Set<ChannelId>)

    /// Delete the draft message.
    func deleteDraftMessage(in cid: ChannelId, threadId: MessageId?)
}

protocol ChannelReadDatabaseSession {
    /// Creates a new `ChannelReadDTO` object in the database. Throws an error if the ChannelRead fails to be created.
    @discardableResult
    func saveChannelRead(
        payload: ChannelReadPayload,
        for cid: ChannelId,
        cache: PreWarmedCache?
    ) throws -> ChannelReadDTO

    /// Creates (if doesn't exist) and fetches  `ChannelReadDTO` with the given `cid` and `userId`
    /// from the DB.
    func loadOrCreateChannelRead(cid: ChannelId, userId: UserId) -> ChannelReadDTO?

    /// Fetches `ChannelReadDTO` with the given `cid` and `userId` from the DB.
    /// Returns `nil` if no `ChannelReadDTO` matching the `cid` and `userId`  exists.
    func loadChannelRead(cid: ChannelId, userId: UserId) -> ChannelReadDTO?

    /// Fetches `ChannelReadDTO`entities for the given `userId` from the DB.
    func loadChannelReads(for userId: UserId) -> [ChannelReadDTO]

    /// Sets the channel `cid` as read for `userId`
    func markChannelAsRead(cid: ChannelId, userId: UserId, at: Date)

    /// Sets the channel `cid` as unread for `userId` starting from the `messageId`
    /// Uses `lastReadAt` and `unreadMessagesCount` if passed, otherwise it calculates it.
    func markChannelAsUnread(
        for cid: ChannelId,
        userId: UserId,
        from messageId: MessageId,
        lastReadMessageId: MessageId?,
        lastReadAt: Date?,
        unreadMessagesCount: Int?
    )

    /// Removes the read object of the given user in the given channel if it exists.
    /// - Parameters:
    ///   - cid: The channel identifier which should be marked as unread.
    ///   - userId: The user identifier who's read should be removed.
    func markChannelAsUnread(cid: ChannelId, by userId: UserId)
}

protocol ChannelMuteDatabaseSession {
    /// Creates a new `ChannelMuteDTO` object in the database. Throws an error if the `ChannelMuteDTO` fails to be created.
    @discardableResult
    func saveChannelMute(payload: MutedChannelPayload) throws -> ChannelMuteDTO
}

protocol MemberDatabaseSession {
    /// Creates a new `MemberDTO` object in the database with the given `payload` in the channel with `channelId`.
    @discardableResult
    func saveMember(
        payload: MemberPayload,
        channelId: ChannelId,
        query: ChannelMemberListQuery?,
        cache: PreWarmedCache?
    ) throws -> MemberDTO

    /// Creates new `MemberDTO` objects in the database with the given `payload` in the channel with `channelId`.
    @discardableResult
    func saveMembers(
        payload: ChannelMemberListPayload,
        channelId: ChannelId,
        query: ChannelMemberListQuery?
    ) -> [MemberDTO]

    /// Fetches `MemberDTO`entity for the given `userId` and `cid`.
    func member(userId: UserId, cid: ChannelId) -> MemberDTO?
}

protocol MemberListQueryDatabaseSession {
    /// Fetches `MemberListQueryDatabaseSession` entity for the given `filterHash`.
    func channelMemberListQuery(queryHash: String) -> ChannelMemberListQueryDTO?

    /// Creates a new `MemberListQueryDatabaseSession` object in the database based in the given `ChannelMemberListQuery`.
    @discardableResult
    func saveQuery(_ query: ChannelMemberListQuery) throws -> ChannelMemberListQueryDTO
}

protocol AttachmentDatabaseSession {
    /// Fetches `AttachmentDTO`entity for the given `id`.
    func attachment(id: AttachmentId) -> AttachmentDTO?

    /// Creates a new `AttachmentDTO` object in the database with the given `payload` for the message
    /// with the given `messageId` in the channel with the given `cid`.
    @discardableResult
    func saveAttachment(
        payload: MessageAttachmentPayload,
        id: AttachmentId
    ) throws -> AttachmentDTO

    /// Creates a new `AttachmentDTO` object in the database from the given model for the message
    /// with the given `messageId` in the channel with the given `cid`.
    @discardableResult
    func createNewAttachment(
        attachment: AnyAttachmentPayload,
        id: AttachmentId
    ) throws -> AttachmentDTO

    /// Deletes the provided dto from a database
    /// - Parameter attachment: The DTO to be deleted
    func delete(attachment: AttachmentDTO)
    
    /// All the attachments with the local status being downloaded.
    func allLocallyDownloadedAttachments() -> [AttachmentDTO]
}

protocol QueuedRequestDatabaseSession {
    func allQueuedRequests() -> [QueuedRequestDTO]
    func deleteQueuedRequest(id: String)
}

protocol ThreadDatabaseSession {
    /// Loads the thread with the given parentMessageId in case it is available locally.
    func thread(
        parentMessageId: MessageId,
        cache: PreWarmedCache?
    ) -> ThreadDTO?

    /// Creates `ThreadDTO` objects for the given thread payloads.
    @discardableResult
    func saveThreadList(payload: ThreadListPayload) -> [ThreadDTO]
    
    /// Creates a new `ThreadDTO` object in the database with the given `payload`.
    @discardableResult
    func saveThread(
        payload: ThreadPayload,
        cache: PreWarmedCache?
    ) throws -> ThreadDTO

    /// Updates the thread with details from a thread event.
    @discardableResult
    func saveThread(detailsPayload: ThreadDetailsPayload) throws -> ThreadDTO

    /// Updates the thread with partial thread information.
    @discardableResult
    func saveThread(partialPayload: ThreadPartialPayload) throws -> ThreadDTO

    /// Creates a new `ThreadParticipantDTO` object in the database with the given `payload`.
    @discardableResult
    func saveThreadParticipant(
        payload: ThreadParticipantPayload,
        threadId: String,
        cache: PreWarmedCache?
    ) throws -> ThreadParticipantDTO

    /// Cleans all the threads in the database.
    func deleteAllThreads() throws

    /// Deletes a thread.
    func delete(thread: ThreadDTO)
}

protocol ThreadReadDatabaseSession {
    /// Creates a new `ThreadReadDTO` object in the database with the given `payload`.
    @discardableResult
    func saveThreadRead(
        payload: ThreadReadPayload,
        parentMessageId: String,
        cache: PreWarmedCache?
    ) throws -> ThreadReadDTO

    /// Fetches `ThreadReadDTO` with the given `parentMessageId` and `userId` from the DB.
    func loadThreadRead(parentMessageId: MessageId, userId: String) -> ThreadReadDTO?

    /// Fetches `ThreadReadDTO`entities for the given `userId` from the DB.
    func loadThreadReads(for userId: UserId) -> [ThreadReadDTO]

    /// Increments the thread unread count for the given user id.
    @discardableResult
    func incrementThreadUnreadCount(parentMessageId: MessageId, for userId: String) -> ThreadReadDTO?

    /// Sets the thread with `parentMessageId` as read for `userId`
    func markThreadAsRead(parentMessageId: MessageId, userId: UserId, at readAt: Date)

    /// Marks the whole thread as unread.
    func markThreadAsUnread(
        for parentMessageId: MessageId,
        userId: UserId
    )
}

protocol ReminderDatabaseSession {
    /// Saves a reminder with the provided payload.
    /// - Parameters:
    ///   - payload: The `ReminderPayload` containing the details of the reminder to be saved.
    ///   - cache: An optional `PreWarmedCache` to optimize the save operation.
    /// - Returns: A `MessageReminderDTO` representing the saved reminder.
    /// - Throws: An error if the save operation fails.
    @discardableResult
    func saveReminder(
        payload: ReminderPayload,
        cache: PreWarmedCache?
    ) throws -> MessageReminderDTO
    
    /// Deletes a reminder for the specified message ID.
    func deleteReminder(messageId: MessageId)
}

protocol PollDatabaseSession {
    /// Saves a poll with the provided payload.
    /// - Parameters:
    ///   - payload: The `PollPayload` containing the details of the poll to be saved.
    ///   - cache: An optional `PreWarmedCache` to optimize the save operation.
    /// - Returns: A `PollDTO` representing the saved poll.
    /// - Throws: An error if the save operation fails.
    @discardableResult
    func savePoll(payload: PollPayload, cache: PreWarmedCache?) throws -> PollDTO
    
    /// Saves a list of poll votes with the provided payload.
    /// - Parameters:
    ///   - payload: The `PollVoteListResponse` containing the details of the poll votes to be saved.
    ///   - query: An optional `PollVoteListQuery` to specify the query parameters.
    ///   - cache: An optional `PreWarmedCache` to optimize the save operation.
    /// - Returns: An array of `PollVoteDTO` representing the saved poll votes.
    /// - Throws: An error if the save operation fails.
    @discardableResult
    func savePollVotes(
        payload: PollVoteListResponse,
        query: PollVoteListQuery?,
        cache: PreWarmedCache?
    ) throws -> [PollVoteDTO]
    
    /// Saves a poll vote with the provided payload.
    /// - Parameters:
    ///   - payload: The `PollVotePayload` containing the details of the poll vote to be saved.
    ///   - query: An optional `PollVoteListQuery` to specify the query parameters.
    ///   - cache: An optional `PreWarmedCache` to optimize the save operation.
    /// - Returns: A `PollVoteDTO` representing the saved poll vote.
    /// - Throws: An error if the save operation fails.
    @discardableResult
    func savePollVote(
        payload: PollVotePayload,
        query: PollVoteListQuery?,
        cache: PreWarmedCache?
    ) throws -> PollVoteDTO
    
    /// Saves a poll vote with the specified parameters.
    /// - Parameters:
    ///   - pollId: The ID of the poll.
    ///   - optionId: The ID of the poll option.
    ///   - answerText: An optional text answer for the poll vote.
    ///   - userId: An optional ID of the user.
    ///   - query: An optional `PollVoteListQuery` to specify the query parameters.
    /// - Returns: A `PollVoteDTO` representing the saved poll vote.
    /// - Throws: An error if the save operation fails.
    @discardableResult
    func savePollVote(
        voteId: String?,
        pollId: String,
        optionId: String?,
        answerText: String?,
        userId: String?,
        query: PollVoteListQuery?
    ) throws -> PollVoteDTO
    
    /// Retrieves a poll by its ID.
    /// - Parameter id: The ID of the poll to retrieve.
    /// - Returns: A `PollDTO` representing the poll, or `nil` if the poll is not found.
    /// - Throws: An error if the retrieval operation fails.
    func poll(id: String) throws -> PollDTO?
    
    /// Retrieves a poll option by its ID and poll ID.
    /// - Parameters:
    ///   - id: The ID of the poll option to retrieve.
    ///   - pollId: The ID of the poll containing the option.
    /// - Returns: A `PollOptionDTO` representing the poll option, or `nil` if the option is not found.
    /// - Throws: An error if the retrieval operation fails.
    func option(id: String, pollId: String) throws -> PollOptionDTO?
    
    /// Retrieves a poll vote by its ID and poll ID.
    /// - Parameters:
    ///   - id: The ID of the poll vote to retrieve.
    ///   - pollId: The ID of the poll containing the vote.
    /// - Returns: A `PollVoteDTO` representing the poll vote, or `nil` if the vote is not found.
    /// - Throws: An error if the retrieval operation fails.
    func pollVote(id: String, pollId: String) throws -> PollVoteDTO?
    
    /// Retrieves all poll votes for a specific user and poll.
    /// - Parameters:
    ///   - userId: The ID of the user whose votes are to be retrieved.
    ///   - pollId: The ID of the poll containing the votes.
    /// - Returns: An array of `PollVoteDTO` representing the user's poll votes.
    /// - Throws: An error if the retrieval operation fails.
    func pollVotes(for userId: String, pollId: String) throws -> [PollVoteDTO]
    
    /// Deletes a poll.
    /// - Parameter pollId: The ID of the poll to delete.
    /// - Returns: The deleted poll.
    /// - Throws: An error if the deletion operation fails.
    func deletePoll(pollId: String) throws -> PollDTO?
    
    /// Removes a poll vote by its ID and poll ID.
    /// - Parameters:
    ///   - id: The ID of the poll vote to remove.
    ///   - pollId: The ID of the poll containing the vote.
    /// - Returns: The deleted vote.
    /// - Throws: An error if the removal operation fails.
    func removePollVote(with id: String, pollId: String) throws -> PollVoteDTO?
    
    /// Links a vote with a specific filter hash within a poll.
    /// - Parameters:
    ///   - id: The ID of the vote to link.
    ///   - pollId: The ID of the poll containing the vote.
    ///   - filterHash: An optional filter hash to link the vote to.
    /// - Throws: An error if the linking operation fails.
    func linkVote(with id: String, in pollId: String, to filterHash: String?) throws
    
    /// Deletes a poll vote.
    /// - Parameter pollVote: The `PollVoteDTO` representing the poll vote to delete.
    func delete(pollVote: PollVoteDTO)
}

protocol LocationDatabaseSession {
    /// Saves the provided location payload to the DB.
    func saveLocation(payload: SharedLocationPayload, cache: PreWarmedCache?) throws -> LocationDTO
}

protocol DatabaseSession: UserDatabaseSession,
    CurrentUserDatabaseSession,
    MessageDatabaseSession,
    MessageSearchDatabaseSession,
    ChannelReadDatabaseSession,
    ChannelDatabaseSession,
    MemberDatabaseSession,
    MemberListQueryDatabaseSession,
    AttachmentDatabaseSession,
    ChannelMuteDatabaseSession,
    QueuedRequestDatabaseSession,
    ThreadDatabaseSession,
    ThreadReadDatabaseSession,
<<<<<<< HEAD
    PollDatabaseSession,
    LocationDatabaseSession {}
=======
    ReminderDatabaseSession,
    PollDatabaseSession {}
>>>>>>> b4ab6665

extension DatabaseSession {
    @discardableResult
    func saveChannel(payload: ChannelPayload) throws -> ChannelDTO {
        try saveChannel(payload: payload, query: nil, cache: nil)
    }

    @discardableResult
    func saveUser(payload: UserPayload) throws -> UserDTO {
        try saveUser(payload: payload, query: nil, cache: nil)
    }

    @discardableResult
    func saveMember(
        payload: MemberPayload,
        channelId: ChannelId
    ) throws -> MemberDTO {
        try saveMember(payload: payload, channelId: channelId, query: nil, cache: nil)
    }

    // MARK: - Event

    func saveEvent(payload: EventPayload) throws {
        // Save a user data.
        if let userPayload = payload.user {
            try saveUser(payload: userPayload)
        }

        // Save a channel detail data.
        if let channelDetailPayload = payload.channel {
            try saveChannel(payload: channelDetailPayload, query: nil, cache: nil)
        }

        if let currentUserPayload = payload.currentUser {
            try saveCurrentUser(payload: currentUserPayload)
        }

        if let unreadCount = payload.unreadCount {
            try saveCurrentUserUnreadCount(count: unreadCount)
        }

        if let threadDetailsPayload = payload.threadDetails?.value {
            try saveThread(detailsPayload: threadDetailsPayload)
        }

        if let threadPartialPayload = payload.threadPartial?.value {
            try saveThread(partialPayload: threadPartialPayload)
        }

        try saveMessageIfNeeded(from: payload)

        // handle reaction events for messages that already exist in the database and for this user
        // this is needed because WS events do not contain message.own_reactions
        if let currentUser = self.currentUser, currentUser.user.id == payload.user?.id {
            do {
                switch try? payload.event() {
                case let event as ReactionNewEventDTO:
                    let reaction = try saveReaction(payload: event.reaction, query: nil, cache: nil)
                    if !reaction.message.ownReactions.contains(reaction.id) {
                        reaction.message.ownReactions.append(reaction.id)
                    }
                case let event as ReactionUpdatedEventDTO:
                    try saveReaction(payload: event.reaction, query: nil, cache: nil)
                case let event as ReactionDeletedEventDTO:
                    if let dto = reaction(
                        messageId: event.message.id,
                        userId: event.user.id,
                        type: event.reaction.type
                    ) {
                        dto.message.ownReactions.removeAll(where: { $0 == dto.id })
                        delete(reaction: dto)
                    }
                default:
                    break
                }
            } catch {
                log.warning("Failed to update message reaction in the database, error: \(error)")
            }
        }
        
        if let vote = payload.vote {
            if payload.eventType == .pollVoteRemoved {
                if let dto = try? pollVote(id: vote.id, pollId: vote.pollId) {
                    delete(pollVote: dto)
                }
            } else if payload.eventType == .pollVoteChanged {
                try handlePollVoteChangedEvent(vote: vote)
            } else {
                try handlePollVoteEvent(vote: vote, payload: payload)
            }
        }
        
        if var poll = payload.poll {
            poll.fromEvent = true
            try savePoll(payload: poll, cache: nil)
        }

        updateChannelPreview(from: payload)
    }

    func saveMessageIfNeeded(from payload: EventPayload) throws {
        guard let messagePayload = payload.message else {
            // Event does not contain message
            return
        }

        guard let cid = payload.cid, let channelDTO = channel(cid: cid) else {
            // Channel does not exist locally
            return
        }

        let messageExistsLocally = message(id: messagePayload.id) != nil
        let messageMustBeCreated = shouldCreateMessageInDatabase(eventPayload: payload)

        guard messageExistsLocally || messageMustBeCreated else {
            // Message does not exits locally and should not be saved
            return
        }

        let savedMessage = try saveMessage(
            payload: messagePayload,
            channelDTO: channelDTO,
            syncOwnReactions: false,
            skipDraftUpdate: false,
            cache: nil
        )

        if payload.eventType == .messageDeleted && payload.hardDelete {
            // We should in fact delete it from the DB, but right now this produces a crash
            // This should be fixed in this ticket: https://stream-io.atlassian.net/browse/CIS-1963
            savedMessage.isHardDeleted = true
            return
        }

        // When a message is updated, make sure to update
        // the messages quoting the edited message by triggering a DB Update.
        if payload.eventType == .messageUpdated {
            savedMessage.quotedBy.forEach { message in
                message.updatedAt = savedMessage.updatedAt
            }
        }

        let isNewMessage = payload.eventType == .messageNew || payload.eventType == .notificationMessageNew
        let isThreadReply = savedMessage.parentMessageId != nil
        if isNewMessage && isThreadReply {
            savedMessage.showInsideThread = true
        }

        if isNewMessage && savedMessage.localMessageState != nil {
            savedMessage.markMessageAsSent()
        }
    }

    func updateChannelPreview(from payload: EventPayload) {
        guard let cid = payload.cid, let channelDTO = channel(cid: cid) else { return }

        switch payload.eventType {
        case .messageNew, .notificationMessageNew:
            let newPreview = preview(for: cid)
            let newPreviewCreatedAt = newPreview?.createdAt.bridgeDate ?? .distantFuture
            let currentPreviewCreatedAt = channelDTO.previewMessage?.createdAt.bridgeDate ?? .distantPast
            if newPreviewCreatedAt > currentPreviewCreatedAt {
                channelDTO.previewMessage = newPreview
            }

        case .messageDeleted where channelDTO.previewMessage?.id == payload.message?.id:
            let newPreview = preview(for: cid)
            channelDTO.previewMessage = newPreview

        case .channelHidden where payload.isChannelHistoryCleared == true:
            let newPreview = preview(for: cid)
            channelDTO.previewMessage = newPreview

        case .channelTruncated:
            // We're not using `preview(for: cid)` here because the channel
            // with updated `truncatedAt` is not saved to persistent store yet.
            //
            // It leads to the fetch request taking the old value of `channel.truncatedAt`
            // and returning the preview message which has been truncated and therefore can't longer
            // be used as a preview.
            channelDTO.previewMessage = payload.message.flatMap { message(id: $0.id) }

        default:
            break
        }
    }
    
    func handlePollVoteChangedEvent(vote: PollVotePayload) throws {
        var voteUpdated = false
        let userId = vote.userId ?? "anon"
        if let optionId = vote.optionId, !optionId.isEmpty {
            let id = PollVoteDTO.localVoteId(
                optionId: optionId,
                pollId: vote.pollId,
                userId: vote.userId
            )
            if let dto = try pollVote(id: id, pollId: vote.pollId) {
                dto.id = vote.id
                voteUpdated = true
            }

            let votes = try pollVotes(for: userId, pollId: vote.pollId)
            for existing in votes {
                if vote.id != existing.id && existing.isAnswer == false {
                    delete(pollVote: existing)
                }
            }
        } else if vote.isAnswer == true {
            let votes = try pollVotes(for: userId, pollId: vote.pollId)
            for existing in votes {
                if vote.id != existing.id && existing.isAnswer == true {
                    delete(pollVote: existing)
                }
            }
        }

        if !voteUpdated {
            try savePollVote(payload: vote, query: nil, cache: nil)
        }
    }
    
    func handlePollVoteEvent(vote: PollVotePayload, payload: EventPayload) throws {
        var voteUpdated = false
        if payload.eventType == .pollVoteCasted {
            if vote.isAnswer == true, let userId = vote.userId {
                let votes = try pollVotes(for: userId, pollId: vote.pollId)
                for existing in votes {
                    if existing.optionId == nil || existing.optionId?.isEmpty == true {
                        delete(pollVote: existing)
                    }
                }
            } else {
                if let optionId = vote.optionId, !optionId.isEmpty {
                    let id = PollVoteDTO.localVoteId(
                        optionId: optionId,
                        pollId: vote.pollId,
                        userId: vote.userId
                    )
                    if let dto = try pollVote(id: id, pollId: vote.pollId) {
                        dto.id = vote.id
                        voteUpdated = true
                    }
                }
            }
        }
        
        if !voteUpdated {
            try savePollVote(payload: vote, query: nil, cache: nil)
        }
    }
}

private extension DatabaseSession {
    func shouldCreateMessageInDatabase(eventPayload: EventPayload) -> Bool {
        switch eventPayload.eventType {
        case .channelUpdated, .messageNew, .notificationMessageNew, .channelTruncated:
            return true
        case .messageUpdated:
            guard let message = eventPayload.message else { return false }
            guard let currentUserId = currentUser?.user.id else { return false }
            return message.restrictedVisibility.contains(currentUserId)
        default:
            return false
        }
    }
}<|MERGE_RESOLUTION|>--- conflicted
+++ resolved
@@ -693,13 +693,10 @@
     QueuedRequestDatabaseSession,
     ThreadDatabaseSession,
     ThreadReadDatabaseSession,
-<<<<<<< HEAD
     PollDatabaseSession,
-    LocationDatabaseSession {}
-=======
     ReminderDatabaseSession,
+    LocationDatabaseSession,
     PollDatabaseSession {}
->>>>>>> b4ab6665
 
 extension DatabaseSession {
     @discardableResult
