--- conflicted
+++ resolved
@@ -1,9 +1,5 @@
 <?xml version="1.0" encoding="UTF-8" standalone="yes"?>
-<<<<<<< HEAD
-<model type="com.apple.IDECoreDataModeler.DataModel" documentVersion="1.0" lastSavedToolsVersion="19206" systemVersion="20G165" minimumToolsVersion="Automatic" sourceLanguage="Swift" userDefinedModelVersionIdentifier="">
-=======
 <model type="com.apple.IDECoreDataModeler.DataModel" documentVersion="1.0" lastSavedToolsVersion="19461" systemVersion="20G165" minimumToolsVersion="Automatic" sourceLanguage="Swift" userDefinedModelVersionIdentifier="">
->>>>>>> 9269a22f
     <entity name="AttachmentDTO" representedClassName="AttachmentDTO" syncable="YES">
         <attribute name="data" attributeType="Binary"/>
         <attribute name="id" attributeType="String"/>
@@ -313,13 +309,6 @@
         <element name="CurrentUserDTO" positionX="0" positionY="0" width="128" height="179"/>
         <element name="DeviceDTO" positionX="9" positionY="153" width="128" height="89"/>
         <element name="MemberDTO" positionX="0" positionY="0" width="128" height="254"/>
-<<<<<<< HEAD
-        <element name="MessageDTO" positionX="0" positionY="0" width="128" height="554"/>
-        <element name="MessageReactionDTO" positionX="-1414.518127441406" positionY="113.3008117675781" width="128" height="179"/>
-=======
-        <element name="MessageDTO" positionX="0" positionY="0" width="128" height="569"/>
-        <element name="MessageReactionDTO" positionX="9" positionY="153" width="128" height="163"/>
->>>>>>> 9269a22f
         <element name="MessageSearchQueryDTO" positionX="9" positionY="162" width="128" height="59"/>
         <element name="TeamDTO" positionX="0" positionY="0" width="128" height="88"/>
         <element name="UserDTO" positionX="0" positionY="0" width="128" height="419"/>
