<?xml version="1.0" encoding="UTF-8" standalone="yes"?>
<model type="com.apple.IDECoreDataModeler.DataModel" documentVersion="1.0" lastSavedToolsVersion="19574" systemVersion="21A559" minimumToolsVersion="Automatic" sourceLanguage="Swift" userDefinedModelVersionIdentifier="">
    <entity name="AttachmentDTO" representedClassName="AttachmentDTO" syncable="YES">
        <attribute name="data" attributeType="Binary"/>
        <attribute name="id" attributeType="String"/>
        <attribute name="localProgress" attributeType="Double" minValueString="0" maxValueString="1" defaultValueString="0.0" usesScalarValueType="YES"/>
        <attribute name="localStateRaw" attributeType="String" defaultValueString=""/>
        <attribute name="localURL" optional="YES" attributeType="URI"/>
        <attribute name="type" optional="YES" attributeType="String"/>
        <relationship name="channel" optional="YES" maxCount="1" deletionRule="Nullify" destinationEntity="ChannelDTO" inverseName="attachments" inverseEntity="ChannelDTO"/>
        <relationship name="message" optional="YES" maxCount="1" deletionRule="Nullify" destinationEntity="MessageDTO" inverseName="attachments" inverseEntity="MessageDTO"/>
        <uniquenessConstraints>
            <uniquenessConstraint>
                <constraint value="id"/>
            </uniquenessConstraint>
        </uniquenessConstraints>
    </entity>
    <entity name="ChannelDTO" representedClassName="ChannelDTO" syncable="YES">
        <attribute name="cid" attributeType="String"/>
        <attribute name="config" attributeType="Binary"/>
        <attribute name="cooldownDuration" attributeType="Integer 64" defaultValueString="0" usesScalarValueType="YES"/>
        <attribute name="createdAt" attributeType="Date" usesScalarValueType="NO"/>
        <attribute name="defaultSortingAt" attributeType="Date" usesScalarValueType="NO" spotlightIndexingEnabled="YES"/>
        <attribute name="deletedAt" optional="YES" attributeType="Date" usesScalarValueType="NO"/>
        <attribute name="extraData" attributeType="Binary"/>
        <attribute name="imageURL" optional="YES" attributeType="URI"/>
        <attribute name="isFrozen" attributeType="Boolean" usesScalarValueType="YES"/>
        <attribute name="isHidden" attributeType="Boolean" defaultValueString="NO" usesScalarValueType="YES"/>
        <attribute name="lastMessageAt" optional="YES" attributeType="Date" usesScalarValueType="NO"/>
        <attribute name="memberCount" attributeType="Integer 64" defaultValueString="0" usesScalarValueType="YES"/>
        <attribute name="name" optional="YES" attributeType="String"/>
        <attribute name="oldestMessageAt" optional="YES" attributeType="Date" usesScalarValueType="NO"/>
        <attribute name="team" optional="YES" attributeType="String"/>
        <attribute name="truncatedAt" optional="YES" attributeType="Date" usesScalarValueType="NO"/>
        <attribute name="typeRawValue" attributeType="String" defaultValueString=""/>
        <attribute name="updatedAt" attributeType="Date" usesScalarValueType="NO"/>
        <attribute name="watcherCount" attributeType="Integer 64" defaultValueString="0" usesScalarValueType="YES"/>
        <relationship name="attachments" optional="YES" toMany="YES" deletionRule="Nullify" destinationEntity="AttachmentDTO" inverseName="channel" inverseEntity="AttachmentDTO"/>
        <relationship name="createdBy" optional="YES" maxCount="1" deletionRule="Nullify" destinationEntity="UserDTO" inverseName="createdChannels" inverseEntity="UserDTO"/>
        <relationship name="currentlyTypingUsers" toMany="YES" deletionRule="Nullify" destinationEntity="UserDTO" inverseName="typingIn" inverseEntity="UserDTO"/>
        <relationship name="memberListQueries" optional="YES" toMany="YES" deletionRule="Nullify" destinationEntity="ChannelMemberListQueryDTO" inverseName="channel" inverseEntity="ChannelMemberListQueryDTO"/>
        <relationship name="members" toMany="YES" deletionRule="Nullify" destinationEntity="MemberDTO" inverseName="channel" inverseEntity="MemberDTO"/>
        <relationship name="membership" optional="YES" maxCount="1" deletionRule="Nullify" destinationEntity="MemberDTO" inverseName="membershipChannel" inverseEntity="MemberDTO"/>
        <relationship name="messages" optional="YES" toMany="YES" deletionRule="Nullify" destinationEntity="MessageDTO" inverseName="channel" inverseEntity="MessageDTO"/>
        <relationship name="mutes" toMany="YES" deletionRule="Nullify" destinationEntity="ChannelMuteDTO" inverseName="channel" inverseEntity="ChannelMuteDTO"/>
        <relationship name="pinnedMessages" optional="YES" toMany="YES" deletionRule="Nullify" destinationEntity="MessageDTO" inverseName="pinnedChannel" inverseEntity="MessageDTO"/>
        <relationship name="queries" toMany="YES" deletionRule="Nullify" destinationEntity="ChannelListQueryDTO" inverseName="channels" inverseEntity="ChannelListQueryDTO"/>
        <relationship name="reads" optional="YES" toMany="YES" deletionRule="Nullify" destinationEntity="ChannelReadDTO" inverseName="channel" inverseEntity="ChannelReadDTO"/>
        <relationship name="watchers" optional="YES" toMany="YES" deletionRule="Nullify" destinationEntity="UserDTO" inverseName="watchedChannels" inverseEntity="UserDTO"/>
        <fetchIndex name="defaultSortingIndex">
            <fetchIndexElement property="defaultSortingAt" type="Binary" order="ascending"/>
        </fetchIndex>
        <fetchIndex name="cid">
            <fetchIndexElement property="cid" type="Binary" order="ascending"/>
        </fetchIndex>
        <fetchIndex name="lastMessageAt">
            <fetchIndexElement property="lastMessageAt" type="Binary" order="ascending"/>
        </fetchIndex>
        <fetchIndex name="createdAt">
            <fetchIndexElement property="createdAt" type="Binary" order="ascending"/>
        </fetchIndex>
        <uniquenessConstraints>
            <uniquenessConstraint>
                <constraint value="cid"/>
            </uniquenessConstraint>
        </uniquenessConstraints>
    </entity>
    <entity name="ChannelListQueryDTO" representedClassName="ChannelListQueryDTO" syncable="YES">
        <attribute name="filterHash" attributeType="String"/>
        <attribute name="filterJSONData" attributeType="Binary"/>
        <relationship name="channels" optional="YES" toMany="YES" deletionRule="Nullify" destinationEntity="ChannelDTO" inverseName="queries" inverseEntity="ChannelDTO"/>
        <fetchIndex name="filterHash">
            <fetchIndexElement property="filterHash" type="Binary" order="ascending"/>
        </fetchIndex>
        <uniquenessConstraints>
            <uniquenessConstraint>
                <constraint value="filterHash"/>
            </uniquenessConstraint>
        </uniquenessConstraints>
    </entity>
    <entity name="ChannelMemberListQueryDTO" representedClassName="ChannelMemberListQueryDTO" syncable="YES">
        <attribute name="filterJSONData" optional="YES" attributeType="Binary"/>
        <attribute name="queryHash" attributeType="String"/>
        <relationship name="channel" optional="YES" maxCount="1" deletionRule="Nullify" destinationEntity="ChannelDTO" inverseName="memberListQueries" inverseEntity="ChannelDTO"/>
        <relationship name="members" optional="YES" toMany="YES" deletionRule="Nullify" destinationEntity="MemberDTO" inverseName="queries" inverseEntity="MemberDTO"/>
        <uniquenessConstraints>
            <uniquenessConstraint>
                <constraint value="queryHash"/>
            </uniquenessConstraint>
        </uniquenessConstraints>
    </entity>
    <entity name="ChannelMuteDTO" representedClassName="ChannelMuteDTO" syncable="YES">
        <attribute name="createdAt" attributeType="Date" usesScalarValueType="NO"/>
        <attribute name="updatedAt" optional="YES" attributeType="Date" usesScalarValueType="NO"/>
        <relationship name="channel" optional="YES" maxCount="1" deletionRule="Nullify" destinationEntity="ChannelDTO" inverseName="mutes" inverseEntity="ChannelDTO"/>
        <relationship name="user" optional="YES" maxCount="1" deletionRule="Nullify" destinationEntity="UserDTO" inverseName="channelMutes" inverseEntity="UserDTO"/>
    </entity>
    <entity name="ChannelReadDTO" representedClassName="ChannelReadDTO" syncable="YES">
        <attribute name="lastReadAt" optional="YES" attributeType="Date" usesScalarValueType="NO"/>
        <attribute name="unreadMessageCount" attributeType="Integer 32" defaultValueString="0" usesScalarValueType="YES"/>
        <relationship name="channel" optional="YES" maxCount="1" deletionRule="Nullify" destinationEntity="ChannelDTO" inverseName="reads" inverseEntity="ChannelDTO"/>
        <relationship name="user" optional="YES" maxCount="1" deletionRule="Nullify" destinationEntity="UserDTO" inverseName="channelReads" inverseEntity="UserDTO"/>
    </entity>
    <entity name="CurrentUserDTO" representedClassName="CurrentUserDTO" syncable="YES">
        <attribute name="lastSynchedEventDate" optional="YES" attributeType="Date" usesScalarValueType="NO"/>
        <attribute name="uniquenessKey" attributeType="String" defaultValueString="this is an immmutable arbitrary key which makes sure we have only once instance of CurrentUserDTO in the db"/>
        <attribute name="unreadChannelsCount" attributeType="Integer 64" defaultValueString="0" usesScalarValueType="YES"/>
        <attribute name="unreadMessagesCount" attributeType="Integer 64" defaultValueString="0" usesScalarValueType="YES"/>
        <relationship name="currentDevice" optional="YES" maxCount="1" deletionRule="Nullify" destinationEntity="DeviceDTO" inverseName="relationship" inverseEntity="DeviceDTO"/>
        <relationship name="devices" optional="YES" toMany="YES" deletionRule="Nullify" destinationEntity="DeviceDTO" inverseName="user" inverseEntity="DeviceDTO"/>
        <relationship name="flaggedMessages" optional="YES" toMany="YES" deletionRule="Nullify" destinationEntity="MessageDTO" inverseName="flaggedBy" inverseEntity="MessageDTO"/>
        <relationship name="flaggedUsers" optional="YES" toMany="YES" deletionRule="Nullify" destinationEntity="UserDTO" inverseName="flaggedBy" inverseEntity="UserDTO"/>
        <relationship name="mutedUsers" toMany="YES" deletionRule="Nullify" destinationEntity="UserDTO" inverseName="mutedBy" inverseEntity="UserDTO"/>
        <relationship name="user" optional="YES" maxCount="1" deletionRule="Nullify" destinationEntity="UserDTO" inverseName="currentUser" inverseEntity="UserDTO"/>
        <uniquenessConstraints>
            <uniquenessConstraint>
                <constraint value="uniquenessKey"/>
            </uniquenessConstraint>
        </uniquenessConstraints>
    </entity>
    <entity name="DeviceDTO" representedClassName="DeviceDTO" syncable="YES">
        <attribute name="createdAt" optional="YES" attributeType="Date" usesScalarValueType="NO"/>
        <attribute name="id" attributeType="String"/>
        <relationship name="relationship" optional="YES" maxCount="1" deletionRule="Nullify" destinationEntity="CurrentUserDTO" inverseName="currentDevice" inverseEntity="CurrentUserDTO"/>
        <relationship name="user" optional="YES" maxCount="1" deletionRule="Nullify" destinationEntity="CurrentUserDTO" inverseName="devices" inverseEntity="CurrentUserDTO"/>
        <uniquenessConstraints>
            <uniquenessConstraint>
                <constraint value="id"/>
            </uniquenessConstraint>
        </uniquenessConstraints>
    </entity>
    <entity name="MemberDTO" representedClassName="MemberDTO" syncable="YES">
        <attribute name="banExpiresAt" optional="YES" attributeType="Date" usesScalarValueType="NO"/>
        <attribute name="channelRoleRaw" optional="YES" attributeType="String"/>
        <attribute name="id" attributeType="String"/>
        <attribute name="inviteAcceptedAt" optional="YES" attributeType="Date" usesScalarValueType="NO"/>
        <attribute name="inviteRejectedAt" optional="YES" attributeType="Date" usesScalarValueType="NO"/>
        <attribute name="isBanned" attributeType="Boolean" defaultValueString="NO" usesScalarValueType="YES"/>
        <attribute name="isInvited" attributeType="Boolean" defaultValueString="NO" usesScalarValueType="YES"/>
        <attribute name="isShadowBanned" attributeType="Boolean" defaultValueString="NO" usesScalarValueType="YES"/>
        <attribute name="memberCreatedAt" attributeType="Date" usesScalarValueType="NO"/>
        <attribute name="memberUpdatedAt" attributeType="Date" usesScalarValueType="NO"/>
        <relationship name="channel" optional="YES" maxCount="1" deletionRule="Nullify" destinationEntity="ChannelDTO" inverseName="members" inverseEntity="ChannelDTO"/>
        <relationship name="membershipChannel" optional="YES" maxCount="1" deletionRule="Nullify" destinationEntity="ChannelDTO" inverseName="membership" inverseEntity="ChannelDTO"/>
        <relationship name="queries" optional="YES" toMany="YES" deletionRule="Nullify" destinationEntity="ChannelMemberListQueryDTO" inverseName="members" inverseEntity="ChannelMemberListQueryDTO"/>
        <relationship name="user" optional="YES" maxCount="1" deletionRule="Nullify" destinationEntity="UserDTO" inverseName="members" inverseEntity="UserDTO"/>
        <fetchIndex name="id">
            <fetchIndexElement property="id" type="Binary" order="ascending"/>
        </fetchIndex>
        <uniquenessConstraints>
            <uniquenessConstraint>
                <constraint value="id"/>
            </uniquenessConstraint>
        </uniquenessConstraints>
    </entity>
    <entity name="MessageDTO" representedClassName="MessageDTO" syncable="YES">
        <attribute name="args" optional="YES" attributeType="String"/>
        <attribute name="command" optional="YES" attributeType="String"/>
        <attribute name="createdAt" attributeType="Date" usesScalarValueType="NO"/>
        <attribute name="defaultSortingKey" optional="YES" attributeType="Date" usesScalarValueType="NO"/>
        <attribute name="deletedAt" optional="YES" attributeType="Date" usesScalarValueType="NO"/>
        <attribute name="extraData" optional="YES" attributeType="Binary"/>
        <attribute name="id" attributeType="String"/>
        <attribute name="isHardDeleted" attributeType="Boolean" defaultValueString="NO" usesScalarValueType="YES"/>
        <attribute name="isShadowed" attributeType="Boolean" defaultValueString="NO" usesScalarValueType="YES"/>
        <attribute name="isSilent" attributeType="Boolean" usesScalarValueType="YES"/>
        <attribute name="latestReactions" attributeType="Transformable" valueTransformerName="NSSecureUnarchiveFromDataTransformer"/>
        <attribute name="locallyCreatedAt" optional="YES" attributeType="Date" usesScalarValueType="NO"/>
        <attribute name="localMessageStateRaw" optional="YES" attributeType="String"/>
        <attribute name="ownReactions" attributeType="Transformable" valueTransformerName="NSSecureUnarchiveFromDataTransformer"/>
        <attribute name="parentMessageId" optional="YES" attributeType="String"/>
        <attribute name="pinExpires" optional="YES" attributeType="Date" usesScalarValueType="NO"/>
        <attribute name="pinned" attributeType="Boolean" defaultValueString="NO" usesScalarValueType="YES"/>
        <attribute name="pinnedAt" optional="YES" attributeType="Date" usesScalarValueType="NO"/>
        <attribute name="quotedMessageId" optional="YES" attributeType="String"/>
        <attribute name="reactionCounts" attributeType="Transformable" valueTransformerName="NSSecureUnarchiveFromData"/>
        <attribute name="reactionScores" attributeType="Transformable" valueTransformerName="NSSecureUnarchiveFromData"/>
        <attribute name="replyCount" attributeType="Integer 32" defaultValueString="0" usesScalarValueType="YES"/>
        <attribute name="showReplyInChannel" attributeType="Boolean" usesScalarValueType="YES"/>
        <attribute name="text" attributeType="String"/>
        <attribute name="type" attributeType="String"/>
        <attribute name="updatedAt" attributeType="Date" usesScalarValueType="NO"/>
        <relationship name="attachments" optional="YES" toMany="YES" deletionRule="Cascade" destinationEntity="AttachmentDTO" inverseName="message" inverseEntity="AttachmentDTO"/>
        <relationship name="channel" optional="YES" maxCount="1" deletionRule="Nullify" destinationEntity="ChannelDTO" inverseName="messages" inverseEntity="ChannelDTO"/>
        <relationship name="flaggedBy" optional="YES" maxCount="1" deletionRule="Nullify" destinationEntity="CurrentUserDTO" inverseName="flaggedMessages" inverseEntity="CurrentUserDTO"/>
        <relationship name="mentionedUsers" optional="YES" toMany="YES" deletionRule="Nullify" destinationEntity="UserDTO" inverseName="mentionedMessages" inverseEntity="UserDTO"/>
        <relationship name="parentMessage" optional="YES" maxCount="1" deletionRule="Nullify" destinationEntity="MessageDTO" inverseName="replies" inverseEntity="MessageDTO"/>
        <relationship name="pinnedBy" optional="YES" maxCount="1" deletionRule="Nullify" destinationEntity="UserDTO" inverseName="pinnedMessages" inverseEntity="UserDTO"/>
        <relationship name="pinnedChannel" optional="YES" maxCount="1" deletionRule="Nullify" destinationEntity="ChannelDTO" inverseName="pinnedMessages" inverseEntity="ChannelDTO"/>
        <relationship name="quotedBy" optional="YES" toMany="YES" deletionRule="Nullify" destinationEntity="MessageDTO" inverseName="quotedMessage" inverseEntity="MessageDTO"/>
        <relationship name="quotedMessage" optional="YES" maxCount="1" deletionRule="Nullify" destinationEntity="MessageDTO" inverseName="quotedBy" inverseEntity="MessageDTO"/>
        <relationship name="reactions" optional="YES" toMany="YES" deletionRule="Nullify" destinationEntity="MessageReactionDTO" inverseName="message" inverseEntity="MessageReactionDTO"/>
        <relationship name="replies" optional="YES" toMany="YES" deletionRule="Nullify" destinationEntity="MessageDTO" inverseName="parentMessage" inverseEntity="MessageDTO"/>
        <relationship name="searches" optional="YES" toMany="YES" deletionRule="Nullify" destinationEntity="MessageSearchQueryDTO" inverseName="messages" inverseEntity="MessageSearchQueryDTO"/>
        <relationship name="threadParticipants" optional="YES" toMany="YES" deletionRule="Nullify" ordered="YES" destinationEntity="UserDTO" inverseName="participatedThreads" inverseEntity="UserDTO"/>
        <relationship name="user" optional="YES" maxCount="1" deletionRule="Nullify" destinationEntity="UserDTO" inverseName="messages" inverseEntity="UserDTO"/>
        <fetchIndex name="id">
            <fetchIndexElement property="id" type="Binary" order="ascending"/>
        </fetchIndex>
        <fetchIndex name="defaultSortingAt">
            <fetchIndexElement property="defaultSortingKey" type="Binary" order="ascending"/>
        </fetchIndex>
        <uniquenessConstraints>
            <uniquenessConstraint>
                <constraint value="id"/>
            </uniquenessConstraint>
        </uniquenessConstraints>
    </entity>
    <entity name="MessageReactionDTO" representedClassName="MessageReactionDTO" syncable="YES">
        <attribute name="createdAt" optional="YES" attributeType="Date" usesScalarValueType="NO"/>
        <attribute name="extraData" optional="YES" attributeType="Binary"/>
        <attribute name="id" attributeType="String"/>
        <attribute name="localStateRaw" attributeType="String" defaultValueString=""/>
        <attribute name="score" attributeType="Integer 64" defaultValueString="1" usesScalarValueType="YES"/>
        <attribute name="type" attributeType="String"/>
        <attribute name="updatedAt" optional="YES" attributeType="Date" usesScalarValueType="NO"/>
        <attribute name="version" optional="YES" attributeType="String"/>
        <relationship name="message" optional="YES" maxCount="1" deletionRule="Nullify" destinationEntity="MessageDTO" inverseName="reactions" inverseEntity="MessageDTO"/>
        <relationship name="user" optional="YES" maxCount="1" deletionRule="Nullify" destinationEntity="UserDTO" inverseName="reactions" inverseEntity="UserDTO"/>
        <fetchIndex name="id">
            <fetchIndexElement property="id" type="Binary" order="ascending"/>
        </fetchIndex>
        <uniquenessConstraints>
            <uniquenessConstraint>
                <constraint value="id"/>
            </uniquenessConstraint>
        </uniquenessConstraints>
    </entity>
    <entity name="MessageSearchQueryDTO" representedClassName="MessageSearchQueryDTO" syncable="YES">
        <attribute name="filterHash" optional="YES" attributeType="String"/>
        <relationship name="messages" optional="YES" toMany="YES" deletionRule="Nullify" destinationEntity="MessageDTO" inverseName="searches" inverseEntity="MessageDTO"/>
        <fetchIndex name="filterHash">
            <fetchIndexElement property="filterHash" type="Binary" order="ascending"/>
        </fetchIndex>
        <uniquenessConstraints>
            <uniquenessConstraint>
                <constraint value="filterHash"/>
            </uniquenessConstraint>
        </uniquenessConstraints>
    </entity>
    <entity name="QueuedRequestDTO" representedClassName="QueuedRequestDTO" syncable="YES">
        <attribute name="date" attributeType="Date" usesScalarValueType="NO"/>
        <attribute name="endpoint" attributeType="Binary"/>
<<<<<<< HEAD
        <attribute name="id" optional="YES" attributeType="String"/>
=======
        <attribute name="id" attributeType="String"/>
>>>>>>> 3aa2ad47
        <fetchIndex name="date">
            <fetchIndexElement property="date" type="Binary" order="ascending"/>
        </fetchIndex>
        <fetchIndex name="id">
            <fetchIndexElement property="id" type="Binary" order="ascending"/>
        </fetchIndex>
    </entity>
    <entity name="UserDTO" representedClassName="UserDTO" syncable="YES">
        <attribute name="extraData" attributeType="Binary"/>
        <attribute name="id" attributeType="String"/>
        <attribute name="imageURL" optional="YES" attributeType="URI"/>
        <attribute name="isBanned" attributeType="Boolean" defaultValueString="NO" usesScalarValueType="YES"/>
        <attribute name="isOnline" attributeType="Boolean" usesScalarValueType="YES"/>
        <attribute name="lastActivityAt" optional="YES" attributeType="Date" usesScalarValueType="NO"/>
        <attribute name="name" optional="YES" attributeType="String"/>
        <attribute name="teams" optional="YES" attributeType="Transformable" valueTransformerName="NSSecureUnarchiveFromData" customClassName="[String]"/>
        <attribute name="userCreatedAt" attributeType="Date" usesScalarValueType="NO"/>
        <attribute name="userRoleRaw" attributeType="String"/>
        <attribute name="userUpdatedAt" attributeType="Date" usesScalarValueType="NO"/>
        <relationship name="channelMutes" toMany="YES" deletionRule="Nullify" destinationEntity="ChannelMuteDTO" inverseName="user" inverseEntity="ChannelMuteDTO"/>
        <relationship name="channelReads" optional="YES" toMany="YES" deletionRule="Nullify" destinationEntity="ChannelReadDTO" inverseName="user" inverseEntity="ChannelReadDTO"/>
        <relationship name="createdChannels" optional="YES" toMany="YES" deletionRule="Nullify" destinationEntity="ChannelDTO" inverseName="createdBy" inverseEntity="ChannelDTO"/>
        <relationship name="currentUser" optional="YES" maxCount="1" deletionRule="Nullify" destinationEntity="CurrentUserDTO" inverseName="user" inverseEntity="CurrentUserDTO"/>
        <relationship name="flaggedBy" optional="YES" maxCount="1" deletionRule="Nullify" destinationEntity="CurrentUserDTO" inverseName="flaggedUsers" inverseEntity="CurrentUserDTO"/>
        <relationship name="members" optional="YES" toMany="YES" deletionRule="Nullify" destinationEntity="MemberDTO" inverseName="user" inverseEntity="MemberDTO"/>
        <relationship name="mentionedMessages" optional="YES" toMany="YES" deletionRule="Nullify" destinationEntity="MessageDTO" inverseName="mentionedUsers" inverseEntity="MessageDTO"/>
        <relationship name="messages" optional="YES" toMany="YES" deletionRule="Nullify" destinationEntity="MessageDTO" inverseName="user" inverseEntity="MessageDTO"/>
        <relationship name="mutedBy" toMany="YES" deletionRule="Nullify" destinationEntity="CurrentUserDTO" inverseName="mutedUsers" inverseEntity="CurrentUserDTO"/>
        <relationship name="participatedThreads" optional="YES" toMany="YES" deletionRule="Nullify" destinationEntity="MessageDTO" inverseName="threadParticipants" inverseEntity="MessageDTO"/>
        <relationship name="pinnedMessages" optional="YES" toMany="YES" deletionRule="Nullify" destinationEntity="MessageDTO" inverseName="pinnedBy" inverseEntity="MessageDTO"/>
        <relationship name="queries" optional="YES" toMany="YES" deletionRule="Nullify" destinationEntity="UserListQueryDTO" inverseName="users" inverseEntity="UserListQueryDTO"/>
        <relationship name="reactions" optional="YES" toMany="YES" deletionRule="Nullify" destinationEntity="MessageReactionDTO" inverseName="user" inverseEntity="MessageReactionDTO"/>
        <relationship name="typingIn" optional="YES" maxCount="1" deletionRule="Nullify" destinationEntity="ChannelDTO" inverseName="currentlyTypingUsers" inverseEntity="ChannelDTO"/>
        <relationship name="watchedChannels" optional="YES" toMany="YES" deletionRule="Nullify" destinationEntity="ChannelDTO" inverseName="watchers" inverseEntity="ChannelDTO"/>
        <fetchIndex name="id">
            <fetchIndexElement property="id" type="Binary" order="ascending"/>
        </fetchIndex>
        <uniquenessConstraints>
            <uniquenessConstraint>
                <constraint value="id"/>
            </uniquenessConstraint>
        </uniquenessConstraints>
    </entity>
    <entity name="UserListQueryDTO" representedClassName="UserListQueryDTO" syncable="YES">
        <attribute name="filterHash" attributeType="String"/>
        <attribute name="filterJSONData" attributeType="Binary"/>
        <attribute name="shouldBeUpdatedInBackground" attributeType="Boolean" defaultValueString="YES" usesScalarValueType="YES"/>
        <relationship name="users" optional="YES" toMany="YES" deletionRule="Nullify" destinationEntity="UserDTO" inverseName="queries" inverseEntity="UserDTO"/>
        <fetchIndex name="filterHash">
            <fetchIndexElement property="filterHash" type="Binary" order="ascending"/>
        </fetchIndex>
        <uniquenessConstraints>
            <uniquenessConstraint>
                <constraint value="filterHash"/>
            </uniquenessConstraint>
        </uniquenessConstraints>
    </entity>
    <elements>
        <element name="AttachmentDTO" positionX="9" positionY="153" width="128" height="149"/>
        <element name="ChannelDTO" positionX="0" positionY="0" width="128" height="509"/>
        <element name="ChannelListQueryDTO" positionX="0" positionY="0" width="128" height="88"/>
        <element name="ChannelMemberListQueryDTO" positionX="9" positionY="153" width="128" height="88"/>
        <element name="ChannelMuteDTO" positionX="9" positionY="162" width="128" height="89"/>
        <element name="ChannelReadDTO" positionX="9" positionY="153" width="128" height="89"/>
        <element name="CurrentUserDTO" positionX="0" positionY="0" width="128" height="179"/>
        <element name="DeviceDTO" positionX="9" positionY="153" width="128" height="89"/>
        <element name="MemberDTO" positionX="0" positionY="0" width="128" height="239"/>
        <element name="MessageDTO" positionX="160" positionY="192" width="128" height="629"/>
        <element name="MessageReactionDTO" positionX="160" positionY="192" width="128" height="179"/>
        <element name="MessageSearchQueryDTO" positionX="9" positionY="162" width="128" height="59"/>
        <element name="QueuedRequestDTO" positionX="90" positionY="171" width="128" height="74"/>
        <element name="UserDTO" positionX="0" positionY="0" width="128" height="419"/>
        <element name="UserListQueryDTO" positionX="9" positionY="153" width="128" height="103"/>
    </elements>
</model><|MERGE_RESOLUTION|>--- conflicted
+++ resolved
@@ -241,11 +241,7 @@
     <entity name="QueuedRequestDTO" representedClassName="QueuedRequestDTO" syncable="YES">
         <attribute name="date" attributeType="Date" usesScalarValueType="NO"/>
         <attribute name="endpoint" attributeType="Binary"/>
-<<<<<<< HEAD
-        <attribute name="id" optional="YES" attributeType="String"/>
-=======
-        <attribute name="id" attributeType="String"/>
->>>>>>> 3aa2ad47
+        <attribute name="id" attributeType="String"/>
         <fetchIndex name="date">
             <fetchIndexElement property="date" type="Binary" order="ascending"/>
         </fetchIndex>
