<?xml version="1.0" encoding="UTF-8" standalone="yes"?>
<model type="com.apple.IDECoreDataModeler.DataModel" documentVersion="1.0" lastSavedToolsVersion="22758" systemVersion="23A339" minimumToolsVersion="Automatic" sourceLanguage="Swift" userDefinedModelVersionIdentifier="">
    <entity name="AttachmentDTO" representedClassName="AttachmentDTO" syncable="YES">
        <attribute name="data" attributeType="Binary"/>
        <attribute name="id" attributeType="String"/>
        <attribute name="localProgress" attributeType="Double" minValueString="0" maxValueString="1" defaultValueString="0.0" usesScalarValueType="YES"/>
        <attribute name="localStateRaw" optional="YES" attributeType="String"/>
        <attribute name="localURL" optional="YES" attributeType="URI"/>
        <attribute name="type" optional="YES" attributeType="String"/>
        <relationship name="message" optional="YES" maxCount="1" deletionRule="Nullify" destinationEntity="MessageDTO" inverseName="attachments" inverseEntity="MessageDTO"/>
        <uniquenessConstraints>
            <uniquenessConstraint>
                <constraint value="id"/>
            </uniquenessConstraint>
        </uniquenessConstraints>
    </entity>
    <entity name="BlockedUserDTO" representedClassName="BlockedUserDTO" syncable="YES">
        <attribute name="blockedAt" optional="YES" attributeType="Date" usesScalarValueType="NO"/>
        <attribute name="blockedUserId" optional="YES" attributeType="String"/>
        <relationship name="currentUser" optional="YES" maxCount="1" deletionRule="Nullify" destinationEntity="CurrentUserDTO" inverseName="blockedUsers" inverseEntity="CurrentUserDTO"/>
    </entity>
    <entity name="ChannelConfigDTO" representedClassName="ChannelConfigDTO" syncable="YES">
        <attribute name="connectEventsEnabled" attributeType="Boolean" defaultValueString="NO" usesScalarValueType="YES"/>
        <attribute name="createdAt" attributeType="Date" usesScalarValueType="NO"/>
        <attribute name="maxMessageLength" attributeType="Integer 32" defaultValueString="0" usesScalarValueType="YES"/>
        <attribute name="messageRetention" attributeType="String" defaultValueString=""/>
        <attribute name="mutesEnabled" attributeType="Boolean" defaultValueString="NO" usesScalarValueType="YES"/>
        <attribute name="quotesEnabled" attributeType="Boolean" defaultValueString="NO" usesScalarValueType="YES"/>
        <attribute name="reactionsEnabled" attributeType="Boolean" defaultValueString="NO" usesScalarValueType="YES"/>
        <attribute name="readEventsEnabled" attributeType="Boolean" defaultValueString="NO" usesScalarValueType="YES"/>
        <attribute name="repliesEnabled" attributeType="Boolean" defaultValueString="NO" usesScalarValueType="YES"/>
        <attribute name="searchEnabled" attributeType="Boolean" defaultValueString="NO" usesScalarValueType="YES"/>
        <attribute name="typingEventsEnabled" attributeType="Boolean" defaultValueString="NO" usesScalarValueType="YES"/>
        <attribute name="updatedAt" attributeType="Date" usesScalarValueType="NO"/>
        <attribute name="uploadsEnabled" attributeType="Boolean" defaultValueString="NO" usesScalarValueType="YES"/>
        <attribute name="urlEnrichmentEnabled" attributeType="Boolean" defaultValueString="NO" usesScalarValueType="YES"/>
        <relationship name="channel" optional="YES" maxCount="1" deletionRule="Cascade" destinationEntity="ChannelDTO" inverseName="config" inverseEntity="ChannelDTO"/>
        <relationship name="commands" optional="YES" toMany="YES" deletionRule="Cascade" ordered="YES" destinationEntity="CommandDTO" inverseName="channelConfig" inverseEntity="CommandDTO"/>
    </entity>
    <entity name="ChannelDTO" representedClassName="ChannelDTO" syncable="YES">
        <attribute name="cid" attributeType="String"/>
        <attribute name="cooldownDuration" attributeType="Integer 64" defaultValueString="0" usesScalarValueType="YES"/>
        <attribute name="createdAt" attributeType="Date" usesScalarValueType="NO"/>
        <attribute name="defaultSortingAt" attributeType="Date" usesScalarValueType="NO" spotlightIndexingEnabled="YES"/>
        <attribute name="deletedAt" optional="YES" attributeType="Date" usesScalarValueType="NO"/>
        <attribute name="extraData" attributeType="Binary"/>
        <attribute name="imageURL" optional="YES" attributeType="URI"/>
        <attribute name="isFrozen" attributeType="Boolean" usesScalarValueType="YES"/>
        <attribute name="isHidden" attributeType="Boolean" defaultValueString="NO" usesScalarValueType="YES"/>
        <attribute name="lastMessageAt" optional="YES" attributeType="Date" usesScalarValueType="NO"/>
        <attribute name="memberCount" attributeType="Integer 64" defaultValueString="0" usesScalarValueType="YES"/>
        <attribute name="name" optional="YES" attributeType="String"/>
        <attribute name="newestMessageAt" optional="YES" attributeType="Date" usesScalarValueType="NO"/>
        <attribute name="oldestMessageAt" optional="YES" attributeType="Date" usesScalarValueType="NO"/>
        <attribute name="ownCapabilities" optional="YES" attributeType="Transformable" valueTransformerName="NSSecureUnarchiveFromDataTransformer"/>
        <attribute name="team" optional="YES" attributeType="String"/>
        <attribute name="truncatedAt" optional="YES" attributeType="Date" usesScalarValueType="NO"/>
        <attribute name="typeRawValue" attributeType="String" defaultValueString=""/>
        <attribute name="updatedAt" attributeType="Date" usesScalarValueType="NO"/>
        <attribute name="watcherCount" attributeType="Integer 64" defaultValueString="0" usesScalarValueType="YES"/>
        <relationship name="config" maxCount="1" deletionRule="Cascade" destinationEntity="ChannelConfigDTO" inverseName="channel" inverseEntity="ChannelConfigDTO"/>
        <relationship name="createdBy" optional="YES" maxCount="1" deletionRule="Nullify" destinationEntity="UserDTO" inverseName="createdChannels" inverseEntity="UserDTO"/>
        <relationship name="currentlyTypingUsers" toMany="YES" deletionRule="Nullify" destinationEntity="UserDTO" inverseName="typingIn" inverseEntity="UserDTO"/>
        <relationship name="memberListQueries" optional="YES" toMany="YES" deletionRule="Nullify" destinationEntity="ChannelMemberListQueryDTO" inverseName="channel" inverseEntity="ChannelMemberListQueryDTO"/>
        <relationship name="members" toMany="YES" deletionRule="Nullify" destinationEntity="MemberDTO" inverseName="channel" inverseEntity="MemberDTO"/>
        <relationship name="membership" optional="YES" maxCount="1" deletionRule="Nullify" destinationEntity="MemberDTO" inverseName="membershipChannel" inverseEntity="MemberDTO"/>
        <relationship name="messages" optional="YES" toMany="YES" deletionRule="Nullify" destinationEntity="MessageDTO" inverseName="channel" inverseEntity="MessageDTO"/>
        <relationship name="mute" optional="YES" maxCount="1" deletionRule="Nullify" destinationEntity="ChannelMuteDTO" inverseName="channel" inverseEntity="ChannelMuteDTO"/>
        <relationship name="pinnedMessages" optional="YES" toMany="YES" deletionRule="Nullify" destinationEntity="MessageDTO" inverseName="pinnedChannel" inverseEntity="MessageDTO"/>
        <relationship name="previewMessage" optional="YES" maxCount="1" deletionRule="Nullify" destinationEntity="MessageDTO" inverseName="previewOfChannel" inverseEntity="MessageDTO"/>
        <relationship name="queries" toMany="YES" deletionRule="Nullify" destinationEntity="ChannelListQueryDTO" inverseName="channels" inverseEntity="ChannelListQueryDTO"/>
        <relationship name="reads" optional="YES" toMany="YES" deletionRule="Nullify" destinationEntity="ChannelReadDTO" inverseName="channel" inverseEntity="ChannelReadDTO"/>
        <relationship name="threads" optional="YES" toMany="YES" deletionRule="Nullify" destinationEntity="ThreadDTO" inverseName="channel" inverseEntity="ThreadDTO"/>
        <relationship name="watchers" optional="YES" toMany="YES" deletionRule="Nullify" destinationEntity="UserDTO" inverseName="watchedChannels" inverseEntity="UserDTO"/>
        <fetchIndex name="defaultSortingIndex">
            <fetchIndexElement property="defaultSortingAt" type="Binary" order="ascending"/>
        </fetchIndex>
        <fetchIndex name="cid">
            <fetchIndexElement property="cid" type="Binary" order="ascending"/>
        </fetchIndex>
        <fetchIndex name="lastMessageAt">
            <fetchIndexElement property="lastMessageAt" type="Binary" order="ascending"/>
        </fetchIndex>
        <fetchIndex name="createdAt">
            <fetchIndexElement property="createdAt" type="Binary" order="ascending"/>
        </fetchIndex>
        <uniquenessConstraints>
            <uniquenessConstraint>
                <constraint value="cid"/>
            </uniquenessConstraint>
        </uniquenessConstraints>
    </entity>
    <entity name="ChannelListQueryDTO" representedClassName="ChannelListQueryDTO" syncable="YES">
        <attribute name="filterHash" attributeType="String"/>
        <attribute name="filterJSONData" attributeType="Binary"/>
        <relationship name="channels" optional="YES" toMany="YES" deletionRule="Nullify" destinationEntity="ChannelDTO" inverseName="queries" inverseEntity="ChannelDTO"/>
        <fetchIndex name="filterHash">
            <fetchIndexElement property="filterHash" type="Binary" order="ascending"/>
        </fetchIndex>
        <uniquenessConstraints>
            <uniquenessConstraint>
                <constraint value="filterHash"/>
            </uniquenessConstraint>
        </uniquenessConstraints>
    </entity>
    <entity name="ChannelMemberListQueryDTO" representedClassName="ChannelMemberListQueryDTO" syncable="YES">
        <attribute name="filterJSONData" optional="YES" attributeType="Binary"/>
        <attribute name="queryHash" attributeType="String"/>
        <relationship name="channel" optional="YES" maxCount="1" deletionRule="Nullify" destinationEntity="ChannelDTO" inverseName="memberListQueries" inverseEntity="ChannelDTO"/>
        <relationship name="members" optional="YES" toMany="YES" deletionRule="Nullify" destinationEntity="MemberDTO" inverseName="queries" inverseEntity="MemberDTO"/>
        <uniquenessConstraints>
            <uniquenessConstraint>
                <constraint value="queryHash"/>
            </uniquenessConstraint>
        </uniquenessConstraints>
    </entity>
    <entity name="ChannelMuteDTO" representedClassName="ChannelMuteDTO" syncable="YES">
        <attribute name="createdAt" attributeType="Date" defaultDateTimeInterval="0" usesScalarValueType="NO"/>
        <attribute name="expiresAt" optional="YES" attributeType="Date" usesScalarValueType="NO"/>
        <attribute name="updatedAt" attributeType="Date" defaultDateTimeInterval="0" usesScalarValueType="NO"/>
        <relationship name="channel" optional="YES" maxCount="1" deletionRule="Nullify" destinationEntity="ChannelDTO" inverseName="mute" inverseEntity="ChannelDTO"/>
        <relationship name="currentUser" optional="YES" maxCount="1" deletionRule="Nullify" destinationEntity="CurrentUserDTO" inverseName="channelMutes" inverseEntity="CurrentUserDTO"/>
    </entity>
    <entity name="ChannelReadDTO" representedClassName="ChannelReadDTO" syncable="YES">
        <attribute name="lastReadAt" attributeType="Date" defaultDateTimeInterval="0" usesScalarValueType="NO"/>
        <attribute name="lastReadMessageId" optional="YES" attributeType="String"/>
        <attribute name="unreadMessageCount" attributeType="Integer 32" defaultValueString="0" usesScalarValueType="YES"/>
        <relationship name="channel" optional="YES" maxCount="1" deletionRule="Nullify" destinationEntity="ChannelDTO" inverseName="reads" inverseEntity="ChannelDTO"/>
        <relationship name="readMessagesFromCurrentUser" optional="YES" toMany="YES" deletionRule="Nullify" destinationEntity="MessageDTO" inverseName="reads" inverseEntity="MessageDTO"/>
        <relationship name="user" optional="YES" maxCount="1" deletionRule="Nullify" destinationEntity="UserDTO" inverseName="channelReads" inverseEntity="UserDTO"/>
    </entity>
    <entity name="CommandDTO" representedClassName="CommandDTO" syncable="YES">
        <attribute name="args" attributeType="String" defaultValueString=""/>
        <attribute name="desc" attributeType="String" defaultValueString=""/>
        <attribute name="name" attributeType="String" defaultValueString=""/>
        <attribute name="set" attributeType="String" defaultValueString=""/>
        <relationship name="channelConfig" optional="YES" maxCount="1" deletionRule="Nullify" destinationEntity="ChannelConfigDTO" inverseName="commands" inverseEntity="ChannelConfigDTO"/>
    </entity>
    <entity name="CurrentUserDTO" representedClassName="CurrentUserDTO" syncable="YES">
        <attribute name="isInvisible" attributeType="Boolean" defaultValueString="NO" usesScalarValueType="YES"/>
        <attribute name="isReadReceiptsEnabled" attributeType="Boolean" defaultValueString="YES" usesScalarValueType="YES"/>
        <attribute name="isTypingIndicatorsEnabled" attributeType="Boolean" defaultValueString="YES" usesScalarValueType="YES"/>
        <attribute name="lastSynchedEventDate" optional="YES" attributeType="Date" usesScalarValueType="NO"/>
        <attribute name="uniquenessKey" attributeType="String" defaultValueString="this is an immmutable arbitrary key which makes sure we have only once instance of CurrentUserDTO in the db"/>
        <attribute name="unreadChannelsCount" attributeType="Integer 64" defaultValueString="0" usesScalarValueType="YES"/>
        <attribute name="unreadMessagesCount" attributeType="Integer 64" defaultValueString="0" usesScalarValueType="YES"/>
<<<<<<< HEAD
        <relationship name="blockedUsers" optional="YES" toMany="YES" deletionRule="Nullify" destinationEntity="BlockedUserDTO" inverseName="currentUser" inverseEntity="BlockedUserDTO"/>
=======
        <attribute name="unreadThreadsCount" attributeType="Integer 64" defaultValueString="0" usesScalarValueType="YES"/>
>>>>>>> 72a82aa5
        <relationship name="channelMutes" optional="YES" toMany="YES" deletionRule="Cascade" destinationEntity="ChannelMuteDTO" inverseName="currentUser" inverseEntity="ChannelMuteDTO"/>
        <relationship name="currentDevice" optional="YES" maxCount="1" deletionRule="Nullify" destinationEntity="DeviceDTO" inverseName="relationship" inverseEntity="DeviceDTO"/>
        <relationship name="devices" optional="YES" toMany="YES" deletionRule="Nullify" destinationEntity="DeviceDTO" inverseName="user" inverseEntity="DeviceDTO"/>
        <relationship name="flaggedMessages" optional="YES" toMany="YES" deletionRule="Nullify" destinationEntity="MessageDTO" inverseName="flaggedBy" inverseEntity="MessageDTO"/>
        <relationship name="flaggedUsers" optional="YES" toMany="YES" deletionRule="Nullify" destinationEntity="UserDTO" inverseName="flaggedBy" inverseEntity="UserDTO"/>
        <relationship name="mutedUsers" toMany="YES" deletionRule="Cascade" destinationEntity="UserDTO" inverseName="mutedBy" inverseEntity="UserDTO"/>
        <relationship name="user" optional="YES" maxCount="1" deletionRule="Nullify" destinationEntity="UserDTO" inverseName="currentUser" inverseEntity="UserDTO"/>
        <uniquenessConstraints>
            <uniquenessConstraint>
                <constraint value="uniquenessKey"/>
            </uniquenessConstraint>
        </uniquenessConstraints>
    </entity>
    <entity name="DeviceDTO" representedClassName="DeviceDTO" syncable="YES">
        <attribute name="createdAt" optional="YES" attributeType="Date" usesScalarValueType="NO"/>
        <attribute name="id" attributeType="String"/>
        <relationship name="relationship" optional="YES" maxCount="1" deletionRule="Nullify" destinationEntity="CurrentUserDTO" inverseName="currentDevice" inverseEntity="CurrentUserDTO"/>
        <relationship name="user" optional="YES" maxCount="1" deletionRule="Nullify" destinationEntity="CurrentUserDTO" inverseName="devices" inverseEntity="CurrentUserDTO"/>
        <uniquenessConstraints>
            <uniquenessConstraint>
                <constraint value="id"/>
            </uniquenessConstraint>
        </uniquenessConstraints>
    </entity>
    <entity name="MemberDTO" representedClassName="MemberDTO" syncable="YES">
        <attribute name="banExpiresAt" optional="YES" attributeType="Date" usesScalarValueType="NO"/>
        <attribute name="channelRoleRaw" optional="YES" attributeType="String"/>
        <attribute name="id" attributeType="String"/>
        <attribute name="inviteAcceptedAt" optional="YES" attributeType="Date" usesScalarValueType="NO"/>
        <attribute name="inviteRejectedAt" optional="YES" attributeType="Date" usesScalarValueType="NO"/>
        <attribute name="isBanned" attributeType="Boolean" defaultValueString="NO" usesScalarValueType="YES"/>
        <attribute name="isInvited" attributeType="Boolean" defaultValueString="NO" usesScalarValueType="YES"/>
        <attribute name="isShadowBanned" attributeType="Boolean" defaultValueString="NO" usesScalarValueType="YES"/>
        <attribute name="memberCreatedAt" attributeType="Date" usesScalarValueType="NO"/>
        <attribute name="memberUpdatedAt" attributeType="Date" usesScalarValueType="NO"/>
        <attribute name="notificationsMuted" optional="YES" attributeType="Boolean" defaultValueString="NO" usesScalarValueType="YES"/>
        <relationship name="channel" optional="YES" maxCount="1" deletionRule="Nullify" destinationEntity="ChannelDTO" inverseName="members" inverseEntity="ChannelDTO"/>
        <relationship name="membershipChannel" optional="YES" maxCount="1" deletionRule="Nullify" destinationEntity="ChannelDTO" inverseName="membership" inverseEntity="ChannelDTO"/>
        <relationship name="queries" optional="YES" toMany="YES" deletionRule="Nullify" destinationEntity="ChannelMemberListQueryDTO" inverseName="members" inverseEntity="ChannelMemberListQueryDTO"/>
        <relationship name="user" optional="YES" maxCount="1" deletionRule="Nullify" destinationEntity="UserDTO" inverseName="members" inverseEntity="UserDTO"/>
        <fetchIndex name="id">
            <fetchIndexElement property="id" type="Binary" order="ascending"/>
        </fetchIndex>
        <uniquenessConstraints>
            <uniquenessConstraint>
                <constraint value="id"/>
            </uniquenessConstraint>
        </uniquenessConstraints>
    </entity>
    <entity name="MessageDTO" representedClassName="MessageDTO" syncable="YES">
        <attribute name="args" optional="YES" attributeType="String"/>
        <attribute name="cid" optional="YES" attributeType="String"/>
        <attribute name="command" optional="YES" attributeType="String"/>
        <attribute name="createdAt" attributeType="Date" usesScalarValueType="NO"/>
        <attribute name="defaultSortingKey" optional="YES" attributeType="Date" usesScalarValueType="NO"/>
        <attribute name="deletedAt" optional="YES" attributeType="Date" usesScalarValueType="NO"/>
        <attribute name="extraData" optional="YES" attributeType="Binary"/>
        <attribute name="id" attributeType="String"/>
        <attribute name="isHardDeleted" attributeType="Boolean" defaultValueString="NO" usesScalarValueType="YES"/>
        <attribute name="isShadowed" attributeType="Boolean" defaultValueString="NO" usesScalarValueType="YES"/>
        <attribute name="isSilent" attributeType="Boolean" usesScalarValueType="YES"/>
        <attribute name="latestReactions" attributeType="Transformable" valueTransformerName="NSSecureUnarchiveFromDataTransformer"/>
        <attribute name="locallyCreatedAt" optional="YES" attributeType="Date" usesScalarValueType="NO"/>
        <attribute name="localMessageStateRaw" optional="YES" attributeType="String"/>
        <attribute name="mentionedUserIds" optional="YES" attributeType="Transformable" valueTransformerName="NSSecureUnarchiveFromDataTransformer"/>
        <attribute name="newestReplyAt" optional="YES" attributeType="Date" usesScalarValueType="NO"/>
        <attribute name="originalLanguage" optional="YES" attributeType="String"/>
        <attribute name="ownReactions" attributeType="Transformable" valueTransformerName="NSSecureUnarchiveFromDataTransformer"/>
        <attribute name="parentMessageId" optional="YES" attributeType="String"/>
        <attribute name="pinExpires" optional="YES" attributeType="Date" usesScalarValueType="NO"/>
        <attribute name="pinned" attributeType="Boolean" defaultValueString="NO" usesScalarValueType="YES"/>
        <attribute name="pinnedAt" optional="YES" attributeType="Date" usesScalarValueType="NO"/>
        <attribute name="quotedMessageId" optional="YES" attributeType="String"/>
        <attribute name="reactionCounts" attributeType="Transformable" valueTransformerName="NSSecureUnarchiveFromData"/>
        <attribute name="reactionScores" attributeType="Transformable" valueTransformerName="NSSecureUnarchiveFromData"/>
        <attribute name="replyCount" attributeType="Integer 32" defaultValueString="0" usesScalarValueType="YES"/>
        <attribute name="showInsideThread" attributeType="Boolean" defaultValueString="NO" usesScalarValueType="YES"/>
        <attribute name="showReplyInChannel" attributeType="Boolean" usesScalarValueType="YES"/>
        <attribute name="skipEnrichUrl" attributeType="Boolean" defaultValueString="NO" usesScalarValueType="YES"/>
        <attribute name="skipPush" attributeType="Boolean" defaultValueString="NO" usesScalarValueType="YES"/>
        <attribute name="text" attributeType="String"/>
        <attribute name="textUpdatedAt" optional="YES" attributeType="Date" usesScalarValueType="NO"/>
        <attribute name="translations" optional="YES" attributeType="Transformable" valueTransformerName="NSSecureUnarchiveFromDataTransformer"/>
        <attribute name="type" attributeType="String"/>
        <attribute name="updatedAt" attributeType="Date" usesScalarValueType="NO"/>
        <relationship name="attachments" optional="YES" toMany="YES" deletionRule="Cascade" destinationEntity="AttachmentDTO" inverseName="message" inverseEntity="AttachmentDTO"/>
        <relationship name="channel" optional="YES" maxCount="1" deletionRule="Nullify" destinationEntity="ChannelDTO" inverseName="messages" inverseEntity="ChannelDTO"/>
        <relationship name="childOfThread" optional="YES" maxCount="1" deletionRule="Nullify" destinationEntity="ThreadDTO" inverseName="latestReplies" inverseEntity="ThreadDTO"/>
        <relationship name="flaggedBy" optional="YES" maxCount="1" deletionRule="Nullify" destinationEntity="CurrentUserDTO" inverseName="flaggedMessages" inverseEntity="CurrentUserDTO"/>
        <relationship name="mentionedUsers" optional="YES" toMany="YES" deletionRule="Nullify" destinationEntity="UserDTO" inverseName="mentionedMessages" inverseEntity="UserDTO"/>
        <relationship name="moderationDetails" optional="YES" maxCount="1" deletionRule="Nullify" destinationEntity="MessageModerationDetailsDTO" inverseName="message" inverseEntity="MessageModerationDetailsDTO"/>
        <relationship name="parentMessage" optional="YES" maxCount="1" deletionRule="Nullify" destinationEntity="MessageDTO" inverseName="replies" inverseEntity="MessageDTO"/>
        <relationship name="parentOfThread" optional="YES" maxCount="1" deletionRule="Nullify" destinationEntity="ThreadDTO" inverseName="parentMessage" inverseEntity="ThreadDTO"/>
        <relationship name="pinnedBy" optional="YES" maxCount="1" deletionRule="Nullify" destinationEntity="UserDTO" inverseName="pinnedMessages" inverseEntity="UserDTO"/>
        <relationship name="pinnedChannel" optional="YES" maxCount="1" deletionRule="Nullify" destinationEntity="ChannelDTO" inverseName="pinnedMessages" inverseEntity="ChannelDTO"/>
        <relationship name="previewOfChannel" optional="YES" maxCount="1" deletionRule="Nullify" destinationEntity="ChannelDTO" inverseName="previewMessage" inverseEntity="ChannelDTO"/>
        <relationship name="quotedBy" optional="YES" toMany="YES" deletionRule="Nullify" destinationEntity="MessageDTO" inverseName="quotedMessage" inverseEntity="MessageDTO"/>
        <relationship name="quotedMessage" optional="YES" maxCount="1" deletionRule="Nullify" destinationEntity="MessageDTO" inverseName="quotedBy" inverseEntity="MessageDTO"/>
        <relationship name="reactionGroups" optional="YES" toMany="YES" deletionRule="Nullify" destinationEntity="MessageReactionGroupDTO" inverseName="message" inverseEntity="MessageReactionGroupDTO"/>
        <relationship name="reactions" optional="YES" toMany="YES" deletionRule="Nullify" destinationEntity="MessageReactionDTO" inverseName="message" inverseEntity="MessageReactionDTO"/>
        <relationship name="reads" optional="YES" toMany="YES" deletionRule="Nullify" destinationEntity="ChannelReadDTO" inverseName="readMessagesFromCurrentUser" inverseEntity="ChannelReadDTO"/>
        <relationship name="replies" optional="YES" toMany="YES" deletionRule="Nullify" destinationEntity="MessageDTO" inverseName="parentMessage" inverseEntity="MessageDTO"/>
        <relationship name="searches" optional="YES" toMany="YES" deletionRule="Nullify" destinationEntity="MessageSearchQueryDTO" inverseName="messages" inverseEntity="MessageSearchQueryDTO"/>
        <relationship name="threadParticipants" optional="YES" toMany="YES" deletionRule="Nullify" ordered="YES" destinationEntity="UserDTO" inverseName="participatedThreads" inverseEntity="UserDTO"/>
        <relationship name="user" optional="YES" maxCount="1" deletionRule="Nullify" destinationEntity="UserDTO" inverseName="messages" inverseEntity="UserDTO"/>
        <fetchIndex name="id">
            <fetchIndexElement property="id" type="Binary" order="ascending"/>
        </fetchIndex>
        <fetchIndex name="defaultSortingAt">
            <fetchIndexElement property="defaultSortingKey" type="Binary" order="ascending"/>
        </fetchIndex>
        <uniquenessConstraints>
            <uniquenessConstraint>
                <constraint value="id"/>
            </uniquenessConstraint>
        </uniquenessConstraints>
    </entity>
    <entity name="MessageModerationDetailsDTO" representedClassName="MessageModerationDetailsDTO" syncable="YES">
        <attribute name="action" attributeType="String" defaultValueString=""/>
        <attribute name="originalText" attributeType="String" defaultValueString=""/>
        <relationship name="message" optional="YES" maxCount="1" deletionRule="Nullify" destinationEntity="MessageDTO" inverseName="moderationDetails" inverseEntity="MessageDTO"/>
    </entity>
    <entity name="MessageReactionDTO" representedClassName="MessageReactionDTO" syncable="YES">
        <attribute name="createdAt" optional="YES" attributeType="Date" usesScalarValueType="NO"/>
        <attribute name="extraData" optional="YES" attributeType="Binary"/>
        <attribute name="id" attributeType="String"/>
        <attribute name="localStateRaw" attributeType="String" defaultValueString=""/>
        <attribute name="score" attributeType="Integer 64" defaultValueString="1" usesScalarValueType="YES"/>
        <attribute name="type" attributeType="String"/>
        <attribute name="updatedAt" optional="YES" attributeType="Date" usesScalarValueType="NO"/>
        <attribute name="version" optional="YES" attributeType="String"/>
        <relationship name="message" optional="YES" maxCount="1" deletionRule="Nullify" destinationEntity="MessageDTO" inverseName="reactions" inverseEntity="MessageDTO"/>
        <relationship name="queries" optional="YES" toMany="YES" deletionRule="Nullify" destinationEntity="ReactionListQueryDTO" inverseName="reactions" inverseEntity="ReactionListQueryDTO"/>
        <relationship name="user" optional="YES" maxCount="1" deletionRule="Nullify" destinationEntity="UserDTO" inverseName="reactions" inverseEntity="UserDTO"/>
        <fetchIndex name="id">
            <fetchIndexElement property="id" type="Binary" order="ascending"/>
        </fetchIndex>
        <uniquenessConstraints>
            <uniquenessConstraint>
                <constraint value="id"/>
            </uniquenessConstraint>
        </uniquenessConstraints>
    </entity>
    <entity name="MessageReactionGroupDTO" representedClassName="MessageReactionGroupDTO" syncable="YES">
        <attribute name="count" attributeType="Integer 64" defaultValueString="0" usesScalarValueType="YES"/>
        <attribute name="firstReactionAt" optional="YES" attributeType="Date" usesScalarValueType="NO"/>
        <attribute name="lastReactionAt" optional="YES" attributeType="Date" usesScalarValueType="NO"/>
        <attribute name="sumScores" attributeType="Integer 64" defaultValueString="0" usesScalarValueType="YES"/>
        <attribute name="type" attributeType="String"/>
        <relationship name="message" optional="YES" maxCount="1" deletionRule="Nullify" destinationEntity="MessageDTO" inverseName="reactionGroups" inverseEntity="MessageDTO"/>
        <fetchIndex name="type">
            <fetchIndexElement property="type" type="Binary" order="ascending"/>
        </fetchIndex>
    </entity>
    <entity name="MessageSearchQueryDTO" representedClassName="MessageSearchQueryDTO" syncable="YES">
        <attribute name="filterHash" optional="YES" attributeType="String"/>
        <relationship name="messages" optional="YES" toMany="YES" deletionRule="Nullify" destinationEntity="MessageDTO" inverseName="searches" inverseEntity="MessageDTO"/>
        <fetchIndex name="filterHash">
            <fetchIndexElement property="filterHash" type="Binary" order="ascending"/>
        </fetchIndex>
        <uniquenessConstraints>
            <uniquenessConstraint>
                <constraint value="filterHash"/>
            </uniquenessConstraint>
        </uniquenessConstraints>
    </entity>
    <entity name="QueuedRequestDTO" representedClassName="QueuedRequestDTO" syncable="YES">
        <attribute name="date" attributeType="Date" usesScalarValueType="NO"/>
        <attribute name="endpoint" attributeType="Binary"/>
        <attribute name="id" attributeType="String"/>
        <fetchIndex name="date">
            <fetchIndexElement property="date" type="Binary" order="ascending"/>
        </fetchIndex>
        <fetchIndex name="id">
            <fetchIndexElement property="id" type="Binary" order="ascending"/>
        </fetchIndex>
    </entity>
    <entity name="ReactionListQueryDTO" representedClassName="ReactionListQueryDTO" syncable="YES">
        <attribute name="filterHash" optional="YES" attributeType="String"/>
        <attribute name="filterJSONData" optional="YES" attributeType="Binary"/>
        <relationship name="reactions" optional="YES" toMany="YES" deletionRule="Nullify" destinationEntity="MessageReactionDTO" inverseName="queries" inverseEntity="MessageReactionDTO"/>
        <fetchIndex name="filterHash">
            <fetchIndexElement property="filterHash" type="Binary" order="ascending"/>
        </fetchIndex>
    </entity>
    <entity name="ThreadDTO" representedClassName="ThreadDTO" syncable="YES">
        <attribute name="createdAt" optional="YES" attributeType="Date" usesScalarValueType="NO"/>
        <attribute name="lastMessageAt" optional="YES" attributeType="Date" usesScalarValueType="NO"/>
        <attribute name="parentMessageId" optional="YES" attributeType="String"/>
        <attribute name="participantCount" attributeType="Integer 64" defaultValueString="0" usesScalarValueType="YES"/>
        <attribute name="replyCount" attributeType="Integer 64" defaultValueString="0" usesScalarValueType="YES"/>
        <attribute name="title" optional="YES" attributeType="String"/>
        <attribute name="updatedAt" optional="YES" attributeType="Date" usesScalarValueType="NO"/>
        <relationship name="channel" optional="YES" maxCount="1" deletionRule="Nullify" destinationEntity="ChannelDTO" inverseName="threads" inverseEntity="ChannelDTO"/>
        <relationship name="createdBy" optional="YES" maxCount="1" deletionRule="Nullify" destinationEntity="UserDTO" inverseName="createdThreads" inverseEntity="UserDTO"/>
        <relationship name="latestReplies" optional="YES" toMany="YES" deletionRule="Nullify" destinationEntity="MessageDTO" inverseName="childOfThread" inverseEntity="MessageDTO"/>
        <relationship name="parentMessage" optional="YES" maxCount="1" deletionRule="Nullify" destinationEntity="MessageDTO" inverseName="parentOfThread" inverseEntity="MessageDTO"/>
        <relationship name="read" optional="YES" toMany="YES" deletionRule="Nullify" destinationEntity="ThreadReadDTO" inverseName="thread" inverseEntity="ThreadReadDTO"/>
        <relationship name="threadParticipants" optional="YES" toMany="YES" deletionRule="Nullify" destinationEntity="ThreadParticipantDTO" inverseName="thread" inverseEntity="ThreadParticipantDTO"/>
        <fetchIndex name="parentMessageId">
            <fetchIndexElement property="parentMessageId" type="Binary" order="ascending"/>
        </fetchIndex>
        <uniquenessConstraints>
            <uniquenessConstraint>
                <constraint value="parentMessageId"/>
            </uniquenessConstraint>
        </uniquenessConstraints>
    </entity>
    <entity name="ThreadParticipantDTO" representedClassName="ThreadParticipantDTO" syncable="YES">
        <attribute name="createdAt" optional="YES" attributeType="Date" usesScalarValueType="NO"/>
        <attribute name="lastReadAt" optional="YES" attributeType="Date" usesScalarValueType="NO"/>
        <attribute name="threadId" optional="YES" attributeType="String"/>
        <relationship name="thread" optional="YES" maxCount="1" deletionRule="Nullify" destinationEntity="ThreadDTO" inverseName="threadParticipants" inverseEntity="ThreadDTO"/>
        <relationship name="user" optional="YES" maxCount="1" deletionRule="Nullify" destinationEntity="UserDTO" inverseName="threads" inverseEntity="UserDTO"/>
    </entity>
    <entity name="ThreadReadDTO" representedClassName="ThreadReadDTO" syncable="YES">
        <attribute name="lastReadAt" optional="YES" attributeType="Date" usesScalarValueType="NO"/>
        <attribute name="unreadMessagesCount" optional="YES" attributeType="Integer 64" defaultValueString="0" usesScalarValueType="YES"/>
        <relationship name="thread" optional="YES" maxCount="1" deletionRule="Nullify" destinationEntity="ThreadDTO" inverseName="read" inverseEntity="ThreadDTO"/>
        <relationship name="user" optional="YES" maxCount="1" deletionRule="Nullify" destinationEntity="UserDTO" inverseName="threadReads" inverseEntity="UserDTO"/>
    </entity>
    <entity name="UserDTO" representedClassName="UserDTO" syncable="YES">
        <attribute name="extraData" attributeType="Binary"/>
        <attribute name="id" attributeType="String"/>
        <attribute name="imageURL" optional="YES" attributeType="URI"/>
        <attribute name="isBanned" attributeType="Boolean" defaultValueString="NO" usesScalarValueType="YES"/>
        <attribute name="isOnline" attributeType="Boolean" usesScalarValueType="YES"/>
        <attribute name="language" optional="YES" attributeType="String"/>
        <attribute name="lastActivityAt" optional="YES" attributeType="Date" usesScalarValueType="NO"/>
        <attribute name="name" optional="YES" attributeType="String"/>
        <attribute name="teams" attributeType="Transformable" valueTransformerName="NSSecureUnarchiveFromDataTransformer"/>
        <attribute name="userCreatedAt" attributeType="Date" usesScalarValueType="NO"/>
        <attribute name="userDeactivatedAt" optional="YES" attributeType="Date" usesScalarValueType="NO"/>
        <attribute name="userRoleRaw" attributeType="String"/>
        <attribute name="userUpdatedAt" attributeType="Date" usesScalarValueType="NO"/>
        <relationship name="channelReads" optional="YES" toMany="YES" deletionRule="Nullify" destinationEntity="ChannelReadDTO" inverseName="user" inverseEntity="ChannelReadDTO"/>
        <relationship name="createdChannels" optional="YES" toMany="YES" deletionRule="Nullify" destinationEntity="ChannelDTO" inverseName="createdBy" inverseEntity="ChannelDTO"/>
        <relationship name="createdThreads" optional="YES" toMany="YES" deletionRule="Nullify" destinationEntity="ThreadDTO" inverseName="createdBy" inverseEntity="ThreadDTO"/>
        <relationship name="currentUser" optional="YES" maxCount="1" deletionRule="Nullify" destinationEntity="CurrentUserDTO" inverseName="user" inverseEntity="CurrentUserDTO"/>
        <relationship name="flaggedBy" optional="YES" maxCount="1" deletionRule="Nullify" destinationEntity="CurrentUserDTO" inverseName="flaggedUsers" inverseEntity="CurrentUserDTO"/>
        <relationship name="members" optional="YES" toMany="YES" deletionRule="Nullify" destinationEntity="MemberDTO" inverseName="user" inverseEntity="MemberDTO"/>
        <relationship name="mentionedMessages" optional="YES" toMany="YES" deletionRule="Nullify" destinationEntity="MessageDTO" inverseName="mentionedUsers" inverseEntity="MessageDTO"/>
        <relationship name="messages" optional="YES" toMany="YES" deletionRule="Nullify" destinationEntity="MessageDTO" inverseName="user" inverseEntity="MessageDTO"/>
        <relationship name="mutedBy" toMany="YES" deletionRule="Nullify" destinationEntity="CurrentUserDTO" inverseName="mutedUsers" inverseEntity="CurrentUserDTO"/>
        <relationship name="participatedThreads" optional="YES" toMany="YES" deletionRule="Nullify" destinationEntity="MessageDTO" inverseName="threadParticipants" inverseEntity="MessageDTO"/>
        <relationship name="pinnedMessages" optional="YES" toMany="YES" deletionRule="Nullify" destinationEntity="MessageDTO" inverseName="pinnedBy" inverseEntity="MessageDTO"/>
        <relationship name="queries" optional="YES" toMany="YES" deletionRule="Nullify" destinationEntity="UserListQueryDTO" inverseName="users" inverseEntity="UserListQueryDTO"/>
        <relationship name="reactions" optional="YES" toMany="YES" deletionRule="Nullify" destinationEntity="MessageReactionDTO" inverseName="user" inverseEntity="MessageReactionDTO"/>
        <relationship name="threadReads" optional="YES" toMany="YES" deletionRule="Nullify" destinationEntity="ThreadReadDTO" inverseName="user" inverseEntity="ThreadReadDTO"/>
        <relationship name="threads" optional="YES" toMany="YES" deletionRule="Nullify" destinationEntity="ThreadParticipantDTO" inverseName="user" inverseEntity="ThreadParticipantDTO"/>
        <relationship name="typingIn" optional="YES" maxCount="1" deletionRule="Nullify" destinationEntity="ChannelDTO" inverseName="currentlyTypingUsers" inverseEntity="ChannelDTO"/>
        <relationship name="watchedChannels" optional="YES" toMany="YES" deletionRule="Nullify" destinationEntity="ChannelDTO" inverseName="watchers" inverseEntity="ChannelDTO"/>
        <fetchIndex name="id">
            <fetchIndexElement property="id" type="Binary" order="ascending"/>
        </fetchIndex>
        <uniquenessConstraints>
            <uniquenessConstraint>
                <constraint value="id"/>
            </uniquenessConstraint>
        </uniquenessConstraints>
    </entity>
    <entity name="UserListQueryDTO" representedClassName="UserListQueryDTO" syncable="YES">
        <attribute name="filterHash" attributeType="String"/>
        <attribute name="filterJSONData" attributeType="Binary"/>
        <attribute name="shouldBeUpdatedInBackground" attributeType="Boolean" defaultValueString="YES" usesScalarValueType="YES"/>
        <relationship name="users" optional="YES" toMany="YES" deletionRule="Nullify" destinationEntity="UserDTO" inverseName="queries" inverseEntity="UserDTO"/>
        <fetchIndex name="filterHash">
            <fetchIndexElement property="filterHash" type="Binary" order="ascending"/>
        </fetchIndex>
        <uniquenessConstraints>
            <uniquenessConstraint>
                <constraint value="filterHash"/>
            </uniquenessConstraint>
        </uniquenessConstraints>
    </entity>
</model><|MERGE_RESOLUTION|>--- conflicted
+++ resolved
@@ -144,11 +144,8 @@
         <attribute name="uniquenessKey" attributeType="String" defaultValueString="this is an immmutable arbitrary key which makes sure we have only once instance of CurrentUserDTO in the db"/>
         <attribute name="unreadChannelsCount" attributeType="Integer 64" defaultValueString="0" usesScalarValueType="YES"/>
         <attribute name="unreadMessagesCount" attributeType="Integer 64" defaultValueString="0" usesScalarValueType="YES"/>
-<<<<<<< HEAD
+        <attribute name="unreadThreadsCount" attributeType="Integer 64" defaultValueString="0" usesScalarValueType="YES"/>
         <relationship name="blockedUsers" optional="YES" toMany="YES" deletionRule="Nullify" destinationEntity="BlockedUserDTO" inverseName="currentUser" inverseEntity="BlockedUserDTO"/>
-=======
-        <attribute name="unreadThreadsCount" attributeType="Integer 64" defaultValueString="0" usesScalarValueType="YES"/>
->>>>>>> 72a82aa5
         <relationship name="channelMutes" optional="YES" toMany="YES" deletionRule="Cascade" destinationEntity="ChannelMuteDTO" inverseName="currentUser" inverseEntity="ChannelMuteDTO"/>
         <relationship name="currentDevice" optional="YES" maxCount="1" deletionRule="Nullify" destinationEntity="DeviceDTO" inverseName="relationship" inverseEntity="DeviceDTO"/>
         <relationship name="devices" optional="YES" toMany="YES" deletionRule="Nullify" destinationEntity="DeviceDTO" inverseName="user" inverseEntity="DeviceDTO"/>
