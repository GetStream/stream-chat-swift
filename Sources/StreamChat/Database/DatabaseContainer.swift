//
// Copyright © 2023 Stream.io Inc. All rights reserved.
//

import CoreData
import Foundation

/// Convenience subclass of `NSPersistentContainer` allowing easier setup of the database stack.
class DatabaseContainer: NSPersistentContainer {
    enum Kind: Equatable {
        /// The database lives only in memory. This option is used typically for anonymous users, when the local
        /// persistence is not enabled, or in tests.
        case inMemory

        /// The database file is stored on the disk and is persisted between application launches.
        case onDisk(databaseFileURL: URL)
    }

    /// A notification with this name is posted by every `NSManagedObjectContext` before all its data is flushed.
    ///
    /// This is needed because flushing all data is done by resetting the persistent store, and it's not reflected in the contexts.
    /// All observers of the context should listen to this notification, and generate a deletion callback when the notification
    /// is received.
    ///
    static let WillRemoveAllDataNotification =
        Notification.Name(rawValue: "co.getStream.iOSChatSDK.DabaseContainer.WillRemoveAllDataNotification")

    /// A notification with this name is posted by every `NSManagedObjectContext` after all its data is flushed.
    ///
    /// This is needed because flushing all data is done by resetting the persistent store, and it's not reflected in the contexts.
    /// All observers of the context should listen to this notification, and reset all NSFetchedResultControllers observing
    /// the contexts.
    ///
    static let DidRemoveAllDataNotification =
        Notification.Name(rawValue: "co.getStream.iOSChatSDK.DabaseContainer.DidRemoveAllDataNotification")

    /// We use `writableContext` for having just one place to save changes
    /// so it’s not possible to have conflicts when saving payloads from various sources.
    /// All writes are happening serially using this context and its `write { }` methods.
    lazy var writableContext: NSManagedObjectContext = {
        let context = newBackgroundContext()
        context.automaticallyMergesChangesFromParent = true
        context.mergePolicy = NSMergeByPropertyObjectTrumpMergePolicy
        context.perform { [localCachingSettings, deletedMessageVisibility, shouldShowShadowedMessages] in
            context.localCachingSettings = localCachingSettings
            context.deletedMessagesVisibility = deletedMessageVisibility
            context.shouldShowShadowedMessages = shouldShowShadowedMessages
        }
        return context
    }()

    /// This is the same thing as `viewContext` only it doesn’t run on main thread.
    /// It’s just an optimization for removing as much as possible from the main thread.
    ///
    /// Updating DTOs from this context will lead to issues.
    /// Use `writableContext` to mutate database entities.
    ///
    /// Use this context to observe non-time sensitive changes.
    /// If you need a time sensitive context, use `viewContext` instead.
    lazy var backgroundReadOnlyContext: NSManagedObjectContext = {
        let context = newBackgroundContext()
        context.automaticallyMergesChangesFromParent = true
        context.mergePolicy = NSMergeByPropertyObjectTrumpMergePolicy
        context.perform { [localCachingSettings, deletedMessageVisibility, shouldShowShadowedMessages] in
            context.localCachingSettings = localCachingSettings
            context.deletedMessagesVisibility = deletedMessageVisibility
            context.shouldShowShadowedMessages = shouldShowShadowedMessages
        }
        return context
    }()

    private var loggerNotificationObserver: NSObjectProtocol?
    private let localCachingSettings: ChatClientConfig.LocalCaching?
    private let deletedMessageVisibility: ChatClientConfig.DeletedMessageVisibility?
    private let shouldShowShadowedMessages: Bool?

    /// All `NSManagedObjectContext`s this container owns.
    private lazy var allContext: [NSManagedObjectContext] = [viewContext, backgroundReadOnlyContext, writableContext]

    /// Creates a new `DatabaseContainer` instance.
    ///
    /// The full initialization of the container is asynchronous. Use `completion` to be notified when the container
    /// finishes its initialization.
    ///
    /// - Parameters:
    ///   - kind: The kind of `DatabaseContainer` that should be created.
    ///   - shouldFlushOnStart: Flag indicating that all local data should be deleted on `DatabaseContainer` creation.
    ///   (non-recoverable operation)
    ///   - modelName: The name of the model the container loads.
    ///   - localCachingSettings: The defaults used for model serialization.
    ///
    init(
        kind: Kind,
        shouldFlushOnStart: Bool = false,
        shouldResetEphemeralValuesOnStart: Bool = true,
        modelName: String = "StreamChatModel",
        bundle: Bundle? = .streamChat,
        localCachingSettings: ChatClientConfig.LocalCaching? = nil,
        deletedMessagesVisibility: ChatClientConfig.DeletedMessageVisibility? = nil,
        shouldShowShadowedMessages: Bool? = nil
    ) {
        // It's safe to unwrap the following values because this is not settable by users and it's always a programmer error.
        let bundle = bundle ?? Bundle(for: DatabaseContainer.self)
        let modelURL = bundle.url(forResource: modelName, withExtension: "momd")!
        let model = NSManagedObjectModel(contentsOf: modelURL)!

        self.localCachingSettings = localCachingSettings
        deletedMessageVisibility = deletedMessagesVisibility
        self.shouldShowShadowedMessages = shouldShowShadowedMessages

        super.init(name: modelName, managedObjectModel: model)

        setUpPersistentStoreDescription(with: kind)

        let persistentStoreCreatedCompletion: (Error?) -> Void = { [weak self] error in
            if let error = error {
                log.error("Failed to initialize the local storage with error: \(error). Falling back to the in-memory option.")
                self?.setUpPersistentStoreDescription(with: .inMemory)
                self?.recreatePersistentStore { error in
                    if let error = error {
                        fatalError(
                            "Failed to initialize the in-memory storage with error: \(error). This is a non-recoverable error."
                        )
                    }
                    if shouldResetEphemeralValuesOnStart {
                        self?.resetEphemeralValues()
                    }
                }
                return
            }
            if shouldResetEphemeralValuesOnStart {
                self?.resetEphemeralValues()
            }
        }

        if shouldFlushOnStart {
            recreatePersistentStore(completion: persistentStoreCreatedCompletion)
        } else {
            setupPersistentStore(completion: persistentStoreCreatedCompletion)
        }

        viewContext.mergePolicy = NSMergeByPropertyObjectTrumpMergePolicy
        viewContext.automaticallyMergesChangesFromParent = true
        if Thread.current.isMainThread {
            viewContext.localCachingSettings = localCachingSettings
            viewContext.deletedMessagesVisibility = deletedMessagesVisibility
            viewContext.shouldShowShadowedMessages = shouldShowShadowedMessages
        } else {
            viewContext.perform { [viewContext, localCachingSettings, deletedMessagesVisibility, shouldShowShadowedMessages] in
                viewContext.localCachingSettings = localCachingSettings
                viewContext.deletedMessagesVisibility = deletedMessagesVisibility
                viewContext.shouldShowShadowedMessages = shouldShowShadowedMessages
            }
        }

        FetchCache.clear()

        setupLoggerForDatabaseChanges()
    }

    deinit {
        if let observer = loggerNotificationObserver {
            NotificationCenter.default.removeObserver(observer)
        }
    }

    private func setUpPersistentStoreDescription(with kind: Kind) {
        let description = NSPersistentStoreDescription()

        switch kind {
        case .inMemory:
            // So, it seems that on iOS 13, we have to use SQLite store with /dev/null URL, but on iOS 11 & 12
            // we have to use `NSInMemoryStoreType`. This is not, of course, documented anywhere because no one in
            // Apple is obviously that crazy, to write tests with CoreData stack.
            if #available(iOS 13, *) {
                description.url = URL(fileURLWithPath: "/dev/null")
            } else {
                description.type = NSInMemoryStoreType
            }

        case let .onDisk(databaseFileURL: databaseFileURL):
            description.url = databaseFileURL
        }

        persistentStoreDescriptions = [description]
    }

    /// Use this method to safely mutate the content of the database. This method is asynchronous.
    ///
    /// - Parameter actions: A block that performs the actual mutation.
    func write(_ actions: @escaping (DatabaseSession) throws -> Void) {
        write(actions, completion: { _ in })
    }

    // This 👆 overload shouldn't be needed, but when a default parameter for completion 👇 is used,
    // the compiler gets confused and incorrectly evaluates `write { /* changes */ }`.

    /// Use this method to safely mutate the content of the database. This method is asynchronous.
    ///
    /// - Parameters:
    ///   - actions: A block that performs the actual mutation.
    ///   - completion: Called when the changes are saved to the DB. If the changes can't be saved, called with an error.
    func write(_ actions: @escaping (DatabaseSession) throws -> Void, completion: @escaping (Error?) -> Void) {
        writableContext.perform {
            log.debug("Starting a database session.", subsystems: .database)
            do {
                FetchCache.clear()
                try actions(self.writableContext)
                FetchCache.clear()

                for object in self.writableContext.updatedObjects {
                    if object.changedValues().isEmpty {
<<<<<<< HEAD
                        self.writableContext.refresh(object, mergeChanges: true)
=======
                        self.writableContext.discardChanges(for: object)
>>>>>>> 7adbfde3
                    }
                }

                if self.writableContext.hasChanges {
                    log.debug("Context has changes. Saving.", subsystems: .database)
                    try self.writableContext.save()
                } else {
                    log.debug("Context has no changes. Skipping save.", subsystems: .database)
                }

                log.debug("Database session succesfully saved.", subsystems: .database)
                completion(nil)

            } catch {
                log.error("Failed to save data to DB. Error: \(error)", subsystems: .database)
                FetchCache.clear()
                completion(error)
            }
        }
    }

    /// Removes all data from the local storage.
    ///
    /// Invoking this method will cause `WillRemoveAllDataNotification` being send by all contexts of the container.
    ///
    /// - Warning: ⚠️ This is a non-recoverable operation. All data will be lost after calling this method.
    ///
    /// - Parameters:
    ///   - force: If sets to `false`, the method fails if there are unsynced data in to local storage, for example
    /// messages pedning sent. You can use this option to warn a user about potential data loss.
    ///   - completion: Called when the operation is completed. If the error is present, the operation failed.
    ///
    func removeAllData(force: Bool = true, completion: ((Error?) -> Void)? = nil) {
        if !force {
            fatalError("Non-force flush is not implemented yet.")
        }

        writableContext.perform {
            self.sendNotificationForAllContexts(name: Self.WillRemoveAllDataNotification)

            // If the current persistent store is a SQLite store, this method will reset and recreate it.
            self.recreatePersistentStore { error in
                self.sendNotificationForAllContexts(name: Self.DidRemoveAllDataNotification)
                completion?(error)
            }
        }
    }

    private func sendNotificationForAllContexts(name: Notification.Name) {
        // Make sure the notifications are sent synchronously on the main thread to give enough time to notification
        // listeners to react on it.
        DispatchQueue.performSynchronouslyOnMainQueue {
            allContext.forEach {
                NotificationCenter.default.post(.init(name: name, object: $0, userInfo: nil))
            }
        }
    }

    /// Set up listener to changes in the writable context and logs the changes.
    private func setupLoggerForDatabaseChanges() {
        loggerNotificationObserver = NotificationCenter.default
            .addObserver(
                forName: Notification.Name.NSManagedObjectContextDidSave,
                object: writableContext,
                queue: nil
            ) { log.debug("Data saved to DB: \(String(describing: $0.userInfo))", subsystems: .database) }
    }

    /// Tries to load a persistent store.
    ///
    /// If it fails, for example because of non-matching models, it removes the store, recreates is, and tries to load it again.
    ///
    private func setupPersistentStore(completion: ((Error?) -> Void)? = nil) {
        loadPersistentStores { _, error in
            if let error = error {
                log.debug("Persistent store setup failed with \(error). Trying to recreate persistent store")
                self.recreatePersistentStore(completion: completion)
            } else {
                completion?(nil)
            }
        }
    }

    /// Removes the loaded persistent store and tries to recreate it.
    func recreatePersistentStore(completion: ((Error?) -> Void)? = nil) {
        log.assert(
            persistentStoreDescriptions.count == 1,
            "DatabaseContainer always assumes 1 persistent store description. Existing descriptions: \(persistentStoreDescriptions)",
            subsystems: .database
        )

        guard let storeDescription = persistentStoreDescriptions.first else {
            completion?(ClientError("No persistent store descriptions available."))
            return
        }

        log.debug("Removing DB persistent store", subsystems: .database)

        // Remove all loaded persistent stores first
        do {
            try persistentStoreCoordinator.persistentStores.forEach { store in
                try persistentStoreCoordinator.remove(store)
            }
        } catch {
            completion?(error)
            return
        }

        log.debug("Removing DB file", subsystems: .database)

        // If the store was SQLite store, remove the actual DB file
        if storeDescription.type == NSSQLiteStoreType,
           let storeURL = storeDescription.url,
           storeURL.absoluteString.hasSuffix("/dev/null") == false {
            do {
                try persistentStoreCoordinator.destroyPersistentStore(at: storeURL, ofType: NSSQLiteStoreType, options: nil)
            } catch {
                completion?(error)
                return
            }
        }

        log.debug("Reloading persistent store", subsystems: .database)

        loadPersistentStores { _, error in
            if let error = error {
                log.error("Persistent store reload error: \(error)")
            } else {
                log.debug("Persistent store reloaded")
            }
            completion?(error)
        }
    }

    /// Iterates over all items and if the DTO conforms to `EphemeralValueContainers` calls `resetEphemeralValues()` on
    /// every object.
    func resetEphemeralValues() {
        writableContext.performAndWait {
            do {
                try self.managedObjectModel.entities.forEach { entityDescription in
                    guard let entityName = entityDescription.name else { return }
                    let fetchRequest: NSFetchRequest<NSFetchRequestResult> = NSFetchRequest(entityName: entityName)
                    let entities = try writableContext.fetch(fetchRequest) as? [EphemeralValuesContainer]
                    entities?.forEach { $0.resetEphemeralValues() }
                }
                FetchCache.clear()
                try writableContext.save()
                log.debug("Ephemeral values reset.", subsystems: .database)
            } catch {
                FetchCache.clear()
                log.error("Error resetting ephemeral values: \(error)", subsystems: .database)
            }
        }
    }
}

extension NSManagedObjectContext {
    /// Discards any changes on the passed object that are pending to be saved.
    func discardChanges(for object: NSManagedObject) {
        refresh(object, mergeChanges: false)
    }

    func discardCurrentChanges() {
        insertedObjects.forEach { discardChanges(for: $0) }
        updatedObjects.forEach { discardChanges(for: $0) }
        deletedObjects.forEach { discardChanges(for: $0) }
    }
}<|MERGE_RESOLUTION|>--- conflicted
+++ resolved
@@ -210,11 +210,7 @@
 
                 for object in self.writableContext.updatedObjects {
                     if object.changedValues().isEmpty {
-<<<<<<< HEAD
                         self.writableContext.refresh(object, mergeChanges: true)
-=======
-                        self.writableContext.discardChanges(for: object)
->>>>>>> 7adbfde3
                     }
                 }
 
