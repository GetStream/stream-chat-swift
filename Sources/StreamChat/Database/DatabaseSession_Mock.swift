--- conflicted
+++ resolved
@@ -300,15 +300,13 @@
     func deleteQuery(_ query: MessageSearchQuery) {
         underlyingSession.deleteQuery(query)
     }
-<<<<<<< HEAD
     
     func saveQuery(query: MessageSearchQuery) -> MessageSearchQueryDTO {
         underlyingSession.saveQuery(query: query)
-=======
+    }
 
     func deleteQueuedRequest(id: String) {
         underlyingSession.deleteQueuedRequest(id: id)
->>>>>>> 35d3cc30
     }
 }
 
