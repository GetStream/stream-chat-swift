//
// Copyright © 2024 Stream.io Inc. All rights reserved.
//

import CoreData
import Foundation

// TODO: expand the db object with missing properties.
@objc(ChannelConfigDTO)
final class ChannelConfigDTO: NSManagedObject {
    @NSManaged var reactionsEnabled: Bool
    @NSManaged var typingEventsEnabled: Bool
    @NSManaged var readEventsEnabled: Bool
    @NSManaged var connectEventsEnabled: Bool
    @NSManaged var uploadsEnabled: Bool
    @NSManaged var repliesEnabled: Bool
    @NSManaged var quotesEnabled: Bool
    @NSManaged var searchEnabled: Bool
    @NSManaged var mutesEnabled: Bool
    @NSManaged var urlEnrichmentEnabled: Bool
    @NSManaged var messageRetention: String
    @NSManaged var maxMessageLength: Int32
    @NSManaged var createdAt: DBDate
    @NSManaged var updatedAt: DBDate
    @NSManaged var commands: NSOrderedSet

    func asModel() throws -> ChannelConfig {
<<<<<<< HEAD
        guard isValid else { throw InvalidModel(self) }
        return .init(
            automod: "",
            automodBehavior: "",
            connectEvents: connectEventsEnabled,
            createdAt: createdAt.bridgeDate,
            customEvents: false,
            markMessagesPending: false,
=======
        .init(
            reactionsEnabled: reactionsEnabled,
            typingEventsEnabled: typingEventsEnabled,
            readEventsEnabled: readEventsEnabled,
            connectEventsEnabled: connectEventsEnabled,
            uploadsEnabled: uploadsEnabled,
            repliesEnabled: repliesEnabled,
            quotesEnabled: quotesEnabled,
            searchEnabled: searchEnabled,
            mutesEnabled: mutesEnabled,
            urlEnrichmentEnabled: urlEnrichmentEnabled,
            messageRetention: messageRetention,
>>>>>>> 234c9598
            maxMessageLength: Int(maxMessageLength),
            messageRetention: messageRetention,
            mutes: mutesEnabled,
            name: "",
            pushNotifications: false,
            quotes: quotesEnabled,
            reactions: reactionsEnabled,
            readEvents: readEventsEnabled,
            reminders: false,
            replies: repliesEnabled,
            search: searchEnabled,
            typingEvents: typingEventsEnabled,
            updatedAt: updatedAt.bridgeDate,
            uploads: uploadsEnabled,
            urlEnrichment: urlEnrichmentEnabled,
            commands: Array(Set(
                commands.compactMap { ($0 as? CommandDTO)?.name }
            ))
        )
    }
}

extension ChannelConfig {
    func asDTO(context: NSManagedObjectContext, cid: String) -> ChannelConfigDTO {
        let request = NSFetchRequest<ChannelConfigDTO>(entityName: ChannelConfigDTO.entityName)
        request.predicate = NSPredicate(format: "channel.cid == %@", cid)

        let dto: ChannelConfigDTO
        if let loadedDto = ChannelConfigDTO.load(by: request, context: context).first {
            dto = loadedDto
        } else {
            dto = NSEntityDescription.insertNewObject(into: context, for: request)
        }

        dto.reactionsEnabled = reactions
        dto.typingEventsEnabled = typingEvents
        dto.readEventsEnabled = readEvents
        dto.connectEventsEnabled = connectEvents
        dto.uploadsEnabled = uploads
        dto.repliesEnabled = replies
        dto.quotesEnabled = quotes
        dto.searchEnabled = search
        dto.mutesEnabled = mutes
        dto.urlEnrichmentEnabled = urlEnrichment
        dto.messageRetention = messageRetention
        dto.maxMessageLength = Int32(maxMessageLength)
        dto.createdAt = createdAt.bridgeDate
        dto.updatedAt = updatedAt.bridgeDate
        // TODO: re-check.
        dto.commands = NSOrderedSet(array: commands.map { command in
            Command(
                args: "",
                description: "",
                name: command,
                set: ""
            )
            .asDTO(context: context)
        })
        return dto
    }
}

extension ChannelConfigWithInfo {
    func asDTO(context: NSManagedObjectContext, cid: String) -> ChannelConfigDTO {
        let request = NSFetchRequest<ChannelConfigDTO>(entityName: ChannelConfigDTO.entityName)
        request.predicate = NSPredicate(format: "channel.cid == %@", cid)

        let dto: ChannelConfigDTO
        if let loadedDto = ChannelConfigDTO.load(by: request, context: context).first {
            dto = loadedDto
        } else {
            dto = NSEntityDescription.insertNewObject(into: context, for: request)
        }

        dto.reactionsEnabled = reactions
        dto.typingEventsEnabled = typingEvents
        dto.readEventsEnabled = readEvents
        dto.connectEventsEnabled = connectEvents
        dto.uploadsEnabled = uploads
        dto.repliesEnabled = replies
        dto.quotesEnabled = quotes
        dto.searchEnabled = search
        dto.mutesEnabled = mutes
        dto.urlEnrichmentEnabled = urlEnrichment
        dto.messageRetention = messageRetention
        dto.maxMessageLength = Int32(maxMessageLength)
        dto.createdAt = createdAt.bridgeDate
        dto.updatedAt = updatedAt.bridgeDate
        dto.commands = NSOrderedSet(array: commands.compactMap { $0?.asDTO(context: context) })
        return dto
    }
}<|MERGE_RESOLUTION|>--- conflicted
+++ resolved
@@ -25,29 +25,13 @@
     @NSManaged var commands: NSOrderedSet
 
     func asModel() throws -> ChannelConfig {
-<<<<<<< HEAD
-        guard isValid else { throw InvalidModel(self) }
-        return .init(
+        .init(
             automod: "",
             automodBehavior: "",
             connectEvents: connectEventsEnabled,
             createdAt: createdAt.bridgeDate,
             customEvents: false,
             markMessagesPending: false,
-=======
-        .init(
-            reactionsEnabled: reactionsEnabled,
-            typingEventsEnabled: typingEventsEnabled,
-            readEventsEnabled: readEventsEnabled,
-            connectEventsEnabled: connectEventsEnabled,
-            uploadsEnabled: uploadsEnabled,
-            repliesEnabled: repliesEnabled,
-            quotesEnabled: quotesEnabled,
-            searchEnabled: searchEnabled,
-            mutesEnabled: mutesEnabled,
-            urlEnrichmentEnabled: urlEnrichmentEnabled,
-            messageRetention: messageRetention,
->>>>>>> 234c9598
             maxMessageLength: Int(maxMessageLength),
             messageRetention: messageRetention,
             mutes: mutesEnabled,
