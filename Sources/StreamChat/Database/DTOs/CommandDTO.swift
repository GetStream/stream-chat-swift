//
// Copyright © 2024 Stream.io Inc. All rights reserved.
//

import CoreData
import Foundation

@objc(CommandDTO)
final class CommandDTO: NSManagedObject {
    @NSManaged var name: String
    @NSManaged var desc: String
    @NSManaged var set: String
    @NSManaged var args: String

    func asModel() throws -> Command {
<<<<<<< HEAD
        guard isValid else { throw InvalidModel(self) }
        return .init(
            args: args,
=======
        .init(
            name: name,
>>>>>>> 234c9598
            description: desc,
            name: name,
            set: set
        )
    }
}

extension Command {
    func asDTO(context: NSManagedObjectContext) -> CommandDTO {
        let dto = CommandDTO(context: context)
        dto.name = name
        dto.desc = description
        dto.set = set
        dto.args = args
        return dto
    }
}<|MERGE_RESOLUTION|>--- conflicted
+++ resolved
@@ -13,14 +13,8 @@
     @NSManaged var args: String
 
     func asModel() throws -> Command {
-<<<<<<< HEAD
-        guard isValid else { throw InvalidModel(self) }
-        return .init(
+        .init(
             args: args,
-=======
-        .init(
-            name: name,
->>>>>>> 234c9598
             description: desc,
             name: name,
             set: set
