//
// Copyright © 2024 Stream.io Inc. All rights reserved.
//

import CoreData
import Foundation

@objc(DeviceDTO)
class DeviceDTO: NSManagedObject {
    @NSManaged var id: String
    @NSManaged var createdAt: DBDate?

    @NSManaged var user: CurrentUserDTO
}

extension DeviceDTO {
    /// Fetches and returns `DeviceDTO` with the given id. Returns `nil` if the entity doesn't exist.
    ///
    /// - Parameters:
    ///   - id: The id of the user to fetch
    ///   - context: The context used to fetch `DeviceDTO`
    ///
    static func load(id: String, context: NSManagedObjectContext) -> DeviceDTO? {
        load(by: id, context: context).first
    }

    /// If a Device with the given id exists in the context, fetches and returns it. Otherwise creates a new
    /// `DeviceDTO` with the given id.
    ///
    /// - Parameters:
    ///   - id: The id of the device to fetch
    ///   - context: The context used to fetch/create `UserDTO`
    ///
    static func loadOrCreate(id: String, context: NSManagedObjectContext) -> DeviceDTO {
        if let existing = load(id: id, context: context) {
            return existing
        }

        let request = fetchRequest(id: id)
        let new = NSEntityDescription.insertNewObject(into: context, for: request)
        new.id = id
        return new
    }
}

extension DeviceDTO {
    func asModel() throws -> Device {
<<<<<<< HEAD
        guard isValid else { throw InvalidModel(self) }
        // TODO: push provider name.
        return Device(createdAt: createdAt?.bridgeDate ?? Date(), id: id, pushProvider: "")
=======
        Device(id: id, createdAt: createdAt?.bridgeDate)
>>>>>>> 234c9598
    }
}<|MERGE_RESOLUTION|>--- conflicted
+++ resolved
@@ -45,12 +45,6 @@
 
 extension DeviceDTO {
     func asModel() throws -> Device {
-<<<<<<< HEAD
-        guard isValid else { throw InvalidModel(self) }
-        // TODO: push provider name.
-        return Device(createdAt: createdAt?.bridgeDate ?? Date(), id: id, pushProvider: "")
-=======
-        Device(id: id, createdAt: createdAt?.bridgeDate)
->>>>>>> 234c9598
+        Device(createdAt: createdAt?.bridgeDate ?? Date(), id: id, pushProvider: "")
     }
 }