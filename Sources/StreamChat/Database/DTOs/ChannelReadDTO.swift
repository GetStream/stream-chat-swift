//
// Copyright © 2022 Stream.io Inc. All rights reserved.
//

import CoreData
import Foundation

@objc(ChannelReadDTO)
class ChannelReadDTO: NSManagedObject {
    @NSManaged var lastReadAt: Date
    @NSManaged var unreadMessageCount: Int32
    
    // MARK: - Relationships
    
    @NSManaged var channel: ChannelDTO
    @NSManaged var user: UserDTO
    
    override func willSave() {
        super.willSave()
        
        // When the read is updated, we need to propagate this change up to holding channel
        if hasPersistentChangedValues, !channel.hasChanges {
            // this will not change object, but mark it as dirty, triggering updates
            channel.cid = channel.cid
        }
    }
    
    static func fetchRequest(userId: String) -> NSFetchRequest<ChannelReadDTO> {
        let request = NSFetchRequest<ChannelReadDTO>(entityName: ChannelReadDTO.entityName)
        request.predicate = NSPredicate(format: "user.id == %@", userId)
        return request
    }
    
    static func fetchRequest(for cid: ChannelId, userId: String) -> NSFetchRequest<ChannelReadDTO> {
        let request = NSFetchRequest<ChannelReadDTO>(entityName: ChannelReadDTO.entityName)
        request.predicate = NSPredicate(format: "channel.cid == %@ && user.id == %@", cid.rawValue, userId)
        return request
    }
    
    static func load(userId: String, context: NSManagedObjectContext) -> [ChannelReadDTO] {
        load(by: fetchRequest(userId: userId), context: context)
    }
    
    static func load(cid: ChannelId, userId: String, context: NSManagedObjectContext) -> ChannelReadDTO? {
        load(by: fetchRequest(for: cid, userId: userId), context: context).first
    }
    
    static func loadOrCreate(cid: ChannelId, userId: String, context: NSManagedObjectContext) -> ChannelReadDTO {
        if let existing = Self.load(cid: cid, userId: userId, context: context) {
            return existing
        }
        
        let new = NSEntityDescription.insertNewObject(forEntityName: Self.entityName, into: context) as! ChannelReadDTO
        new.channel = ChannelDTO.loadOrCreate(cid: cid, context: context)
        new.user = UserDTO.loadOrCreate(id: userId, context: context)
        return new
    }
    
    /// Snapshots the current state of `ChannelReadDTO` and returns an immutable model object from it.
    func asModel() throws -> ChatChannelRead { try .create(fromDTO: self) }
}

// MARK: Saving and loading the data

extension NSManagedObjectContext {
    func saveChannelRead(
        payload: ChannelReadPayload,
        for cid: ChannelId
    ) throws -> ChannelReadDTO {
        let dto = ChannelReadDTO.loadOrCreate(cid: cid, userId: payload.user.id, context: self)
        
        dto.user = try saveUser(payload: payload.user)
        
        dto.lastReadAt = payload.lastReadAt
        dto.unreadMessageCount = Int32(payload.unreadMessagesCount)
        
        return dto
    }
    
    func markChannelAsRead(cid: ChannelId, userId: UserId, at: Date) {
        if let read = loadChannelRead(cid: cid, userId: userId) {
            let previousLastReadAt = read.lastReadAt
            
            // We have a read object saved, we can update it
            read.lastReadAt = at
            read.unreadMessageCount = 0
            
            // Mark messages authored by the current user sent within `previousLastReadAt...at` window
            // as seen by the channel member with `userId`.
            markMessagesFromCurrentUserAsRead(
                for: read,
                previousReadAt: previousLastReadAt
            )
        } else if let channel = channel(cid: cid), let member = channel.members.first(where: { $0.user.id == userId }) {
            // We don't have a read object, but the user is a member.
            // We can safely create a read object for the user
            let read = ChannelReadDTO.loadOrCreate(cid: cid, userId: userId, context: self)
            read.channel = channel
            read.user = member.user
            read.lastReadAt = at
            read.unreadMessageCount = 0
            
            // Mark all locally existed messages authored by the current user
            // as seen by the channel member with `userId`.
            markMessagesFromCurrentUserAsRead(
                for: read,
                previousReadAt: .distantPast
            )
        } else {
            // If we don't have a read object saved for the user,
            // and the user is not a member,
            // we can safely discard this event.
            log.debug(
                "Discarding read event for cid \(cid) and userId \(userId). "
                    + "This is expected when the user calls `markRead` but they're not a member."
            )
        }
    }
    
    func markChannelAsUnread(cid: ChannelId, by userId: UserId) {
        guard let read = loadChannelRead(cid: cid, userId: userId) else { return }
                
        delete(read)
    }

    func loadChannelRead(cid: ChannelId, userId: String) -> ChannelReadDTO? {
        ChannelReadDTO.load(cid: cid, userId: userId, context: self)
    }
    
    func loadChannelReads(for userId: UserId) -> [ChannelReadDTO] {
        ChannelReadDTO.load(userId: userId, context: self)
    }
    
    private func markMessagesFromCurrentUserAsRead(
        for read: ChannelReadDTO,
        previousReadAt: Date
    ) {
        guard read.user.currentUser == nil else {
            // Current user is not accounted in his own message reads.
            return
        }
        
        let messages = MessageDTO.loadCurrentUserMessages(
            in: read.channel.cid,
            createdAtFrom: previousReadAt,
            createdAtThrough: read.lastReadAt,
            context: self
        )
        
        for message in messages {
            message.reads.insert(read)
        }
    }
}

extension ChatChannelRead {
<<<<<<< HEAD
    fileprivate static func create(fromDTO dto: ChannelReadDTO) throws -> ChatChannelRead {
        guard dto.isValid else { throw InvalidModel(dto) }
        return try .init(
            lastReadAt: dto.lastReadAt ?? Date.distantPast,
=======
    fileprivate static func create(fromDTO dto: ChannelReadDTO) -> ChatChannelRead {
        .init(
            lastReadAt: dto.lastReadAt,
>>>>>>> b1042e05
            unreadMessagesCount: Int(dto.unreadMessageCount),
            user: dto.user.asModel()
        )
    }
}<|MERGE_RESOLUTION|>--- conflicted
+++ resolved
@@ -154,16 +154,10 @@
 }
 
 extension ChatChannelRead {
-<<<<<<< HEAD
     fileprivate static func create(fromDTO dto: ChannelReadDTO) throws -> ChatChannelRead {
         guard dto.isValid else { throw InvalidModel(dto) }
         return try .init(
-            lastReadAt: dto.lastReadAt ?? Date.distantPast,
-=======
-    fileprivate static func create(fromDTO dto: ChannelReadDTO) -> ChatChannelRead {
-        .init(
             lastReadAt: dto.lastReadAt,
->>>>>>> b1042e05
             unreadMessagesCount: Int(dto.unreadMessageCount),
             user: dto.user.asModel()
         )
