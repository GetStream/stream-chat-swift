--- conflicted
+++ resolved
@@ -513,13 +513,8 @@
 
         let latestMessages: [ChatMessage] = {
             var messages = sortedMessageDTOs
-<<<<<<< HEAD
-                .prefix(dto.managedObjectContext?.localCachingSettings?.chatChannel.latestMessagesLimit ?? 25)
-                .compactMap { try? $0.relationshipAsModel(depth: depth, transformer: transformer) }
-=======
                 .prefix(clientConfig.localCaching.chatChannel.latestMessagesLimit)
                 .compactMap { try? $0.relationshipAsModel(depth: depth) }
->>>>>>> 3756b9b9
             if let oldest = dto.oldestMessageAt?.bridgeDate {
                 messages = messages.filter { $0.createdAt >= oldest }
             }
