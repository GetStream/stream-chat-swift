//
// Copyright © 2025 Stream.io Inc. All rights reserved.
//

import CoreData
import Foundation

/// A reaction is represented by a String with the following format: "userId/messageId/reactionType"
typealias ReactionString = String
extension ReactionString {
    var reactionUserId: String {
        split(separator: "/").first.map(String.init) ?? ""
    }

    var reactionType: String {
        split(separator: "/").last.map(String.init) ?? ""
    }
}

@objc(MessageDTO)
class MessageDTO: NSManagedObject {
    @NSManaged fileprivate var localMessageStateRaw: String?

    @NSManaged var id: String
    @NSManaged var cid: String?
    @NSManaged var text: String
    @NSManaged var type: String
    @NSManaged var command: String?
    @NSManaged var createdAt: DBDate
    @NSManaged var updatedAt: DBDate
    @NSManaged var deletedAt: DBDate?
    @NSManaged var textUpdatedAt: DBDate?
    @NSManaged var isHardDeleted: Bool
    @NSManaged var args: String?
    @NSManaged var parentMessageId: MessageId?
    @NSManaged var parentMessage: MessageDTO?
    @NSManaged var showReplyInChannel: Bool
    @NSManaged var replyCount: Int32
    @NSManaged var extraData: Data?
    @NSManaged var isSilent: Bool

    @NSManaged var skipPush: Bool
    @NSManaged var skipEnrichUrl: Bool
    @NSManaged var isShadowed: Bool
    @NSManaged var reactionScores: [String: Int]
    @NSManaged var reactionCounts: [String: Int]
    @NSManaged var reactionGroups: Set<MessageReactionGroupDTO>

    @NSManaged var latestReactions: [ReactionString]
    @NSManaged var ownReactions: [ReactionString]

    @NSManaged var translations: [String: String]?
    @NSManaged var originalLanguage: String?
    
    @NSManaged var moderationDetails: MessageModerationDetailsDTO?
    var isBounced: Bool {
        moderationDetails?.action == MessageModerationAction.bounce.rawValue
    }

    // Boolean flag that determines if the reply will be shown inside the thread query.
    // This boolean is used to control the pagination of the replies of a thread.
    @NSManaged var showInsideThread: Bool

    // Used for paginating newer replies while jumping to a mid-page.
    // We want to avoid new replies being inserted in the UI if we are in a mid-page.
    @NSManaged var newestReplyAt: DBDate?

    @NSManaged var user: UserDTO

    /// Use this property in case you want to read the mentioned users in the message.
    @NSManaged var mentionedUsers: Set<UserDTO>
    /// Use this property ONLY when creating/updating a message with new mentioned users.
    @NSManaged var mentionedUserIds: [String]

    @NSManaged var threadParticipants: NSOrderedSet
    @NSManaged var channel: ChannelDTO?
    @NSManaged var replies: Set<MessageDTO>
    @NSManaged var flaggedBy: CurrentUserDTO?
    @NSManaged var attachments: Set<AttachmentDTO>
    @NSManaged var poll: PollDTO?
    @NSManaged var quotedMessage: MessageDTO?
    @NSManaged var quotedBy: Set<MessageDTO>
    @NSManaged var searches: Set<MessageSearchQueryDTO>
    @NSManaged var previewOfChannel: ChannelDTO?

    @NSManaged var draftOfChannel: ChannelDTO?
    @NSManaged var draftOfThread: MessageDTO?
    @NSManaged var draftReply: MessageDTO?
    @NSManaged var isDraft: Bool

    @NSManaged var location: SharedLocationDTO?
    @NSManaged var isActiveLiveLocation: Bool
    
    @NSManaged var reminder: MessageReminderDTO?

    /// If the message is sent by the current user, this field
    /// contains channel reads of other channel members (excluding the current user),
    /// where `read.lastRead >= self.createdAt`.
    ///
    /// If the message has a channel read of a member, it is considered as seen/read by
    /// that member.
    ///
    /// For messages authored NOT by the current user this field is always empty.
    @NSManaged var reads: Set<ChannelReadDTO>
    
    @NSManaged var restrictedVisibility: Set<String>?

    @NSManaged var pinned: Bool
    @NSManaged var pinnedBy: UserDTO?
    @NSManaged var pinnedAt: DBDate?
    @NSManaged var pinExpires: DBDate?

    // The timestamp the message was created locally. Applies only for the messages of the current user.
    @NSManaged var locallyCreatedAt: DBDate?

    // We use `Date!` to replicate a required value. The value must be marked as optional in the CoreData model, because we change
    // it in the `willSave` phase, which happens after the validation.
    @NSManaged var defaultSortingKey: DBDate!

    override func willSave() {
        super.willSave()

        guard !isDeleted else {
            return
        }

        if let channel = channel, self.cid != channel.cid {
            self.cid = channel.cid
        }

        if let locationEndAt = location?.endAt?.bridgeDate {
            let isActiveLiveLocation = locationEndAt > Date()
            if isActiveLiveLocation != self.isActiveLiveLocation {
                self.isActiveLiveLocation = isActiveLiveLocation
            }
        }

        // Manually mark the channel as dirty to trigger the entity update and give the UI a chance
        // to reload the channel cell to reflect the updated preview.
        if let channel = previewOfChannel, !channel.hasChanges, !channel.isDeleted {
            let cid = channel.cid
            channel.cid = cid
        }

        // Refresh messages referencing the current message
        if !quotedBy.isEmpty {
            for message in quotedBy where !message.hasChanges && !message.isDeleted {
                let messageId = message.id
                message.id = messageId
            }
        }

        prepareDefaultSortKeyIfNeeded()
    }

    /// Makes sure the `defaultSortingKey` value is computed and set.
    fileprivate func prepareDefaultSortKeyIfNeeded() {
        let newSortingKey = locallyCreatedAt ?? createdAt
        if defaultSortingKey != newSortingKey {
            defaultSortingKey = newSortingKey
        }
    }

    /// Returns a fetch request for messages pending send.
    static func messagesPendingSendFetchRequest() -> NSFetchRequest<MessageDTO> {
        let request = NSFetchRequest<MessageDTO>(entityName: MessageDTO.entityName)
        request.sortDescriptors = [NSSortDescriptor(keyPath: \MessageDTO.locallyCreatedAt, ascending: true)]

        let pendingSendMessage = NSPredicate(
            format: "localMessageStateRaw == %@", LocalMessageState.pendingSend.rawValue
        )
        request.predicate = NSCompoundPredicate(andPredicateWithSubpredicates: [
            pendingSendMessage,
            allAttachmentsAreUploadedOrEmptyPredicate()
        ])

        return request
    }

    /// Returns a fetch request for messages pending sync.
    static func messagesPendingSyncFetchRequest() -> NSFetchRequest<MessageDTO> {
        let request = NSFetchRequest<MessageDTO>(entityName: MessageDTO.entityName)
        request.sortDescriptors = [NSSortDescriptor(keyPath: \MessageDTO.locallyCreatedAt, ascending: true)]
        request.predicate = NSCompoundPredicate(andPredicateWithSubpredicates: [
            NSPredicate(format: "localMessageStateRaw == %@", LocalMessageState.pendingSync.rawValue),
            allAttachmentsAreUploadedOrEmptyPredicate()
        ])

        return request
    }

    /// Returns all the draft messages.
    static func draftMessagesFetchRequest(query: DraftListQuery) -> NSFetchRequest<MessageDTO> {
        let request = NSFetchRequest<MessageDTO>(entityName: MessageDTO.entityName)
        MessageDTO.applyPrefetchingState(to: request)
        request.sortDescriptors = query.sorting.compactMap { $0.sortDescriptor() }
        let isPartOfChannelOrThreadPredicate = NSCompoundPredicate(orPredicateWithSubpredicates: [
            NSPredicate(format: "draftOfChannel != nil"),
            NSPredicate(format: "draftOfThread != nil")
        ])
        request.predicate = NSCompoundPredicate(andPredicateWithSubpredicates: [
            isPartOfChannelOrThreadPredicate,
            NSPredicate(format: "isDraft == YES")
        ])
        return request
    }

    static func allAttachmentsAreUploadedOrEmptyPredicate() -> NSCompoundPredicate {
        NSCompoundPredicate(orPredicateWithSubpredicates: [
            .init(
                format: "SUBQUERY(attachments, $a, $a.localStateRaw == %@).@count == attachments.@count",
                LocalAttachmentState.uploaded.rawValue
            ),
            .init(format: "SUBQUERY(attachments, $a, $a.localStateRaw == nil).@count == attachments.@count")
        ])
    }

    /// Returns a predicate that filters out deleted message by other than the current user
    private static func onlyOwnDeletedMessagesPredicate() -> NSCompoundPredicate {
        .init(orPredicateWithSubpredicates: [
            // Non-deleted messages.
            nonDeletedMessagesPredicate(),
            // Deleted messages sent by current user excluding ephemeral ones.
            NSCompoundPredicate(andPredicateWithSubpredicates: [
                .init(format: "deletedAt != nil"),
                .init(format: "user.currentUser != nil"),
                .init(format: "type != %@", MessageType.ephemeral.rawValue)
            ])
        ])
    }

    private static func deletedMessagesPredicate(
        deletedMessagesVisibility: ChatClientConfig.DeletedMessageVisibility
    ) -> NSPredicate {
        let deletedMessagesPredicate: NSPredicate

        switch deletedMessagesVisibility {
        case .alwaysHidden:
            deletedMessagesPredicate = nonDeletedMessagesPredicate()
        case .visibleForCurrentUser:
            deletedMessagesPredicate = onlyOwnDeletedMessagesPredicate()
        case .alwaysVisible:
            deletedMessagesPredicate = NSCompoundPredicate(orPredicateWithSubpredicates: [
                // Non-deleted messages
                nonDeletedMessagesPredicate(),
                // Deleted messages excluding ephemeral ones
                NSPredicate(format: "deletedAt != nil AND type != %@", MessageType.ephemeral.rawValue)
            ])
        }

        let ignoreHardDeletedMessagesPredicate = NSPredicate(
            format: "isHardDeleted == NO"
        )

        return NSCompoundPredicate(andPredicateWithSubpredicates: [
            deletedMessagesPredicate,
            ignoreHardDeletedMessagesPredicate
        ])
    }

    /// Returns a predicate that filters out all deleted messages
    private static func nonDeletedMessagesPredicate() -> NSPredicate {
        .init(format: "deletedAt == nil")
    }

    private static func ignoreDraftMessagesPredicate() -> NSPredicate {
        .init(format: "isDraft == NO")
    }

    private static func channelPredicate(with cid: String) -> NSPredicate {
        .init(format: "channel.cid == %@", cid)
    }

    private static func messageSentPredicate() -> NSPredicate {
        .init(format: "localMessageStateRaw == nil")
    }

    /// Returns predicate for displaying messages after the channel truncation date.
    private static func nonTruncatedMessagesPredicate() -> NSCompoundPredicate {
        .init(orPredicateWithSubpredicates: [
            .init(format: "channel.truncatedAt == nil"),
            .init(format: "createdAt >= channel.truncatedAt")
        ])
    }

    /// Returns predicate for the channel preview message.
    private static func previewMessagePredicate(cid: String, includeShadowedMessages: Bool) -> NSPredicate {
        NSCompoundPredicate(andPredicateWithSubpredicates: [
            channelMessagesPredicate(
                for: cid,
                deletedMessagesVisibility: .alwaysHidden,
                shouldShowShadowedMessages: includeShadowedMessages,
                filterNewerMessages: false
            ),
            .init(format: "type != %@", MessageType.ephemeral.rawValue),
            .init(format: "type != %@", MessageType.error.rawValue)
        ])
    }

    /// Returns predicate with channel messages and replies that should be shown in channel.
    static func channelMessagesPredicate(
        for cid: String,
        deletedMessagesVisibility: ChatClientConfig.DeletedMessageVisibility,
        shouldShowShadowedMessages: Bool,
        filterNewerMessages: Bool = true
    ) -> NSCompoundPredicate {
        let channelMessagePredicate = NSCompoundPredicate(orPredicateWithSubpredicates: [
            .init(format: "showReplyInChannel == 1"),
            .init(format: "parentMessageId == nil")
        ])

        let validTypes = [
            MessageType.regular.rawValue,
            MessageType.ephemeral.rawValue,
            MessageType.system.rawValue,
            MessageType.deleted.rawValue,
            MessageType.error.rawValue
        ]

        let messageTypePredicate = NSCompoundPredicate(format: "type IN %@", validTypes)

        // Some pinned messages might be in the local database, but should not be fetched
        // if they do not belong to the regular channel query.
        let ignoreOlderMessagesPredicate = NSCompoundPredicate(orPredicateWithSubpredicates: [
            .init(format: "channel.oldestMessageAt == nil"),
            .init(format: "createdAt >= channel.oldestMessageAt")
        ])

        var subpredicates = [
            channelPredicate(with: cid),
            channelMessagePredicate,
            messageTypePredicate,
            nonTruncatedMessagesPredicate(),
            ignoreOlderMessagesPredicate,
            deletedMessagesPredicate(deletedMessagesVisibility: deletedMessagesVisibility),
            ignoreDraftMessagesPredicate()
        ]

        if filterNewerMessages {
            // Used for paginating newer messages while jumping to a mid-page.
            // We want to avoid new messages being inserted in the UI if we are in a mid-page.
            let ignoreNewerMessagesPredicate = NSCompoundPredicate(orPredicateWithSubpredicates: [
                .init(format: "channel.newestMessageAt == nil"),
                .init(format: "createdAt <= channel.newestMessageAt")
            ])
            subpredicates.append(ignoreNewerMessagesPredicate)
        }

        if !shouldShowShadowedMessages {
            let ignoreShadowedMessages = NSPredicate(format: "isShadowed == NO")
            subpredicates.append(ignoreShadowedMessages)
        }

        return .init(andPredicateWithSubpredicates: subpredicates)
    }

    /// Returns predicate with thread messages that should be shown in the thread.
    static func threadRepliesPredicate(
        for messageId: MessageId,
        deletedMessagesVisibility: ChatClientConfig.DeletedMessageVisibility,
        shouldShowShadowedMessages: Bool
    ) -> NSCompoundPredicate {
        let replyMessage = NSPredicate(format: "parentMessageId == %@", messageId)
        let shouldShowInsideThread = NSPredicate(format: "showInsideThread == YES")

        let ignoreNewerRepliesPredicate = NSCompoundPredicate(orPredicateWithSubpredicates: [
            .init(format: "parentMessage.newestReplyAt == nil"),
            .init(format: "createdAt <= parentMessage.newestReplyAt")
        ])

        var subpredicates = [
            ignoreDraftMessagesPredicate(),
            replyMessage,
            shouldShowInsideThread,
            ignoreNewerRepliesPredicate,
            deletedMessagesPredicate(deletedMessagesVisibility: deletedMessagesVisibility),
            nonTruncatedMessagesPredicate()
        ]

        if !shouldShowShadowedMessages {
            let ignoreShadowedMessages = NSPredicate(format: "isShadowed == NO")
            subpredicates.append(ignoreShadowedMessages)
        }

        return .init(andPredicateWithSubpredicates: subpredicates)
    }

    private static func sentMessagesPredicate(for cid: String) -> NSPredicate {
        NSCompoundPredicate(andPredicateWithSubpredicates: [
            channelPredicate(with: cid),
            messageSentPredicate(),
            nonTruncatedMessagesPredicate(),
            nonDeletedMessagesPredicate(),
            ignoreDraftMessagesPredicate()
        ])
    }

    /// Returns a fetch request for messages from the channel with the provided `cid`.
    static func messagesFetchRequest(
        for cid: ChannelId,
        pageSize: Int,
        sortAscending: Bool = false,
        deletedMessagesVisibility: ChatClientConfig.DeletedMessageVisibility,
        shouldShowShadowedMessages: Bool
    ) -> NSFetchRequest<MessageDTO> {
        let request = NSFetchRequest<MessageDTO>(entityName: MessageDTO.entityName)
        MessageDTO.applyPrefetchingState(to: request)
        request.sortDescriptors = [NSSortDescriptor(keyPath: \MessageDTO.defaultSortingKey, ascending: sortAscending)]
        request.predicate = channelMessagesPredicate(
            for: cid.rawValue,
            deletedMessagesVisibility: deletedMessagesVisibility,
            shouldShowShadowedMessages: shouldShowShadowedMessages
        )
        request.fetchLimit = pageSize
        request.fetchBatchSize = pageSize
        return request
    }

    /// Returns a fetch request for replies for the specified `parentMessageId`.
    static func repliesFetchRequest(
        for messageId: MessageId,
        pageSize: Int,
        sortAscending: Bool = false,
        deletedMessagesVisibility: ChatClientConfig.DeletedMessageVisibility,
        shouldShowShadowedMessages: Bool
    ) -> NSFetchRequest<MessageDTO> {
        let request = NSFetchRequest<MessageDTO>(entityName: MessageDTO.entityName)
        MessageDTO.applyPrefetchingState(to: request)
        request.sortDescriptors = [NSSortDescriptor(keyPath: \MessageDTO.defaultSortingKey, ascending: sortAscending)]
        request.predicate = threadRepliesPredicate(
            for: messageId,
            deletedMessagesVisibility: deletedMessagesVisibility,
            shouldShowShadowedMessages: shouldShowShadowedMessages
        )
        request.fetchLimit = pageSize
        request.fetchBatchSize = pageSize
        return request
    }

    static func messagesFetchRequest(for query: MessageSearchQuery) -> NSFetchRequest<MessageDTO> {
        let request = NSFetchRequest<MessageDTO>(entityName: MessageDTO.entityName)
        MessageDTO.applyPrefetchingState(to: request)
        request.predicate = NSCompoundPredicate(andPredicateWithSubpredicates: [
            NSPredicate(format: "ANY searches.filterHash == %@", query.filterHash),
            NSPredicate(format: "isHardDeleted == NO"),
            ignoreDraftMessagesPredicate()
        ])
        let sortDescriptors = query.sort.compactMap { $0.key.sortDescriptor(isAscending: $0.isAscending) }
        request.sortDescriptors = sortDescriptors.isEmpty ? [MessageSearchSortingKey.defaultSortDescriptor] : sortDescriptors
        return request
    }

    /// Returns a fetch request for the dto with a specific `messageId`.
    static func message(withID messageId: MessageId) -> NSFetchRequest<MessageDTO> {
        let request = NSFetchRequest<MessageDTO>(entityName: MessageDTO.entityName)
        MessageDTO.applyPrefetchingState(to: request)
        request.sortDescriptors = [NSSortDescriptor(keyPath: \MessageDTO.defaultSortingKey, ascending: false)]
        request.predicate = NSPredicate(format: "id == %@", messageId)
        return request
    }

    static func load(
        for cid: String,
        limit: Int,
        offset: Int = 0,
        deletedMessagesVisibility: ChatClientConfig.DeletedMessageVisibility,
        shouldShowShadowedMessages: Bool,
        context: NSManagedObjectContext
    ) -> [MessageDTO] {
        let request = NSFetchRequest<MessageDTO>(entityName: entityName)
        MessageDTO.applyPrefetchingState(to: request)
        request.predicate = channelMessagesPredicate(
            for: cid,
            deletedMessagesVisibility: deletedMessagesVisibility,
            shouldShowShadowedMessages: shouldShowShadowedMessages
        )
        request.sortDescriptors = [NSSortDescriptor(keyPath: \MessageDTO.createdAt, ascending: false)]
        request.fetchLimit = limit
        request.fetchOffset = offset
        return load(by: request, context: context)
    }

    static func preview(for cid: String, context: NSManagedObjectContext) -> MessageDTO? {
        let request = NSFetchRequest<MessageDTO>(entityName: entityName)
        MessageDTO.applyPrefetchingState(to: request)
        request.predicate = previewMessagePredicate(
            cid: cid,
            includeShadowedMessages: context.chatClientConfig?.shouldShowShadowedMessages ?? false
        )
        request.sortDescriptors = [NSSortDescriptor(keyPath: \MessageDTO.createdAt, ascending: false)]
        request.fetchOffset = 0
        request.fetchLimit = 1

        return load(by: request, context: context).first
    }

    static func load(id: String, context: NSManagedObjectContext) -> MessageDTO? {
        load(by: id, context: context).first as? Self
    }

    static func loadOrCreate(id: String, context: NSManagedObjectContext, cache: PreWarmedCache?) -> MessageDTO {
        if let cachedObject = cache?.model(for: id, context: context, type: MessageDTO.self) {
            return cachedObject
        }

        if let existing = load(id: id, context: context) {
            return existing
        }

        let request = fetchRequest(id: id)
        let new = NSEntityDescription.insertNewObject(into: context, for: request)
        new.id = id
        new.latestReactions = []
        new.ownReactions = []
        return new
    }

    /// Load replies for the specified `parentMessageId`.
    static func loadReplies(
        for messageId: MessageId,
        limit: Int,
        offset: Int = 0,
        context: NSManagedObjectContext
    ) -> [MessageDTO] {
        let request = NSFetchRequest<MessageDTO>(entityName: entityName)
        MessageDTO.applyPrefetchingState(to: request)
        request.predicate = NSPredicate(format: "parentMessageId == %@", messageId)
        request.sortDescriptors = [NSSortDescriptor(keyPath: \MessageDTO.createdAt, ascending: false)]
        request.fetchLimit = limit
        request.fetchOffset = offset
        return load(by: request, context: context)
    }

    static func loadCurrentUserMessages(
        in cid: String,
        createdAtFrom: Date,
        createdAtThrough: Date,
        context: NSManagedObjectContext
    ) -> [MessageDTO] {
        let subpredicates: [NSPredicate] = [
            sentMessagesPredicate(for: cid),
            .init(format: "user.currentUser != nil"),
            .init(format: "createdAt > %@", createdAtFrom.bridgeDate),
            .init(format: "createdAt <= %@", createdAtThrough.bridgeDate)
        ]

        let request = NSFetchRequest<MessageDTO>(entityName: MessageDTO.entityName)
        MessageDTO.applyPrefetchingState(to: request)
        request.sortDescriptors = [NSSortDescriptor(keyPath: \MessageDTO.defaultSortingKey, ascending: false)]
        request.predicate = NSCompoundPredicate(andPredicateWithSubpredicates: subpredicates)

        return (try? context.fetch(request)) ?? []
    }

    static func countOtherUserMessages(
        in cid: String,
        createdAtFrom: Date,
        context: NSManagedObjectContext
    ) -> Int {
        let subpredicates: [NSPredicate] = [
            sentMessagesPredicate(for: cid),
            .init(format: "createdAt >= %@", createdAtFrom.bridgeDate),
            .init(format: "user.currentUser == nil")
        ]

        let request = NSFetchRequest<MessageDTO>(entityName: MessageDTO.entityName)
        request.sortDescriptors = [NSSortDescriptor(keyPath: \MessageDTO.defaultSortingKey, ascending: false)]
        request.predicate = NSCompoundPredicate(andPredicateWithSubpredicates: subpredicates)

        return (try? context.count(for: request)) ?? 0
    }

    static func numberOfReads(for messageId: MessageId, context: NSManagedObjectContext) -> Int {
        let request = NSFetchRequest<ChannelReadDTO>(entityName: ChannelReadDTO.entityName)
        request.predicate = NSPredicate(format: "readMessagesFromCurrentUser.id CONTAINS %@", messageId)
        return (try? context.count(for: request)) ?? 0
    }

    static func loadSendingMessages(context: NSManagedObjectContext) -> [MessageDTO] {
        let request = NSFetchRequest<MessageDTO>(entityName: MessageDTO.entityName)
        request.sortDescriptors = [NSSortDescriptor(keyPath: \MessageDTO.locallyCreatedAt, ascending: false)]
        request.predicate = NSPredicate(format: "localMessageStateRaw == %@", LocalMessageState.sending.rawValue)
        return load(by: request, context: context)
    }
    
    static func loadMessage(
        before id: MessageId,
        cid: String,
        deletedMessagesVisibility: ChatClientConfig.DeletedMessageVisibility,
        shouldShowShadowedMessages: Bool,
        context: NSManagedObjectContext
    ) throws -> MessageDTO? {
        guard let message = load(id: id, context: context) else { return nil }
        
        let request = NSFetchRequest<MessageDTO>(entityName: entityName)
        MessageDTO.applyPrefetchingState(to: request)
        request.predicate = NSCompoundPredicate(andPredicateWithSubpredicates: [
            channelMessagesPredicate(for: cid, deletedMessagesVisibility: deletedMessagesVisibility, shouldShowShadowedMessages: shouldShowShadowedMessages),
            .init(format: "id != %@", id),
            .init(format: "createdAt <= %@", message.createdAt)
        ])
        request.sortDescriptors = [NSSortDescriptor(keyPath: \MessageDTO.createdAt, ascending: false)]
        request.fetchLimit = 1
        return try context.fetch(request).first
    }
    
    static func loadMessages(
        from fromIncludingDate: Date,
        to toIncludingDate: Date,
        in cid: ChannelId,
        sortAscending: Bool,
        deletedMessagesVisibility: ChatClientConfig.DeletedMessageVisibility,
        shouldShowShadowedMessages: Bool,
        context: NSManagedObjectContext
    ) throws -> [MessageDTO] {
        let request = NSFetchRequest<MessageDTO>(entityName: MessageDTO.entityName)
        MessageDTO.applyPrefetchingState(to: request)
        request.sortDescriptors = [NSSortDescriptor(keyPath: \MessageDTO.defaultSortingKey, ascending: sortAscending)]
        request.predicate = NSCompoundPredicate(andPredicateWithSubpredicates: [
            channelMessagesPredicate(
                for: cid.rawValue,
                deletedMessagesVisibility: deletedMessagesVisibility,
                shouldShowShadowedMessages: shouldShowShadowedMessages
            ),
            .init(format: "createdAt >= %@", fromIncludingDate.bridgeDate),
            .init(format: "createdAt <= %@", toIncludingDate.bridgeDate)
        ])
        return try load(request, context: context)
    }

    /// Fetches all active location messages in a channel or all channels of the current user.
    /// If `channelId` is nil, it will fetch all messages independent of the channel.
    static func currentUserActiveLiveLocationMessagesFetchRequest(
        currentUserId: UserId,
        channelId: ChannelId?
    ) -> NSFetchRequest<MessageDTO> {
        let request = NSFetchRequest<MessageDTO>(entityName: MessageDTO.entityName)
        MessageDTO.applyPrefetchingState(to: request)
        // Hard coded limit for now. 10 live locations messages at the same should be more than enough.
        request.fetchLimit = 10
        request.sortDescriptors = [NSSortDescriptor(
            keyPath: \MessageDTO.createdAt,
            ascending: true
        )]
        var predicates: [NSPredicate] = [
            .init(format: "isActiveLiveLocation == YES"),
            .init(format: "user.id == %@", currentUserId),
            .init(format: "localMessageStateRaw == nil")
        ]
        if let channelId {
            predicates.append(.init(format: "channel.cid == %@", channelId.rawValue))
        }
        request.predicate = NSCompoundPredicate(andPredicateWithSubpredicates: predicates)
        return request
    }

    /// Fetches all active location messages in any given channel and from every user.
    static func activeLiveLocationMessagesFetchRequest() -> NSFetchRequest<MessageDTO> {
        let request = NSFetchRequest<MessageDTO>(entityName: MessageDTO.entityName)
        MessageDTO.applyPrefetchingState(to: request)
        request.fetchLimit = 25
        request.sortDescriptors = [NSSortDescriptor(
            keyPath: \MessageDTO.createdAt,
            ascending: true
        )]
        let predicates: [NSPredicate] = [
            .init(format: "isActiveLiveLocation == YES"),
            .init(format: "localMessageStateRaw == nil")
        ]
        request.predicate = NSCompoundPredicate(andPredicateWithSubpredicates: predicates)
        return request
    }

    static func loadCurrentUserActiveLiveLocationMessages(
        currentUserId: UserId,
        channelId: ChannelId?,
        context: NSManagedObjectContext
    ) throws -> [MessageDTO] {
        let request = currentUserActiveLiveLocationMessagesFetchRequest(currentUserId: currentUserId, channelId: channelId)
        return try load(request, context: context)
    }

    static func loadReplies(
        from fromIncludingDate: Date,
        to toIncludingDate: Date,
        in messageId: MessageId,
        sortAscending: Bool,
        deletedMessagesVisibility: ChatClientConfig.DeletedMessageVisibility,
        shouldShowShadowedMessages: Bool,
        context: NSManagedObjectContext
    ) throws -> [MessageDTO] {
        let request = NSFetchRequest<MessageDTO>(entityName: MessageDTO.entityName)
        MessageDTO.applyPrefetchingState(to: request)
        request.sortDescriptors = [NSSortDescriptor(keyPath: \MessageDTO.defaultSortingKey, ascending: sortAscending)]
        request.predicate = NSCompoundPredicate(andPredicateWithSubpredicates: [
            threadRepliesPredicate(
                for: messageId,
                deletedMessagesVisibility: deletedMessagesVisibility,
                shouldShowShadowedMessages: shouldShowShadowedMessages
            ),
            .init(format: "createdAt >= %@", fromIncludingDate.bridgeDate),
            .init(format: "createdAt <= %@", toIncludingDate.bridgeDate)
        ])
        return try load(request, context: context)
    }
}

// MARK: - State Helpers

extension MessageDTO {
    /// A possible additional local state of the message. Applies only for the messages of the current user.
    var localMessageState: LocalMessageState? {
        get { localMessageStateRaw.flatMap(LocalMessageState.init(rawValue:)) }
        set { localMessageStateRaw = newValue?.rawValue }
    }

    var isLocalOnly: Bool {
        if let localMessageState = self.localMessageState {
            return localMessageState.isLocalOnly
        }

        return type == MessageType.ephemeral.rawValue || type == MessageType.error.rawValue
    }
}

extension NSManagedObjectContext: MessageDatabaseSession {
    func createNewMessage(
        in cid: ChannelId,
        messageId: MessageId?,
        text: String,
        pinning: MessagePinning?,
        command: String?,
        arguments: String?,
        parentMessageId: MessageId?,
        attachments: [AnyAttachmentPayload],
        mentionedUserIds: [UserId],
        showReplyInChannel: Bool,
        isSilent: Bool,
        isSystem: Bool,
        quotedMessageId: MessageId?,
        createdAt: Date?,
        skipPush: Bool,
        skipEnrichUrl: Bool,
        poll: PollPayload?,
        location: NewLocationInfo?,
        restrictedVisibility: [UserId],
        extraData: [String: RawJSON]
    ) throws -> MessageDTO {
        guard let currentUserDTO = currentUser else {
            throw ClientError.CurrentUserDoesNotExist()
        }

        guard let channelDTO = ChannelDTO.load(cid: cid, context: self) else {
            throw ClientError.ChannelDoesNotExist(cid: cid)
        }

        let id = messageId ?? .newUniqueId
        let message = MessageDTO.loadOrCreate(id: id, context: self, cache: nil)

        // We make `createdDate` 0.1 second bigger than Channel's most recent message
        // so if the local time is not in sync, the message will still appear in the correct position
        // even if the sending fails
        let createdAt = createdAt ?? (max(channelDTO.lastMessageAt?.addingTimeInterval(0.1).bridgeDate ?? Date(), Date()))
        message.locallyCreatedAt = createdAt.bridgeDate
        // It's fine that we're saving an incorrect value for `createdAt` and `updatedAt`
        // When message is successfully sent, backend sends the actual dates
        // and these are set correctly in `saveMessage`
        message.createdAt = createdAt.bridgeDate
        message.updatedAt = createdAt.bridgeDate

        if let pinning = pinning {
            try pin(message: message, pinning: pinning)
        }

        message.cid = cid.rawValue
        message.text = text
        message.command = command
        message.args = arguments
        message.parentMessageId = parentMessageId
        message.extraData = try JSONEncoder.default.encode(extraData)
        message.isSilent = isSilent
        message.skipPush = skipPush
        message.skipEnrichUrl = skipEnrichUrl
        message.reactionScores = [:]
        message.reactionCounts = [:]
        message.reactionGroups = []
        message.restrictedVisibility = Set(restrictedVisibility)

        // Message type
        if parentMessageId != nil {
            message.type = MessageType.reply.rawValue
        } else if isSystem {
            message.type = MessageType.system.rawValue
        } else {
            message.type = MessageType.regular.rawValue
        }

        if let poll {
            message.poll = try? savePoll(payload: poll, cache: nil)
        }

        if let location {
            guard let deviceId = currentUserDTO.currentDevice?.id else {
                throw ClientError.CurrentUserDoesNotHaveDeviceRegistered()
            }
            message.location = try? saveLocation(
                payload: .init(
                    channelId: cid.rawValue,
                    messageId: id,
                    userId: currentUserDTO.user.id,
                    latitude: location.latitude,
                    longitude: location.longitude,
                    createdAt: Date(),
                    updatedAt: Date(),
                    endAt: location.endAt,
                    createdByDeviceId: deviceId
                ),
                cache: nil
            )
        }

        message.attachments = Set(
            try attachments.enumerated().map { index, attachment in
                let id = AttachmentId(cid: cid, messageId: message.id, index: index)
                return try createNewAttachment(attachment: attachment, id: id)
            }
        )

        message.mentionedUserIds = mentionedUserIds

        message.showReplyInChannel = showReplyInChannel
        message.quotedMessage = quotedMessageId.flatMap { MessageDTO.load(id: $0, context: self) }

        message.user = currentUserDTO.user
        message.channel = channelDTO

        let shouldNotUpdateLastMessageAt = isSystem && channelDTO.config.skipLastMsgAtUpdateForSystemMsg
        if !shouldNotUpdateLastMessageAt {
            let newLastMessageAt = max(channelDTO.lastMessageAt?.bridgeDate ?? createdAt, createdAt).bridgeDate
            channelDTO.lastMessageAt = newLastMessageAt
            channelDTO.defaultSortingAt = newLastMessageAt
        }

        if let parentMessageId = parentMessageId,
           let parentMessageDTO = MessageDTO.load(id: parentMessageId, context: self) {
            parentMessageDTO.replies.insert(message)
            parentMessageDTO.replyCount += 1
        }

        // When the current user submits the new message that will be shown
        // in the channel for sending - make it a channel preview.
        if parentMessageId == nil || showReplyInChannel {
            channelDTO.previewMessage = message
        }

        return message
    }

    func createNewDraftMessage(
        in cid: ChannelId,
        text: String,
        command: String?,
        arguments: String?,
        parentMessageId: MessageId?,
        attachments: [AnyAttachmentPayload],
        mentionedUserIds: [UserId],
        showReplyInChannel: Bool,
        isSilent: Bool,
        quotedMessageId: MessageId?,
        extraData: [String: RawJSON]
    ) throws -> MessageDTO {
        guard let currentUserDTO = currentUser else {
            throw ClientError.CurrentUserDoesNotExist()
        }

        guard let channelDTO = ChannelDTO.load(cid: cid, context: self) else {
            throw ClientError.ChannelDoesNotExist(cid: cid)
        }

        /// Makes sure to delete the existing draft message if it exists.
        deleteDraftMessage(in: cid, threadId: parentMessageId)

        let createdAt = Date()
        let message = MessageDTO.loadOrCreate(id: .newUniqueId, context: self, cache: nil)
        message.isDraft = true
        message.locallyCreatedAt = createdAt.bridgeDate
        message.createdAt = createdAt.bridgeDate
        message.updatedAt = createdAt.bridgeDate
        message.cid = cid.rawValue
        message.text = text
        message.command = command
        message.args = arguments
        message.parentMessageId = parentMessageId
        message.extraData = try JSONEncoder.default.encode(extraData)
        message.isSilent = isSilent
        message.skipPush = false
        message.skipEnrichUrl = false
        message.reactionScores = [:]
        message.reactionCounts = [:]
        message.reactionGroups = []
        message.mentionedUserIds = mentionedUserIds
        message.showReplyInChannel = showReplyInChannel
        message.quotedMessage = quotedMessageId.flatMap { MessageDTO.load(id: $0, context: self) }
        message.user = currentUserDTO.user
        message.channel = channelDTO
        message.attachments = Set(
            try attachments.enumerated().map { index, attachment in
                let id = AttachmentId(cid: cid, messageId: message.id, index: index)
                return try createNewAttachment(attachment: attachment, id: id)
            }
        )

        if parentMessageId != nil {
            message.type = MessageType.reply.rawValue
        } else {
            message.type = MessageType.regular.rawValue
        }

        if let threadId = parentMessageId {
            let parentMessageDTO = self.message(id: threadId)
            message.draftOfThread = parentMessageDTO
            let threadDTO = thread(parentMessageId: threadId, cache: nil)
            threadDTO?.parentMessageId = threadId
        } else {
            message.channel?.draftMessage = message
        }

        return message
    }

    /// Saves a message into the local DB.
    /// - Parameters:
    ///   - payload: The message payload
    ///   - channelDTO: The channel dto.
    ///   - syncOwnReactions: Whether to sync own reactions. It should be set to `true` when the payload comes from an API response and `false` when the payload is received via WS events. For performance reasons the API
    ///   does not populate the `message.own_reactions` when sending events
    ///   - skipDraftUpdate: Whether to skip draft update. This is used when saving quoted and parent messages from
    ///   saveDraftMessage function to avoid an infinite loop since saving the draft would be called again.
    ///   - cache: The pre-warmed cache.
    func saveMessage(
        payload: MessagePayload,
        channelDTO: ChannelDTO,
        syncOwnReactions: Bool,
        skipDraftUpdate: Bool = false,
        cache: PreWarmedCache?
    ) throws -> MessageDTO {
        let cid = try ChannelId(cid: channelDTO.cid)
        let dto = MessageDTO.loadOrCreate(id: payload.id, context: self, cache: cache)

        if dto.localMessageState == .pendingSend || dto.localMessageState == .pendingSync {
            return dto
        }

        // Local text edit before receiving the WS event
        if let localDate = dto.textUpdatedAt?.bridgeDate,
           let payloadDate = payload.messageTextUpdatedAt,
           localDate > payloadDate {
            return dto
        }

        dto.cid = payload.cid?.rawValue
        dto.text = payload.text
        dto.createdAt = payload.createdAt.bridgeDate
        dto.updatedAt = payload.updatedAt.bridgeDate
        dto.deletedAt = payload.deletedAt?.bridgeDate
        dto.textUpdatedAt = payload.messageTextUpdatedAt?.bridgeDate
        dto.type = payload.type.rawValue
        dto.command = payload.command
        dto.args = payload.args
        dto.parentMessageId = payload.parentId
        dto.showReplyInChannel = payload.showReplyInChannel
        dto.replyCount = Int32(payload.replyCount)

        do {
            dto.extraData = try JSONEncoder.default.encode(payload.extraData)
        } catch {
            log.error(
                "Failed to decode extra payload for Message with id: <\(dto.id)>, using default value instead. "
                    + "Error: \(error)"
            )
            dto.extraData = Data()
        }

        dto.isSilent = payload.isSilent
        dto.isShadowed = payload.isShadowed
        // Due to backend not working as advertised
        // (sending `shadowed: true` flag to the shadow banned user)
        // we have to implement this workaround to get the advertised behavior
        // info on slack: https://getstream.slack.com/archives/CE5N802GP/p1635785568060500
        // TODO: Remove the workaround once backend bug is fixed
        if currentUser?.user.id == payload.user.id {
            dto.isShadowed = false
        }

        dto.pinned = payload.pinned
        dto.pinExpires = payload.pinExpires?.bridgeDate
        dto.pinnedAt = payload.pinnedAt?.bridgeDate
        if let pinnedByUser = payload.pinnedBy {
            dto.pinnedBy = try saveUser(payload: pinnedByUser)
        }

        if dto.pinned && !channelDTO.pinnedMessages.contains(dto) {
            channelDTO.pinnedMessages.insert(dto)
        } else if !dto.pinned {
            channelDTO.pinnedMessages.remove(dto)
        }

        if let quotedMessageId = payload.quotedMessageId,
           let quotedMessage = message(id: quotedMessageId) {
            // In case we do not have a fully formed quoted message in the payload,
            // we check for quotedMessageId. This can happen in the case of nested quoted messages.
            dto.quotedMessage = quotedMessage
        } else if let quotedMessage = payload.quotedMessage {
            dto.quotedMessage = try saveMessage(
                payload: quotedMessage,
                channelDTO: channelDTO,
                syncOwnReactions: false,
                skipDraftUpdate: false,
                cache: cache
            )
        } else {
            dto.quotedMessage = nil
        }

        if let draft = payload.draft, skipDraftUpdate == false {
            dto.draftReply = try saveDraftMessage(payload: draft, for: cid, cache: cache)
        } else if skipDraftUpdate == false {
            /// If the payload does not contain a draft reply, we should
            /// delete the existing draft reply if it exists.
            if let draft = dto.draftReply {
                deleteDraftMessage(in: cid, threadId: draft.parentMessageId)
                dto.draftReply = nil
            }
        }

        if let location = payload.location {
            dto.location = try saveLocation(payload: location, cache: cache)
        }

        let user = try saveUser(payload: payload.user)
        dto.user = user

        dto.reactionScores = payload.reactionScores.mapKeys { $0.rawValue }
        dto.reactionCounts = payload.reactionCounts.mapKeys { $0.rawValue }
        dto.reactionGroups = Set(payload.reactionGroups.map { (type, groupPayload) in
            MessageReactionGroupDTO(
                type: type,
                payload: groupPayload,
                context: self
            )
        })

        // If user edited their message to remove mentioned users, we need to get rid of it
        // as backend does
        dto.mentionedUsers = try Set(payload.mentionedUsers.map {
            let user = try saveUser(payload: $0)
            return user
        })
        dto.mentionedUserIds = payload.mentionedUsers.map(\.id)

        // If user participated in thread, but deleted message later, we need to get rid of it if backends does
        dto.threadParticipants = try NSOrderedSet(
            array: payload.threadParticipants.map { try saveUser(payload: $0) }
        )
        let restrictedVisibility = Set(payload.restrictedVisibility)
        dto.restrictedVisibility = restrictedVisibility.isEmpty ? nil : restrictedVisibility

        let isSystemMessage = dto.type == MessageType.system.rawValue
        let shouldNotUpdateLastMessageAt = isSystemMessage && channelDTO.config.skipLastMsgAtUpdateForSystemMsg
        if !shouldNotUpdateLastMessageAt {
            channelDTO.lastMessageAt = max(channelDTO.lastMessageAt?.bridgeDate ?? payload.createdAt, payload.createdAt).bridgeDate
        }
        
        dto.channel = channelDTO

        dto.latestReactions = payload
            .latestReactions
            .compactMap { try? saveReaction(payload: $0, query: nil, cache: cache) }
            .map(\.id)

        if syncOwnReactions {
            dto.ownReactions = payload
                .ownReactions
                .compactMap { try? saveReaction(payload: $0, query: nil, cache: cache) }
                .map(\.id)
        }

        let attachments: Set<AttachmentDTO> = try Set(
            payload.attachments.enumerated().map { index, attachment in
                let id = AttachmentId(cid: cid, messageId: payload.id, index: index)
                let dto = try saveAttachment(payload: attachment, id: id)
                return dto
            }
        )
        dto.attachments = attachments

        if let poll = payload.poll {
            let pollDto = try savePoll(payload: poll, cache: cache)
            dto.poll = pollDto
        }

        // Only insert message into Parent's replies if not already present.
        // This in theory would not be needed since replies is a Set, but
        // it will trigger an FRC update, which will cause the message to disappear
        // in the Message List if there is already a message with the same ID.
        if let parentMessageId = payload.parentId,
           let parentMessageDTO = MessageDTO.load(id: parentMessageId, context: self),
           !parentMessageDTO.replies.contains(dto) {
            parentMessageDTO.replies.insert(dto)
        }

        dto.translations = payload.translations?.mapKeys { $0.languageCode }
        dto.originalLanguage = payload.originalLanguage

        if let moderationPayload = payload.moderation {
            dto.moderationDetails = MessageModerationDetailsDTO.create(
                from: moderationPayload,
                isV1: false,
                context: self
            )
        } else if let moderationDetailsPayload = payload.moderationDetails {
            dto.moderationDetails = MessageModerationDetailsDTO.create(
                from: moderationDetailsPayload,
                isV1: true,
                context: self
            )
        } else {
            dto.moderationDetails = nil
        }

        // Calculate reads if the message is authored by the current user.
        if payload.user.id == currentUser?.user.id {
            dto.updateReadBy(withChannelReads: channelDTO.reads)
        }

        if let reminder = payload.reminder {
            dto.reminder = try saveReminder(payload: reminder, cache: cache)
        } else if let reminderDTO = dto.reminder {
            delete(reminderDTO)
            dto.reminder = nil
        }

        // Refetch channel preview if the current preview has changed.
        //
        // The current message can stop being a valid preview e.g.
        // if it didn't pass moderation and obtained `error` type.
        if payload.id == channelDTO.previewMessage?.id {
            channelDTO.previewMessage = preview(for: cid)
        }

        return dto
    }

    func saveMessages(
        messagesPayload: MessageListPayload,
        for cid: ChannelId?,
        syncOwnReactions: Bool = true
    ) -> [MessageDTO] {
        let cache = messagesPayload.getPayloadToModelIdMappings(context: self)
        return messagesPayload.messages.compactMapLoggingError {
            try saveMessage(
                payload: $0,
                for: cid,
                syncOwnReactions: syncOwnReactions,
                skipDraftUpdate: false,
                cache: cache
            )
        }
    }

    func saveMessage(
        payload: MessagePayload,
        for cid: ChannelId?,
        syncOwnReactions: Bool = true,
        skipDraftUpdate: Bool = false,
        cache: PreWarmedCache?
    ) throws -> MessageDTO {
        guard payload.channel != nil || cid != nil else {
            throw ClientError.MessagePayloadSavingFailure("""
            Either `payload.channel` or `cid` must be provided to sucessfuly save the message payload.
            - `payload.channel` value: \(String(describing: payload.channel))
            - `cid` value: \(String(describing: cid))
            """)
        }

        if let cid = cid, let payloadCid = payload.channel?.cid {
            log.assert(cid == payloadCid, "`cid` provided is different from the `payload.channel.cid`.")
        }

        var channelDTO: ChannelDTO?

        if let channelPayload = payload.channel {
            channelDTO = try saveChannel(payload: channelPayload, query: nil, cache: cache)
        } else if let cid = cid {
            channelDTO = ChannelDTO.load(cid: cid, context: self)
        } else {
            let description = "Should never happen because either `cid` or `payload.channel` should be present."
            log.assertionFailure(description)
            throw ClientError.MessagePayloadSavingFailure(description)
        }

        guard let channel = channelDTO else {
            let description = "Should never happen, a channel should have been fetched."
            log.assertionFailure(description)
            throw ClientError.MessagePayloadSavingFailure(description)
        }

        return try saveMessage(
            payload: payload,
            channelDTO: channel,
            syncOwnReactions: syncOwnReactions,
            skipDraftUpdate: skipDraftUpdate,
            cache: cache
        )
    }

    @discardableResult
    func saveDraftMessage(
        payload: DraftPayload,
        for cid: ChannelId,
        cache: PreWarmedCache?
    ) throws -> MessageDTO {
        let draftDetailsPayload = payload.message
        let channelDTO: ChannelDTO?
        if let channelPayload = payload.channelPayload {
            channelDTO = try saveChannel(payload: channelPayload, query: nil, cache: cache)
        } else {
            channelDTO = ChannelDTO.load(cid: cid, context: self)
        }
        guard let channelDTO = channelDTO else {
            throw ClientError.ChannelDoesNotExist(cid: cid)
        }
        guard let user = currentUser?.user else {
            throw ClientError.CurrentUserDoesNotExist()
        }

        let dto = MessageDTO.loadOrCreate(id: draftDetailsPayload.id, context: self, cache: cache)
        dto.cid = cid.rawValue
        dto.text = draftDetailsPayload.text
        dto.createdAt = payload.createdAt.bridgeDate
        dto.updatedAt = payload.createdAt.bridgeDate
        dto.reactionScores = [:]
        dto.reactionCounts = [:]
        dto.type = MessageType.regular.rawValue
        dto.command = draftDetailsPayload.command
        dto.args = draftDetailsPayload.args
        dto.parentMessageId = payload.parentId
        dto.showReplyInChannel = draftDetailsPayload.showReplyInChannel
        dto.isSilent = draftDetailsPayload.isSilent
        dto.user = user
        dto.channel = channelDTO
        dto.isDraft = true

        if let threadId = payload.parentId {
            let threadDTO = thread(parentMessageId: threadId, cache: cache)
            threadDTO?.parentMessageId = threadId
        }

        if let parentMessage = payload.parentMessage {
            dto.parentMessage = try saveMessage(
                payload: parentMessage,
                channelDTO: channelDTO,
                syncOwnReactions: false,
                skipDraftUpdate: true,
                cache: cache
            )
            dto.draftOfThread = dto.parentMessage
        } else if let parentMessageId = payload.parentId,
                  let parentMessage = message(id: parentMessageId) {
            dto.parentMessage = parentMessage
            dto.draftOfThread = parentMessage
        } else {
            dto.parentMessage = nil
            dto.draftOfThread = nil
            channelDTO.draftMessage = dto
        }

        if let quotedMessage = payload.quotedMessage {
            dto.quotedMessage = try saveMessage(
                payload: quotedMessage,
                channelDTO: channelDTO,
                syncOwnReactions: false,
                skipDraftUpdate: true,
                cache: cache
            )
        } else {
            dto.quotedMessage = nil
        }

        if let mentionedUsers = draftDetailsPayload.mentionedUsers {
            dto.mentionedUsers = try Set(mentionedUsers.map { try saveUser(payload: $0) })
            dto.mentionedUserIds = mentionedUsers.map(\.id)
        }

        if let attachments = draftDetailsPayload.attachments {
            dto.attachments = Set(
                try attachments.enumerated().map { index, attachment in
                    let id = AttachmentId(cid: cid, messageId: draftDetailsPayload.id, index: index)
                    return try saveAttachment(payload: attachment, id: id)
                }
            )
        }

        do {
            dto.extraData = try JSONEncoder.default.encode(draftDetailsPayload.extraData)
        } catch {
            log.error(
                "Failed to decode extra payload for Message with id: <\(dto.id)>, using default value instead. "
                    + "Error: \(error)"
            )
            dto.extraData = Data()
        }

        return dto
    }

    func saveMessage(payload: MessagePayload, for query: MessageSearchQuery, cache: PreWarmedCache?) throws -> MessageDTO {
        let messageDTO = try saveMessage(payload: payload, for: nil, cache: cache)
        messageDTO.searches.insert(saveQuery(query: query))
        return messageDTO
    }

    func deleteDraftMessage(in cid: ChannelId, threadId: MessageId?) {
        if let threadId = threadId, let parentMessage = message(id: threadId) {
            parentMessage.draftReply.map {
                delete($0)
            }
            // Trigger thread update
            let thread = thread(parentMessageId: threadId, cache: nil)
            thread?.parentMessageId = threadId
        } else if let channel = channel(cid: cid) {
            channel.draftMessage.map {
                delete($0)
            }
        }
    }

    func message(id: MessageId) -> MessageDTO? { .load(id: id, context: self) }

    func messageExists(id: MessageId) -> Bool {
        let request = NSFetchRequest<MessageDTO>(entityName: MessageDTO.entityName)
        request.predicate = NSPredicate(format: "id == %@", id)
        do {
            let count = try count(for: request)
            return count != 0
        } catch {
            return false
        }
    }

    func delete(message: MessageDTO) {
        delete(message)
    }

    func pin(message: MessageDTO, pinning: MessagePinning) throws {
        guard let currentUserDTO = currentUser else {
            throw ClientError.CurrentUserDoesNotExist()
        }
        let pinnedDate = DBDate()
        message.pinned = true
        message.pinnedAt = pinnedDate
        message.pinnedBy = currentUserDTO.user
        message.pinExpires = pinning.expirationDate?.bridgeDate
    }

    func unpin(message: MessageDTO) {
        message.pinned = false
        message.pinnedAt = nil
        message.pinnedBy = nil
        message.pinExpires = nil
    }

    /// Adds the reaction for the current user to the message with id `messageId`
    ///
    /// Notes:
    /// - The reaction is added to the database and it updates the message `reactionScores` property
    /// - This method will throw if there is no current user set
    /// - If the message is not found, there will be no side effect and the method will return `nil`
    /// - If a reaction for the same user, type and message exists
    func addReaction(
        to messageId: MessageId,
        type: MessageReactionType,
        score: Int,
        enforceUnique: Bool,
        extraData: [String: RawJSON],
        localState: LocalReactionState?
    ) throws -> MessageReactionDTO {
        guard let currentUserDTO = currentUser else {
            throw ClientError.CurrentUserDoesNotExist()
        }

        guard let message = MessageDTO.load(id: messageId, context: self) else {
            throw ClientError.MessageDoesNotExist(messageId: messageId)
        }

        let dto = MessageReactionDTO.loadOrCreate(
            message: message,
            type: type,
            user: currentUserDTO.user,
            context: self,
            cache: nil
        )

        // If enforceUnique is true erase all the other reactions from the current user and decrement the scores/counts.
        if enforceUnique {
            let previousOwnReactionTypes = message.ownReactions.map(\.reactionType)
            previousOwnReactionTypes.forEach { type in
                message.reactionScores[type]? -= score
                message.reactionCounts[type]? -= 1
                let reactionGroup = message.reactionGroups.first(where: { $0.type == type })
                reactionGroup?.sumScores -= Int64(score)
                reactionGroup?.count -= 1
            }

            message.ownReactions = []
            message.latestReactions.removeAll { $0.reactionUserId == currentUserDTO.user.id }
        }

        // Update reaction scores
        if let reactionScore = message.reactionScores[type.rawValue] {
            message.reactionScores[type.rawValue]? += reactionScore
        } else {
            message.reactionScores[type.rawValue] = score
        }

        // Update reaction counts
        if let reactionCount = message.reactionCounts[type.rawValue] {
            message.reactionCounts[type.rawValue] = reactionCount + 1
        } else {
            message.reactionCounts[type.rawValue] = 1
        }

        // Update grouped reactions
        if let existingReactionGroup = message.reactionGroups.first(where: { $0.type == type.rawValue }),
           let reactionCount = message.reactionCounts[type.rawValue],
           let reactionScore = message.reactionScores[type.rawValue] {
            existingReactionGroup.count = Int64(reactionCount)
            existingReactionGroup.sumScores = Int64(reactionScore)
            existingReactionGroup.lastReactionAt = DBDate()
        } else {
            let newReactionGroup = MessageReactionGroupDTO(
                type: type,
                sumScores: score,
                count: 1,
                firstReactionAt: Date(),
                lastReactionAt: Date(),
                context: self
            )
            message.reactionGroups.insert(newReactionGroup)
        }

        dto.score = Int64(score)
        dto.extraData = try JSONEncoder.default.encode(extraData)
        dto.localState = localState

        let reactionId = dto.id

        if !message.latestReactions.contains(reactionId) {
            message.latestReactions.append(reactionId)
        }

        if !message.ownReactions.contains(reactionId) {
            message.ownReactions.append(reactionId)
        }

        return dto
    }

    /// Removes the reaction for the current user to the message with id `messageId`
    ///
    /// Notes:
    /// - The reaction is *not* removed from the database
    /// - This method will throw if there is no current user set
    /// - If the message is not found, there will be no side effect and the method will return `nil`
    /// - If there is no reaction found in the database, this method returns `nil`
    func removeReaction(from messageId: MessageId, type: MessageReactionType, on version: String?) throws -> MessageReactionDTO? {
        guard let currentUserDTO = currentUser else {
            throw ClientError.CurrentUserDoesNotExist()
        }

        guard let message = MessageDTO.load(id: messageId, context: self) else {
            throw ClientError.MessageDoesNotExist(messageId: messageId)
        }

        guard let reaction = MessageReactionDTO
            .load(userId: currentUserDTO.user.id, messageId: messageId, type: type, context: self) else {
            return nil
        }

        // if the reaction on the database does not match the version, do nothing
        guard version == nil || version == reaction.version else {
            return nil
        }

        message.latestReactions = message.latestReactions.filter { $0 != reaction.id }
        message.ownReactions = message.ownReactions.filter { $0 != reaction.id }

        guard let reactionScore = message.reactionScores[type.rawValue] else {
            return reaction
        }

        let newScore = max(reactionScore - Int(reaction.score), 0)
        message.reactionScores[type.rawValue] = newScore
        message.reactionCounts[type.rawValue]? -= 1

        let reactionGroup = message.reactionGroups.first(where: { $0.type == type.rawValue })
        reactionGroup?.sumScores = Int64(newScore)
        reactionGroup?.count -= 1
        
        let scoreIsZero = newScore == 0
        let countIsZero = message.reactionCounts[type.rawValue] == 0

        if scoreIsZero {
            message.reactionScores[type.rawValue] = nil
        }

        if countIsZero {
            message.reactionCounts[type.rawValue] = nil
        }

        if scoreIsZero && countIsZero, let reactionGroup = reactionGroup {
            message.reactionGroups.remove(reactionGroup)
        }

        return reaction
    }

    func preview(for cid: ChannelId) -> MessageDTO? {
        MessageDTO.preview(for: cid.rawValue, context: self)
    }

    func saveMessageSearch(payload: MessageSearchResultsPayload, for query: MessageSearchQuery) -> [MessageDTO] {
        let cache = payload.getPayloadToModelIdMappings(context: self)
        return payload.results.compactMapLoggingError {
            try saveMessage(payload: $0.message, for: query, cache: cache)
        }
    }

    /// Changes the state to `.pendingSend` for all messages in `.sending` state. This method is expected to be used at the beginning of the session
    /// to avoid those from being stuck there in limbo.
    /// Messages can get stuck in `.sending` state if the network request to send them takes to much, and the app is backgrounded or killed.
    func rescueMessagesStuckInSending() {
        // Restart messages in sending state.
        let messages = MessageDTO.loadSendingMessages(context: self)
        messages.forEach {
            $0.localMessageState = .pendingSend
        }

        // Restart attachments that were in progress before the app was killed.
        let attachments = AttachmentDTO.loadInProgressAttachments(context: self)
        attachments.forEach {
            $0.localState = .pendingUpload
        }
    }
    
    func loadMessage(
        before id: MessageId,
        cid: String
    ) throws -> MessageDTO? {
        guard let clientConfig = chatClientConfig else { return nil }
        return try MessageDTO.loadMessage(
            before: id,
            cid: cid,
            deletedMessagesVisibility: clientConfig.deletedMessagesVisibility,
            shouldShowShadowedMessages: clientConfig.shouldShowShadowedMessages,
            context: self
        )
    }
    
    func loadMessages(
        from fromIncludingDate: Date,
        to toIncludingDate: Date,
        in cid: ChannelId,
        sortAscending: Bool
    ) throws -> [MessageDTO] {
        guard let clientConfig = chatClientConfig else { return [] }
        return try MessageDTO.loadMessages(
            from: fromIncludingDate,
            to: toIncludingDate,
            in: cid,
            sortAscending: sortAscending,
            deletedMessagesVisibility: clientConfig.deletedMessagesVisibility,
            shouldShowShadowedMessages: clientConfig.shouldShowShadowedMessages,
            context: self
        )
    }
    
    func loadReplies(
        from fromIncludingDate: Date,
        to toIncludingDate: Date,
        in messageId: MessageId,
        sortAscending: Bool
    ) throws -> [MessageDTO] {
        guard let clientConfig = chatClientConfig else { return [] }
        return try MessageDTO.loadReplies(
            from: fromIncludingDate,
            to: toIncludingDate,
            in: messageId,
            sortAscending: sortAscending,
            deletedMessagesVisibility: clientConfig.deletedMessagesVisibility,
            shouldShowShadowedMessages: clientConfig.shouldShowShadowedMessages,
            context: self
        )
    }
}

extension MessageDTO {
    override class func prefetchedRelationshipKeyPaths() -> [String] {
        [
            KeyPath.string(\MessageDTO.attachments),
            KeyPath.string(\MessageDTO.flaggedBy),
            KeyPath.string(\MessageDTO.mentionedUsers),
            KeyPath.string(\MessageDTO.moderationDetails),
            KeyPath.string(\MessageDTO.pinnedBy),
            KeyPath.string(\MessageDTO.poll),
            KeyPath.string(\MessageDTO.quotedBy),
            KeyPath.string(\MessageDTO.quotedMessage),
            KeyPath.string(\MessageDTO.reactionGroups),
            KeyPath.string(\MessageDTO.reads),
            KeyPath.string(\MessageDTO.replies),
            KeyPath.string(\MessageDTO.threadParticipants),
            KeyPath.string(\MessageDTO.user)
        ]
    }
}

extension MessageDTO {
    /// Snapshots the current state of `MessageDTO` and returns an immutable model object from it.
    func asModel() throws -> ChatMessage { try .init(fromDTO: self, depth: 0) }

    /// Snapshots the current state of `MessageDTO` and returns an immutable model object from it if the dependency depth
    /// limit has not been reached
    func relationshipAsModel(depth: Int) throws -> ChatMessage? {
        do {
            return try ChatMessage(fromDTO: self, depth: depth + 1)
        } catch {
            if error is RecursionLimitError { return nil }
            throw error
        }
    }

    /// Snapshots the current state of `MessageDTO` and returns its representation for the use in API calls.
    func asRequestBody() -> MessageRequestBody {
        let extraData: [String: RawJSON]
        do {
            extraData = try JSONDecoder.stream.decodeRawJSON(from: self.extraData)
        } catch {
            log.assertionFailure("Failed decoding saved extra data with error: \(error). This should never happen because the extra data must be a valid JSON to be saved.")
            extraData = [:]
        }

        let uploadedAttachments: [MessageAttachmentPayload] = attachments
            .filter { $0.localState == .uploaded || $0.localState == nil }
            .sorted { ($0.attachmentID?.index ?? 0) < ($1.attachmentID?.index ?? 0) }
            .compactMap { $0.asRequestPayload() }

        // At the moment, we only provide the type for system messages when creating a message.
        let systemType = type == MessageType.system.rawValue ? type : nil
        
        var restrictedVisibilityArray: [UserId]?
        if let restrictedVisibility {
            restrictedVisibilityArray = Array(restrictedVisibility)
        }

        return .init(
            id: id,
            user: user.asRequestBody(),
            text: text,
            type: systemType,
            command: command,
            args: args,
            parentId: parentMessageId,
            showReplyInChannel: showReplyInChannel,
            isSilent: isSilent,
            quotedMessageId: quotedMessage?.id,
            attachments: uploadedAttachments,
            mentionedUserIds: mentionedUserIds,
            pinned: pinned,
            pinExpires: pinExpires?.bridgeDate,
            pollId: poll?.id,
            restrictedVisibility: restrictedVisibilityArray,
            location: location.map {
                .init(
                    latitude: $0.latitude,
                    longitude: $0.longitude,
                    endAt: $0.endAt?.bridgeDate,
                    createdByDeviceId: $0.deviceId
                )
            },
            extraData: extraData
        )
    }

    func asDraftRequestBody() -> DraftMessageRequestBody {
        let extraData: [String: RawJSON]
        do {
            extraData = try JSONDecoder.stream.decodeRawJSON(from: self.extraData)
        } catch {
            log.assertionFailure("Failed decoding saved extra data with error: \(error). This should never happen because the extra data must be a valid JSON to be saved.")
            extraData = [:]
        }

        let uploadedAttachments: [MessageAttachmentPayload] = attachments
            .filter { $0.localState == .uploaded || $0.localState == nil }
            .sorted { ($0.attachmentID?.index ?? 0) < ($1.attachmentID?.index ?? 0) }
            .compactMap { $0.asRequestPayload() }

        return .init(
            id: id,
            text: text,
            command: command,
            args: args,
            parentId: parentMessageId,
            showReplyInChannel: showReplyInChannel,
            isSilent: isSilent,
            quotedMessageId: quotedMessage?.id,
            attachments: uploadedAttachments,
            mentionedUserIds: mentionedUserIds,
            extraData: extraData
        )
    }

    /// The message has been successfully sent to the server.
    func markMessageAsSent() {
        locallyCreatedAt = nil
        localMessageState = nil
    }

    /// The message failed to be sent to the server.
    func markMessageAsFailed() {
        localMessageState = .sendingFailed
    }
    
    func updateReadBy(withChannelReads reads: Set<ChannelReadDTO>) {
        let createdAtInterval = createdAt.timeIntervalSince1970
        let messageUserId = user.id
        self.reads = reads.filter { read in
            read.user.id != messageUserId && read.lastReadAt.timeIntervalSince1970 >= createdAtInterval
        }
    }
}

private extension ChatMessage {
    init(fromDTO dto: MessageDTO, depth: Int) throws {
        guard StreamRuntimeCheck._canFetchRelationship(currentDepth: depth) else {
            throw RecursionLimitError()
        }
        guard let context = dto.managedObjectContext else {
            throw InvalidModel(dto)
        }
        try dto.isNotDeleted()

        let id = dto.id
        let cid = try? dto.cid.map { try ChannelId(cid: $0) }
        let text = dto.text
        let type = MessageType(rawValue: dto.type) ?? .regular
        let command = dto.command
        let createdAt = dto.createdAt.bridgeDate
        let locallyCreatedAt = dto.locallyCreatedAt?.bridgeDate
        let updatedAt = dto.updatedAt.bridgeDate
        let deletedAt = dto.deletedAt?.bridgeDate
        let arguments = dto.args
        let parentMessageId = dto.parentMessageId
        let showReplyInChannel = dto.showReplyInChannel
        let replyCount = Int(dto.replyCount)
        let isBounced = dto.isBounced
        let isSilent = dto.isSilent
        let isShadowed = dto.isShadowed
        let reactionScores = dto.reactionScores.mapKeys { MessageReactionType(rawValue: $0) }
        let reactionCounts = dto.reactionCounts.mapKeys { MessageReactionType(rawValue: $0) }
        let reactionGroups = dto.reactionGroups.asModel()
        let translations = dto.translations?.mapKeys { TranslationLanguage(languageCode: $0) }
        let originalLanguage = dto.originalLanguage.map(TranslationLanguage.init)
        let moderationDetails = dto.moderationDetails.map { MessageModerationDetails(fromDTO: $0) }
        let textUpdatedAt = dto.textUpdatedAt?.bridgeDate
        let chatClientConfig = context.chatClientConfig

        let extraData: [String: RawJSON]
        do {
            extraData = try JSONDecoder.stream.decodeRawJSON(from: dto.extraData)
        } catch {
            log.error(
                "Failed to decode extra data for Message with id: <\(dto.id)>, using default value instead. Error: \(error)"
            )
            extraData = [:]
        }

        let localState = dto.localMessageState
        let isFlaggedByCurrentUser = dto.flaggedBy != nil

        let pinDetails: MessagePinDetails?
        if dto.pinned,
           let pinnedAt = dto.pinnedAt,
           let pinnedBy = dto.pinnedBy {
            pinDetails = try .init(
                pinnedAt: pinnedAt.bridgeDate,
                pinnedBy: pinnedBy.asModel(),
                expiresAt: dto.pinExpires?.bridgeDate
            )
        } else {
            pinDetails = nil
        }
        
        let poll = try? dto.poll?.asModel()
        let location = try? dto.location?.asModel()

        let currentUserReactions: Set<ChatMessageReaction>
        let isSentByCurrentUser: Bool
        if let currentUser = context.currentUser {
            isSentByCurrentUser = currentUser.user.id == dto.user.id
            if !dto.ownReactions.isEmpty {
                currentUserReactions = Set(
                    MessageReactionDTO
                        .loadReactions(ids: dto.ownReactions, context: context)
                        .compactMap { try? $0.asModel() }
                )
            } else {
                currentUserReactions = []
            }
        } else {
            isSentByCurrentUser = false
            currentUserReactions = []
        }

        let latestReactions: Set<ChatMessageReaction> = {
            guard !dto.latestReactions.isEmpty else { return Set() }
            return Set(
                MessageReactionDTO
                    .loadReactions(ids: dto.latestReactions, context: context)
                    .compactMap { try? $0.asModel() }
            )
        }()

        let threadParticipants = dto.threadParticipants.array
            .compactMap { $0 as? UserDTO }
            .compactMap { try? $0.asModel() }

        let mentionedUsers = Set(dto.mentionedUsers.compactMap { try? $0.asModel() })

        let author = try dto.user.asModel()
        let _attachments = dto.attachments
            .compactMap { $0.asAnyModel() }
            .sorted { $0.id.index < $1.id.index }

        let latestReplies: [ChatMessage] = {
            guard dto.replyCount > 0 else { return [] }
            return dto.replies
                .sorted(by: { $0.createdAt.bridgeDate > $1.createdAt.bridgeDate })
                .prefix(5)
                .compactMap { try? ChatMessage(fromDTO: $0, depth: depth) }
        }()

        let quotedMessage = try? dto.quotedMessage?.relationshipAsModel(depth: depth)

        let draftReply = try? dto.draftReply?.relationshipAsModel(depth: depth)

        let readBy = Set(dto.reads.compactMap { try? $0.user.asModel() })

        let message = ChatMessage(
            id: id,
            cid: cid,
            text: text,
            type: type,
            command: command,
            createdAt: createdAt,
            locallyCreatedAt: locallyCreatedAt,
            updatedAt: updatedAt,
            deletedAt: deletedAt,
            arguments: arguments,
            parentMessageId: parentMessageId,
            showReplyInChannel: showReplyInChannel,
            replyCount: replyCount,
            extraData: extraData,
            quotedMessage: quotedMessage,
            isBounced: isBounced,
            isSilent: isSilent,
            isShadowed: isShadowed,
            reactionScores: reactionScores,
            reactionCounts: reactionCounts,
            reactionGroups: reactionGroups,
            author: author,
            mentionedUsers: mentionedUsers,
            threadParticipants: threadParticipants,
            attachments: _attachments,
            latestReplies: latestReplies,
            localState: localState,
            isFlaggedByCurrentUser: isFlaggedByCurrentUser,
            latestReactions: latestReactions,
            currentUserReactions: currentUserReactions,
            isSentByCurrentUser: isSentByCurrentUser,
            pinDetails: pinDetails,
            translations: translations,
            originalLanguage: originalLanguage,
            moderationDetails: moderationDetails,
            readBy: readBy,
            poll: poll,
            textUpdatedAt: textUpdatedAt,
            draftReply: draftReply.map(DraftMessage.init),
            reminder: dto.reminder.map { .init(
                remindAt: $0.remindAt?.bridgeDate,
                createdAt: $0.createdAt.bridgeDate,
                updatedAt: $0.updatedAt.bridgeDate
            ) },
            sharedLocation: location
        )

        if let transformer = chatClientConfig?.modelsTransformer {
            self = transformer.transform(message: message)
            return
        }

        self = message
    }
}

extension ClientError {
    final class CurrentUserDoesNotExist: ClientError, @unchecked Sendable {
        override var localizedDescription: String {
            "There is no `CurrentUserDTO` instance in the DB."
                + "Make sure to call `client.currentUserController.reloadUserIfNeeded()`"
        }
    }

<<<<<<< HEAD
    final class MessagePayloadSavingFailure: ClientError, @unchecked Sendable {}
=======
    final class CurrentUserDoesNotHaveDeviceRegistered: ClientError {
        override var localizedDescription: String {
            "There is no `DeviceDTO` instance in the DB."
                + "Make sure to call `client.currentUserController.addDevice()`"
        }
    }

    final class MessagePayloadSavingFailure: ClientError {}
>>>>>>> 52eba0fd

    final class ChannelDoesNotExist: ClientError, @unchecked Sendable {
        init(cid: ChannelId) {
            super.init("There is no `ChannelDTO` instance in the DB matching cid: \(cid).")
        }
    }
}<|MERGE_RESOLUTION|>--- conflicted
+++ resolved
@@ -1921,18 +1921,14 @@
         }
     }
 
-<<<<<<< HEAD
-    final class MessagePayloadSavingFailure: ClientError, @unchecked Sendable {}
-=======
-    final class CurrentUserDoesNotHaveDeviceRegistered: ClientError {
+    final class CurrentUserDoesNotHaveDeviceRegistered: ClientError, @unchecked Sendable {
         override var localizedDescription: String {
             "There is no `DeviceDTO` instance in the DB."
                 + "Make sure to call `client.currentUserController.addDevice()`"
         }
     }
 
-    final class MessagePayloadSavingFailure: ClientError {}
->>>>>>> 52eba0fd
+    final class MessagePayloadSavingFailure: ClientError, @unchecked Sendable {}
 
     final class ChannelDoesNotExist: ClientError, @unchecked Sendable {
         init(cid: ChannelId) {
