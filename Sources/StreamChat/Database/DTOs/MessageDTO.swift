//
// Copyright © 2024 Stream.io Inc. All rights reserved.
//

import CoreData
import Foundation

/// A reaction is represented by a String with the following format: "userId/messageId/reactionType"
typealias ReactionString = String
extension ReactionString {
    var reactionUserId: String {
        split(separator: "/").first.map(String.init) ?? ""
    }

    var reactionType: String {
        split(separator: "/").last.map(String.init) ?? ""
    }
}

@objc(MessageDTO)
class MessageDTO: NSManagedObject {
    @NSManaged fileprivate var localMessageStateRaw: String?

    @NSManaged var id: String
    @NSManaged var cid: String?
    @NSManaged var text: String
    @NSManaged var type: String
    @NSManaged var command: String?
    @NSManaged var createdAt: DBDate
    @NSManaged var updatedAt: DBDate
    @NSManaged var deletedAt: DBDate?
    @NSManaged var textUpdatedAt: DBDate?
    @NSManaged var isHardDeleted: Bool
    @NSManaged var args: String?
    @NSManaged var parentMessageId: MessageId?
    @NSManaged var parentMessage: MessageDTO?
    @NSManaged var showReplyInChannel: Bool
    @NSManaged var replyCount: Int32
    @NSManaged var extraData: Data?
    @NSManaged var isSilent: Bool
    @NSManaged var skipPush: Bool
    @NSManaged var skipEnrichUrl: Bool
    @NSManaged var isShadowed: Bool
    @NSManaged var reactionScores: [String: Int]
    @NSManaged var reactionCounts: [String: Int]
    @NSManaged var reactionGroups: Set<MessageReactionGroupDTO>

    @NSManaged var latestReactions: [ReactionString]
    @NSManaged var ownReactions: [ReactionString]

    @NSManaged var translations: [String: String]?
    @NSManaged var originalLanguage: String?
    
    @NSManaged var moderationDetails: MessageModerationDetailsDTO?
    var isBounced: Bool {
        moderationDetails?.action == MessageModerationAction.bounce.rawValue
    }

    // Boolean flag that determines if the reply will be shown inside the thread query.
    // This boolean is used to control the pagination of the replies of a thread.
    @NSManaged var showInsideThread: Bool

    // Used for paginating newer replies while jumping to a mid-page.
    // We want to avoid new replies being inserted in the UI if we are in a mid-page.
    @NSManaged var newestReplyAt: DBDate?

    @NSManaged var user: UserDTO

    /// Use this property in case you want to read the mentioned users in the message.
    @NSManaged var mentionedUsers: Set<UserDTO>
    /// Use this property ONLY when creating/updating a message with new mentioned users.
    @NSManaged var mentionedUserIds: [String]

    @NSManaged var threadParticipants: NSOrderedSet
    @NSManaged var channel: ChannelDTO?
    @NSManaged var replies: Set<MessageDTO>
    @NSManaged var flaggedBy: CurrentUserDTO?
    @NSManaged var attachments: Set<AttachmentDTO>
    @NSManaged var poll: PollDTO?
    @NSManaged var quotedMessage: MessageDTO?
    @NSManaged var quotedBy: Set<MessageDTO>
    @NSManaged var searches: Set<MessageSearchQueryDTO>
    @NSManaged var previewOfChannel: ChannelDTO?

    /// If the message is sent by the current user, this field
    /// contains channel reads of other channel members (excluding the current user),
    /// where `read.lastRead >= self.createdAt`.
    ///
    /// If the message has a channel read of a member, it is considered as seen/read by
    /// that member.
    ///
    /// For messages authored NOT by the current user this field is always empty.
    @NSManaged var reads: Set<ChannelReadDTO>

    @NSManaged var pinned: Bool
    @NSManaged var pinnedBy: UserDTO?
    @NSManaged var pinnedAt: DBDate?
    @NSManaged var pinExpires: DBDate?

    // The timestamp the message was created locally. Applies only for the messages of the current user.
    @NSManaged var locallyCreatedAt: DBDate?

    // We use `Date!` to replicate a required value. The value must be marked as optional in the CoreData model, because we change
    // it in the `willSave` phase, which happens after the validation.
    @NSManaged var defaultSortingKey: DBDate!

    override func willSave() {
        super.willSave()

        guard !isDeleted else {
            return
        }

        if let channel = channel, self.cid != channel.cid {
            self.cid = channel.cid
        }

        // Manually mark the channel as dirty to trigger the entity update and give the UI a chance
        // to reload the channel cell to reflect the updated preview.
        if let channel = previewOfChannel, !channel.hasChanges, !channel.isDeleted {
            let cid = channel.cid
            channel.cid = cid
        }

        prepareDefaultSortKeyIfNeeded()
    }

    /// Makes sure the `defaultSortingKey` value is computed and set.
    fileprivate func prepareDefaultSortKeyIfNeeded() {
        let newSortingKey = locallyCreatedAt ?? createdAt
        if defaultSortingKey != newSortingKey {
            defaultSortingKey = newSortingKey
        }
    }

    /// Returns a fetch request for messages pending send.
    static func messagesPendingSendFetchRequest() -> NSFetchRequest<MessageDTO> {
        let request = NSFetchRequest<MessageDTO>(entityName: MessageDTO.entityName)
        request.sortDescriptors = [NSSortDescriptor(keyPath: \MessageDTO.locallyCreatedAt, ascending: true)]

        let pendingSendMessage = NSPredicate(
            format: "localMessageStateRaw == %@", LocalMessageState.pendingSend.rawValue
        )
        request.predicate = NSCompoundPredicate(andPredicateWithSubpredicates: [
            pendingSendMessage,
            allAttachmentsAreUploadedOrEmptyPredicate()
        ])

        return request
    }

    /// Returns a fetch request for messages pending sync.
    static func messagesPendingSyncFetchRequest() -> NSFetchRequest<MessageDTO> {
        let request = NSFetchRequest<MessageDTO>(entityName: MessageDTO.entityName)
        request.sortDescriptors = [NSSortDescriptor(keyPath: \MessageDTO.locallyCreatedAt, ascending: true)]
        request.predicate = NSCompoundPredicate(andPredicateWithSubpredicates: [
            NSPredicate(format: "localMessageStateRaw == %@", LocalMessageState.pendingSync.rawValue),
            allAttachmentsAreUploadedOrEmptyPredicate()
        ])

        return request
    }

    static func allAttachmentsAreUploadedOrEmptyPredicate() -> NSCompoundPredicate {
        NSCompoundPredicate(orPredicateWithSubpredicates: [
            .init(
                format: "SUBQUERY(attachments, $a, $a.localStateRaw == %@).@count == attachments.@count",
                LocalAttachmentState.uploaded.rawValue
            ),
            .init(format: "SUBQUERY(attachments, $a, $a.localStateRaw == nil).@count == attachments.@count")
        ])
    }

    /// Returns a predicate that filters out deleted message by other than the current user
    private static func onlyOwnDeletedMessagesPredicate() -> NSCompoundPredicate {
        .init(orPredicateWithSubpredicates: [
            // Non-deleted messages.
            nonDeletedMessagesPredicate(),
            // Deleted messages sent by current user excluding ephemeral ones.
            NSCompoundPredicate(andPredicateWithSubpredicates: [
                .init(format: "deletedAt != nil"),
                .init(format: "user.currentUser != nil"),
                .init(format: "type != %@", MessageType.ephemeral.rawValue)
            ])
        ])
    }

    private static func deletedMessagesPredicate(
        deletedMessagesVisibility: ChatClientConfig.DeletedMessageVisibility
    ) -> NSPredicate {
        let deletedMessagesPredicate: NSPredicate

        switch deletedMessagesVisibility {
        case .alwaysHidden:
            deletedMessagesPredicate = nonDeletedMessagesPredicate()
        case .visibleForCurrentUser:
            deletedMessagesPredicate = onlyOwnDeletedMessagesPredicate()
        case .alwaysVisible:
            deletedMessagesPredicate = NSCompoundPredicate(orPredicateWithSubpredicates: [
                // Non-deleted messages
                nonDeletedMessagesPredicate(),
                // Deleted messages excluding ephemeral ones
                NSPredicate(format: "deletedAt != nil AND type != %@", MessageType.ephemeral.rawValue)
            ])
        }

        let ignoreHardDeletedMessagesPredicate = NSPredicate(
            format: "isHardDeleted == NO"
        )

        return NSCompoundPredicate(andPredicateWithSubpredicates: [
            deletedMessagesPredicate,
            ignoreHardDeletedMessagesPredicate
        ])
    }

    /// Returns a predicate that filters out all deleted messages
    private static func nonDeletedMessagesPredicate() -> NSPredicate {
        .init(format: "deletedAt == nil")
    }

    private static func channelPredicate(with cid: String) -> NSPredicate {
        .init(format: "channel.cid == %@", cid)
    }

    private static func messageSentPredicate() -> NSPredicate {
        .init(format: "localMessageStateRaw == nil")
    }

    /// Returns predicate for displaying messages after the channel truncation date.
    private static func nonTruncatedMessagesPredicate() -> NSCompoundPredicate {
        .init(orPredicateWithSubpredicates: [
            .init(format: "channel.truncatedAt == nil"),
            .init(format: "createdAt >= channel.truncatedAt")
        ])
    }

    /// Returns predicate for the channel preview message.
    private static func previewMessagePredicate(cid: String, includeShadowedMessages: Bool) -> NSPredicate {
        NSCompoundPredicate(andPredicateWithSubpredicates: [
            channelMessagesPredicate(
                for: cid,
                deletedMessagesVisibility: .alwaysHidden,
                shouldShowShadowedMessages: includeShadowedMessages,
                filterNewerMessages: false
            ),
            .init(format: "type != %@", MessageType.ephemeral.rawValue),
            .init(format: "type != %@", MessageType.error.rawValue)
        ])
    }

    /// Returns predicate with channel messages and replies that should be shown in channel.
    static func channelMessagesPredicate(
        for cid: String,
        deletedMessagesVisibility: ChatClientConfig.DeletedMessageVisibility,
        shouldShowShadowedMessages: Bool,
        filterNewerMessages: Bool = true
    ) -> NSCompoundPredicate {
        let channelMessagePredicate = NSCompoundPredicate(orPredicateWithSubpredicates: [
            .init(format: "showReplyInChannel == 1"),
            .init(format: "parentMessageId == nil")
        ])

        let validTypes = [
            MessageType.regular.rawValue,
            MessageType.ephemeral.rawValue,
            MessageType.system.rawValue,
            MessageType.deleted.rawValue,
            MessageType.error.rawValue
        ]

        let messageTypePredicate = NSCompoundPredicate(format: "type IN %@", validTypes)

        // Some pinned messages might be in the local database, but should not be fetched
        // if they do not belong to the regular channel query.
        let ignoreOlderMessagesPredicate = NSCompoundPredicate(orPredicateWithSubpredicates: [
            .init(format: "channel.oldestMessageAt == nil"),
            .init(format: "createdAt >= channel.oldestMessageAt")
        ])

        var subpredicates = [
            channelPredicate(with: cid),
            channelMessagePredicate,
            messageTypePredicate,
            nonTruncatedMessagesPredicate(),
            ignoreOlderMessagesPredicate,
            deletedMessagesPredicate(deletedMessagesVisibility: deletedMessagesVisibility)
        ]

        if filterNewerMessages {
            // Used for paginating newer messages while jumping to a mid-page.
            // We want to avoid new messages being inserted in the UI if we are in a mid-page.
            let ignoreNewerMessagesPredicate = NSCompoundPredicate(orPredicateWithSubpredicates: [
                .init(format: "channel.newestMessageAt == nil"),
                .init(format: "createdAt <= channel.newestMessageAt")
            ])
            subpredicates.append(ignoreNewerMessagesPredicate)
        }

        if !shouldShowShadowedMessages {
            let ignoreShadowedMessages = NSPredicate(format: "isShadowed == NO")
            subpredicates.append(ignoreShadowedMessages)
        }

        return .init(andPredicateWithSubpredicates: subpredicates)
    }

    /// Returns predicate with thread messages that should be shown in the thread.
    static func threadRepliesPredicate(
        for messageId: MessageId,
        deletedMessagesVisibility: ChatClientConfig.DeletedMessageVisibility,
        shouldShowShadowedMessages: Bool
    ) -> NSCompoundPredicate {
        let replyMessage = NSPredicate(format: "parentMessageId == %@", messageId)
        let shouldShowInsideThread = NSPredicate(format: "showInsideThread == YES")

        let ignoreNewerRepliesPredicate = NSCompoundPredicate(orPredicateWithSubpredicates: [
            .init(format: "parentMessage.newestReplyAt == nil"),
            .init(format: "createdAt <= parentMessage.newestReplyAt")
        ])

        var subpredicates = [
            replyMessage,
            shouldShowInsideThread,
            ignoreNewerRepliesPredicate,
            deletedMessagesPredicate(deletedMessagesVisibility: deletedMessagesVisibility),
            nonTruncatedMessagesPredicate()
        ]

        if !shouldShowShadowedMessages {
            let ignoreShadowedMessages = NSPredicate(format: "isShadowed == NO")
            subpredicates.append(ignoreShadowedMessages)
        }

        return .init(andPredicateWithSubpredicates: subpredicates)
    }

    private static func sentMessagesPredicate(for cid: String) -> NSPredicate {
        NSCompoundPredicate(andPredicateWithSubpredicates: [
            channelPredicate(with: cid),
            messageSentPredicate(),
            nonTruncatedMessagesPredicate(),
            nonDeletedMessagesPredicate()
        ])
    }

    /// Returns a fetch request for messages from the channel with the provided `cid`.
    static func messagesFetchRequest(
        for cid: ChannelId,
        pageSize: Int,
        sortAscending: Bool = false,
        deletedMessagesVisibility: ChatClientConfig.DeletedMessageVisibility,
        shouldShowShadowedMessages: Bool
    ) -> NSFetchRequest<MessageDTO> {
        let request = NSFetchRequest<MessageDTO>(entityName: MessageDTO.entityName)
        request.sortDescriptors = [NSSortDescriptor(keyPath: \MessageDTO.defaultSortingKey, ascending: sortAscending)]
        request.predicate = channelMessagesPredicate(
            for: cid.rawValue,
            deletedMessagesVisibility: deletedMessagesVisibility,
            shouldShowShadowedMessages: shouldShowShadowedMessages
        )
        request.fetchLimit = pageSize
        request.fetchBatchSize = pageSize
        return request
    }

    /// Returns a fetch request for replies for the specified `parentMessageId`.
    static func repliesFetchRequest(
        for messageId: MessageId,
        pageSize: Int,
        sortAscending: Bool = false,
        deletedMessagesVisibility: ChatClientConfig.DeletedMessageVisibility,
        shouldShowShadowedMessages: Bool
    ) -> NSFetchRequest<MessageDTO> {
        let request = NSFetchRequest<MessageDTO>(entityName: MessageDTO.entityName)
        request.sortDescriptors = [NSSortDescriptor(keyPath: \MessageDTO.defaultSortingKey, ascending: sortAscending)]
        request.predicate = threadRepliesPredicate(
            for: messageId,
            deletedMessagesVisibility: deletedMessagesVisibility,
            shouldShowShadowedMessages: shouldShowShadowedMessages
        )
        request.fetchLimit = pageSize
        request.fetchBatchSize = pageSize
        return request
    }

    static func messagesFetchRequest(for query: MessageSearchQuery) -> NSFetchRequest<MessageDTO> {
        let request = NSFetchRequest<MessageDTO>(entityName: MessageDTO.entityName)
        request.predicate = NSCompoundPredicate(andPredicateWithSubpredicates: [
            NSPredicate(format: "ANY searches.filterHash == %@", query.filterHash),
            NSPredicate(format: "isHardDeleted == NO")
        ])
        let sortDescriptors = query.sort.compactMap { $0.key.sortDescriptor(isAscending: $0.isAscending) }
        request.sortDescriptors = sortDescriptors.isEmpty ? [MessageSearchSortingKey.defaultSortDescriptor] : sortDescriptors
        return request
    }

    /// Returns a fetch request for the dto with a specific `messageId`.
    static func message(withID messageId: MessageId) -> NSFetchRequest<MessageDTO> {
        let request = NSFetchRequest<MessageDTO>(entityName: MessageDTO.entityName)
        request.sortDescriptors = [NSSortDescriptor(keyPath: \MessageDTO.defaultSortingKey, ascending: false)]
        request.predicate = NSPredicate(format: "id == %@", messageId)
        return request
    }

    static func load(
        for cid: String,
        limit: Int,
        offset: Int = 0,
        deletedMessagesVisibility: ChatClientConfig.DeletedMessageVisibility,
        shouldShowShadowedMessages: Bool,
        context: NSManagedObjectContext
    ) -> [MessageDTO] {
        let request = NSFetchRequest<MessageDTO>(entityName: entityName)
        request.predicate = channelMessagesPredicate(
            for: cid,
            deletedMessagesVisibility: deletedMessagesVisibility,
            shouldShowShadowedMessages: shouldShowShadowedMessages
        )
        request.sortDescriptors = [NSSortDescriptor(keyPath: \MessageDTO.createdAt, ascending: false)]
        request.fetchLimit = limit
        request.fetchOffset = offset
        return load(by: request, context: context)
    }

    static func preview(for cid: String, context: NSManagedObjectContext) -> MessageDTO? {
        let request = NSFetchRequest<MessageDTO>(entityName: entityName)
        request.predicate = previewMessagePredicate(
            cid: cid,
            includeShadowedMessages: context.shouldShowShadowedMessages ?? false
        )
        request.sortDescriptors = [NSSortDescriptor(keyPath: \MessageDTO.createdAt, ascending: false)]
        request.fetchOffset = 0
        request.fetchLimit = 1

        return load(by: request, context: context).first
    }

    static func load(id: String, context: NSManagedObjectContext) -> MessageDTO? {
        load(by: id, context: context).first
    }

    static func loadOrCreate(id: String, context: NSManagedObjectContext, cache: PreWarmedCache?) -> MessageDTO {
        if let cachedObject = cache?.model(for: id, context: context, type: MessageDTO.self) {
            return cachedObject
        }

        if let existing = load(id: id, context: context) {
            return existing
        }

        let request = fetchRequest(id: id)
        let new = NSEntityDescription.insertNewObject(into: context, for: request)
        new.id = id
        new.latestReactions = []
        new.ownReactions = []
        return new
    }

    /// Load replies for the specified `parentMessageId`.
    static func loadReplies(
        for messageId: MessageId,
        limit: Int,
        offset: Int = 0,
        context: NSManagedObjectContext
    ) -> [MessageDTO] {
        let request = NSFetchRequest<MessageDTO>(entityName: entityName)
        request.predicate = NSPredicate(format: "parentMessageId == %@", messageId)
        request.sortDescriptors = [NSSortDescriptor(keyPath: \MessageDTO.createdAt, ascending: false)]
        request.fetchLimit = limit
        request.fetchOffset = offset
        return load(by: request, context: context)
    }

    static func loadCurrentUserMessages(
        in cid: String,
        createdAtFrom: Date,
        createdAtThrough: Date,
        context: NSManagedObjectContext
    ) -> [MessageDTO] {
        let subpredicates: [NSPredicate] = [
            sentMessagesPredicate(for: cid),
            .init(format: "user.currentUser != nil"),
            .init(format: "createdAt > %@", createdAtFrom.bridgeDate),
            .init(format: "createdAt <= %@", createdAtThrough.bridgeDate)
        ]

        let request = NSFetchRequest<MessageDTO>(entityName: MessageDTO.entityName)
        request.sortDescriptors = [NSSortDescriptor(keyPath: \MessageDTO.defaultSortingKey, ascending: false)]
        request.predicate = NSCompoundPredicate(andPredicateWithSubpredicates: subpredicates)

        return (try? context.fetch(request)) ?? []
    }

    static func countOtherUserMessages(
        in cid: String,
        createdAtFrom: Date,
        context: NSManagedObjectContext
    ) -> Int {
        let subpredicates: [NSPredicate] = [
            sentMessagesPredicate(for: cid),
            .init(format: "createdAt >= %@", createdAtFrom.bridgeDate),
            .init(format: "user.currentUser == nil")
        ]

        let request = NSFetchRequest<MessageDTO>(entityName: MessageDTO.entityName)
        request.sortDescriptors = [NSSortDescriptor(keyPath: \MessageDTO.defaultSortingKey, ascending: false)]
        request.predicate = NSCompoundPredicate(andPredicateWithSubpredicates: subpredicates)

        return (try? context.count(for: request)) ?? 0
    }

    static func numberOfReads(for messageId: MessageId, context: NSManagedObjectContext) -> Int {
        let request = NSFetchRequest<ChannelReadDTO>(entityName: ChannelReadDTO.entityName)
        request.predicate = NSPredicate(format: "readMessagesFromCurrentUser.id CONTAINS %@", messageId)
        return (try? context.count(for: request)) ?? 0
    }

    static func loadLastMessage(from userId: String, in cid: String, context: NSManagedObjectContext) -> MessageDTO? {
        let request = NSFetchRequest<MessageDTO>(entityName: entityName)
        request.predicate = NSCompoundPredicate(andPredicateWithSubpredicates: [
            channelPredicate(with: cid),
            .init(format: "user.id == %@", userId),
            .init(format: "type != %@", MessageType.ephemeral.rawValue),
            messageSentPredicate()
        ])
        request.sortDescriptors = [NSSortDescriptor(keyPath: \MessageDTO.createdAt, ascending: false)]
        request.fetchLimit = 1
        return load(by: request, context: context).first
    }

    static func loadSendingMessages(context: NSManagedObjectContext) -> [MessageDTO] {
        let request = NSFetchRequest<MessageDTO>(entityName: MessageDTO.entityName)
        request.sortDescriptors = [NSSortDescriptor(keyPath: \MessageDTO.locallyCreatedAt, ascending: false)]
        request.predicate = NSPredicate(format: "localMessageStateRaw == %@", LocalMessageState.sending.rawValue)
        return load(by: request, context: context)
    }
}

// MARK: - State Helpers

extension MessageDTO {
    /// A possible additional local state of the message. Applies only for the messages of the current user.
    var localMessageState: LocalMessageState? {
        get { localMessageStateRaw.flatMap(LocalMessageState.init(rawValue:)) }
        set { localMessageStateRaw = newValue?.rawValue }
    }

    var isLocalOnly: Bool {
        if let localMessageState = self.localMessageState {
            return localMessageState.isLocalOnly
        }

        return type == MessageType.ephemeral.rawValue || type == MessageType.error.rawValue
    }
}

extension NSManagedObjectContext: MessageDatabaseSession {
    func createNewMessage(
        in cid: ChannelId,
        messageId: MessageId?,
        text: String,
        pinning: MessagePinning?,
        command: String?,
        arguments: String?,
        parentMessageId: MessageId?,
        attachments: [AnyAttachmentPayload],
        mentionedUserIds: [UserId],
        showReplyInChannel: Bool,
        isSilent: Bool,
        quotedMessageId: MessageId?,
        createdAt: Date?,
        skipPush: Bool,
        skipEnrichUrl: Bool,
        poll: PollPayload?,
        extraData: [String: RawJSON]
    ) throws -> MessageDTO {
        guard let currentUserDTO = currentUser else {
            throw ClientError.CurrentUserDoesNotExist()
        }

        guard let channelDTO = ChannelDTO.load(cid: cid, context: self) else {
            throw ClientError.ChannelDoesNotExist(cid: cid)
        }

        let message = MessageDTO.loadOrCreate(id: messageId ?? .newUniqueId, context: self, cache: nil)

        // We make `createdDate` 0.1 second bigger than Channel's most recent message
        // so if the local time is not in sync, the message will still appear in the correct position
        // even if the sending fails
        let createdAt = createdAt ?? (max(channelDTO.lastMessageAt?.addingTimeInterval(0.1).bridgeDate ?? Date(), Date()))
        message.locallyCreatedAt = createdAt.bridgeDate
        // It's fine that we're saving an incorrect value for `createdAt` and `updatedAt`
        // When message is successfully sent, backend sends the actual dates
        // and these are set correctly in `saveMessage`
        message.createdAt = createdAt.bridgeDate
        message.updatedAt = createdAt.bridgeDate

        if let pinning = pinning {
            try pin(message: message, pinning: pinning)
        }

        message.cid = cid.rawValue
        message.type = parentMessageId == nil ? MessageType.regular.rawValue : MessageType.reply.rawValue
        message.text = text
        message.command = command
        message.args = arguments
        message.parentMessageId = parentMessageId
        message.extraData = try JSONEncoder.default.encode(extraData)
        message.isSilent = isSilent
        message.skipPush = skipPush
        message.skipEnrichUrl = skipEnrichUrl
        message.reactionScores = [:]
        message.reactionCounts = [:]
<<<<<<< HEAD
        
        if let poll {
            message.poll = try? savePoll(payload: poll, cache: nil)
        }
=======
        message.reactionGroups = []
>>>>>>> 2048028d

        message.attachments = Set(
            try attachments.enumerated().map { index, attachment in
                let id = AttachmentId(cid: cid, messageId: message.id, index: index)
                return try createNewAttachment(attachment: attachment, id: id)
            }
        )

        message.mentionedUserIds = mentionedUserIds

        message.showReplyInChannel = showReplyInChannel
        message.quotedMessage = quotedMessageId.flatMap { MessageDTO.load(id: $0, context: self) }

        message.user = currentUserDTO.user
        message.channel = channelDTO

        let newLastMessageAt = max(channelDTO.lastMessageAt?.bridgeDate ?? createdAt, createdAt).bridgeDate
        channelDTO.lastMessageAt = newLastMessageAt
        channelDTO.defaultSortingAt = newLastMessageAt

        if let parentMessageId = parentMessageId,
           let parentMessageDTO = MessageDTO.load(id: parentMessageId, context: self) {
            parentMessageDTO.replies.insert(message)
            parentMessageDTO.replyCount += 1
        }

        // When the current user submits the new message that will be shown
        // in the channel for sending - make it a channel preview.
        if parentMessageId == nil || showReplyInChannel {
            channelDTO.previewMessage = message
        }

        return message
    }

    func saveMessage(
        payload: MessagePayload,
        channelDTO: ChannelDTO,
        syncOwnReactions: Bool,
        cache: PreWarmedCache?
    ) throws -> MessageDTO {
        let cid = try ChannelId(cid: channelDTO.cid)
        let dto = MessageDTO.loadOrCreate(id: payload.id, context: self, cache: cache)

        if dto.localMessageState == .pendingSend || dto.localMessageState == .pendingSync {
            return dto
        }

        dto.cid = payload.cid?.rawValue
        dto.text = payload.text
        dto.createdAt = payload.createdAt.bridgeDate
        dto.updatedAt = payload.updatedAt.bridgeDate
        dto.deletedAt = payload.deletedAt?.bridgeDate
        dto.textUpdatedAt = payload.messageTextUpdatedAt?.bridgeDate
        dto.type = payload.type.rawValue
        dto.command = payload.command
        dto.args = payload.args
        dto.parentMessageId = payload.parentId
        dto.showReplyInChannel = payload.showReplyInChannel
        dto.replyCount = Int32(payload.replyCount)

        do {
            dto.extraData = try JSONEncoder.default.encode(payload.extraData)
        } catch {
            log.error(
                "Failed to decode extra payload for Message with id: <\(dto.id)>, using default value instead. "
                    + "Error: \(error)"
            )
            dto.extraData = Data()
        }

        dto.isSilent = payload.isSilent
        dto.isShadowed = payload.isShadowed
        // Due to backend not working as advertised
        // (sending `shadowed: true` flag to the shadow banned user)
        // we have to implement this workaround to get the advertised behavior
        // info on slack: https://getstream.slack.com/archives/CE5N802GP/p1635785568060500
        // TODO: Remove the workaround once backend bug is fixed
        if currentUser?.user.id == payload.user.id {
            dto.isShadowed = false
        }

        dto.pinned = payload.pinned
        dto.pinExpires = payload.pinExpires?.bridgeDate
        dto.pinnedAt = payload.pinnedAt?.bridgeDate
        if let pinnedByUser = payload.pinnedBy {
            dto.pinnedBy = try saveUser(payload: pinnedByUser)
        }

        if dto.pinned && !channelDTO.pinnedMessages.contains(dto) {
            channelDTO.pinnedMessages.insert(dto)
        } else {
            channelDTO.pinnedMessages.remove(dto)
        }

        if let quotedMessageId = payload.quotedMessageId,
           let quotedMessage = message(id: quotedMessageId) {
            // In case we do not have a fully formed quoted message in the payload,
            // we check for quotedMessageId. This can happen in the case of nested quoted messages.
            dto.quotedMessage = quotedMessage
        } else if let quotedMessage = payload.quotedMessage {
            dto.quotedMessage = try saveMessage(
                payload: quotedMessage,
                channelDTO: channelDTO,
                syncOwnReactions: false,
                cache: cache
            )
        } else {
            dto.quotedMessage = nil
        }

        let user = try saveUser(payload: payload.user)
        dto.user = user

        dto.reactionScores = payload.reactionScores.mapKeys { $0.rawValue }
        dto.reactionCounts = payload.reactionCounts.mapKeys { $0.rawValue }
        dto.reactionGroups = Set(payload.reactionGroups.map { (type, groupPayload) in
            MessageReactionGroupDTO(
                type: type,
                payload: groupPayload,
                context: self
            )
        })

        // If user edited their message to remove mentioned users, we need to get rid of it
        // as backend does
        dto.mentionedUsers = try Set(payload.mentionedUsers.map {
            let user = try saveUser(payload: $0)
            return user
        })
        dto.mentionedUserIds = payload.mentionedUsers.map(\.id)

        // If user participated in thread, but deleted message later, we need to get rid of it if backends does
        dto.threadParticipants = try NSOrderedSet(
            array: payload.threadParticipants.map { try saveUser(payload: $0) }
        )

        channelDTO.lastMessageAt = max(channelDTO.lastMessageAt?.bridgeDate ?? payload.createdAt, payload.createdAt).bridgeDate
        
        dto.channel = channelDTO

        dto.latestReactions = payload
            .latestReactions
            .compactMap { try? saveReaction(payload: $0, query: nil, cache: cache) }
            .map(\.id)

        if syncOwnReactions {
            dto.ownReactions = payload
                .ownReactions
                .compactMap { try? saveReaction(payload: $0, query: nil, cache: cache) }
                .map(\.id)
        }

        let attachments: Set<AttachmentDTO> = try Set(
            payload.attachments.enumerated().map { index, attachment in
                let id = AttachmentId(cid: cid, messageId: payload.id, index: index)
                let dto = try saveAttachment(payload: attachment, id: id)
                return dto
            }
        )
        dto.attachments = attachments
        
        if let poll = payload.poll {
            let pollDto = try savePoll(payload: poll, cache: cache)
            dto.poll = pollDto
        }

        // Only insert message into Parent's replies if not already present.
        // This in theory would not be needed since replies is a Set, but
        // it will trigger an FRC update, which will cause the message to disappear
        // in the Message List if there is already a message with the same ID.
        if let parentMessageId = payload.parentId,
           let parentMessageDTO = MessageDTO.load(id: parentMessageId, context: self),
           !parentMessageDTO.replies.contains(dto) {
            parentMessageDTO.replies.insert(dto)
        }

        dto.translations = payload.translations?.mapKeys { $0.languageCode }
        dto.originalLanguage = payload.originalLanguage

        if let moderationDetailsPayload = payload.moderationDetails {
            dto.moderationDetails = MessageModerationDetailsDTO.create(
                from: moderationDetailsPayload,
                context: self
            )
        } else {
            dto.moderationDetails = nil
        }

        // Calculate reads if the message is authored by the current user.
        if payload.user.id == currentUser?.user.id {
            dto.reads = Set(
                channelDTO.reads.filter {
                    $0.lastReadAt.bridgeDate >= payload.createdAt && $0.user.id != payload.user.id
                }
            )
        }

        // Refetch channel preview if the current preview has changed.
        //
        // The current message can stop being a valid preview e.g.
        // if it didn't pass moderation and obtained `error` type.
        if payload.id == channelDTO.previewMessage?.id {
            channelDTO.previewMessage = preview(for: cid)
        }

        return dto
    }

    func saveMessages(messagesPayload: MessageListPayload, for cid: ChannelId?, syncOwnReactions: Bool = true) -> [MessageDTO] {
        let cache = messagesPayload.getPayloadToModelIdMappings(context: self)
        return messagesPayload.messages.compactMapLoggingError {
            try saveMessage(payload: $0, for: cid, syncOwnReactions: syncOwnReactions, cache: cache)
        }
    }

    func saveMessage(
        payload: MessagePayload,
        for cid: ChannelId?,
        syncOwnReactions: Bool = true,
        cache: PreWarmedCache?
    ) throws -> MessageDTO {
        guard payload.channel != nil || cid != nil else {
            throw ClientError.MessagePayloadSavingFailure("""
            Either `payload.channel` or `cid` must be provided to sucessfuly save the message payload.
            - `payload.channel` value: \(String(describing: payload.channel))
            - `cid` value: \(String(describing: cid))
            """)
        }

        if let cid = cid, let payloadCid = payload.channel?.cid {
            log.assert(cid == payloadCid, "`cid` provided is different from the `payload.channel.cid`.")
        }

        var channelDTO: ChannelDTO?

        if let channelPayload = payload.channel {
            channelDTO = try saveChannel(payload: channelPayload, query: nil, cache: cache)
        } else if let cid = cid {
            channelDTO = ChannelDTO.load(cid: cid, context: self)
        } else {
            let description = "Should never happen because either `cid` or `payload.channel` should be present."
            log.assertionFailure(description)
            throw ClientError.MessagePayloadSavingFailure(description)
        }

        guard let channel = channelDTO else {
            let description = "Should never happen, a channel should have been fetched."
            log.assertionFailure(description)
            throw ClientError.MessagePayloadSavingFailure(description)
        }

        return try saveMessage(payload: payload, channelDTO: channel, syncOwnReactions: syncOwnReactions, cache: cache)
    }

    func saveMessage(payload: MessagePayload, for query: MessageSearchQuery, cache: PreWarmedCache?) throws -> MessageDTO {
        let messageDTO = try saveMessage(payload: payload, for: nil, cache: cache)
        messageDTO.searches.insert(saveQuery(query: query))
        return messageDTO
    }

    func message(id: MessageId) -> MessageDTO? { .load(id: id, context: self) }

    func messageExists(id: MessageId) -> Bool {
        let request = NSFetchRequest<MessageDTO>(entityName: MessageDTO.entityName)
        request.predicate = NSPredicate(format: "id == %@", id)
        do {
            let count = try count(for: request)
            return count != 0
        } catch {
            return false
        }
    }

    func delete(message: MessageDTO) {
        delete(message)
    }

    func pin(message: MessageDTO, pinning: MessagePinning) throws {
        guard let currentUserDTO = currentUser else {
            throw ClientError.CurrentUserDoesNotExist()
        }
        let pinnedDate = DBDate()
        message.pinned = true
        message.pinnedAt = pinnedDate
        message.pinnedBy = currentUserDTO.user
        message.pinExpires = pinning.expirationDate?.bridgeDate
    }

    func unpin(message: MessageDTO) {
        message.pinned = false
        message.pinnedAt = nil
        message.pinnedBy = nil
        message.pinExpires = nil
    }

    /// Adds the reaction for the current user to the message with id `messageId`
    ///
    /// Notes:
    /// - The reaction is added to the database and it updates the message `reactionScores` property
    /// - This method will throw if there is no current user set
    /// - If the message is not found, there will be no side effect and the method will return `nil`
    /// - If a reaction for the same user, type and message exists
    func addReaction(
        to messageId: MessageId,
        type: MessageReactionType,
        score: Int,
        enforceUnique: Bool,
        extraData: [String: RawJSON],
        localState: LocalReactionState?
    ) throws -> MessageReactionDTO {
        guard let currentUserDTO = currentUser else {
            throw ClientError.CurrentUserDoesNotExist()
        }

        guard let message = MessageDTO.load(id: messageId, context: self) else {
            throw ClientError.MessageDoesNotExist(messageId: messageId)
        }

        let dto = MessageReactionDTO.loadOrCreate(
            message: message,
            type: type,
            user: currentUserDTO.user,
            context: self,
            cache: nil
        )

        // If enforceUnique is true erase all the other reactions from the current user and decrement the scores/counts.
        if enforceUnique {
            let previousOwnReactionTypes = message.ownReactions.map(\.reactionType)
            previousOwnReactionTypes.forEach { type in
                message.reactionScores[type]? -= score
                message.reactionCounts[type]? -= 1
                let reactionGroup = message.reactionGroups.first(where: { $0.type == type })
                reactionGroup?.sumScores -= Int64(score)
                reactionGroup?.count -= 1
            }

            message.ownReactions = []
            message.latestReactions.removeAll { $0.reactionUserId == currentUserDTO.user.id }
        }

        // Update reaction scores
        if let reactionScore = message.reactionScores[type.rawValue] {
            message.reactionScores[type.rawValue]? += reactionScore
        } else {
            message.reactionScores[type.rawValue] = score
        }

        // Update reaction counts
        if let reactionCount = message.reactionCounts[type.rawValue] {
            message.reactionCounts[type.rawValue] = reactionCount + 1
        } else {
            message.reactionCounts[type.rawValue] = 1
        }

        // Update grouped reactions
        if let existingReactionGroup = message.reactionGroups.first(where: { $0.type == type.rawValue }),
           let reactionCount = message.reactionCounts[type.rawValue],
           let reactionScore = message.reactionScores[type.rawValue] {
            existingReactionGroup.count = Int64(reactionCount)
            existingReactionGroup.sumScores = Int64(reactionScore)
            existingReactionGroup.lastReactionAt = DBDate()
        } else {
            let newReactionGroup = MessageReactionGroupDTO(
                type: type,
                sumScores: score,
                count: 1,
                firstReactionAt: Date(),
                lastReactionAt: Date(),
                context: self
            )
            message.reactionGroups.insert(newReactionGroup)
        }

        dto.score = Int64(score)
        dto.extraData = try JSONEncoder.default.encode(extraData)
        dto.localState = localState

        let reactionId = dto.id

        if !message.latestReactions.contains(reactionId) {
            message.latestReactions.append(reactionId)
        }

        if !message.ownReactions.contains(reactionId) {
            message.ownReactions.append(reactionId)
        }

        return dto
    }

    /// Removes the reaction for the current user to the message with id `messageId`
    ///
    /// Notes:
    /// - The reaction is *not* removed from the database
    /// - This method will throw if there is no current user set
    /// - If the message is not found, there will be no side effect and the method will return `nil`
    /// - If there is no reaction found in the database, this method returns `nil`
    func removeReaction(from messageId: MessageId, type: MessageReactionType, on version: String?) throws -> MessageReactionDTO? {
        guard let currentUserDTO = currentUser else {
            throw ClientError.CurrentUserDoesNotExist()
        }

        guard let message = MessageDTO.load(id: messageId, context: self) else {
            throw ClientError.MessageDoesNotExist(messageId: messageId)
        }

        guard let reaction = MessageReactionDTO
            .load(userId: currentUserDTO.user.id, messageId: messageId, type: type, context: self) else {
            return nil
        }

        // if the reaction on the database does not match the version, do nothing
        guard version == nil || version == reaction.version else {
            return nil
        }

        message.latestReactions = message.latestReactions.filter { $0 != reaction.id }
        message.ownReactions = message.ownReactions.filter { $0 != reaction.id }

        guard let reactionScore = message.reactionScores[type.rawValue] else {
            return reaction
        }

        let newScore = max(reactionScore - Int(reaction.score), 0)
        message.reactionScores[type.rawValue] = newScore
        message.reactionCounts[type.rawValue]? -= 1

        let reactionGroup = message.reactionGroups.first(where: { $0.type == type.rawValue })
        reactionGroup?.sumScores = Int64(newScore)
        reactionGroup?.count -= 1
        
        let scoreIsZero = newScore == 0
        let countIsZero = message.reactionCounts[type.rawValue] == 0

        if scoreIsZero {
            message.reactionScores[type.rawValue] = nil
        }

        if countIsZero {
            message.reactionCounts[type.rawValue] = nil
        }

        if scoreIsZero && countIsZero, let reactionGroup = reactionGroup {
            message.reactionGroups.remove(reactionGroup)
        }

        return reaction
    }

    func preview(for cid: ChannelId) -> MessageDTO? {
        MessageDTO.preview(for: cid.rawValue, context: self)
    }

    func saveMessageSearch(payload: MessageSearchResultsPayload, for query: MessageSearchQuery) -> [MessageDTO] {
        let cache = payload.getPayloadToModelIdMappings(context: self)
        return payload.results.compactMapLoggingError {
            try saveMessage(payload: $0.message, for: query, cache: cache)
        }
    }

    /// Changes the state to `.pendingSend` for all messages in `.sending` state. This method is expected to be used at the beginning of the session
    /// to avoid those from being stuck there in limbo.
    /// Messages can get stuck in `.sending` state if the network request to send them takes to much, and the app is backgrounded or killed.
    func rescueMessagesStuckInSending() {
        // Restart messages in sending state.
        let messages = MessageDTO.loadSendingMessages(context: self)
        messages.forEach {
            $0.localMessageState = .pendingSend
        }

        // Restart attachments that were in progress before the app was killed.
        let attachments = AttachmentDTO.loadInProgressAttachments(context: self)
        attachments.forEach {
            $0.localState = .pendingUpload
        }
    }
}

extension MessageDTO {
    /// Snapshots the current state of `MessageDTO` and returns an immutable model object from it.
    func asModel() throws -> ChatMessage { try .init(fromDTO: self, depth: 0) }

    /// Snapshots the current state of `MessageDTO` and returns an immutable model object from it if the dependency depth
    /// limit has not been reached
    func relationshipAsModel(depth: Int) throws -> ChatMessage? {
        do {
            return try ChatMessage(fromDTO: self, depth: depth + 1)
        } catch {
            if error is RecursionLimitError { return nil }
            throw error
        }
    }

    /// Snapshots the current state of `MessageDTO` and returns its representation for the use in API calls.
    func asRequestBody() -> MessageRequestBody {
        var decodedExtraData: [String: RawJSON]

        if let extraData = self.extraData {
            do {
                decodedExtraData = try JSONDecoder.default.decode([String: RawJSON].self, from: extraData)
            } catch {
                log.assertionFailure(
                    "Failed decoding saved extra data with error: \(error). This should never happen because"
                        + "the extra data must be a valid JSON to be saved."
                )
                decodedExtraData = [:]
            }
        } else {
            decodedExtraData = [:]
        }

        let uploadedAttachments: [MessageAttachmentPayload] = attachments
            .filter { $0.localState == .uploaded || $0.localState == nil }
            .sorted { ($0.attachmentID?.index ?? 0) < ($1.attachmentID?.index ?? 0) }
            .compactMap { $0.asRequestPayload() }

        return .init(
            id: id,
            user: user.asRequestBody(),
            text: text,
            command: command,
            args: args,
            parentId: parentMessageId,
            showReplyInChannel: showReplyInChannel,
            isSilent: isSilent,
            quotedMessageId: quotedMessage?.id,
            attachments: uploadedAttachments,
            mentionedUserIds: mentionedUserIds,
            pinned: pinned,
            pinExpires: pinExpires?.bridgeDate,
            pollId: poll?.id,
            extraData: decodedExtraData
        )
    }

    /// The message has been successfully sent to the server.
    func markMessageAsSent() {
        locallyCreatedAt = nil
        localMessageState = nil
    }

    /// The message failed to be sent to the server.
    func markMessageAsFailed() {
        localMessageState = .sendingFailed
    }
}

private extension ChatMessage {
    init(fromDTO dto: MessageDTO, depth: Int) throws {
        guard StreamRuntimeCheck._canFetchRelationship(currentDepth: depth) else {
            throw RecursionLimitError()
        }
        guard let context = dto.managedObjectContext else {
            throw InvalidModel(dto)
        }

        id = dto.id
        cid = try? dto.cid.map { try ChannelId(cid: $0) }
        text = dto.text
        type = MessageType(rawValue: dto.type) ?? .regular
        command = dto.command
        createdAt = dto.createdAt.bridgeDate
        locallyCreatedAt = dto.locallyCreatedAt?.bridgeDate
        updatedAt = dto.updatedAt.bridgeDate
        deletedAt = dto.deletedAt?.bridgeDate
        arguments = dto.args
        parentMessageId = dto.parentMessageId
        showReplyInChannel = dto.showReplyInChannel
        replyCount = Int(dto.replyCount)
        isBounced = dto.isBounced
        isSilent = dto.isSilent
        isShadowed = dto.isShadowed
        reactionScores = dto.reactionScores.mapKeys { MessageReactionType(rawValue: $0) }
        reactionCounts = dto.reactionCounts.mapKeys { MessageReactionType(rawValue: $0) }
        reactionGroups = dto.reactionGroups.asModel()
        translations = dto.translations?.mapKeys { TranslationLanguage(languageCode: $0) }
        originalLanguage = dto.originalLanguage.map(TranslationLanguage.init)
        moderationDetails = dto.moderationDetails.map {
            MessageModerationDetails(
                originalText: $0.originalText,
                action: MessageModerationAction(rawValue: $0.action)
            )
        }
        textUpdatedAt = dto.textUpdatedAt?.bridgeDate

        if let extraData = dto.extraData, !extraData.isEmpty {
            do {
                self.extraData = try JSONDecoder.default.decode([String: RawJSON].self, from: extraData)
            } catch {
                log
                    .error(
                        "Failed to decode extra data for Message with id: <\(dto.id)>, using default value instead. Error: \(error)"
                    )
                self.extraData = [:]
            }
        } else {
            extraData = [:]
        }

        localState = dto.localMessageState
        isFlaggedByCurrentUser = dto.flaggedBy != nil

        if dto.pinned,
           let pinnedAt = dto.pinnedAt,
           let pinnedBy = dto.pinnedBy {
            pinDetails = try .init(
                pinnedAt: pinnedAt.bridgeDate,
                pinnedBy: pinnedBy.asModel(),
                expiresAt: dto.pinExpires?.bridgeDate
            )
        } else {
            pinDetails = nil
        }
        
        poll = try? dto.poll?.asModel()

        if let currentUser = context.currentUser {
            isSentByCurrentUser = currentUser.user.id == dto.user.id
            $_currentUserReactions = ({
                Set(
                    MessageReactionDTO
                        .loadReactions(ids: dto.ownReactions, context: context)
                        .compactMap { try? $0.asModel() }
                )
            }, dto.managedObjectContext)
            $_currentUserReactionsCount = ({ dto.ownReactions.count }, dto.managedObjectContext)
        } else {
            isSentByCurrentUser = false
            $_currentUserReactions = ({ [] }, nil)
            $_currentUserReactionsCount = ({ 0 }, nil)
        }

        $_latestReactions = ({
            Set(
                MessageReactionDTO
                    .loadReactions(ids: dto.latestReactions, context: context)
                    .compactMap { try? $0.asModel() }
            )
        }, dto.managedObjectContext)

        $_threadParticipantsCount = ({ dto.threadParticipants.count }, nil)
        if dto.threadParticipants.array.isEmpty {
            $_threadParticipants = ({ [] }, nil)
        } else {
            $_threadParticipants = (
                {
                    let threadParticipants = dto.threadParticipants.array as? [UserDTO] ?? []
                    return threadParticipants.compactMap { try? $0.asModel() }
                },
                dto.managedObjectContext
            )
        }

        $_mentionedUsers = ({
            guard dto.isValid else { return [] }
            return Set(dto.mentionedUsers.compactMap { try? $0.asModel() })
        }, dto.managedObjectContext)

        let user = try dto.user.asModel()
        $_author = ({ user }, nil)
        $_attachments = ({
            dto.attachments
                .compactMap { $0.asAnyModel() }
                .sorted { $0.id.index < $1.id.index }
        }, dto.managedObjectContext)

        if dto.replies.isEmpty {
            $_latestReplies = ({ [] }, nil)
        } else {
            $_latestReplies = ({
                MessageDTO
                    .loadReplies(for: dto.id, limit: 5, context: context)
                    .compactMap { try? ChatMessage(fromDTO: $0, depth: depth) }
            }, dto.managedObjectContext)
        }

        $_quotedMessage = ({ try? dto.quotedMessage?.relationshipAsModel(depth: depth) }, dto.managedObjectContext)

        let readBy = {
            Set(dto.reads.compactMap { try? $0.user.asModel() })
        }

        $_readBy = (readBy, dto.managedObjectContext)
        $_readByCount = ({ dto.reads.count }, dto.managedObjectContext)
    }
}

extension ClientError {
    class CurrentUserDoesNotExist: ClientError {
        override var localizedDescription: String {
            "There is no `CurrentUserDTO` instance in the DB."
                + "Make sure to call `client.currentUserController.reloadUserIfNeeded()`"
        }
    }

    class MessagePayloadSavingFailure: ClientError {}

    class ChannelDoesNotExist: ClientError {
        init(cid: ChannelId) {
            super.init("There is no `ChannelDTO` instance in the DB matching cid: \(cid).")
        }
    }
}<|MERGE_RESOLUTION|>--- conflicted
+++ resolved
@@ -612,14 +612,11 @@
         message.skipEnrichUrl = skipEnrichUrl
         message.reactionScores = [:]
         message.reactionCounts = [:]
-<<<<<<< HEAD
+        message.reactionGroups = []
         
         if let poll {
             message.poll = try? savePoll(payload: poll, cache: nil)
         }
-=======
-        message.reactionGroups = []
->>>>>>> 2048028d
 
         message.attachments = Set(
             try attachments.enumerated().map { index, attachment in
