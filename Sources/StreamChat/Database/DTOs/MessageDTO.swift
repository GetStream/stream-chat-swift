--- conflicted
+++ resolved
@@ -88,12 +88,10 @@
     @NSManaged var draftReply: MessageDTO?
     @NSManaged var isDraft: Bool
 
-<<<<<<< HEAD
     @NSManaged var location: LocationDTO?
     @NSManaged var isActiveLiveLocation: Bool
-=======
+    
     @NSManaged var reminder: MessageReminderDTO?
->>>>>>> b4ab6665
 
     /// If the message is sent by the current user, this field
     /// contains channel reads of other channel members (excluding the current user),
@@ -1875,15 +1873,12 @@
             poll: poll,
             textUpdatedAt: textUpdatedAt,
             draftReply: draftReply.map(DraftMessage.init),
-<<<<<<< HEAD
-            sharedLocation: location
-=======
             reminder: dto.reminder.map { .init(
                 remindAt: $0.remindAt?.bridgeDate,
                 createdAt: $0.createdAt.bridgeDate,
                 updatedAt: $0.updatedAt.bridgeDate
-            ) }
->>>>>>> b4ab6665
+            ) },
+            sharedLocation: location
         )
 
         if let transformer = chatClientConfig?.modelsTransformer {
