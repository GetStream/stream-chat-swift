//
// Copyright © 2024 Stream.io Inc. All rights reserved.
//

import CoreData
import Foundation

/// A reaction is represented by a String with the following format: "userId/messageId/reactionType"
typealias ReactionString = String
extension ReactionString {
    var reactionUserId: String {
        split(separator: "/").first.map(String.init) ?? ""
    }

    var reactionType: String {
        split(separator: "/").last.map(String.init) ?? ""
    }
}

@objc(MessageDTO)
class MessageDTO: NSManagedObject {
    @NSManaged fileprivate var localMessageStateRaw: String?

    @NSManaged var id: String
    @NSManaged var cid: String?
    @NSManaged var text: String
    @NSManaged var type: String
    @NSManaged var command: String?
    @NSManaged var createdAt: DBDate
    @NSManaged var updatedAt: DBDate
    @NSManaged var deletedAt: DBDate?
    @NSManaged var textUpdatedAt: DBDate?
    @NSManaged var isHardDeleted: Bool
    @NSManaged var args: String?
    @NSManaged var parentMessageId: MessageId?
    @NSManaged var parentMessage: MessageDTO?
    @NSManaged var showReplyInChannel: Bool
    @NSManaged var replyCount: Int32
    @NSManaged var extraData: Data?
    @NSManaged var isSilent: Bool
    @NSManaged var skipPush: Bool
    @NSManaged var skipEnrichUrl: Bool
    @NSManaged var isShadowed: Bool
    @NSManaged var reactionScores: [String: Int]
    @NSManaged var reactionCounts: [String: Int]

    @NSManaged var latestReactions: [ReactionString]
    @NSManaged var ownReactions: [ReactionString]

    @NSManaged var translations: [String: String]?
    @NSManaged var originalLanguage: String?
    
    @NSManaged var moderationDetails: MessageModerationDetailsDTO?
    var isBounced: Bool {
        moderationDetails?.action == MessageModerationAction.bounce.rawValue
    }

    // Boolean flag that determines if the reply will be shown inside the thread query.
    // This boolean is used to control the pagination of the replies of a thread.
    @NSManaged var showInsideThread: Bool

    // Used for paginating newer replies while jumping to a mid-page.
    // We want to avoid new replies being inserted in the UI if we are in a mid-page.
    @NSManaged var newestReplyAt: DBDate?

    @NSManaged var user: UserDTO

    /// Use this property in case you want to read the mentioned users in the message.
    @NSManaged var mentionedUsers: Set<UserDTO>
    /// Use this property ONLY when creating/updating a message with new mentioned users.
    @NSManaged var mentionedUserIds: [String]

    @NSManaged var threadParticipants: NSOrderedSet
    @NSManaged var channel: ChannelDTO?
    @NSManaged var replies: Set<MessageDTO>
    @NSManaged var flaggedBy: CurrentUserDTO?
    @NSManaged var attachments: Set<AttachmentDTO>
    @NSManaged var quotedMessage: MessageDTO?
    @NSManaged var quotedBy: Set<MessageDTO>
    @NSManaged var searches: Set<MessageSearchQueryDTO>
    @NSManaged var previewOfChannel: ChannelDTO?

    /// If the message is sent by the current user, this field
    /// contains channel reads of other channel members (excluding the current user),
    /// where `read.lastRead >= self.createdAt`.
    ///
    /// If the message has a channel read of a member, it is considered as seen/read by
    /// that member.
    ///
    /// For messages authored NOT by the current user this field is always empty.
    @NSManaged var reads: Set<ChannelReadDTO>

    @NSManaged var pinned: Bool
    @NSManaged var pinnedBy: UserDTO?
    @NSManaged var pinnedAt: DBDate?
    @NSManaged var pinExpires: DBDate?

    // The timestamp the message was created locally. Applies only for the messages of the current user.
    @NSManaged var locallyCreatedAt: DBDate?

    // We use `Date!` to replicate a required value. The value must be marked as optional in the CoreData model, because we change
    // it in the `willSave` phase, which happens after the validation.
    @NSManaged var defaultSortingKey: DBDate!

    override func willSave() {
        super.willSave()

        guard !isDeleted else {
            return
        }

        if let channel = channel, self.cid != channel.cid {
            self.cid = channel.cid
        }

        // Manually mark the channel as dirty to trigger the entity update and give the UI a chance
        // to reload the channel cell to reflect the updated preview.
        if let channel = previewOfChannel, !channel.hasChanges, !channel.isDeleted {
            let cid = channel.cid
            channel.cid = cid
        }

        prepareDefaultSortKeyIfNeeded()
    }

    /// Makes sure the `defaultSortingKey` value is computed and set.
    fileprivate func prepareDefaultSortKeyIfNeeded() {
        let newSortingKey = locallyCreatedAt ?? createdAt
        if defaultSortingKey != newSortingKey {
            defaultSortingKey = newSortingKey
        }
    }

    /// Returns a fetch request for messages pending send.
    static func messagesPendingSendFetchRequest() -> NSFetchRequest<MessageDTO> {
        let request = NSFetchRequest<MessageDTO>(entityName: MessageDTO.entityName)
        request.sortDescriptors = [NSSortDescriptor(keyPath: \MessageDTO.locallyCreatedAt, ascending: true)]

        let pendingSendMessage = NSPredicate(
            format: "localMessageStateRaw == %@", LocalMessageState.pendingSend.rawValue
        )
        request.predicate = NSCompoundPredicate(andPredicateWithSubpredicates: [
            pendingSendMessage,
            allAttachmentsAreUploadedOrEmptyPredicate()
        ])

        return request
    }

    /// Returns a fetch request for messages pending sync.
    static func messagesPendingSyncFetchRequest() -> NSFetchRequest<MessageDTO> {
        let request = NSFetchRequest<MessageDTO>(entityName: MessageDTO.entityName)
        request.sortDescriptors = [NSSortDescriptor(keyPath: \MessageDTO.locallyCreatedAt, ascending: true)]
        request.predicate = NSCompoundPredicate(andPredicateWithSubpredicates: [
            NSPredicate(format: "localMessageStateRaw == %@", LocalMessageState.pendingSync.rawValue),
            allAttachmentsAreUploadedOrEmptyPredicate()
        ])

        return request
    }

    static func allAttachmentsAreUploadedOrEmptyPredicate() -> NSCompoundPredicate {
        NSCompoundPredicate(orPredicateWithSubpredicates: [
            .init(
                format: "SUBQUERY(attachments, $a, $a.localStateRaw == %@).@count == attachments.@count",
                LocalAttachmentState.uploaded.rawValue
            ),
            .init(format: "SUBQUERY(attachments, $a, $a.localStateRaw == nil).@count == attachments.@count")
        ])
    }

    /// Returns a predicate that filters out deleted message by other than the current user
    private static func onlyOwnDeletedMessagesPredicate() -> NSCompoundPredicate {
        .init(orPredicateWithSubpredicates: [
            // Non-deleted messages.
            nonDeletedMessagesPredicate(),
            // Deleted messages sent by current user excluding ephemeral ones.
            NSCompoundPredicate(andPredicateWithSubpredicates: [
                .init(format: "deletedAt != nil"),
                .init(format: "user.currentUser != nil"),
                .init(format: "type != %@", MessageType.ephemeral.rawValue)
            ])
        ])
    }

    private static func deletedMessagesPredicate(
        deletedMessagesVisibility: ChatClientConfig.DeletedMessageVisibility
    ) -> NSPredicate {
        let deletedMessagesPredicate: NSPredicate

        switch deletedMessagesVisibility {
        case .alwaysHidden:
            deletedMessagesPredicate = nonDeletedMessagesPredicate()
        case .visibleForCurrentUser:
            deletedMessagesPredicate = onlyOwnDeletedMessagesPredicate()
        case .alwaysVisible:
            deletedMessagesPredicate = NSCompoundPredicate(orPredicateWithSubpredicates: [
                // Non-deleted messages
                nonDeletedMessagesPredicate(),
                // Deleted messages excluding ephemeral ones
                NSPredicate(format: "deletedAt != nil AND type != %@", MessageType.ephemeral.rawValue)
            ])
        }

        let ignoreHardDeletedMessagesPredicate = NSPredicate(
            format: "isHardDeleted == NO"
        )

        return NSCompoundPredicate(andPredicateWithSubpredicates: [
            deletedMessagesPredicate,
            ignoreHardDeletedMessagesPredicate
        ])
    }

    /// Returns a predicate that filters out all deleted messages
    private static func nonDeletedMessagesPredicate() -> NSPredicate {
        .init(format: "deletedAt == nil")
    }

    private static func channelPredicate(with cid: String) -> NSPredicate {
        .init(format: "channel.cid == %@", cid)
    }

    private static func messageSentPredicate() -> NSPredicate {
        .init(format: "localMessageStateRaw == nil")
    }

    /// Returns predicate for displaying messages after the channel truncation date.
    private static func nonTruncatedMessagesPredicate() -> NSCompoundPredicate {
        .init(orPredicateWithSubpredicates: [
            .init(format: "channel.truncatedAt == nil"),
            .init(format: "createdAt >= channel.truncatedAt")
        ])
    }

    /// Returns predicate for the channel preview message.
    private static func previewMessagePredicate(cid: String, includeShadowedMessages: Bool) -> NSPredicate {
        NSCompoundPredicate(andPredicateWithSubpredicates: [
            channelMessagesPredicate(
                for: cid,
                deletedMessagesVisibility: .alwaysHidden,
                shouldShowShadowedMessages: includeShadowedMessages,
                filterNewerMessages: false
            ),
            .init(format: "type != %@", MessageType.ephemeral.rawValue),
            .init(format: "type != %@", MessageType.error.rawValue)
        ])
    }

    /// Returns predicate with channel messages and replies that should be shown in channel.
    static func channelMessagesPredicate(
        for cid: String,
        deletedMessagesVisibility: ChatClientConfig.DeletedMessageVisibility,
        shouldShowShadowedMessages: Bool,
        filterNewerMessages: Bool = true
    ) -> NSCompoundPredicate {
        let channelMessagePredicate = NSCompoundPredicate(orPredicateWithSubpredicates: [
            .init(format: "showReplyInChannel == 1"),
            .init(format: "parentMessageId == nil")
        ])

        let validTypes = [
            MessageType.regular.rawValue,
            MessageType.ephemeral.rawValue,
            MessageType.system.rawValue,
            MessageType.deleted.rawValue,
            MessageType.error.rawValue
        ]

        let messageTypePredicate = NSCompoundPredicate(format: "type IN %@", validTypes)

        // Some pinned messages might be in the local database, but should not be fetched
        // if they do not belong to the regular channel query.
        let ignoreOlderMessagesPredicate = NSCompoundPredicate(orPredicateWithSubpredicates: [
            .init(format: "channel.oldestMessageAt == nil"),
            .init(format: "createdAt >= channel.oldestMessageAt")
        ])

        var subpredicates = [
            channelPredicate(with: cid),
            channelMessagePredicate,
            messageTypePredicate,
            nonTruncatedMessagesPredicate(),
            ignoreOlderMessagesPredicate,
            deletedMessagesPredicate(deletedMessagesVisibility: deletedMessagesVisibility)
        ]

        if filterNewerMessages {
            // Used for paginating newer messages while jumping to a mid-page.
            // We want to avoid new messages being inserted in the UI if we are in a mid-page.
            let ignoreNewerMessagesPredicate = NSCompoundPredicate(orPredicateWithSubpredicates: [
                .init(format: "channel.newestMessageAt == nil"),
                .init(format: "createdAt <= channel.newestMessageAt")
            ])
            subpredicates.append(ignoreNewerMessagesPredicate)
        }

        if !shouldShowShadowedMessages {
            let ignoreShadowedMessages = NSPredicate(format: "isShadowed == NO")
            subpredicates.append(ignoreShadowedMessages)
        }

        return .init(andPredicateWithSubpredicates: subpredicates)
    }

    /// Returns predicate with thread messages that should be shown in the thread.
    static func threadRepliesPredicate(
        for messageId: MessageId,
        deletedMessagesVisibility: ChatClientConfig.DeletedMessageVisibility,
        shouldShowShadowedMessages: Bool
    ) -> NSCompoundPredicate {
        let replyMessage = NSPredicate(format: "parentMessageId == %@", messageId)
        let shouldShowInsideThread = NSPredicate(format: "showInsideThread == YES")

        let ignoreNewerRepliesPredicate = NSCompoundPredicate(orPredicateWithSubpredicates: [
            .init(format: "parentMessage.newestReplyAt == nil"),
            .init(format: "createdAt <= parentMessage.newestReplyAt")
        ])

        var subpredicates = [
            replyMessage,
            shouldShowInsideThread,
            ignoreNewerRepliesPredicate,
            deletedMessagesPredicate(deletedMessagesVisibility: deletedMessagesVisibility),
            nonTruncatedMessagesPredicate()
        ]

        if !shouldShowShadowedMessages {
            let ignoreShadowedMessages = NSPredicate(format: "isShadowed == NO")
            subpredicates.append(ignoreShadowedMessages)
        }

        return .init(andPredicateWithSubpredicates: subpredicates)
    }

    private static func sentMessagesPredicate(for cid: String) -> NSPredicate {
        NSCompoundPredicate(andPredicateWithSubpredicates: [
            channelPredicate(with: cid),
            messageSentPredicate(),
            nonTruncatedMessagesPredicate(),
            nonDeletedMessagesPredicate()
        ])
    }

    /// Returns a fetch request for messages from the channel with the provided `cid`.
    static func messagesFetchRequest(
        for cid: ChannelId,
        pageSize: Int,
        sortAscending: Bool = false,
        deletedMessagesVisibility: ChatClientConfig.DeletedMessageVisibility,
        shouldShowShadowedMessages: Bool
    ) -> NSFetchRequest<MessageDTO> {
        let request = NSFetchRequest<MessageDTO>(entityName: MessageDTO.entityName)
        request.sortDescriptors = [NSSortDescriptor(keyPath: \MessageDTO.defaultSortingKey, ascending: sortAscending)]
        request.predicate = channelMessagesPredicate(
            for: cid.rawValue,
            deletedMessagesVisibility: deletedMessagesVisibility,
            shouldShowShadowedMessages: shouldShowShadowedMessages
        )
        request.fetchLimit = pageSize
        request.fetchBatchSize = pageSize
        return request
    }

    /// Returns a fetch request for replies for the specified `parentMessageId`.
    static func repliesFetchRequest(
        for messageId: MessageId,
        pageSize: Int,
        sortAscending: Bool = false,
        deletedMessagesVisibility: ChatClientConfig.DeletedMessageVisibility,
        shouldShowShadowedMessages: Bool
    ) -> NSFetchRequest<MessageDTO> {
        let request = NSFetchRequest<MessageDTO>(entityName: MessageDTO.entityName)
        request.sortDescriptors = [NSSortDescriptor(keyPath: \MessageDTO.defaultSortingKey, ascending: sortAscending)]
        request.predicate = threadRepliesPredicate(
            for: messageId,
            deletedMessagesVisibility: deletedMessagesVisibility,
            shouldShowShadowedMessages: shouldShowShadowedMessages
        )
        request.fetchLimit = pageSize
        request.fetchBatchSize = pageSize
        return request
    }

    static func messagesFetchRequest(for query: MessageSearchQuery) -> NSFetchRequest<MessageDTO> {
        let request = NSFetchRequest<MessageDTO>(entityName: MessageDTO.entityName)
        request.predicate = NSCompoundPredicate(andPredicateWithSubpredicates: [
            NSPredicate(format: "ANY searches.filterHash == %@", query.filterHash),
            NSPredicate(format: "isHardDeleted == NO")
        ])
        let sortDescriptors = query.sort.compactMap { $0.key.sortDescriptor(isAscending: $0.isAscending) }
        request.sortDescriptors = sortDescriptors.isEmpty ? [MessageSearchSortingKey.defaultSortDescriptor] : sortDescriptors
        return request
    }

    /// Returns a fetch request for the dto with a specific `messageId`.
    static func message(withID messageId: MessageId) -> NSFetchRequest<MessageDTO> {
        let request = NSFetchRequest<MessageDTO>(entityName: MessageDTO.entityName)
        request.sortDescriptors = [NSSortDescriptor(keyPath: \MessageDTO.defaultSortingKey, ascending: false)]
        request.predicate = NSPredicate(format: "id == %@", messageId)
        return request
    }

    static func load(
        for cid: String,
        limit: Int,
        offset: Int = 0,
        deletedMessagesVisibility: ChatClientConfig.DeletedMessageVisibility,
        shouldShowShadowedMessages: Bool,
        context: NSManagedObjectContext
    ) -> [MessageDTO] {
        let request = NSFetchRequest<MessageDTO>(entityName: entityName)
        request.predicate = channelMessagesPredicate(
            for: cid,
            deletedMessagesVisibility: deletedMessagesVisibility,
            shouldShowShadowedMessages: shouldShowShadowedMessages
        )
        request.sortDescriptors = [NSSortDescriptor(keyPath: \MessageDTO.createdAt, ascending: false)]
        request.fetchLimit = limit
        request.fetchOffset = offset
        return load(by: request, context: context)
    }

    static func preview(for cid: String, context: NSManagedObjectContext) -> MessageDTO? {
        let request = NSFetchRequest<MessageDTO>(entityName: entityName)
        request.predicate = previewMessagePredicate(
            cid: cid,
            includeShadowedMessages: context.shouldShowShadowedMessages ?? false
        )
        request.sortDescriptors = [NSSortDescriptor(keyPath: \MessageDTO.createdAt, ascending: false)]
        request.fetchOffset = 0
        request.fetchLimit = 1

        return load(by: request, context: context).first
    }

    static func load(id: String, context: NSManagedObjectContext) -> MessageDTO? {
        load(by: id, context: context).first
    }

    static func loadOrCreate(id: String, context: NSManagedObjectContext, cache: PreWarmedCache?) -> MessageDTO {
        if let cachedObject = cache?.model(for: id, context: context, type: MessageDTO.self) {
            return cachedObject
        }

        if let existing = load(id: id, context: context) {
            return existing
        }

        let request = fetchRequest(id: id)
        let new = NSEntityDescription.insertNewObject(into: context, for: request)
        new.id = id
        new.latestReactions = []
        new.ownReactions = []
        return new
    }

    /// Load replies for the specified `parentMessageId`.
    static func loadReplies(
        for messageId: MessageId,
        limit: Int,
        offset: Int = 0,
        context: NSManagedObjectContext
    ) -> [MessageDTO] {
        let request = NSFetchRequest<MessageDTO>(entityName: entityName)
        request.predicate = NSPredicate(format: "parentMessageId == %@", messageId)
        request.sortDescriptors = [NSSortDescriptor(keyPath: \MessageDTO.createdAt, ascending: false)]
        request.fetchLimit = limit
        request.fetchOffset = offset
        return load(by: request, context: context)
    }

    static func loadCurrentUserMessages(
        in cid: String,
        createdAtFrom: Date,
        createdAtThrough: Date,
        context: NSManagedObjectContext
    ) -> [MessageDTO] {
        let subpredicates: [NSPredicate] = [
            sentMessagesPredicate(for: cid),
            .init(format: "user.currentUser != nil"),
            .init(format: "createdAt > %@", createdAtFrom.bridgeDate),
            .init(format: "createdAt <= %@", createdAtThrough.bridgeDate)
        ]

        let request = NSFetchRequest<MessageDTO>(entityName: MessageDTO.entityName)
        request.sortDescriptors = [NSSortDescriptor(keyPath: \MessageDTO.defaultSortingKey, ascending: false)]
        request.predicate = NSCompoundPredicate(andPredicateWithSubpredicates: subpredicates)

        return (try? context.fetch(request)) ?? []
    }

    static func countOtherUserMessages(
        in cid: String,
        createdAtFrom: Date,
        context: NSManagedObjectContext
    ) -> Int {
        let subpredicates: [NSPredicate] = [
            sentMessagesPredicate(for: cid),
            .init(format: "createdAt >= %@", createdAtFrom.bridgeDate),
            .init(format: "user.currentUser == nil")
        ]

        let request = NSFetchRequest<MessageDTO>(entityName: MessageDTO.entityName)
        request.sortDescriptors = [NSSortDescriptor(keyPath: \MessageDTO.defaultSortingKey, ascending: false)]
        request.predicate = NSCompoundPredicate(andPredicateWithSubpredicates: subpredicates)

        return (try? context.count(for: request)) ?? 0
    }

    static func numberOfReads(for messageId: MessageId, context: NSManagedObjectContext) -> Int {
        let request = NSFetchRequest<ChannelReadDTO>(entityName: ChannelReadDTO.entityName)
        request.predicate = NSPredicate(format: "readMessagesFromCurrentUser.id CONTAINS %@", messageId)
        return (try? context.count(for: request)) ?? 0
    }

    static func loadLastMessage(from userId: String, in cid: String, context: NSManagedObjectContext) -> MessageDTO? {
        let request = NSFetchRequest<MessageDTO>(entityName: entityName)
        request.predicate = NSCompoundPredicate(andPredicateWithSubpredicates: [
            channelPredicate(with: cid),
            .init(format: "user.id == %@", userId),
            .init(format: "type != %@", MessageType.ephemeral.rawValue),
            messageSentPredicate()
        ])
        request.sortDescriptors = [NSSortDescriptor(keyPath: \MessageDTO.createdAt, ascending: false)]
        request.fetchLimit = 1
        return load(by: request, context: context).first
    }

    static func loadSendingMessages(context: NSManagedObjectContext) -> [MessageDTO] {
        let request = NSFetchRequest<MessageDTO>(entityName: MessageDTO.entityName)
        request.sortDescriptors = [NSSortDescriptor(keyPath: \MessageDTO.locallyCreatedAt, ascending: false)]
        request.predicate = NSPredicate(format: "localMessageStateRaw == %@", LocalMessageState.sending.rawValue)
        return load(by: request, context: context)
    }
}

// MARK: - State Helpers

extension MessageDTO {
    /// A possible additional local state of the message. Applies only for the messages of the current user.
    var localMessageState: LocalMessageState? {
        get { localMessageStateRaw.flatMap(LocalMessageState.init(rawValue:)) }
        set { localMessageStateRaw = newValue?.rawValue }
    }

    var isLocalOnly: Bool {
        if let localMessageState = self.localMessageState {
            return localMessageState.isLocalOnly
        }

        return type == MessageType.ephemeral.rawValue || type == MessageType.error.rawValue
    }
}

extension NSManagedObjectContext: MessageDatabaseSession {
    func createNewMessage(
        in cid: ChannelId,
        messageId: MessageId?,
        text: String,
        pinning: MessagePinning?,
        command: String?,
        arguments: String?,
        parentMessageId: MessageId?,
        attachments: [AnyAttachmentPayload],
        mentionedUserIds: [UserId],
        showReplyInChannel: Bool,
        isSilent: Bool,
        quotedMessageId: MessageId?,
        createdAt: Date?,
        skipPush: Bool,
        skipEnrichUrl: Bool,
        extraData: [String: RawJSON]
    ) throws -> MessageDTO {
        guard let currentUserDTO = currentUser else {
            throw ClientError.CurrentUserDoesNotExist()
        }

        guard let channelDTO = ChannelDTO.load(cid: cid, context: self) else {
            throw ClientError.ChannelDoesNotExist(cid: cid)
        }

        let message = MessageDTO.loadOrCreate(id: messageId ?? .newUniqueId, context: self, cache: nil)

        // We make `createdDate` 0.1 second bigger than Channel's most recent message
        // so if the local time is not in sync, the message will still appear in the correct position
        // even if the sending fails
        let createdAt = createdAt ?? (max(channelDTO.lastMessageAt?.addingTimeInterval(0.1).bridgeDate ?? Date(), Date()))
        message.locallyCreatedAt = createdAt.bridgeDate
        // It's fine that we're saving an incorrect value for `createdAt` and `updatedAt`
        // When message is successfully sent, backend sends the actual dates
        // and these are set correctly in `saveMessage`
        message.createdAt = createdAt.bridgeDate
        message.updatedAt = createdAt.bridgeDate

        if let pinning = pinning {
            try pin(message: message, pinning: pinning)
        }

        message.cid = cid.rawValue
        message.type = parentMessageId == nil ? MessageType.regular.rawValue : MessageType.reply.rawValue
        message.text = text
        message.command = command
        message.args = arguments
        message.parentMessageId = parentMessageId
        message.extraData = try JSONEncoder.default.encode(extraData)
        message.isSilent = isSilent
        message.skipPush = skipPush
        message.skipEnrichUrl = skipEnrichUrl
        message.reactionScores = [:]
        message.reactionCounts = [:]

        message.attachments = Set(
            try attachments.enumerated().map { index, attachment in
                let id = AttachmentId(cid: cid, messageId: message.id, index: index)
                return try createNewAttachment(attachment: attachment, id: id)
            }
        )

        message.mentionedUserIds = mentionedUserIds

        message.showReplyInChannel = showReplyInChannel
        message.quotedMessage = quotedMessageId.flatMap { MessageDTO.load(id: $0, context: self) }

        message.user = currentUserDTO.user
        message.channel = channelDTO

        let newLastMessageAt = max(channelDTO.lastMessageAt?.bridgeDate ?? createdAt, createdAt).bridgeDate
        channelDTO.lastMessageAt = newLastMessageAt
        channelDTO.defaultSortingAt = newLastMessageAt

        if let parentMessageId = parentMessageId,
           let parentMessageDTO = MessageDTO.load(id: parentMessageId, context: self) {
            parentMessageDTO.replies.insert(message)
            parentMessageDTO.replyCount += 1
        }

        // When the current user submits the new message that will be shown
        // in the channel for sending - make it a channel preview.
        if parentMessageId == nil || showReplyInChannel {
            channelDTO.previewMessage = message
        }

        return message
    }
    
    func saveMessage(
        payload: Message,
        channelDTO: ChannelDTO,
        syncOwnReactions: Bool,
        cache: PreWarmedCache?
    ) throws -> MessageDTO {
        let cid = try ChannelId(cid: channelDTO.cid)
        let dto = MessageDTO.loadOrCreate(id: payload.id, context: self, cache: cache)

        if dto.localMessageState == .pendingSend || dto.localMessageState == .pendingSync {
            return dto
        }

        dto.cid = payload.cid
        dto.text = payload.text
        dto.createdAt = payload.createdAt.bridgeDate
        dto.updatedAt = payload.updatedAt.bridgeDate
        dto.deletedAt = payload.deletedAt?.bridgeDate
        dto.type = payload.type
        dto.command = payload.command
//        dto.args = payload.args //TODO: what is this?
        dto.parentMessageId = payload.parentId
        dto.showReplyInChannel = payload.showInChannel ?? false
        dto.replyCount = Int32(payload.replyCount)

        do {
            dto.extraData = try JSONEncoder.default.encode(payload.custom)
        } catch {
            log.error(
                "Failed to decode extra payload for Message with id: <\(dto.id)>, using default value instead. "
                    + "Error: \(error)"
            )
            dto.extraData = Data()
        }

        dto.isSilent = payload.silent
        dto.isShadowed = payload.shadowed
        // Due to backend not working as advertised
        // (sending `shadowed: true` flag to the shadow banned user)
        // we have to implement this workaround to get the advertised behavior
        // info on slack: https://getstream.slack.com/archives/CE5N802GP/p1635785568060500
        // TODO: Remove the workaround once backend bug is fixed
        if currentUser?.user.id == payload.user?.id {
            dto.isShadowed = false
        }

        dto.pinned = payload.pinned
        dto.pinExpires = payload.pinExpires?.bridgeDate
        dto.pinnedAt = payload.pinnedAt?.bridgeDate
        if let pinnedByUser = payload.pinnedBy {
            dto.pinnedBy = try saveUser(payload: pinnedByUser, query: nil, cache: cache)
        }

        if dto.pinned && !channelDTO.pinnedMessages.contains(dto) {
            channelDTO.pinnedMessages.insert(dto)
        } else {
            channelDTO.pinnedMessages.remove(dto)
        }

        if let quotedMessageId = payload.quotedMessageId,
           let quotedMessage = message(id: quotedMessageId) {
            // In case we do not have a fully formed quoted message in the payload,
            // we check for quotedMessageId. This can happen in the case of nested quoted messages.
            dto.quotedMessage = quotedMessage
        } else if let quotedMessage = payload.quotedMessage {
            dto.quotedMessage = try saveMessage(
                payload: quotedMessage,
                channelDTO: channelDTO,
                syncOwnReactions: false,
                cache: cache
            )
        } else {
            dto.quotedMessage = nil
        }

        if let payloadUser = payload.user {
            let user = try saveUser(payload: payloadUser, query: nil, cache: cache)
            dto.user = user
        }

<<<<<<< HEAD
        dto.reactionScores = payload.reactionScores
        // TODO: check why was this scores.
        dto.reactionCounts = payload.reactionCounts
=======
        dto.reactionScores = payload.reactionScores.mapKeys { $0.rawValue }
        dto.reactionCounts = payload.reactionCounts.mapKeys { $0.rawValue }
>>>>>>> 67156b31

        // If user edited their message to remove mentioned users, we need to get rid of it
        // as backend does
        dto.mentionedUsers = try Set(payload.mentionedUsers.map {
            let user = try saveUser(payload: $0, query: nil, cache: cache)
            return user
        })

        // If user participated in thread, but deleted message later, we need to get rid of it if backends does
        let threadParticipants = try payload.threadParticipants?.map {
            try saveUser(payload: $0, query: nil, cache: cache)
        } ?? []
        dto.threadParticipants = NSOrderedSet(array: threadParticipants)

        channelDTO.lastMessageAt = max(channelDTO.lastMessageAt?.bridgeDate ?? payload.createdAt, payload.createdAt).bridgeDate
        
        dto.channel = channelDTO

        dto.latestReactions = payload
            .latestReactions
            .compactMap { try? saveReaction(payload: $0, cache: cache) }
            .map(\.id)

        if syncOwnReactions {
            dto.ownReactions = payload
                .ownReactions
                .compactMap { try? saveReaction(payload: $0, cache: cache) }
                .map(\.id)
        }

        let attachments: Set<AttachmentDTO> = try Set(
            payload.attachments.enumerated().map { index, attachment in
                let id = AttachmentId(cid: cid, messageId: payload.id, index: index)
                let dto = try saveAttachment(payload: attachment, id: id)
                return dto
            }
        )
        dto.attachments = attachments

        // Only insert message into Parent's replies if not already present.
        // This in theory would not be needed since replies is a Set, but
        // it will trigger an FRC update, which will cause the message to disappear
        // in the Message List if there is already a message with the same ID.
        if let parentMessageId = payload.parentId,
           let parentMessageDTO = MessageDTO.load(id: parentMessageId, context: self),
           !parentMessageDTO.replies.contains(dto) {
            parentMessageDTO.replies.insert(dto)
        }

        dto.translations = payload.i18n
        dto.originalLanguage = payload.i18n?["language"] as? String
        
//        if let moderationDetailsPayload = payload.moderationDetails {
//            dto.moderationDetails = MessageModerationDetailsDTO.create(
//                from: moderationDetailsPayload,
//                context: self
//            )
//        } else {
//            dto.moderationDetails = nil
//        }

        // Calculate reads if the message is authored by the current user.
        if payload.user?.id == currentUser?.user.id {
            dto.reads = Set(
                channelDTO.reads.filter {
                    $0.lastReadAt.bridgeDate >= payload.createdAt && $0.user.id != payload.user?.id
                }
            )
        }

        // Refetch channel preview if the current preview has changed.
        //
        // The current message can stop being a valid preview e.g.
        // if it didn't pass moderation and obtained `error` type.
        if payload.id == channelDTO.previewMessage?.id {
            channelDTO.previewMessage = preview(for: cid)
        }

        return dto
    }
    
    func saveMessages(
        messagesPayload: GetRepliesResponse,
        for cid: ChannelId?,
        syncOwnReactions: Bool = true
    ) -> [MessageDTO] {
        let cache = messagesPayload.getPayloadToModelIdMappings(context: self)
        return messagesPayload.messages.compactMapLoggingError {
            try saveMessage(payload: $0, for: cid, syncOwnReactions: syncOwnReactions, cache: cache)
        }
    }
    
    func message(id: MessageId) -> MessageDTO? { .load(id: id, context: self) }

    func messageExists(id: MessageId) -> Bool {
        let request = NSFetchRequest<MessageDTO>(entityName: MessageDTO.entityName)
        request.predicate = NSPredicate(format: "id == %@", id)
        do {
            let count = try count(for: request)
            return count != 0
        } catch {
            return false
        }
    }

    func delete(message: MessageDTO) {
        delete(message)
    }

    func pin(message: MessageDTO, pinning: MessagePinning) throws {
        guard let currentUserDTO = currentUser else {
            throw ClientError.CurrentUserDoesNotExist()
        }
        let pinnedDate = DBDate()
        message.pinned = true
        message.pinnedAt = pinnedDate
        message.pinnedBy = currentUserDTO.user
        message.pinExpires = pinning.expirationDate?.bridgeDate
    }

    func unpin(message: MessageDTO) {
        message.pinned = false
        message.pinnedAt = nil
        message.pinnedBy = nil
        message.pinExpires = nil
    }

    /// Adds the reaction for the current user to the message with id `messageId`
    ///
    /// Notes:
    /// - The reaction is added to the database and it updates the message `reactionScores` property
    /// - This method will throw if there is no current user set
    /// - If the message is not found, there will be no side effect and the method will return `nil`
    /// - If a reaction for the same user, type and message exists
    func addReaction(
        to messageId: MessageId,
        type: MessageReactionType,
        score: Int,
        enforceUnique: Bool,
        extraData: [String: RawJSON],
        localState: LocalReactionState?
    ) throws -> MessageReactionDTO {
        guard let currentUserDTO = currentUser else {
            throw ClientError.CurrentUserDoesNotExist()
        }

        guard let message = MessageDTO.load(id: messageId, context: self) else {
            throw ClientError.MessageDoesNotExist(messageId: messageId)
        }

        let dto = MessageReactionDTO.loadOrCreate(
            message: message,
            type: type,
            user: currentUserDTO.user,
            context: self,
            cache: nil
        )

        // If enforceUnique is true erase all the other reactions from the current user and decrement the scores/counts.
        if enforceUnique {
            let previousOwnReactionTypes = message.ownReactions.map(\.reactionType)
            previousOwnReactionTypes.forEach { type in
                message.reactionScores[type]? -= score
                message.reactionCounts[type]? -= 1
            }

            message.ownReactions = []
            message.latestReactions.removeAll { $0.reactionUserId == currentUserDTO.user.id }
        }

        // make sure we update the reactionScores for the message in a way that works for new or updated reactions
        let scoreDiff = Int64(score) - dto.score
        let newScore = max(0, message.reactionScores[type.rawValue] ?? Int(dto.score) + Int(scoreDiff))
        message.reactionScores[type.rawValue] = newScore

        // Update reaction counts
        if let reactionCount = message.reactionCounts[type.rawValue] {
            message.reactionCounts[type.rawValue] = reactionCount + 1
        } else {
            message.reactionCounts[type.rawValue] = 1
        }

        dto.score = Int64(score)
        dto.extraData = try JSONEncoder.default.encode(extraData)
        dto.localState = localState

        let reactionId = dto.id

        if !message.latestReactions.contains(reactionId) {
            message.latestReactions.append(reactionId)
        }

        if !message.ownReactions.contains(reactionId) {
            message.ownReactions.append(reactionId)
        }

        return dto
    }

    /// Removes the reaction for the current user to the message with id `messageId`
    ///
    /// Notes:
    /// - The reaction is *not* removed from the database
    /// - This method will throw if there is no current user set
    /// - If the message is not found, there will be no side effect and the method will return `nil`
    /// - If there is no reaction found in the database, this method returns `nil`
    func removeReaction(from messageId: MessageId, type: MessageReactionType, on version: String?) throws -> MessageReactionDTO? {
        guard let currentUserDTO = currentUser else {
            throw ClientError.CurrentUserDoesNotExist()
        }

        guard let message = MessageDTO.load(id: messageId, context: self) else {
            throw ClientError.MessageDoesNotExist(messageId: messageId)
        }

        guard let reaction = MessageReactionDTO
            .load(userId: currentUserDTO.user.id, messageId: messageId, type: type, context: self) else {
            return nil
        }

        // if the reaction on the database does not match the version, do nothing
        guard version == nil || version == reaction.version else {
            return nil
        }

        message.latestReactions = message.latestReactions.filter { $0 != reaction.id }
        message.ownReactions = message.ownReactions.filter { $0 != reaction.id }

        guard let reactionScore = message.reactionScores.removeValue(forKey: type.rawValue), reactionScore > 1 else {
            return reaction
        }

        message.reactionScores[type.rawValue] = max(reactionScore - Int(reaction.score), 0)
        return reaction
    }

    func preview(for cid: ChannelId) -> MessageDTO? {
        MessageDTO.preview(for: cid.rawValue, context: self)
    }
    
    func saveMessageSearch(payload: SearchResponse, for query: MessageSearchQuery) -> [MessageDTO] {
        let cache = payload.getPayloadToModelIdMappings(context: self)
        return payload.results.compactMapLoggingError {
            if let message = $0?.message {
                return try saveMessage(
                    payload: message.toMessage,
                    for: query,
                    cache: cache
                )
            } else {
                return nil
            }
        }
    }

    /// Changes the state to `.pendingSend` for all messages in `.sending` state. This method is expected to be used at the beginning of the session
    /// to avoid those from being stuck there in limbo.
    /// Messages can get stuck in `.sending` state if the network request to send them takes to much, and the app is backgrounded or killed.
    func rescueMessagesStuckInSending() {
        // Restart messages in sending state.
        let messages = MessageDTO.loadSendingMessages(context: self)
        messages.forEach {
            $0.localMessageState = .pendingSend
        }

        // Restart attachments that were in progress before the app was killed.
        let attachments = AttachmentDTO.loadInProgressAttachments(context: self)
        attachments.forEach {
            $0.localState = .pendingUpload
        }
    }
    
    func saveMessage(payload: Message, for query: MessageSearchQuery, cache: PreWarmedCache?) throws -> MessageDTO {
        let cid = try ChannelId(cid: payload.cid)
        let messageDTO = try saveMessage(payload: payload, for: cid, cache: cache)
        messageDTO.searches.insert(saveQuery(query: query))
        return messageDTO
    }
    
    func saveMessage(
        payload: Message,
        for cid: ChannelId?,
        syncOwnReactions: Bool = true,
        cache: PreWarmedCache?
    ) throws -> MessageDTO {
        guard let cid else {
            throw ClientError.MessagePayloadSavingFailure("""
            `cid` must be provided to sucessfuly save the message payload.
            - `cid` value: \(String(describing: cid))
            """)
        }

        var channelDTO: ChannelDTO?
        channelDTO = ChannelDTO.load(cid: cid, context: self)

        guard let channel = channelDTO else {
            let description = "Should never happen, a channel should have been fetched."
            log.assertionFailure(description)
            throw ClientError.MessagePayloadSavingFailure(description)
        }

        return try saveMessage(payload: payload, channelDTO: channel, syncOwnReactions: syncOwnReactions, cache: cache)
    }
}

extension MessageDTO {
    /// Snapshots the current state of `MessageDTO` and returns an immutable model object from it.
    func asModel() throws -> ChatMessage { try .init(fromDTO: self, depth: 0) }

    /// Snapshots the current state of `MessageDTO` and returns an immutable model object from it if the dependency depth
    /// limit has not been reached
    func relationshipAsModel(depth: Int) throws -> ChatMessage? {
        do {
            return try ChatMessage(fromDTO: self, depth: depth + 1)
        } catch {
            if error is RecursionLimitError { return nil }
            throw error
        }
    }
    
    func asRequestBody() -> MessageRequest {
        var decodedExtraData: [String: RawJSON]

        if let extraData = self.extraData {
            do {
                decodedExtraData = try JSONDecoder.default.decode([String: RawJSON].self, from: extraData)
            } catch {
                log.assertionFailure(
                    "Failed decoding saved extra data with error: \(error). This should never happen because"
                        + "the extra data must be a valid JSON to be saved."
                )
                decodedExtraData = [:]
            }
        } else {
            decodedExtraData = [:]
        }

        let attachments: [AttachmentRequest] = attachments
            .filter { $0.localState == .uploaded || $0.localState == nil }
            .sorted { ($0.attachmentID?.index ?? 0) < ($1.attachmentID?.index ?? 0) }
            .compactMap { $0.asRequestPayload() }
        let messageRequest = MessageRequest(
            id: id,
            parentId: parentMessageId,
            pinExpires: pinExpires?.bridgeDate,
            pinned: pinned,
            pinnedAt: pinnedAt?.bridgeDate,
            quotedMessageId: quotedMessage?.id,
            showInChannel: showReplyInChannel,
            silent: isSilent,
            text: text,
            type: type,
            attachments: attachments,
            mentionedUsers: mentionedUserIds,
            custom: decodedExtraData
        )
        
        return messageRequest
    }

    /// The message has been successfully sent to the server.
    func markMessageAsSent() {
        locallyCreatedAt = nil
        localMessageState = nil
    }

    /// The message failed to be sent to the server.
    func markMessageAsFailed() {
        localMessageState = .sendingFailed
    }
}

private extension ChatMessage {
    init(fromDTO dto: MessageDTO, depth: Int) throws {
        guard StreamRuntimeCheck._canFetchRelationship(currentDepth: depth) else {
            throw RecursionLimitError()
        }
        guard let context = dto.managedObjectContext else {
            throw InvalidModel(dto)
        }

        id = dto.id
        cid = try? dto.cid.map { try ChannelId(cid: $0) }
        text = dto.text
        type = MessageType(rawValue: dto.type) ?? .regular
        command = dto.command
        createdAt = dto.createdAt.bridgeDate
        locallyCreatedAt = dto.locallyCreatedAt?.bridgeDate
        updatedAt = dto.updatedAt.bridgeDate
        deletedAt = dto.deletedAt?.bridgeDate
        arguments = dto.args
        parentMessageId = dto.parentMessageId
        showReplyInChannel = dto.showReplyInChannel
        replyCount = Int(dto.replyCount)
        isBounced = dto.isBounced
        isSilent = dto.isSilent
        isShadowed = dto.isShadowed
        reactionScores = dto.reactionScores.mapKeys { MessageReactionType(rawValue: $0) }
        reactionCounts = dto.reactionCounts.mapKeys { MessageReactionType(rawValue: $0) }
        translations = dto.translations?.mapKeys { TranslationLanguage(languageCode: $0) }
        originalLanguage = dto.originalLanguage.map(TranslationLanguage.init)
        moderationDetails = dto.moderationDetails.map {
            MessageModerationDetails(
                originalText: $0.originalText,
                action: MessageModerationAction(rawValue: $0.action)
            )
        }
        textUpdatedAt = dto.textUpdatedAt?.bridgeDate

        if let extraData = dto.extraData, !extraData.isEmpty {
            do {
                self.extraData = try JSONDecoder.default.decode([String: RawJSON].self, from: extraData)
            } catch {
                log
                    .error(
                        "Failed to decode extra data for Message with id: <\(dto.id)>, using default value instead. Error: \(error)"
                    )
                self.extraData = [:]
            }
        } else {
            extraData = [:]
        }

        localState = dto.localMessageState
        isFlaggedByCurrentUser = dto.flaggedBy != nil

        if dto.pinned,
           let pinnedAt = dto.pinnedAt,
           let pinnedBy = dto.pinnedBy {
            pinDetails = try .init(
                pinnedAt: pinnedAt.bridgeDate,
                pinnedBy: pinnedBy.asModel(),
                expiresAt: dto.pinExpires?.bridgeDate
            )
        } else {
            pinDetails = nil
        }

        if let currentUser = context.currentUser {
            isSentByCurrentUser = currentUser.user.id == dto.user.id
            $_currentUserReactions = ({
                Set(
                    MessageReactionDTO
                        .loadReactions(ids: dto.ownReactions, context: context)
                        .compactMap { try? $0.asModel() }
                )
            }, dto.managedObjectContext)
            $_currentUserReactionsCount = ({ dto.ownReactions.count }, dto.managedObjectContext)
        } else {
            isSentByCurrentUser = false
            $_currentUserReactions = ({ [] }, nil)
            $_currentUserReactionsCount = ({ 0 }, nil)
        }

        $_latestReactions = ({
            Set(
                MessageReactionDTO
                    .loadReactions(ids: dto.latestReactions, context: context)
                    .compactMap { try? $0.asModel() }
            )
        }, dto.managedObjectContext)

        $_threadParticipantsCount = ({ dto.threadParticipants.count }, nil)
        if dto.threadParticipants.array.isEmpty {
            $_threadParticipants = ({ [] }, nil)
        } else {
            $_threadParticipants = (
                {
                    let threadParticipants = dto.threadParticipants.array as? [UserDTO] ?? []
                    return threadParticipants.compactMap { try? $0.asModel() }
                },
                dto.managedObjectContext
            )
        }

        $_mentionedUsers = ({
            guard dto.isValid else { return [] }
            return Set(dto.mentionedUsers.compactMap { try? $0.asModel() })
        }, dto.managedObjectContext)

        let user = try dto.user.asModel()
        $_author = ({ user }, nil)
        $_attachments = ({
            dto.attachments
                .compactMap { $0.asAnyModel() }
                .sorted { $0.id.index < $1.id.index }
        }, dto.managedObjectContext)

        if dto.replies.isEmpty {
            $_latestReplies = ({ [] }, nil)
        } else {
            $_latestReplies = ({
                MessageDTO
                    .loadReplies(for: dto.id, limit: 5, context: context)
                    .compactMap { try? ChatMessage(fromDTO: $0, depth: depth) }
            }, dto.managedObjectContext)
        }

        $_quotedMessage = ({ try? dto.quotedMessage?.relationshipAsModel(depth: depth) }, dto.managedObjectContext)

        let readBy = {
            Set(dto.reads.compactMap { try? $0.user.asModel() })
        }

        $_readBy = (readBy, dto.managedObjectContext)
        $_readByCount = ({ dto.reads.count }, dto.managedObjectContext)
    }
}

extension ClientError {
    class CurrentUserDoesNotExist: ClientError {
        override var localizedDescription: String {
            "There is no `CurrentUserDTO` instance in the DB."
                + "Make sure to call `client.currentUserController.reloadUserIfNeeded()`"
        }
    }

    class MessagePayloadSavingFailure: ClientError {}

    class ChannelDoesNotExist: ClientError {
        init(cid: ChannelId) {
            super.init("There is no `ChannelDTO` instance in the DB matching cid: \(cid).")
        }
    }
}<|MERGE_RESOLUTION|>--- conflicted
+++ resolved
@@ -724,14 +724,8 @@
             dto.user = user
         }
 
-<<<<<<< HEAD
         dto.reactionScores = payload.reactionScores
-        // TODO: check why was this scores.
         dto.reactionCounts = payload.reactionCounts
-=======
-        dto.reactionScores = payload.reactionScores.mapKeys { $0.rawValue }
-        dto.reactionCounts = payload.reactionCounts.mapKeys { $0.rawValue }
->>>>>>> 67156b31
 
         // If user edited their message to remove mentioned users, we need to get rid of it
         // as backend does
