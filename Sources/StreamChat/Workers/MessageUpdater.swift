//
// Copyright © 2025 Stream.io Inc. All rights reserved.
//

import CoreData
import Foundation

/// The type provides the API for getting/editing/deleting a message
class MessageUpdater: Worker, @unchecked Sendable {
    private let repository: MessageRepository
    private let isLocalStorageEnabled: Bool

    init(
        isLocalStorageEnabled: Bool,
        messageRepository: MessageRepository,
        database: DatabaseContainer,
        apiClient: APIClient
    ) {
        self.isLocalStorageEnabled = isLocalStorageEnabled
        repository = messageRepository
        super.init(database: database, apiClient: apiClient)
    }

    /// Fetches the message from the backend and saves it into the database
    /// - Parameters:
    ///   - cid: The channel identifier the message relates to.
    ///   - messageId: The message identifier.
    ///   - completion: The completion. Will be called with an error if something goes wrong, otherwise - will be called with `nil`.
    func getMessage(cid: ChannelId, messageId: MessageId, completion: (@Sendable(Result<ChatMessage, Error>) -> Void)? = nil) {
        repository.getMessage(cid: cid, messageId: messageId, store: true, completion: completion)
    }

    /// Deletes the message.
    ///
    /// If the message with a provided `messageId` has `pendingSend` or `sendingFailed` state
    /// it will be removed locally as it hasn't been sent yet.
    ///
    /// If the message with the provided `messageId` has some other local state it should be removed on the backend.
    /// Before the `delete` network call happens the local state is set to `deleting` and based on
    /// the response it becomes either `nil` if request succeeds or `deletingFailed` if request fails.
    ///
    /// - Parameters:
    ///   - messageId: The message identifier.
    ///   - hard: A Boolean value to determine if the message will be delete permanently on the backend.
    ///   - completion: The completion. Will be called with an error if smth goes wrong, otherwise - will be called with `nil`.
    func deleteMessage(messageId: MessageId, hard: Bool, completion: (@Sendable(Error?) -> Void)? = nil) {
        database.write(converting: { session in
            var shouldDeleteOnBackend = true
            guard let messageDTO = session.message(id: messageId) else {
                // Even though the message does not exist locally
                // we don't throw any error because we still want
                // to try to delete the message on the backend.
                return shouldDeleteOnBackend
            }
            
            // Hard Deleting is necessary for messages which are only available locally in the DB
            // or if we want to explicitly hard delete the message with hard == true.
            let shouldBeHardDeleted = hard || messageDTO.isLocalOnly
            messageDTO.isHardDeleted = shouldBeHardDeleted

            if messageDTO.isLocalOnly {
                messageDTO.type = MessageType.deleted.rawValue
                messageDTO.deletedAt = DBDate()

                // If a message is local only, it means it is not in the server, so we should
                // not make any call to the server.
                shouldDeleteOnBackend = false

                // Ensures bounced message deletion updates the channel preview.
                if let channelDTO = messageDTO.previewOfChannel, let channelId = try? ChannelId(cid: channelDTO.cid) {
                    channelDTO.previewMessage = session.preview(for: channelId)
                }
            } else {
                messageDTO.localMessageState = .deleting
            }
            return shouldDeleteOnBackend
        }, completion: { [weak database, weak apiClient, weak repository] result in
            switch result {
            case .failure(let error):
                completion?(error)
            case .success(let shouldDeleteOnBackend):
                if !shouldDeleteOnBackend {
                    completion?(nil)
                    return
                }
                apiClient?.request(endpoint: .deleteMessage(messageId: messageId, hard: hard)) { [weak database, weak repository] result in
                    switch result {
                    case let .success(response):
                        repository?.saveSuccessfullyDeletedMessage(message: response.message, completion: completion)
                    case let .failure(error):
                        database?.write { session in
                            let messageDTO = session.message(id: messageId)
                            messageDTO?.localMessageState = .deletingFailed
                            messageDTO?.isHardDeleted = false
                            completion?(error)
                        }
                    }
                }
            }
        })
    }

    /// Edits a new message in the local DB and sets its local state to `.pendingSync`
    /// The message should exist locally and have current user as a sender
    ///  - Parameters:
    ///   - messageId: The message identifier.
    ///   - text: The updated message text.
    ///   - skipEnrichUrl: If true, the url preview won't be attached to the message.
    ///   - attachments: An array of the attachments for the message.
    ///   - extraData: Extra Data for the message.
    ///   - completion: The completion handler with the local updated message.
    func editMessage(
        messageId: MessageId,
        text: String,
        skipEnrichUrl: Bool,
        attachments: [AnyAttachmentPayload] = [],
        restrictedVisibility: [UserId],
        extraData: [String: RawJSON]? = nil,
        completion: (@Sendable(Result<ChatMessage, Error>) -> Void)? = nil
    ) {
        database.write(converting: { session in
            let messageDTO = try session.messageEditableByCurrentUser(messageId)

            func updateMessage(localState: LocalMessageState) throws {
                let newUpdatedAt = DBDate()

                if messageDTO.text != text {
                    messageDTO.textUpdatedAt = newUpdatedAt
                }
                messageDTO.updatedAt = newUpdatedAt

                messageDTO.text = text
                let encodedExtraData = extraData.map { try? JSONEncoder.default.encode($0) } ?? messageDTO.extraData
                messageDTO.extraData = encodedExtraData

                messageDTO.localMessageState = localState

                messageDTO.skipEnrichUrl = skipEnrichUrl
                messageDTO.restrictedVisibility = Set(restrictedVisibility)

                messageDTO.quotedBy.forEach { message in
                    message.updatedAt = messageDTO.updatedAt
                }

                guard let cid = try? messageDTO.channel.map({ try ChannelId(cid: $0.cid) }) else { return }
                let messageId = messageDTO.id

                messageDTO.attachments.forEach {
                    session.delete(attachment: $0)
                }

                messageDTO.attachments = Set(
                    try attachments.enumerated().map { index, attachment in
                        let id = AttachmentId(cid: cid, messageId: messageId, index: index)
                        return try session.createNewAttachment(attachment: attachment, id: id)
                    }
                )
            }

            if messageDTO.isBounced {
                try updateMessage(localState: .pendingSend)
                return try messageDTO.asModel()
            }

            switch messageDTO.localMessageState {
            case nil, .pendingSync, .syncingFailed, .deletingFailed:
                try updateMessage(localState: .pendingSync)
            case .pendingSend, .sendingFailed:
                try updateMessage(localState: .pendingSend)
            case .sending, .syncing, .deleting:
                throw ClientError.MessageEditing(
                    messageId: messageId,
                    reason: "message is in `\(messageDTO.localMessageState!)` state"
                )
            }
            return try messageDTO.asModel()
        }, completion: {
            completion?($0)
        })
    }

    func updatePartialMessage(
        messageId: MessageId,
        text: String? = nil,
        attachments: [AnyAttachmentPayload]? = nil,
        extraData: [String: RawJSON]? = nil,
        unset: [String]? = nil,
        completion: ((Result<ChatMessage, Error>) -> Void)? = nil
    ) {
        let attachmentPayloads: [MessageAttachmentPayload]? = attachments?.compactMap { attachment in
            guard let payloadData = try? JSONEncoder.default.encode(attachment.payload) else {
                return nil
            }
            guard let payloadRawJSON = try? JSONDecoder.default.decode(RawJSON.self, from: payloadData) else {
                return nil
            }
            return MessageAttachmentPayload(
                type: attachment.type,
                payload: payloadRawJSON
            )
        }

        apiClient.request(
            endpoint: .partialUpdateMessage(
                messageId: messageId,
                request: .init(
                    set: .init(
                        text: text,
                        extraData: extraData,
                        attachments: attachmentPayloads
                    ),
                    unset: unset
                )
            )
        ) { [weak self] result in
            switch result {
            case .success(let messagePayloadBoxed):
                let messagePayload = messagePayloadBoxed.message
                self?.database.write { session in
                    let cid: ChannelId?

                    if let payloadCid = messagePayloadBoxed.message.cid {
                        cid = payloadCid
                    } else if let cidFromLocal = session.message(id: messageId)?.cid,
                              let localCid = try? ChannelId(cid: cidFromLocal) {
                        cid = localCid
                    } else {
                        cid = nil
                    }

                    guard let cid = cid else {
                        completion?(.failure(ClientError.ChannelNotCreatedYet()))
                        return
                    }
                    
                    let messageDTO = try session.saveMessage(
                        payload: messagePayload,
                        for: cid,
                        syncOwnReactions: false,
                        skipDraftUpdate: true,
                        cache: nil
                    )
                    let message = try messageDTO.asModel()
                    completion?(.success(message))
                } completion: { error in
                    guard let error else { return }
                    completion?(.failure(error))
                }
            case .failure(let error):
                completion?(.failure(error))
            }
        }
    }

    /// Creates a new reply message in the local DB and sets its local state to `.pendingSend`.
    ///
    /// - Parameters:
    ///   - cid: The cid of the channel the message is create in.
    ///   - messageId: The id for the sent message.
    ///   - text: Text of the message.
    ///   - pinning: Pins the new message. Nil if should not be pinned.
    ///   - parentMessageId: The `MessageId` of the message this message replies to.
    ///   - attachments: An array of the attachments for the message.
    ///   - showReplyInChannel: Set this flag to `true` if you want the message to be also visible in the channel, not only
    ///   in the response thread.
    ///   - quotedMessageId: An id of the message new message quotes. (inline reply)
    ///   - skipPush: If true, skips sending push notification to channel members.
    ///   - skipEnrichUrl: If true, the url preview won't be attached to the message.
    ///   - extraData: Additional extra data of the message object.
    ///   - completion: Called when saving the message to the local DB finishes.
    ///
    func createNewReply(
        in cid: ChannelId,
        messageId: MessageId?,
        text: String,
        pinning: MessagePinning?,
        command: String?,
        arguments: String?,
        parentMessageId: MessageId,
        attachments: [AnyAttachmentPayload],
        mentionedUserIds: [UserId],
        showReplyInChannel: Bool,
        isSilent: Bool,
        quotedMessageId: MessageId?,
        skipPush: Bool,
        skipEnrichUrl: Bool,
        extraData: [String: RawJSON],
        completion: (@Sendable(Result<ChatMessage, Error>) -> Void)? = nil
    ) {
        database.write(converting: { (session) in
            let newMessageDTO = try session.createNewMessage(
                in: cid,
                messageId: messageId,
                text: text,
                pinning: pinning,
                command: command,
                arguments: arguments,
                parentMessageId: parentMessageId,
                attachments: attachments,
                mentionedUserIds: mentionedUserIds,
                showReplyInChannel: showReplyInChannel,
                isSilent: isSilent,
                isSystem: false,
                quotedMessageId: quotedMessageId,
                createdAt: nil,
                skipPush: skipPush,
                skipEnrichUrl: skipEnrichUrl,
                poll: nil,
                location: nil,
                restrictedVisibility: [],
                extraData: extraData
            )

            newMessageDTO.showInsideThread = true
            newMessageDTO.localMessageState = .pendingSend
            return try newMessageDTO.asModel()
        }, completion: {
            completion?($0)
        })
    }

    /// Updates live location sharing for the given message.
    func updateLiveLocation(
        messageId: MessageId,
        locationInfo: LocationInfo,
        completion: @escaping ((Result<SharedLocation, Error>) -> Void)
    ) {
        database.write { [weak self] session in
            // Update the location locally first so that the observers
            // can report if active live location are not available anymore.
            let messageDTO = try session.messageEditableByCurrentUser(messageId)
            messageDTO.location?.latitude = locationInfo.latitude
            messageDTO.location?.longitude = locationInfo.longitude

            guard messageDTO.isActiveLiveLocation else {
                completion(.failure(ClientError.MessageDoesNotHaveLiveLocationAttachment()))
                return
            }

            guard let currentUser = session.currentUser,
                  let currentDeviceId = currentUser.currentDevice?.id else {
                completion(.failure(ClientError.CurrentUserDoesNotExist()))
                return
            }

            let request = LiveLocationUpdateRequestPayload(
                messageId: messageId,
                latitude: locationInfo.latitude,
                longitude: locationInfo.longitude,
                createdByDeviceId: currentDeviceId
            )

            let endpoint = Endpoint<SharedLocationPayload>.updateLiveLocation(request: request)
            self?.apiClient.request(endpoint: endpoint) { result in
                switch result {
                case let .success(payload):
                    self?.database.write { session in
                        let sharedLocation = try session.saveLocation(payload: payload, cache: nil)
                        return try sharedLocation.asModel()
                    } completion: { result in
                        completion(result)
                    }
                case let .failure(error):
                    completion(.failure(error))
                }
            }
        }
    }

    /// Stops live location sharing for the given message.
    func stopLiveLocationSharing(
        messageId: MessageId,
        completion: @escaping ((Result<SharedLocation, Error>) -> Void)
    ) {
        // Optimistic update
        var previousEndAt: DBDate?
        database.write { session in
            let messageDTO = try session.messageEditableByCurrentUser(messageId)
            previousEndAt = messageDTO.location?.endAt
            messageDTO.location?.endAt = Date().bridgeDate
        }

        database.backgroundReadOnlyContext.perform { [weak self] in
            guard let currentUser = self?.database.backgroundReadOnlyContext.currentUser,
                  let currentDeviceId = currentUser.currentDevice?.id else {
                completion(.failure(ClientError.CurrentUserDoesNotExist()))
                return
            }
            let request = StopLiveLocationRequestPayload(
                messageId: messageId,
                createdByDeviceId: currentDeviceId
            )
            let endpoint = Endpoint<SharedLocationPayload>.stopLiveLocation(
                request: request
            )
            self?.apiClient.request(endpoint: endpoint) { result in
                switch result {
                case let .success(payload):
                    self?.database.write { session in
                        let sharedLocation = try session.saveLocation(payload: payload, cache: nil)
                        return try sharedLocation.asModel()
                    } completion: { result in
                        completion(result)
                    }
                case let .failure(error):
                    self?.database.write { session in
                        // If the request fails, we revert the optimistic update.
                        guard let messageDTO = session.message(id: messageId) else { return }
                        messageDTO.location?.endAt = previousEndAt
                    }
                    completion(.failure(error))
                }
            }
        }
    }

    /// Loads replies for the given message.
    ///
    ///  - Parameters:
    ///   - cid: The `channelId` that messages should be linked to.
    ///   - messageId: The message identifier.
    ///   - pagination: The pagination for replies.
    ///   - completion: The completion. Will be called with an error if smth goes wrong, otherwise - will be called with `nil`.
    func loadReplies(
        cid: ChannelId,
        messageId: MessageId,
        pagination: MessagesPagination,
        paginationStateHandler: MessagesPaginationStateHandling,
        completion: (@Sendable(Result<MessageRepliesPayload, Error>) -> Void)? = nil
    ) {
        paginationStateHandler.begin(pagination: pagination)

        let didLoadFirstPage = pagination.parameter == nil
        let didJumpToMessage = pagination.parameter?.isJumpingToMessage == true
        let endpoint: Endpoint<MessageRepliesPayload> = .loadReplies(messageId: messageId, pagination: pagination)

        apiClient.request(endpoint: endpoint) {
            paginationStateHandler.end(pagination: pagination, with: $0.map(\.messages))

            switch $0 {
            case let .success(payload):
                self.database.write({ session in
                    // If it is first page or jumping to a message, clear the current messages.
                    if let parentMessage = session.message(id: messageId) {
                        if didJumpToMessage || didLoadFirstPage {
                            parentMessage.replies.filter { !$0.isLocalOnly }.forEach {
                                $0.showInsideThread = false
                            }
                        }

                        parentMessage.newestReplyAt = paginationStateHandler.state.newestMessageAt?.bridgeDate
                    }

                    let replies = session.saveMessages(messagesPayload: payload, for: cid, syncOwnReactions: true)
                    replies.forEach {
                        $0.showInsideThread = true
                    }

                }, completion: { error in
                    if let error = error {
                        completion?(.failure(error))
                    } else {
                        completion?(.success(payload))
                    }
                })
            case let .failure(error):
                completion?(.failure(error))
            }
        }
    }

    func loadReactions(
        cid: ChannelId,
        messageId: MessageId,
        pagination: Pagination,
        completion: (@Sendable(Result<[ChatMessageReaction], Error>) -> Void)? = nil
    ) {
        let endpoint: Endpoint<MessageReactionsPayload> = .loadReactions(
            messageId: messageId,
            pagination: pagination
        )

        apiClient.request(endpoint: endpoint) { result in
            switch result {
            case let .success(payload):
                self.database.write(converting: { session in
                    try session.saveReactions(payload: payload, query: nil).map { try $0.asModel() }
                }, completion: {
                    completion?($0)
                })
            case let .failure(error):
                completion?(.failure(error))
            }
        }
    }

    /// Flags or unflags the message with the provided `messageId` depending on `flag` value.
    /// If the message doesn't exist locally it will be fetched and saved locally first first.
    ///
    /// - Parameters:
    ///   - flag: The indicator saying whether the message should be flagged or unflagged.
    ///   - messageId: The identifier of a message that should be flagged or unflagged.
    ///   - cid: The identifier of the channel the message belongs to.
    ///   - reason: The flag reason.
    ///   - extraData: Additional data associated with the flag request.
    ///   - completion: Called when the API call is finished. Called with `Error` if the remote update fails.
    ///
    func flagMessage(
        _ flag: Bool,
        with messageId: MessageId,
        in cid: ChannelId,
        reason: String? = nil,
        extraData: [String: RawJSON]? = nil,
        completion: (@Sendable(Error?) -> Void)? = nil
    ) {
        fetchAndSaveMessageIfNeeded(messageId, cid: cid) { error in
            guard error == nil else {
                completion?(error)
                return
            }

            let endpoint: Endpoint<FlagMessagePayload> = .flagMessage(flag, with: messageId, reason: reason, extraData: extraData)
            self.apiClient.request(endpoint: endpoint) { result in
                switch result {
                case let .success(payload):
                    self.database.write({ session in
                        guard let messageDTO = session.message(id: payload.flaggedMessageId) else {
                            throw ClientError.MessageDoesNotExist(messageId: messageId)
                        }

                        let currentUserDTO = session.currentUser
                        if flag {
                            currentUserDTO?.flaggedMessages.insert(messageDTO)
                        } else {
                            currentUserDTO?.flaggedMessages.remove(messageDTO)
                        }
                    }, completion: { error in
                        completion?(error)
                    })
                case let .failure(error):
                    completion?(error)
                }
            }
        }
    }

    /// Adds a new reaction to the message.
    /// - Parameters:
    ///   - type: The reaction type.
    ///   - score: The reaction score.
    ///   - enforceUnique: If set to `true`, new reaction will replace all reactions the user has (if any) on this message.
    ///   - extraData: The extra data attached to the reaction.
    ///   - messageId: The message identifier the reaction will be added to.
    ///   - completion: Called when the API call is finished. Called with `Error` if the remote update fails.
    func addReaction(
        _ type: MessageReactionType,
        score: Int,
        enforceUnique: Bool,
        extraData: [String: RawJSON],
        messageId: MessageId,
        completion: (@Sendable(Error?) -> Void)? = nil
    ) {
        let version = UUID().uuidString

        let endpoint: Endpoint<EmptyResponse> = .addReaction(
            type,
            score: score,
            enforceUnique: enforceUnique,
            extraData: extraData,
            messageId: messageId
        )

        database.write { session in
            do {
                let reaction = try session.addReaction(
                    to: messageId,
                    type: type,
                    score: score,
                    enforceUnique: enforceUnique,
                    extraData: extraData,
                    localState: .sending
                )
                reaction.version = version
            } catch {
                log.warning("Failed to optimistically add the reaction to the database: \(error)")
            }
        } completion: { [weak self, weak repository] error in
            self?.apiClient.request(endpoint: endpoint) { [weak self, weak repository] result in
                guard let error = result.error else { return }

                if self?.canKeepReactionState(for: error) == true { return }

                repository?.undoReactionAddition(on: messageId, type: type)
            }
            completion?(error)
        }
    }

    /// Deletes the message reaction left by the current user.
    /// - Parameters:
    ///   - type: The reaction type.
    ///   - messageId: The message identifier the reaction will be deleted from.
    ///   - completion: Called when the API call is finished. Called with `Error` if the remote update fails.
    func deleteReaction(
        _ type: MessageReactionType,
        messageId: MessageId,
        completion: (@Sendable(Error?) -> Void)? = nil
    ) {
        database.write(converting: { session in
            var reactionScore: Int?
            do {
                if let reaction = try session.removeReaction(from: messageId, type: type, on: nil) {
                    reaction.localState = .pendingDelete
                    reactionScore = Int(reaction.score)
                }
            } catch {
                log.warning("Failed to remove the reaction from to the database: \(error)")
            }
            return reactionScore
        }, completion: { [weak self, weak repository] writeResult in
            let reactionScore = writeResult.value ?? nil
            self?.apiClient.request(endpoint: .deleteReaction(type, messageId: messageId)) { [weak self, weak repository] result in
                guard let error = result.error else { return }

                if self?.canKeepReactionState(for: error) == true { return }

                repository?.undoReactionDeletion(on: messageId, type: type, score: reactionScore ?? 1)
            }
            completion?(writeResult.error)
        })
    }

    private func canKeepReactionState(for error: Error) -> Bool {
        isLocalStorageEnabled && ClientError.isEphemeral(error: error)
    }

    /// Pin the message with the provided message id.
    ///  - Parameters:
    ///   - messageId: The message identifier.
    ///   - pinning: The pinning expiration information. It supports setting an infinite expiration, setting a date, or the amount of time a message is pinned.
    func pinMessage(messageId: MessageId, pinning: MessagePinning, completion: (@Sendable(Result<ChatMessage, Error>) -> Void)? = nil) {
        pinLocalMessage(on: messageId, pinning: pinning) { [weak self] pinResult in
            switch pinResult {
            case .failure(let pinError):
                completion?(.failure(pinError))
            case .success(let message):
                let endpoint: Endpoint<EmptyResponse> = .pinMessage(
                    messageId: messageId,
                    request: .init(set: .init(pinned: true))
                )
<<<<<<< HEAD
                
                self?.apiClient.request(endpoint: endpoint) { [weak self] result in
=======

                self?.apiClient.request(endpoint: endpoint) { result in
>>>>>>> ba80a945
                    switch result {
                    case .success:
                        completion?(.success(message))
                    case .failure(let apiError):
                        self?.unpinLocalMessage(on: messageId) { _, _ in
                            completion?(.failure(apiError))
                        }
                    }
                }
            }
        }
    }

    /// Unpin the message with the provided message id.
    ///  - Parameters:
    ///   - messageId: The message identifier.
    ///   - completion: The completion handler with the result.
    func unpinMessage(messageId: MessageId, completion: (@Sendable(Result<ChatMessage, Error>) -> Void)? = nil) {
        unpinLocalMessage(on: messageId) { [weak self] unpinResult, pinning in
            switch unpinResult {
            case .failure(let unpinError):
                completion?(.failure(unpinError))
            case .success(let message):
                let endpoint: Endpoint<EmptyResponse> = .pinMessage(
                    messageId: messageId,
                    request: .init(set: .init(pinned: false))
                )
<<<<<<< HEAD
                
                self?.apiClient.request(endpoint: endpoint) { [weak self] result in
=======

                self?.apiClient.request(endpoint: endpoint) { result in
>>>>>>> ba80a945
                    switch result {
                    case .success:
                        completion?(.success(message))
                    case .failure(let apiError):
                        self?.pinLocalMessage(on: messageId, pinning: pinning) { _ in
                            completion?(.failure(apiError))
                        }
                    }
                }
            }
        }
    }

    private func pinLocalMessage(
        on messageId: MessageId,
        pinning: MessagePinning,
        completion: (@Sendable(Result<ChatMessage, Error>) -> Void)? = nil
    ) {
        database.write(converting: { session in
            guard let messageDTO = session.message(id: messageId) else {
                throw ClientError.MessageDoesNotExist(messageId: messageId)
            }
            try session.pin(message: messageDTO, pinning: pinning)
            return try messageDTO.asModel()
        }, completion: {
            completion?($0)
        })
    }

    private func unpinLocalMessage(
        on messageId: MessageId,
        completion: (@Sendable(Result<ChatMessage, Error>, MessagePinning) -> Void)? = nil
    ) {
        database.write(converting: { session in
            guard let messageDTO = session.message(id: messageId) else {
                throw ClientError.MessageDoesNotExist(messageId: messageId)
            }
            let pinning = MessagePinning(expirationDate: messageDTO.pinExpires?.bridgeDate)
            session.unpin(message: messageDTO)
            let message = try messageDTO.asModel()
            return (message: message, pinning: pinning)
        }, completion: { result in
            switch result {
            case .success(let messageAndPinning):
                completion?(.success(messageAndPinning.message), messageAndPinning.pinning)
            case .failure(let error):
                completion?(.failure(error), .noExpiration)
            }
        })
    }

    static let minSignificantDownloadingProgressChange: Double = 0.01

    func downloadAttachment<Payload>(
        _ attachment: ChatMessageAttachment<Payload>,
        completion: @escaping @Sendable(Result<ChatMessageAttachment<Payload>, Error>) -> Void
    ) where Payload: DownloadableAttachmentPayload {
        let attachmentId = attachment.id
        let localURL = URL.streamAttachmentLocalStorageURL(forRelativePath: attachment.relativeStoragePath)
        apiClient.downloadFile(
            from: attachment.remoteURL,
            to: localURL,
            progress: { [weak self] progress in
                self?.updateDownloadProgress(
                    for: attachmentId,
                    payloadType: Payload.self,
                    newState: .downloading(progress: progress),
                    localURL: localURL
                )
            },
            completion: { [weak self] error in
                self?.updateDownloadProgress(
                    for: attachmentId,
                    payloadType: Payload.self,
                    newState: error == nil ? .downloaded : .downloadingFailed,
                    localURL: localURL,
                    completion: { result in
                        if let downloadError = error {
                            completion(.failure(downloadError))
                        } else {
                            completion(result)
                        }
                    }
                )
            }
        )
    }
<<<<<<< HEAD
    
    func deleteLocalAttachmentDownload(for attachmentId: AttachmentId, completion: @escaping @Sendable(Error?) -> Void) {
=======

    func deleteLocalAttachmentDownload(for attachmentId: AttachmentId, completion: @escaping (Error?) -> Void) {
>>>>>>> ba80a945
        database.write({ session in
            let dto = session.attachment(id: attachmentId)
            guard let attachment = dto?.asAnyModel() else {
                throw ClientError.AttachmentDoesNotExist(id: attachmentId)
            }
            guard attachment.downloadingState?.state == .downloaded else { return }
            guard let localURL = attachment.downloadingState?.localFileURL else { return }
            guard FileManager.default.fileExists(atPath: localURL.path) else { return }
            try FileManager.default.removeItem(at: localURL)
            dto?.clearLocalState()
        }, completion: completion)
    }

    private func updateDownloadProgress<Payload>(
        for attachmentId: AttachmentId,
        payloadType: Payload.Type,
        newState: LocalAttachmentDownloadState,
        localURL: URL,
        completion: (@Sendable(Result<ChatMessageAttachment<Payload>, Error>) -> Void)? = nil
    ) where Payload: DownloadableAttachmentPayload {
        database.write(converting: { session in
            guard let attachmentDTO = session.attachment(id: attachmentId) else {
                throw ClientError.AttachmentDoesNotExist(id: attachmentId)
            }
            let needsUpdate: Bool = {
                if case let .downloading(lastProgress) = attachmentDTO.localDownloadState,
                   case let .downloading(currentProgress) = newState {
                    return abs(currentProgress - lastProgress) >= Self.minSignificantDownloadingProgressChange
                } else {
                    return attachmentDTO.localDownloadState != newState
                }
            }()
<<<<<<< HEAD
            if needsUpdate {
                attachmentDTO.localDownloadState = newState
                // Store only the relative path because sandboxed base URL can change between app launchs
                attachmentDTO.localRelativePath = localURL.relativePath
            }
=======
            guard needsUpdate else { return }
            attachmentDTO.localDownloadState = newState
            // Store only the relative path because sandboxed base URL can change between app launchs
            attachmentDTO.localRelativePath = localURL.relativePath

            guard completion != nil else { return }
>>>>>>> ba80a945
            guard let attachmentAnyModel = attachmentDTO.asAnyModel() else {
                throw ClientError.AttachmentDoesNotExist(id: attachmentId)
            }
            guard let result = attachmentAnyModel.attachment(payloadType: Payload.self) else {
                throw ClientError.AttachmentDownloading(id: attachmentId, reason: "Invalid payload type: \(Payload.self)")
            }
            return result
        }, completion: {
            completion?($0)
        })
    }

    /// Updates local state of attachment with provided `id` to be enqueued by attachment uploader.
    /// - Parameters:
    ///   - id: The attachment identifier.
    ///   - completion: Called when the attachment database entity is updated. Called with `Error` if update fails.
    func restartFailedAttachmentUploading(
        with id: AttachmentId,
        completion: @escaping @Sendable(Error?) -> Void
    ) {
        database.write({
            guard let attachmentDTO = $0.attachment(id: id) else {
                throw ClientError.AttachmentDoesNotExist(id: id)
            }

            guard case .uploadingFailed = attachmentDTO.localState else {
                throw ClientError.AttachmentEditing(
                    id: id,
                    reason: "uploading can be restarted for attachments in `.uploadingFailed` state only"
                )
            }

            attachmentDTO.localState = .pendingUpload
        }, completion: completion)
    }

    /// Updates local state of the message with provided `messageId` to be enqueued by message sender background worker.
    /// - Parameters:
    ///   - messageId: The message identifier.
    ///   - completion: Called when the message database entity is updated. Called with `Error` if update fails.
    func resendMessage(
        with messageId: MessageId,
        completion: @escaping @Sendable(Error?) -> Void
    ) {
        database.write({
            let messageDTO = try $0.messageEditableByCurrentUser(messageId)

            guard messageDTO.localMessageState == .sendingFailed || messageDTO.isBounced else {
                throw ClientError.MessageEditing(
                    messageId: messageId,
                    reason: "only failed or bounced messages can be resent."
                )
            }

            let failedAttachments = messageDTO.attachments.filter { $0.localState == .uploadingFailed }
            failedAttachments.forEach {
                $0.localState = .pendingUpload
            }

            messageDTO.localMessageState = .pendingSend
        }, completion: completion)
    }

    /// Executes the provided action on the message.
    /// - Parameters:
    ///   - cid: The channel identifier the message belongs to.
    ///   - messageId: The message identifier to take the action on.
    ///   - action: The action to take.
    ///   - completion: The completion called when the API call is finished. Called with `Error` if request fails.
    func dispatchEphemeralMessageAction(
        cid: ChannelId,
        messageId: MessageId,
        action: AttachmentAction,
        completion: (@Sendable(Error?) -> Void)? = nil
    ) {
        database.write({ session in
            let messageDTO = try session.messageEditableByCurrentUser(messageId)

            guard messageDTO.type == MessageType.ephemeral.rawValue else {
                throw ClientError.MessageEditing(
                    messageId: messageId,
                    reason: "actions can be sent only for messages with `.ephemeral` type"
                )
            }

            guard action.isCancel else { return }
            // For ephemeral messages we don't change `state` to `.deleted`
            messageDTO.deletedAt = DBDate()
            messageDTO.previewOfChannel?.previewMessage = session.preview(for: cid)
        }, completion: { error in
            if let error {
                completion?(error)
            } else {
                if action.isCancel {
                    completion?(nil)
                } else {
                    let endpoint: Endpoint<MessagePayload.Boxed> = .dispatchEphemeralMessageAction(
                        cid: cid,
                        messageId: messageId,
                        action: action
                    )
                    self.apiClient.request(endpoint: endpoint) {
                        switch $0 {
                        case let .success(payload):
                            self.database.write({ session in
                                try session.saveMessage(
                                    payload: payload.message,
                                    for: cid,
                                    syncOwnReactions: true,
                                    skipDraftUpdate: true,
                                    cache: nil
                                )
                            }, completion: { error in
                                completion?(error)
                            })
                        case let .failure(error):
                            completion?(error)
                        }
                    }
                }
            }
        })
    }

    func search(query: MessageSearchQuery, policy: UpdatePolicy = .merge, completion: (@Sendable(Result<MessageSearchResults, Error>) -> Void)? = nil) {
        apiClient.request(endpoint: .search(query: query)) { result in
            switch result {
            case let .success(payload):
                self.database.write(converting: { session in
                    if case .replace = policy {
                        let dto = session.saveQuery(query: query)
                        dto.messages.removeAll()
                    }

                    let dtos = session.saveMessageSearch(payload: payload, for: query)
                    let messages = try dtos.map { try $0.asModel() }
                    return MessageSearchResults(payload: payload, models: messages)
                }, completion: {
                    completion?($0)
                })
            case let .failure(error):
                completion?(.failure(error))
            }
        }
    }

    func clearSearchResults(for query: MessageSearchQuery, completion: (@Sendable(Error?) -> Void)? = nil) {
        database.write { session in
            let dto = session.saveQuery(query: query)
            dto.messages.removeAll()
        } completion: { error in
            completion?(error)
        }
    }
<<<<<<< HEAD
    
    func translate(messageId: MessageId, to language: TranslationLanguage, completion: (@Sendable(Result<ChatMessage, Error>) -> Void)? = nil) {
=======

    func translate(messageId: MessageId, to language: TranslationLanguage, completion: ((Result<ChatMessage, Error>) -> Void)? = nil) {
>>>>>>> ba80a945
        apiClient.request(endpoint: .translate(messageId: messageId, to: language), completion: { result in
            switch result {
            case let .success(boxedMessage):
                self.database.write(converting: { session in
                    let messageDTO = try session.saveMessage(
                        payload: boxedMessage.message,
                        for: boxedMessage.message.cid,
                        syncOwnReactions: false,
                        skipDraftUpdate: true,
                        cache: nil
                    )
                    return try messageDTO.asModel()
                }, completion: {
                    completion?($0)
                })
            case let .failure(error):
                completion?(.failure(error))
            }
        })
    }

    func markThreadRead(
        cid: ChannelId,
        threadId: MessageId,
        completion: @escaping (@Sendable(Error?) -> Void)
    ) {
        apiClient.request(
            endpoint: .markThreadRead(cid: cid, threadId: threadId)
        ) { result in
            completion(result.error)
        }
    }

    func markThreadUnread(
        cid: ChannelId,
        threadId: MessageId,
        completion: @escaping (@Sendable(Error?) -> Void)
    ) {
        apiClient.request(
            endpoint: .markThreadUnread(cid: cid, threadId: threadId)
        ) { result in
            completion(result.error)
        }
    }

    func loadThread(query: ThreadQuery, completion: @escaping @Sendable(Result<ChatThread, Error>) -> Void) {
        apiClient.request(endpoint: .thread(query: query)) { result in
            switch result {
            case .success(let response):
                self.database.write { session in
                    let thread = try session.saveThread(payload: response.thread, cache: nil).asModel()
                    completion(.success(thread))
                }
            case .failure(let error):
                completion(.failure(error))
            }
        }
    }

    func updateThread(
        for messageId: MessageId,
        request: ThreadPartialUpdateRequest,
        completion: @escaping @Sendable(Result<ChatThread, Error>) -> Void
    ) {
        apiClient.request(
            endpoint: .partialThreadUpdate(
                messageId: messageId,
                request: request
            )) { result in
            switch result {
            case .success(let response):
                self.database.write { session in
                    let thread = try session.saveThread(partialPayload: response.thread).asModel()
                    completion(.success(thread))
                }
            case .failure(let error):
                completion(.failure(error))
            }
        }
    }
}

extension MessageUpdater {
    struct MessageSearchResults {
        let payload: MessageSearchResultsPayload
        let models: [ChatMessage]

        var next: String? { payload.next }
    }
}

// MARK: - Private

private extension MessageUpdater {
    func fetchAndSaveMessageIfNeeded(_ messageId: MessageId, cid: ChannelId, completion: @escaping @Sendable(Error?) -> Void) {
        checkMessageExistsLocally(messageId) { exists in
            exists ? completion(nil) : self.getMessage(
                cid: cid,
                messageId: messageId,
                completion: { completion($0.error) }
            )
        }
    }

    func checkMessageExistsLocally(_ messageId: MessageId, completion: @escaping (Bool) -> Void) {
        let context = database.backgroundReadOnlyContext
        context.perform {
            let exists = context.message(id: messageId) != nil
            completion(exists)
        }
    }
}

extension ClientError {
    final class MessageDoesNotExist: ClientError, @unchecked Sendable {
        init(messageId: MessageId) {
            super.init("There is no `MessageDTO` instance in the DB matching id: \(messageId).")
        }
    }

    final class MessageEditing: ClientError, @unchecked Sendable {
        init(messageId: String, reason: String) {
            super.init("Message with id: \(messageId) can't be edited (\(reason)")
        }
    }
}

extension DatabaseSession {
    /// This helper return the message if it can be edited by the current user.
    /// The message entity will be returned if it exists and authored by the current user.
    /// If any of the requirements is not met the error will be thrown.
    ///
    /// - Parameter messageId: The message identifier.
    /// - Throws: Either `CurrentUserDoesNotExist`/`MessageDoesNotExist`/
    /// - Returns: The message entity.
    func messageEditableByCurrentUser(_ messageId: MessageId) throws -> MessageDTO {
        guard currentUser != nil else {
            throw ClientError.CurrentUserDoesNotExist()
        }

        guard let messageDTO = message(id: messageId) else {
            throw ClientError.MessageDoesNotExist(messageId: messageId)
        }

        return messageDTO
    }
}

extension MessageUpdater {
    func addReaction(
        _ type: MessageReactionType,
        score: Int,
        enforceUnique: Bool,
        extraData: [String: RawJSON],
        messageId: MessageId
    ) async throws {
        try await withCheckedThrowingContinuation { continuation in
            addReaction(
                type,
                score: score,
                enforceUnique: enforceUnique,
                extraData: extraData,
                messageId: messageId
            ) { error in
                continuation.resume(with: error)
            }
        }
    }

    func clearSearchResults(for query: MessageSearchQuery) async throws {
        try await withCheckedThrowingContinuation { continuation in
            clearSearchResults(for: query) { error in
                continuation.resume(with: error)
            }
        }
    }

    func createNewReply(
        in cid: ChannelId,
        messageId: MessageId?,
        text: String,
        pinning: MessagePinning?,
        command: String?,
        arguments: String?,
        parentMessageId: MessageId,
        attachments: [AnyAttachmentPayload],
        mentionedUserIds: [UserId],
        showReplyInChannel: Bool,
        isSilent: Bool,
        quotedMessageId: MessageId?,
        skipPush: Bool,
        skipEnrichUrl: Bool,
        extraData: [String: RawJSON]
    ) async throws -> ChatMessage {
        try await withCheckedThrowingContinuation { continuation in
            createNewReply(
                in: cid,
                messageId: messageId,
                text: text,
                pinning: pinning,
                command: command,
                arguments: arguments,
                parentMessageId: parentMessageId,
                attachments: attachments,
                mentionedUserIds: mentionedUserIds,
                showReplyInChannel: showReplyInChannel,
                isSilent: isSilent,
                quotedMessageId: quotedMessageId,
                skipPush: skipPush,
                skipEnrichUrl: skipEnrichUrl,
                extraData: extraData
            ) { result in
                continuation.resume(with: result)
            }
        }
    }

    func deleteLocalAttachmentDownload(for attachmentId: AttachmentId) async throws {
        try await withCheckedThrowingContinuation { continuation in
            deleteLocalAttachmentDownload(for: attachmentId) { error in
                continuation.resume(with: error)
            }
        }
    }

    func deleteMessage(messageId: MessageId, hard: Bool) async throws {
        try await withCheckedThrowingContinuation { continuation in
            deleteMessage(messageId: messageId, hard: hard) { error in
                continuation.resume(with: error)
            }
        }
    }

    func deleteReaction(_ type: MessageReactionType, messageId: MessageId) async throws {
        try await withCheckedThrowingContinuation { continuation in
            deleteReaction(type, messageId: messageId) { error in
                continuation.resume(with: error)
            }
        }
    }

    func dispatchEphemeralMessageAction(
        cid: ChannelId,
        messageId: MessageId,
        action: AttachmentAction
    ) async throws {
        try await withCheckedThrowingContinuation { continuation in
            dispatchEphemeralMessageAction(
                cid: cid,
                messageId: messageId,
                action: action
            ) { error in
                continuation.resume(with: error)
            }
        }
    }

    func downloadAttachment<Payload>(
        _ attachment: ChatMessageAttachment<Payload>
    ) async throws -> ChatMessageAttachment<Payload> where Payload: DownloadableAttachmentPayload {
        try await withCheckedThrowingContinuation { continuation in
            downloadAttachment(attachment) { result in
                continuation.resume(with: result)
            }
        }
    }

    func editMessage(
        messageId: MessageId,
        text: String,
        skipEnrichUrl: Bool,
        attachments: [AnyAttachmentPayload] = [],
        restrictedVisibility: [UserId] = [],
        extraData: [String: RawJSON]? = nil
    ) async throws -> ChatMessage {
        try await withCheckedThrowingContinuation { continuation in
            editMessage(
                messageId: messageId,
                text: text,
                skipEnrichUrl: skipEnrichUrl,
                attachments: attachments,
                restrictedVisibility: restrictedVisibility,
                extraData: extraData
            ) { result in
                continuation.resume(with: result)
            }
        }
    }

    func flagMessage(
        _ flag: Bool,
        with messageId: MessageId,
        in cid: ChannelId,
        reason: String?,
        extraData: [String: RawJSON]?
    ) async throws {
        try await withCheckedThrowingContinuation { continuation in
            flagMessage(
                flag,
                with: messageId,
                in: cid,
                reason: reason,
                extraData: extraData
            ) { error in
                continuation.resume(with: error)
            }
        }
    }

    func getMessage(cid: ChannelId, messageId: MessageId) async throws -> ChatMessage {
        try await withCheckedThrowingContinuation { continuation in
            getMessage(cid: cid, messageId: messageId) { result in
                continuation.resume(with: result)
            }
        }
    }

    func loadReactions(
        cid: ChannelId,
        messageId: MessageId,
        pagination: Pagination
    ) async throws -> [ChatMessageReaction] {
        try await withCheckedThrowingContinuation { continuation in
            loadReactions(
                cid: cid,
                messageId: messageId,
                pagination: pagination
            ) { result in
                continuation.resume(with: result)
            }
        }
    }

    @discardableResult func loadReplies(
        cid: ChannelId,
        messageId: MessageId,
        pagination: MessagesPagination,
        paginationStateHandler: MessagesPaginationStateHandling
    ) async throws -> MessageRepliesPayload {
        try await withCheckedThrowingContinuation { continuation in
            loadReplies(
                cid: cid,
                messageId: messageId,
                pagination: pagination,
                paginationStateHandler: paginationStateHandler
            ) { result in
                continuation.resume(with: result)
            }
        }
    }

    func pinMessage(messageId: MessageId, pinning: MessagePinning) async throws -> ChatMessage {
        try await withCheckedThrowingContinuation { continuation in
            pinMessage(messageId: messageId, pinning: pinning) { result in
                continuation.resume(with: result)
            }
        }
    }

    func resendAttachment(with id: AttachmentId) async throws {
        try await withCheckedThrowingContinuation { continuation in
            restartFailedAttachmentUploading(with: id) { error in
                continuation.resume(with: error)
            }
        }
    }

    func resendMessage(with messageId: MessageId) async throws {
        try await withCheckedThrowingContinuation { continuation in
            resendMessage(with: messageId) { error in
                continuation.resume(with: error)
            }
        }
    }

    func search(query: MessageSearchQuery, policy: UpdatePolicy) async throws -> MessageSearchResults {
        try await withCheckedThrowingContinuation { continuation in
            search(query: query, policy: policy) { result in
                continuation.resume(with: result)
            }
        }
    }

    func translate(messageId: MessageId, to language: TranslationLanguage) async throws -> ChatMessage {
        try await withCheckedThrowingContinuation { continuation in
            translate(messageId: messageId, to: language) { result in
                continuation.resume(with: result)
            }
        }
    }

    func unpinMessage(messageId: MessageId) async throws -> ChatMessage {
        try await withCheckedThrowingContinuation { continuation in
            unpinMessage(messageId: messageId) { result in
                continuation.resume(with: result)
            }
        }
    }

    // MARK: -

    func loadReplies(
        for parentMessageId: MessageId,
        pagination: MessagesPagination,
        cid: ChannelId,
        paginationStateHandler: MessagesPaginationStateHandling
    ) async throws -> [ChatMessage] {
        let payload = try await loadReplies(
            cid: cid,
            messageId: parentMessageId,
            pagination: pagination,
            paginationStateHandler: paginationStateHandler
        )
        guard let fromDate = payload.messages.first?.createdAt else { return [] }
        guard let toDate = payload.messages.last?.createdAt else { return [] }
        return try await repository.replies(from: fromDate, to: toDate, in: parentMessageId)
    }

    func loadReplies(
        for parentMessageId: MessageId,
        before replyId: MessageId?,
        limit: Int?,
        cid: ChannelId,
        paginationStateHandler: MessagesPaginationStateHandling
    ) async throws {
        guard !paginationStateHandler.state.hasLoadedAllPreviousMessages else { return }
        guard !paginationStateHandler.state.isLoadingPreviousMessages else { return }
        guard let replyId = replyId ?? paginationStateHandler.state.oldestFetchedMessage?.id else {
            throw ClientError.MessageEmptyReplies()
        }
        let pageSize = limit ?? .messagesPageSize
        let pagination = MessagesPagination(pageSize: pageSize, parameter: .lessThan(replyId))
        try await loadReplies(
            cid: cid,
            messageId: parentMessageId,
            pagination: pagination,
            paginationStateHandler: paginationStateHandler
        )
    }

    func loadReplies(
        for parentMessageId: MessageId,
        after replyId: MessageId?,
        limit: Int?,
        cid: ChannelId,
        paginationStateHandler: MessagesPaginationStateHandling
    ) async throws {
        guard !paginationStateHandler.state.hasLoadedAllNextMessages else { return }
        guard !paginationStateHandler.state.isLoadingNextMessages else { return }
        guard let replyId = replyId ?? paginationStateHandler.state.newestFetchedMessage?.id else {
            throw ClientError.MessageEmptyReplies()
        }
        let pageSize = limit ?? .messagesPageSize
        let pagination = MessagesPagination(pageSize: pageSize, parameter: .greaterThan(replyId))
        try await loadReplies(
            cid: cid,
            messageId: parentMessageId,
            pagination: pagination,
            paginationStateHandler: paginationStateHandler
        )
    }

    func loadReplies(
        for parentMessageId: MessageId,
        around replyId: MessageId,
        limit: Int?,
        cid: ChannelId,
        paginationStateHandler: MessagesPaginationStateHandling
    ) async throws {
        guard !paginationStateHandler.state.isLoadingMiddleMessages else { return }
        let pageSize = limit ?? .messagesPageSize
        let pagination = MessagesPagination(pageSize: pageSize, parameter: .around(replyId))
        try await loadReplies(
            cid: cid,
            messageId: parentMessageId,
            pagination: pagination,
            paginationStateHandler: paginationStateHandler
        )
    }
}<|MERGE_RESOLUTION|>--- conflicted
+++ resolved
@@ -185,7 +185,7 @@
         attachments: [AnyAttachmentPayload]? = nil,
         extraData: [String: RawJSON]? = nil,
         unset: [String]? = nil,
-        completion: ((Result<ChatMessage, Error>) -> Void)? = nil
+        completion: (@Sendable(Result<ChatMessage, Error>) -> Void)? = nil
     ) {
         let attachmentPayloads: [MessageAttachmentPayload]? = attachments?.compactMap { attachment in
             guard let payloadData = try? JSONEncoder.default.encode(attachment.payload) else {
@@ -323,7 +323,7 @@
     func updateLiveLocation(
         messageId: MessageId,
         locationInfo: LocationInfo,
-        completion: @escaping ((Result<SharedLocation, Error>) -> Void)
+        completion: @escaping @Sendable(Result<SharedLocation, Error>) -> Void
     ) {
         database.write { [weak self] session in
             // Update the location locally first so that the observers
@@ -351,7 +351,7 @@
             )
 
             let endpoint = Endpoint<SharedLocationPayload>.updateLiveLocation(request: request)
-            self?.apiClient.request(endpoint: endpoint) { result in
+            self?.apiClient.request(endpoint: endpoint) { [weak self] result in
                 switch result {
                 case let .success(payload):
                     self?.database.write { session in
@@ -370,10 +370,10 @@
     /// Stops live location sharing for the given message.
     func stopLiveLocationSharing(
         messageId: MessageId,
-        completion: @escaping ((Result<SharedLocation, Error>) -> Void)
+        completion: @escaping @Sendable(Result<SharedLocation, Error>) -> Void
     ) {
         // Optimistic update
-        var previousEndAt: DBDate?
+        nonisolated(unsafe) var previousEndAt: DBDate?
         database.write { session in
             let messageDTO = try session.messageEditableByCurrentUser(messageId)
             previousEndAt = messageDTO.location?.endAt
@@ -393,7 +393,7 @@
             let endpoint = Endpoint<SharedLocationPayload>.stopLiveLocation(
                 request: request
             )
-            self?.apiClient.request(endpoint: endpoint) { result in
+            self?.apiClient.request(endpoint: endpoint) { [weak self] result in
                 switch result {
                 case let .success(payload):
                     self?.database.write { session in
@@ -648,13 +648,8 @@
                     messageId: messageId,
                     request: .init(set: .init(pinned: true))
                 )
-<<<<<<< HEAD
-                
+
                 self?.apiClient.request(endpoint: endpoint) { [weak self] result in
-=======
-
-                self?.apiClient.request(endpoint: endpoint) { result in
->>>>>>> ba80a945
                     switch result {
                     case .success:
                         completion?(.success(message))
@@ -682,13 +677,8 @@
                     messageId: messageId,
                     request: .init(set: .init(pinned: false))
                 )
-<<<<<<< HEAD
-                
+
                 self?.apiClient.request(endpoint: endpoint) { [weak self] result in
-=======
-
-                self?.apiClient.request(endpoint: endpoint) { result in
->>>>>>> ba80a945
                     switch result {
                     case .success:
                         completion?(.success(message))
@@ -776,13 +766,8 @@
             }
         )
     }
-<<<<<<< HEAD
-    
+
     func deleteLocalAttachmentDownload(for attachmentId: AttachmentId, completion: @escaping @Sendable(Error?) -> Void) {
-=======
-
-    func deleteLocalAttachmentDownload(for attachmentId: AttachmentId, completion: @escaping (Error?) -> Void) {
->>>>>>> ba80a945
         database.write({ session in
             let dto = session.attachment(id: attachmentId)
             guard let attachment = dto?.asAnyModel() else {
@@ -815,20 +800,11 @@
                     return attachmentDTO.localDownloadState != newState
                 }
             }()
-<<<<<<< HEAD
             if needsUpdate {
                 attachmentDTO.localDownloadState = newState
                 // Store only the relative path because sandboxed base URL can change between app launchs
                 attachmentDTO.localRelativePath = localURL.relativePath
             }
-=======
-            guard needsUpdate else { return }
-            attachmentDTO.localDownloadState = newState
-            // Store only the relative path because sandboxed base URL can change between app launchs
-            attachmentDTO.localRelativePath = localURL.relativePath
-
-            guard completion != nil else { return }
->>>>>>> ba80a945
             guard let attachmentAnyModel = attachmentDTO.asAnyModel() else {
                 throw ClientError.AttachmentDoesNotExist(id: attachmentId)
             }
@@ -983,13 +959,8 @@
             completion?(error)
         }
     }
-<<<<<<< HEAD
     
     func translate(messageId: MessageId, to language: TranslationLanguage, completion: (@Sendable(Result<ChatMessage, Error>) -> Void)? = nil) {
-=======
-
-    func translate(messageId: MessageId, to language: TranslationLanguage, completion: ((Result<ChatMessage, Error>) -> Void)? = nil) {
->>>>>>> ba80a945
         apiClient.request(endpoint: .translate(messageId: messageId, to: language), completion: { result in
             switch result {
             case let .success(boxedMessage):
