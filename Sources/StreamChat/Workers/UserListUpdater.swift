//
// Copyright © 2022 Stream.io Inc. All rights reserved.
//

import CoreData

/// Makes a users query call to the backend and updates the local storage with the results.
class UserListUpdater: Worker {
    /// Defines the update policy for this worker.
    enum UpdatePolicy {
        /// The resulting user set of the query will be merged with the existing user set.
        case merge
        /// The resulting user set of the query will replace the existing user set.
        case replace
    }

    /// Makes a users query call to the backend and updates the local storage with the results.
    ///
    /// - Parameters:
    ///   - userListQuery: The users query used in the request
    ///   - policy: The update policy for the resulting user set. See `UpdatePolicy`
    ///   - completion: Called when the API call is finished. Called with `Error` if the remote update fails.
    ///
    func update(userListQuery: UserListQuery, policy: UpdatePolicy = .merge, completion: ((Error?) -> Void)? = nil) {
<<<<<<< HEAD
        fetch(userListQuery: userListQuery) {
            switch $0 {
            case let .success(userListPayload):
                self.database.write { session in
                    if case .replace = policy {
                        let dto = try session.saveQuery(query: userListQuery)
                        dto?.users.removeAll()
=======
        apiClient
            .request(endpoint: .users(query: userListQuery)) { [weak self] (result: Result<UserListPayload, Error>) in
                switch result {
                case let .success(userListPayload):
                    self?.database.write { session in
                        if case .replace = policy {
                            let dto = try session.saveQuery(query: userListQuery)
                            dto?.users.removeAll()
                        }
                        
                        try userListPayload.users.forEach {
                            try session.saveUser(payload: $0, query: userListQuery)
                        }
                    } completion: { error in
                        if let error = error {
                            log.error("Failed to save `UserListPayload` to the database. Error: \(error)")
                            completion?(error)
                        } else {
                            completion?(nil)
                        }
>>>>>>> b4a6f425
                    }
                    
                    try userListPayload.users.forEach {
                        try session.saveUser(payload: $0, query: userListQuery)
                    }
                } completion: { error in
                    if let error = error {
                        log.error("Failed to save `UserListPayload` to the database. Error: \(error)")
                        completion?(error)
                    } else {
                        completion?(nil)
                    }
                }
                
            case let .failure(error):
                completion?(error)
            }
        }
    }
    
    /// Makes a users query call to the backend and returns the results via completion.
    ///
    /// - Parameters:
    ///   - userListQuery: The query to fetch.
    ///   - completion: The completion to call with the results.
    ///
    func fetch(
        userListQuery: UserListQuery,
        completion: @escaping (Result<UserListPayload, Error>) -> Void
    ) {
        apiClient.request(
            endpoint: .users(query: userListQuery),
            completion: completion
        )
    }
}<|MERGE_RESOLUTION|>--- conflicted
+++ resolved
@@ -22,36 +22,13 @@
     ///   - completion: Called when the API call is finished. Called with `Error` if the remote update fails.
     ///
     func update(userListQuery: UserListQuery, policy: UpdatePolicy = .merge, completion: ((Error?) -> Void)? = nil) {
-<<<<<<< HEAD
-        fetch(userListQuery: userListQuery) {
-            switch $0 {
+        fetch(userListQuery: userListQuery) { [weak self] (result: Result<UserListPayload, Error>) in
+            switch result {
             case let .success(userListPayload):
-                self.database.write { session in
+                self?.database.write { session in
                     if case .replace = policy {
                         let dto = try session.saveQuery(query: userListQuery)
                         dto?.users.removeAll()
-=======
-        apiClient
-            .request(endpoint: .users(query: userListQuery)) { [weak self] (result: Result<UserListPayload, Error>) in
-                switch result {
-                case let .success(userListPayload):
-                    self?.database.write { session in
-                        if case .replace = policy {
-                            let dto = try session.saveQuery(query: userListQuery)
-                            dto?.users.removeAll()
-                        }
-                        
-                        try userListPayload.users.forEach {
-                            try session.saveUser(payload: $0, query: userListQuery)
-                        }
-                    } completion: { error in
-                        if let error = error {
-                            log.error("Failed to save `UserListPayload` to the database. Error: \(error)")
-                            completion?(error)
-                        } else {
-                            completion?(nil)
-                        }
->>>>>>> b4a6f425
                     }
                     
                     try userListPayload.users.forEach {
