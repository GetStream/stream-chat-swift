--- conflicted
+++ resolved
@@ -468,12 +468,8 @@
         members: [MemberInfo],
         message: String? = nil,
         hideHistory: Bool,
-<<<<<<< HEAD
+        hideHistoryBefore: Date? = nil,
         completion: (@Sendable (Error?) -> Void)? = nil
-=======
-        hideHistoryBefore: Date? = nil,
-        completion: ((Error?) -> Void)? = nil
->>>>>>> 7dda4715
     ) {
         let messagePayload = messagePayload(text: message, currentUserId: currentUserId)
         apiClient.request(
