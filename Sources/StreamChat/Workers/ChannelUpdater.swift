//
// Copyright © 2024 Stream.io Inc. All rights reserved.
//

import Foundation

/// Makes a channel query call to the backend and updates the local storage with the results.
class ChannelUpdater: Worker {
    private let channelRepository: ChannelRepository
    private let callRepository: CallRepository
    private let messageRepository: MessageRepository
    private let paginationStateHandler: MessagesPaginationStateHandling

    init(
        channelRepository: ChannelRepository,
        callRepository: CallRepository,
        messageRepository: MessageRepository,
        paginationStateHandler: MessagesPaginationStateHandling,
        database: DatabaseContainer,
        api: API
    ) {
        self.channelRepository = channelRepository
        self.callRepository = callRepository
        self.messageRepository = messageRepository
        self.paginationStateHandler = paginationStateHandler
        super.init(database: database, api: api)
    }

    var paginationState: MessagesPaginationState {
        paginationStateHandler.state
    }

    /// Makes a channel query call to the backend and updates the local storage with the results.
    ///
    /// - Parameters:
    ///   - channelQuery: The channel query used in the request
    ///   - isInRecoveryMode: Determines whether the SDK is in offline recovery mode
    ///   - onChannelCreated: For some type of channels we need to obtain id from backend.
    ///     This callback is called with the obtained `cid` before the channel payload is saved to the DB.
    ///   - completion: Called when the API call is finished. Called with `Error` if the remote update fails.
    ///
    /// **Note**: If query messages pagination parameter is `nil` AKA updater is asked to fetch the first page of messages,
    /// the local channel's message history will be cleared before the channel payload is saved to the local storage.
    ///
    func update(
        channelQuery: ChannelQuery,
        isInRecoveryMode: Bool,
        onChannelCreated: ((ChannelId) -> Void)? = nil,
        completion: ((Result<ChannelStateResponse, Error>) -> Void)? = nil
    ) {
        if let pagination = channelQuery.pagination {
            paginationStateHandler.begin(pagination: pagination)
        }
        
        let didLoadFirstPage = channelQuery.pagination?.parameter == nil
        let didJumpToMessage: Bool = channelQuery.pagination?.parameter?.isJumpingToMessage == true

        let completion: (Result<ChannelStateResponse, Error>) -> Void = { [weak database] result in
            do {
                if let pagination = channelQuery.pagination {
                    self.paginationStateHandler.end(pagination: pagination, with: result.map(\.messages))
                }

                let payload = try result.get()
                
                let cid = try ChannelId(cid: payload.channel?.cid ?? "")
                
                onChannelCreated?(cid)

                database?.write { session in
                    if let channelDTO = session.channel(cid: cid) {
                        if didJumpToMessage || didLoadFirstPage {
                            channelDTO.cleanAllMessagesExcludingLocalOnly()
                        }
                    }
                    let updatedChannel = try session.saveChannel(payload: payload.toResponseFields, query: nil, cache: nil)
                    updatedChannel.oldestMessageAt = self.paginationState.oldestMessageAt?.bridgeDate
                    updatedChannel.newestMessageAt = self.paginationState.newestMessageAt?.bridgeDate

                } completion: { error in
                    if let error = error {
                        completion?(.failure(error))
                        return
                    }
                    completion?(.success(payload))
                }
            } catch {
                completion?(.failure(error))
            }
        }

        let requiresConnectionId = channelQuery.options.contains(oneOf: [.presence, .state, .watch])
        
        let payload = channelQuery.channelPayload
        let members = payload?.members.map { ChannelMemberRequest(userId: $0) }
        let data = ChannelRequest(
            team: payload?.team,
            members: members,
            custom: payload?.extraData
        )
        
        let membersLimit = PaginationParamsRequest(limit: channelQuery.membersLimit)
        
        let parameters = channelQuery.pagination?.parameter?.parameters
        let messages = MessagePaginationParamsRequest(
            idAround: parameters?["id_around"] as? String,
            idGt: parameters?["id_gt"] as? String,
            idGte: parameters?["id_gte"] as? String,
            idLt: parameters?["id_lt"] as? String,
            idLte: parameters?["id_lte"] as? String,
            limit: channelQuery.pagination?.pageSize
        )
        
        let watchersLimit = PaginationParamsRequest(limit: channelQuery.watchersLimit)
        
        let request = ChannelGetOrCreateRequest(
            presence: channelQuery.options.contains([.presence]),
            state: channelQuery.options.contains([.state]),
            watch: channelQuery.options.contains([.watch]),
            data: data,
            members: membersLimit,
            messages: messages,
            watchers: watchersLimit
        )
        
        api.getOrCreateChannel(
            type: channelQuery.type.rawValue,
            id: channelQuery.id ?? "", // TODO: check this
            channelGetOrCreateRequest: request,
            requiresConnectionId: requiresConnectionId,
            isRecoveryOperation: isInRecoveryMode,
            completion: completion
        )
    }

    /// Updates specific channel with new data.
    /// - Parameters:
    ///   - channelPayload: New channel data.
    ///   - completion: Called when the API call is finished. Called with `Error` if the remote update fails.
    func updateChannel(channelPayload: ChannelEditDetailPayload, completion: ((Error?) -> Void)? = nil) {
        var extraData = channelPayload.extraData
        if let name = channelPayload.name {
            extraData["name"] = .string(name)
        }
        if let imageURL = channelPayload.imageURL?.absoluteString {
            extraData["image"] = .string(imageURL)
        }
        
        let channelRequest = ChannelRequest(
            team: channelPayload.team,
            members: channelPayload.members.map { ChannelMemberRequest(userId: $0) },
            custom: extraData
        )
        
        let request = UpdateChannelRequest(
            addModerators: [],
            demoteModerators: [],
            invites: channelPayload.invites.map { ChannelMemberRequest(userId: $0) },
            removeMembers: [],
            data: channelRequest
        )

        api.updateChannel(
            type: channelPayload.type.rawValue,
            id: channelPayload.id ?? "",
            updateChannelRequest: request
        ) { result in
            switch result {
            case .success:
                completion?(nil)
            case let .failure(error):
                completion?(error)
            }
        }
    }

    /// Updates specific channel with provided data, and removes unneeded properties.
    /// - Parameters:
    ///   - updates: Updated channel data. Only non-nil data will be updated.
    ///   - unsetProperties: Properties from the channel that are going to be cleared/unset.
    ///   - completion: Called when the API call is finished. Called with `Error` if the remote update fails.
    func partialChannelUpdate(
        updates: ChannelEditDetailPayload,
        unsetProperties: [String],
        completion: ((Error?) -> Void)? = nil
    ) {
        let request = UpdateChannelPartialRequest(unset: unsetProperties, set: updates.extraData)
        api.updateChannelPartial(
            type: updates.type.rawValue,
            id: updates.id ?? "",
            updateChannelPartialRequest: request
        ) { result in
            switch result {
            case .success:
                completion?(nil)
            case let .failure(error):
                completion?(error)
            }
        }
    }

    /// Mutes/unmutes the specific channel.
    /// - Parameters:
    ///   - cid: The channel identifier.
    ///   - mute: Defines if the channel with the specified **cid** should be muted.
    ///   - expiration: Duration of mute in milliseconds.
    ///   - completion: Called when the API call is finished. Called with `Error` if the remote update fails.
    func muteChannel(cid: ChannelId, mute: Bool, expiration: Int? = nil, completion: ((Error?) -> Void)? = nil) {
        if mute {
            let request = MuteChannelRequest(expiration: expiration, channelCids: [cid.rawValue])
            api.muteChannel(
                muteChannelRequest: request
            ) { result in
                switch result {
                case .success:
                    completion?(nil)
                case let .failure(error):
                    completion?(error)
                }
            }
        } else {
            let request = UnmuteChannelRequest(
                expiration: expiration,
                channelCids: [cid.rawValue]
            )
            api.unmuteChannel(unmuteChannelRequest: request) { result in
                switch result {
                case .success:
                    completion?(nil)
                case let .failure(error):
                    completion?(error)
                }
            }
        }
    }

    /// Deletes the specific channel.
    /// - Parameters:
    ///   - cid: The channel identifier.
    ///   - completion: Called when the API call is finished. Called with `Error` if the remote update fails.
    func deleteChannel(cid: ChannelId, completion: ((Error?) -> Void)? = nil) {
        // TODO: check hard delete.
        api.deleteChannel(
            type: cid.type.rawValue,
            id: cid.id,
            hardDelete: false
        ) { [weak self] result in
            switch result {
            case .success:
                self?.database.write {
                    if let channel = $0.channel(cid: cid) {
                        channel.truncatedAt = channel.lastMessageAt ?? channel.createdAt
                    }
                } completion: { error in
                    completion?(error)
                }
            case let .failure(error):
                log.error("Delete Channel on request fail \(error)")
                // Note: not removing local channel if not removed on backend
                completion?(result.error)
            }
        }
    }

    /// Truncates messages of the channel, but doesn't affect the channel data or members.
    /// - Parameters:
    ///   - cid: The channel identifier.
    ///   - skipPush: If true, skips sending push notification to channel members.
    ///   - hardDelete: If true, messages are deleted instead of hiding.
    ///   - systemMessage: A system message to be added via truncation.
    ///   - completion: Called when the API call is finished. Called with `Error` if the remote update fails.
    func truncateChannel(
        cid: ChannelId,
        skipPush: Bool = false,
        hardDelete: Bool = true,
        systemMessage: String? = nil,
        completion: ((Error?) -> Void)? = nil
    ) {
        guard let message = systemMessage else {
            truncate(cid: cid, skipPush: skipPush, hardDelete: hardDelete, completion: completion)
            return
        }

        let context = database.backgroundReadOnlyContext
        context.perform { [weak self] in
            let requestBody = MessageRequest(
                id: .newUniqueId,
                text: message,
                attachments: []
            )
            self?.truncate(
                cid: cid,
                skipPush: skipPush,
                hardDelete: hardDelete,
                requestBody: requestBody,
                completion: completion
            )
        }
    }

    private func truncate(
        cid: ChannelId,
        skipPush: Bool = false,
        hardDelete: Bool = true,
        requestBody: MessageRequest? = nil,
        completion: ((Error?) -> Void)? = nil
    ) {
        let request = TruncateChannelRequest(
            hardDelete: hardDelete,
            skipPush: skipPush,
            message: requestBody
        )
        api.truncateChannel(
            type: cid.type.rawValue,
            id: cid.id,
            truncateChannelRequest: request
        ) { result in
            if let error = result.error {
                log.error(error)
            }
            completion?(result.error)
        }
    }

    /// Hides the channel from queryChannels for the user until a message is added.
    /// - Parameters:
    ///   - cid: The channel identifier.
    ///   - clearHistory: Flag to remove channel history.
    ///   - completion: Called when the API call is finished. Called with `Error` if the remote update fails.
    func hideChannel(cid: ChannelId, clearHistory: Bool, completion: ((Error?) -> Void)? = nil) {
        api.hideChannel(
            type: cid.type.rawValue,
            id: cid.id,
            hideChannelRequest: HideChannelRequest(clearHistory: clearHistory)
        ) { [weak self] result in
            if result.error == nil {
                // If the API call is a success, we mark the channel as hidden
                // We do this because if the channel was already hidden, but the SDK
                // is not aware of this, we won't get `channel.hidden` event and we won't
                // hide the channel
                self?.database.write {
                    if let channel = $0.channel(cid: cid) {
                        channel.isHidden = true
                        if clearHistory {
                            channel.truncatedAt = DBDate()
                        }
                    }
                } completion: {
                    completion?($0)
                }
            } else {
                completion?(result.error)
            }
        }
    }

    /// Removes hidden status for the specific channel.
    /// - Parameters:
    ///   - channel: The channel you want to show.
    ///   - completion: Called when the API call is finished. Called with `Error` if the remote update fails.
    func showChannel(cid: ChannelId, completion: ((Error?) -> Void)? = nil) {
        api.showChannel(
            type: cid.type.rawValue,
            id: cid.id,
            showChannelRequest: ShowChannelRequest()
        ) {
            completion?($0.error)
        }
    }

    /// Creates a new message in the local DB and sets its local state to `.pendingSend`.
    ///
    /// - Parameters:
    ///   - cid: The cid of the channel the message is create in.
    ///   - messageId: The id for the sent message.
    ///   - text: Text of the message.
    ///   - pinning: Pins the new message. Nil if should not be pinned.
    ///   - isSilent: A flag indicating whether the message is a silent message. Silent messages are special messages that don't increase the unread messages count nor mark a channel as unread.
    ///   - attachments: An array of the attachments for the message.
    ///   - quotedMessageId: An id of the message new message quotes. (inline reply)
    ///   - skipPush: If true, skips sending push notification to channel members.
    ///   - skipEnrichUrl: If true, the url preview won't be attached to the message.
    ///   - extraData: Additional extra data of the message object.
    ///   - completion: Called when saving the message to the local DB finishes.
    ///
    func createNewMessage(
        in cid: ChannelId,
        messageId: MessageId?,
        text: String,
        pinning: MessagePinning? = nil,
        isSilent: Bool,
        command: String?,
        arguments: String?,
        attachments: [AnyAttachmentPayload] = [],
        mentionedUserIds: [UserId],
        quotedMessageId: MessageId?,
        skipPush: Bool,
        skipEnrichUrl: Bool,
        extraData: [String: RawJSON],
        completion: ((Result<ChatMessage, Error>) -> Void)? = nil
    ) {
        var newMessage: ChatMessage?
        database.write({ (session) in
            let newMessageDTO = try session.createNewMessage(
                in: cid,
                messageId: messageId,
                text: text,
                pinning: pinning,
                command: command,
                arguments: arguments,
                parentMessageId: nil,
                attachments: attachments,
                mentionedUserIds: mentionedUserIds,
                showReplyInChannel: false,
                isSilent: isSilent,
                quotedMessageId: quotedMessageId,
                createdAt: nil,
                skipPush: skipPush,
                skipEnrichUrl: skipEnrichUrl,
                extraData: extraData
            )
            if quotedMessageId != nil {
                newMessageDTO.showInsideThread = true
            }
            newMessageDTO.localMessageState = .pendingSend
            newMessage = try newMessageDTO.asModel()
        }) { error in
            if let message = newMessage, error == nil {
                completion?(.success(message))
            } else {
                completion?(.failure(error ?? ClientError.Unknown()))
            }
        }
    }
    
    @available(iOS 13.0.0, *)
    func createNewMessage(
        in cid: ChannelId,
        messageId: MessageId?,
        text: String,
        pinning: MessagePinning? = nil,
        isSilent: Bool,
        command: String?,
        arguments: String?,
        attachments: [AnyAttachmentPayload] = [],
        mentionedUserIds: [UserId],
        quotedMessageId: MessageId?,
        skipPush: Bool,
        skipEnrichUrl: Bool,
        extraData: [String: RawJSON]
    ) async throws -> ChatMessage {
        try await withCheckedThrowingContinuation { continuation in
            createNewMessage(
                in: cid,
                messageId: messageId,
                text: text,
                pinning: pinning,
                isSilent: isSilent,
                command: command,
                arguments: arguments,
                attachments: attachments,
                mentionedUserIds: mentionedUserIds,
                quotedMessageId: quotedMessageId,
                skipPush: skipPush,
                skipEnrichUrl: skipEnrichUrl,
                extraData: extraData
            ) { result in
                continuation.resume(with: result)
            }
        }
    }

    /// Add users to the channel as members.
    /// - Parameters:
    ///   - currentUserId: the id of the current user.
    ///   - cid: The Id of the channel where you want to add the users.
    ///   - userIds: User ids to add to the channel.
    ///   - message: Optional system message sent when adding a member.
    ///   - hideHistory: Hide the history of the channel to the added member.
    ///   - completion: Called when the API call is finished. Called with `Error` if the remote update fails.
    func addMembers(
        currentUserId: UserId? = nil,
        cid: ChannelId,
        userIds: Set<UserId>,
        message: String? = nil,
        hideHistory: Bool,
        completion: ((Error?) -> Void)? = nil
    ) {
        let messagePayload = messagePayload(text: message, currentUserId: currentUserId)
        let request = UpdateChannelRequest(
            hideHistory: hideHistory,
            addMembers: userIds.map { ChannelMemberRequest(userId: $0) },
            addModerators: [],
            demoteModerators: [],
            removeMembers: [],
            message: messagePayload
        )
        api.updateChannel(
            type: cid.type.rawValue,
            id: cid.id,
            updateChannelRequest: request,
            completion: { completion?($0.error) }
        )
    }

    /// Remove users to the channel as members.
    /// - Parameters:
    ///   - currentUserId: the id of the current user.
    ///   - cid: The Id of the channel where you want to remove the users.
    ///   - userIds: User ids to remove from the channel.
    ///   - message: Optional system message sent when removing a member.
    ///   - completion: Called when the API call is finished. Called with `Error` if the remote update fails.
    func removeMembers(
        currentUserId: UserId? = nil,
        cid: ChannelId,
        userIds: Set<UserId>,
        message: String? = nil,
        completion: ((Error?) -> Void)? = nil
    ) {
        let messagePayload = messagePayload(text: message, currentUserId: currentUserId)
        let request = UpdateChannelRequest(
            addModerators: [],
            demoteModerators: [],
            removeMembers: Array(userIds),
            message: messagePayload
        )
        api.updateChannel(
            type: cid.type.rawValue,
            id: cid.id,
            updateChannelRequest: request,
            completion: { completion?($0.error) }
        )
    }

    /// Invite members to a channel. They can then accept or decline the invitation
    /// - Parameters:
    ///   - cid: The channel identifier
    ///   - userIds: Set of ids of users to be invited to the channel
    ///   - completion: Called when the API call is finished. Called with `Error` if the remote update fails.
    func inviteMembers(
        cid: ChannelId,
        userIds: Set<UserId>,
        completion: ((Error?) -> Void)? = nil
    ) {
        let request = UpdateChannelRequest(
            addModerators: [],
            demoteModerators: [],
            invites: userIds.map { ChannelMemberRequest(userId: $0) },
            removeMembers: []
        )
        api.updateChannel(
            type: cid.type.rawValue,
            id: cid.id,
            updateChannelRequest: request,
            completion: { completion?($0.error) }
        )
    }

    /// Accept invitation to a channel
    /// - Parameters:
    ///   - cid: A channel identifier of a channel a user was invited to.
    ///   - message: A message for invitation acceptance
    ///   - completion: Called when the API call is finished. Called with `Error` if the remote update fails.
    func acceptInvite(
        cid: ChannelId,
        message: String?,
        completion: ((Error?) -> Void)? = nil
    ) {
        let messageRequest = MessageRequest(text: message, attachments: [])
        let request = UpdateChannelRequest(
            acceptInvite: true,
            addModerators: [],
            demoteModerators: [],
            removeMembers: [],
            message: messageRequest
        )
        api.updateChannel(
            type: cid.type.rawValue,
            id: cid.id,
            updateChannelRequest: request,
            completion: { completion?($0.error) }
        )
    }

    /// Reject invitation to a channel
    /// - Parameters:
    ///   - cid: A channel identifier of a channel a user was invited to.
    ///   - completion: Called when the API call is finished. Called with `Error` if the remote update fails.
    func rejectInvite(
        cid: ChannelId,
        completion: ((Error?) -> Void)? = nil
    ) {
        let request = UpdateChannelRequest(
            rejectInvite: true,
            addModerators: [],
            demoteModerators: [],
            removeMembers: []
        )
        api.updateChannel(
            type: cid.type.rawValue,
            id: cid.id,
            updateChannelRequest: request,
            completion: { completion?($0.error) }
        )
    }

    /// Marks a channel as read
    /// - Parameters:
    ///   - cid: Channel id of the channel to be marked as read
    ///   - completion: Called when the API call is finished. Called with `Error` if the remote update fails.
    func markRead(cid: ChannelId, userId: UserId, completion: ((Error?) -> Void)? = nil) {
        channelRepository.markRead(cid: cid, userId: userId, completion: completion)
    }

    /// Marks a subset of the messages of the channel as unread. All the following messages, including the one that is
    /// passed as parameter, will be marked as not read.
    /// - Parameters:
    ///   - cid: The id of the channel to be marked as unread
    ///   - userId: The id of the current user
    ///   - messageId: The id of the first message id that will be marked as unread.
    ///   - lastReadMessageId: The id of the last message that was read.
    ///   - completion: Called when the API call is finished. Called with `Error` if the remote update fails.
    func markUnread(
        cid: ChannelId,
        userId: UserId,
        from messageId: MessageId,
        lastReadMessageId: MessageId?,
        completion: ((Result<ChatChannel, Error>) -> Void)? = nil
    ) {
        channelRepository.markUnread(
            for: cid,
            userId: userId,
            from: messageId,
            lastReadMessageId: lastReadMessageId,
            completion: completion
        )
    }

    ///
    /// When slow mode is enabled, users can only send a message every `cooldownDuration` time interval.
    /// `cooldownDuration` is specified in seconds, and should be between 0-120.
    /// For more information, please check [documentation](https://getstream.io/chat/docs/javascript/slow_mode/?language=swift).
    ///
    /// - Parameters:
    ///   - cid: Channel id of the channel to be marked as read
    ///   - cooldownDuration: Duration of the time interval users have to wait between messages.
    ///   Specified in seconds. Should be between 0-120. Pass 0 to disable slow mode.
    ///   - completion: Called when the API call is finished. Called with `Error` if the remote update fails.
    func enableSlowMode(cid: ChannelId, cooldownDuration: Int, completion: ((Error?) -> Void)? = nil) {
        let request = UpdateChannelRequest(
            cooldown: cooldownDuration,
            addModerators: [],
            demoteModerators: [],
            removeMembers: []
        )
        api.updateChannel(
            type: cid.type.rawValue,
            id: cid.id,
            updateChannelRequest: request,
            completion: { completion?($0.error) }
        )
    }

    /// Start watching a channel
    ///
    /// Watching a channel is defined as observing notifications about this channel.
    /// Usually you don't need to call this function since `ChannelController` watches channels
    /// by default.
    ///
    /// Please check [documentation](https://getstream.io/chat/docs/android/watch_channel/?language=swift) for more information.
    ///
    /// - Parameter cid: Channel id of the channel to be watched
    /// - Parameter isInRecoveryMode: Determines whether the SDK is in offline recovery mode
    /// - Parameter completion: Called when the API call is finished. Called with `Error` if the remote update fails.
    func startWatching(cid: ChannelId, isInRecoveryMode: Bool, completion: ((Error?) -> Void)? = nil) {
        let request = ChannelGetOrCreateRequest(
            presence: true,
            state: true,
            watch: true,
            messages: MessagePaginationParamsRequest(limit: .messagesPageSize)
        )
        api.getOrCreateChannel(
            type: cid.apiPath,
            channelGetOrCreateRequest: request,
            requiresConnectionId: true,
            isRecoveryOperation: isInRecoveryMode
        ) { completion?($0.error) }
    }

    /// Stop watching a channel
    ///
    /// Watching a channel is defined as observing notifications about this channel.
    ///
    /// Please check [documentation](https://getstream.io/chat/docs/android/watch_channel/?language=swift) for more information.
    /// - Parameter cid: Channel id of the channel to stop watching
    /// - Parameter completion: Called when the API call is finished. Called with `Error` if the remote update fails.
    func stopWatching(cid: ChannelId, completion: ((Error?) -> Void)? = nil) {
        api.stopWatchingChannel(
            type: cid.type.rawValue,
            id: cid.id,
            channelStopWatchingRequest: ChannelStopWatchingRequest(),
            requiresConnectionId: true,
            completion: {
                completion?($0.error)
            }
        )
    }

    /// Queries the watchers of a channel.
    ///
    /// For more information about channel watchers, please check [documentation](https://getstream.io/chat/docs/ios/watch_channel/?language=swift)
    ///
    /// - Parameters:
    ///   - query: Query object for watchers. See `ChannelWatcherListQuery`
    ///   - completion: Called when the API call is finished. Called with `Error` if the remote update fails.
<<<<<<< HEAD
    func channelWatchers(query: ChannelWatcherListQuery, completion: ((Error?) -> Void)? = nil) {
        let watchers = PaginationParamsRequest(
            limit: query.pagination.pageSize,
            offset: query.pagination.offset
        )
        let request = ChannelGetOrCreateRequest(
            state: true,
            watch: true,
            watchers: watchers
        )
        api.getOrCreateChannel(
            type: query.cid.apiPath,
            channelGetOrCreateRequest: request,
            requiresConnectionId: true
        ) { (result: Result<ChannelStateResponse, Error>) in
=======
    func channelWatchers(query: ChannelWatcherListQuery, completion: ((Result<ChannelPayload, Error>) -> Void)? = nil) {
        apiClient.request(endpoint: .channelWatchers(query: query)) { (result: Result<ChannelPayload, Error>) in
>>>>>>> 9aa150fc
            do {
                let payload = try result.get()
                self.database.write { (session) in
                    if let channel = session.channel(cid: query.cid) {
                        if query.pagination.offset == 0, (payload.watchers?.isEmpty ?? false) {
                            // This is the first page of the watchers, and backend reported empty array
                            // We can clear the existing watchers safely
                            channel.watchers.removeAll()
                        }
                    }
                    // In any case (backend reported another page of watchers or no watchers)
                    // we should save the payload as it's the latest state of the channel
                    try session.saveChannel(payload: payload.toResponseFields, query: nil, cache: nil)
                } completion: { error in
                    if let error {
                        completion?(.failure(error))
                    } else {
                        completion?(result)
                    }
                }
            } catch {
                completion?(.failure(error))
            }
        }
    }

    /// Freezes/Unfreezes the channel.
    ///
    /// Freezing a channel will disallow sending new messages and sending / deleting reactions.
    /// For more information, see https://getstream.io/chat/docs/ios-swift/freezing_channels/?language=swift
    ///
    /// - Parameters:
    ///   - freeze: Freeze or unfreeze.
    /// - Parameter cid: Channel id of the channel to be watched
    /// - Parameter completion: Called when the API call is finished. Called with `Error` if the remote update fails.
    func freezeChannel(_ freeze: Bool, cid: ChannelId, completion: ((Error?) -> Void)? = nil) {
        let request = UpdateChannelRequest(
            addModerators: [],
            demoteModerators: [],
            removeMembers: [],
            data: ChannelRequest(frozen: freeze)
        )
        api.updateChannel(
            type: cid.type.rawValue,
            id: cid.id,
            updateChannelRequest: request,
            completion: { completion?($0.error) }
        )
    }

    func uploadFile(
        type: AttachmentType,
        localFileURL: URL,
        cid: ChannelId,
        progress: ((Double) -> Void)? = nil,
        completion: @escaping ((Result<UploadedAttachment, Error>) -> Void)
    ) {
        do {
            let attachmentFile = try AttachmentFile(url: localFileURL)
            let attachment = AnyChatMessageAttachment(
                id: .init(cid: cid, messageId: "", index: 0), // messageId and index won't be used for uploading
                type: type,
                payload: .init(), // payload won't be used for uploading
                uploadingState: .init(
                    localFileURL: localFileURL,
                    state: .pendingUpload, // will not be used
                    file: attachmentFile
                )
            )
            apiClient.uploadAttachment(attachment, progress: progress, completion: completion)
        } catch {
            completion(.failure(ClientError.InvalidAttachmentFileURL(localFileURL)))
        }
    }

    /// Get the link attachment preview data from the provided url.
    ///
    /// This will return the data present in the OG Metadata.
    public func enrichUrl(_ url: URL, completion: @escaping (Result<LinkAttachmentPayload, Error>) -> Void) {
        api.getOG(url: url.absoluteString) { result in
            switch result {
            case let .success(payload):
                let linkAttachment = LinkAttachmentPayload(
                    originalURL: URL(string: payload.ogScrapeUrl ?? "") ?? url,
                    title: payload.title,
                    text: payload.text,
                    author: payload.authorName,
                    titleLink: URL(string: payload.titleLink ?? ""),
                    assetURL: URL(string: payload.assetUrl ?? ""),
                    previewURL: URL(string: payload.thumbUrl ?? "")
                )
                completion(.success(linkAttachment))
            case let .failure(error):
                log.debug("Failed enriching url with error: \(error)")
                completion(.failure(error))
            }
        }
    }

    /// Loads messages pinned in the given channel based on the provided query.
    ///
    /// - Parameters:
    ///   - cid: The channel identifier messages are pinned at.
    ///   - query: The query describing page size and pagination option.
    ///   - completion: The completion that will be called with API request results.
    func loadPinnedMessages(
        in cid: ChannelId,
        query: PinnedMessagesQuery,
        completion: @escaping (Result<[ChatMessage], Error>) -> Void
    ) {
//        apiClient.request(
//            endpoint: .pinnedMessages(cid: cid, query: query)
//        ) { [weak self] result in
//            switch result {
//            case let .success(payload):
//                var pinnedMessages: [ChatMessage] = []
//                self?.database.write { (session) in
//                    pinnedMessages = session.saveMessages(messagesPayload: payload, for: cid, syncOwnReactions: false)
//                        .compactMap { try? $0.asModel() }
//                } completion: { _ in
//                    completion(.success(pinnedMessages.compactMap { $0 }))
//                }
//            case let .failure(error):
//                completion(.failure(error))
//            }
//        }
    }

    func createCall(in cid: ChannelId, callId: String, type: String, completion: @escaping (Result<CallWithToken, Error>) -> Void) {
        callRepository.createCall(in: cid, callId: callId, type: type, completion: completion)
    }
    
    func deleteFile(in cid: ChannelId, url: String, completion: ((Error?) -> Void)? = nil) {
        api.deleteFile(
            type: cid.type.rawValue,
            id: cid.id,
            url: url,
            completion: {
                completion?($0.error)
            }
        )
    }
    
    func deleteImage(in cid: ChannelId, url: String, completion: ((Error?) -> Void)? = nil) {
        api.deleteImage(
            type: cid.type.rawValue,
            id: cid.id,
            url: url,
            completion: {
                completion?($0.error)
            }
        )
    }
    
    // MARK: - private
    
    private func messagePayload(text: String?, currentUserId: UserId?) -> MessageRequest? {
        var messagePayload: MessageRequest?
        if let text = text {
            messagePayload = MessageRequest(
                id: .newUniqueId,
                text: text,
                attachments: []
            )
            return messagePayload
        }
        return nil
    }
}

// MARK: - Async

@available(iOS 13.0, *)
extension ChannelUpdater {
    func acceptInvite(cid: ChannelId, message: String?) async throws {
        try await withCheckedThrowingContinuation { continuation in
            acceptInvite(cid: cid, message: message) { error in
                continuation.resume(with: error)
            }
        }
    }
    
    func addMembers(currentUserId: UserId? = nil, cid: ChannelId, userIds: Set<UserId>, message: String? = nil, hideHistory: Bool) async throws {
        try await withCheckedThrowingContinuation { continuation in
            addMembers(currentUserId: currentUserId, cid: cid, userIds: userIds, message: message, hideHistory: hideHistory) { error in
                continuation.resume(with: error)
            }
        }
    }
    
    func channelWatchers(for query: ChannelWatcherListQuery) async throws -> [ChatUser] {
        let payload = try await withCheckedThrowingContinuation { continuation in
            channelWatchers(query: query) { result in
                continuation.resume(with: result)
            }
        }
        guard let ids = payload.watchers?.map(\.id) else { return [] }
        return try await database.backgroundRead { context in
            try ids.compactMap { try UserDTO.load(id: $0, context: context)?.asModel() }
        }
    }
    
    func deleteChannel(cid: ChannelId) async throws {
        try await withCheckedThrowingContinuation { continuation in
            deleteChannel(cid: cid) { error in
                continuation.resume(with: error)
            }
        }
    }
    
    func deleteFile(in cid: ChannelId, url: String) async throws {
        try await withCheckedThrowingContinuation { continuation in
            deleteFile(in: cid, url: url) { error in
                continuation.resume(with: error)
            }
        }
    }
    
    func deleteImage(in cid: ChannelId, url: String) async throws {
        try await withCheckedThrowingContinuation { continuation in
            deleteImage(in: cid, url: url) { error in
                continuation.resume(with: error)
            }
        }
    }
    
    func enableSlowMode(cid: ChannelId, cooldownDuration: Int) async throws {
        try await withCheckedThrowingContinuation { continuation in
            enableSlowMode(cid: cid, cooldownDuration: cooldownDuration) { error in
                continuation.resume(with: error)
            }
        }
    }
    
    func enrichUrl(_ url: URL) async throws -> LinkAttachmentPayload {
        try await withCheckedThrowingContinuation { continuation in
            enrichUrl(url) { result in
                continuation.resume(with: result)
            }
        }
    }
    
    func freezeChannel(_ freeze: Bool, cid: ChannelId) async throws {
        try await withCheckedThrowingContinuation { continuation in
            freezeChannel(freeze, cid: cid) { error in
                continuation.resume(with: error)
            }
        }
    }
    
    func hideChannel(cid: ChannelId, clearHistory: Bool) async throws {
        try await withCheckedThrowingContinuation { continuation in
            hideChannel(cid: cid, clearHistory: clearHistory) { error in
                continuation.resume(with: error)
            }
        }
    }
    
    func inviteMembers(cid: ChannelId, userIds: Set<UserId>) async throws {
        try await withCheckedThrowingContinuation { continuation in
            inviteMembers(cid: cid, userIds: userIds) { error in
                continuation.resume(with: error)
            }
        }
    }
    
    func loadPinnedMessages(in cid: ChannelId, query: PinnedMessagesQuery) async throws -> [ChatMessage] {
        try await withCheckedThrowingContinuation { continuation in
            loadPinnedMessages(in: cid, query: query) { result in
                continuation.resume(with: result)
            }
        }
    }
    
    func markRead(cid: ChannelId, userId: UserId) async throws {
        try await withCheckedThrowingContinuation { continuation in
            markRead(cid: cid, userId: userId) { error in
                continuation.resume(with: error)
            }
        }
    }
    
    @discardableResult
    func markUnread(cid: ChannelId, userId: UserId, from messageId: MessageId, lastReadMessageId: MessageId?) async throws -> ChatChannel {
        try await withCheckedThrowingContinuation { continuation in
            markUnread(cid: cid, userId: userId, from: messageId, lastReadMessageId: lastReadMessageId) { result in
                continuation.resume(with: result)
            }
        }
    }
    
    func muteChannel(_ mute: Bool, cid: ChannelId, expiration: Int? = nil) async throws {
        try await withCheckedThrowingContinuation { continuation in
            muteChannel(cid: cid, mute: mute, expiration: expiration) { error in
                continuation.resume(with: error)
            }
        }
    }
    
    func rejectInvite(cid: ChannelId) async throws {
        try await withCheckedThrowingContinuation { continuation in
            rejectInvite(cid: cid) { error in
                continuation.resume(with: error)
            }
        }
    }
    
    func removeMembers(currentUserId: UserId? = nil, cid: ChannelId, userIds: Set<UserId>, message: String? = nil) async throws {
        try await withCheckedThrowingContinuation { continuation in
            removeMembers(currentUserId: currentUserId, cid: cid, userIds: userIds, message: message) { error in
                continuation.resume(with: error)
            }
        }
    }
    
    func showChannel(cid: ChannelId) async throws {
        try await withCheckedThrowingContinuation { continuation in
            showChannel(cid: cid) { error in
                continuation.resume(with: error)
            }
        }
    }
    
    func startWatching(cid: ChannelId, isInRecoveryMode: Bool) async throws {
        try await withCheckedThrowingContinuation { continuation in
            startWatching(cid: cid, isInRecoveryMode: isInRecoveryMode) { error in
                continuation.resume(with: error)
            }
        }
    }
    
    func stopWatching(cid: ChannelId) async throws {
        try await withCheckedThrowingContinuation { continuation in
            stopWatching(cid: cid) { error in
                continuation.resume(with: error)
            }
        }
    }
    
    func truncateChannel(cid: ChannelId, skipPush: Bool, hardDelete: Bool, systemMessage: String?) async throws {
        try await withCheckedThrowingContinuation { continuation in
            truncateChannel(cid: cid, skipPush: skipPush, hardDelete: hardDelete, systemMessage: systemMessage) { error in
                continuation.resume(with: error)
            }
        }
    }

    @discardableResult func update(channelQuery: ChannelQuery, isInRecoveryMode: Bool) async throws -> ChannelPayload {
        try await withCheckedThrowingContinuation { continuation in
            update(channelQuery: channelQuery, isInRecoveryMode: isInRecoveryMode, onChannelCreated: nil) { result in
                continuation.resume(with: result)
            }
        }
    }
    
    func update(channelPayload: ChannelEditDetailPayload) async throws {
        try await withCheckedThrowingContinuation { continuation in
            updateChannel(channelPayload: channelPayload) { error in
                continuation.resume(with: error)
            }
        }
    }
    
    func updatePartial(channelPayload: ChannelEditDetailPayload, unsetProperties: [String]) async throws {
        try await withCheckedThrowingContinuation { continuation in
            partialChannelUpdate(updates: channelPayload, unsetProperties: unsetProperties) { error in
                continuation.resume(with: error)
            }
        }
    }
    
    func uploadFile(type: AttachmentType, localFileURL: URL, cid: ChannelId, progress: ((Double) -> Void)? = nil) async throws -> UploadedAttachment {
        try await withCheckedThrowingContinuation { continuation in
            uploadFile(type: type, localFileURL: localFileURL, cid: cid, progress: progress) { result in
                continuation.resume(with: result)
            }
        }
    }
    
    // MARK: -
    
    func loadMessages(with channelQuery: ChannelQuery, pagination: MessagesPagination) async throws -> [ChatMessage] {
        let payload = try await update(channelQuery: channelQuery.withPagination(pagination), isInRecoveryMode: false)
        guard let cid = channelQuery.cid else { return [] }
        guard let fromDate = payload.messages.first?.createdAt else { return [] }
        guard let toDate = payload.messages.last?.createdAt else { return [] }
        return try await messageRepository.messages(from: fromDate, to: toDate, in: cid)
    }
    
    func loadMessagesFirstPage(with channelQuery: ChannelQuery) async throws {
        let pagination = MessagesPagination(pageSize: channelQuery.pagination?.pageSize ?? .messagesPageSize)
        try await update(channelQuery: channelQuery.withPagination(pagination), isInRecoveryMode: false)
    }
    
    func loadMessages(before messageId: MessageId?, limit: Int?, channelQuery: ChannelQuery, loaded: StreamCollection<ChatMessage>) async throws {
        guard !paginationState.isLoadingPreviousMessages else { return }
        guard !paginationState.hasLoadedAllPreviousMessages else { return }
        let lastLocalMessageId: () -> MessageId? = { loaded.last { !$0.isLocalOnly }?.id }
        guard let messageId = messageId ?? paginationState.oldestFetchedMessage?.id ?? lastLocalMessageId() else {
            throw ClientError.ChannelEmptyMessages()
        }
        let limit = limit ?? channelQuery.pagination?.pageSize ?? .messagesPageSize
        let pagination = MessagesPagination(pageSize: limit, parameter: .lessThan(messageId))
        try await update(channelQuery: channelQuery.withPagination(pagination), isInRecoveryMode: false)
    }

    func loadMessages(after messageId: MessageId?, limit: Int?, channelQuery: ChannelQuery, loaded: StreamCollection<ChatMessage>) async throws {
        guard !paginationState.isLoadingNextMessages else { return }
        guard !(paginationState.hasLoadedAllNextMessages || loaded.isEmpty) else { return }
        guard let messageId = messageId ?? paginationState.newestFetchedMessage?.id ?? loaded.first?.id else {
            throw ClientError.ChannelEmptyMessages()
        }
        let limit = limit ?? channelQuery.pagination?.pageSize ?? .messagesPageSize
        let pagination = MessagesPagination(pageSize: limit, parameter: .greaterThan(messageId))
        try await update(channelQuery: channelQuery.withPagination(pagination), isInRecoveryMode: false)
    }
        
    func loadMessages(around messageId: MessageId, limit: Int?, channelQuery: ChannelQuery, loaded: StreamCollection<ChatMessage>) async throws {
        guard !paginationState.isLoadingMiddleMessages else { return }
        let limit = limit ?? channelQuery.pagination?.pageSize ?? .messagesPageSize
        let pagination = MessagesPagination(pageSize: limit, parameter: .around(messageId))
        try await update(channelQuery: channelQuery.withPagination(pagination), isInRecoveryMode: false)
    }
}

@available(iOS 13.0, *)
extension CheckedContinuation where T == Void, E == Error {
    func resume(with error: Error?) {
        if let error {
            resume(throwing: error)
        } else {
            resume(returning: ())
        }
    }
}

private extension ChannelQuery {
    func withPagination(_ pagination: MessagesPagination) -> Self {
        var result = self
        result.pagination = pagination
        return result
    }
}<|MERGE_RESOLUTION|>--- conflicted
+++ resolved
@@ -713,8 +713,7 @@
     /// - Parameters:
     ///   - query: Query object for watchers. See `ChannelWatcherListQuery`
     ///   - completion: Called when the API call is finished. Called with `Error` if the remote update fails.
-<<<<<<< HEAD
-    func channelWatchers(query: ChannelWatcherListQuery, completion: ((Error?) -> Void)? = nil) {
+    func channelWatchers(query: ChannelWatcherListQuery, completion: ((Result<ChannelStateResponse, Error>) -> Void)? = nil) {
         let watchers = PaginationParamsRequest(
             limit: query.pagination.pageSize,
             offset: query.pagination.offset
@@ -729,10 +728,6 @@
             channelGetOrCreateRequest: request,
             requiresConnectionId: true
         ) { (result: Result<ChannelStateResponse, Error>) in
-=======
-    func channelWatchers(query: ChannelWatcherListQuery, completion: ((Result<ChannelPayload, Error>) -> Void)? = nil) {
-        apiClient.request(endpoint: .channelWatchers(query: query)) { (result: Result<ChannelPayload, Error>) in
->>>>>>> 9aa150fc
             do {
                 let payload = try result.get()
                 self.database.write { (session) in
@@ -1080,7 +1075,7 @@
         }
     }
 
-    @discardableResult func update(channelQuery: ChannelQuery, isInRecoveryMode: Bool) async throws -> ChannelPayload {
+    @discardableResult func update(channelQuery: ChannelQuery, isInRecoveryMode: Bool) async throws -> ChannelStateResponse {
         try await withCheckedThrowingContinuation { continuation in
             update(channelQuery: channelQuery, isInRecoveryMode: isInRecoveryMode, onChannelCreated: nil) { result in
                 continuation.resume(with: result)
