--- conflicted
+++ resolved
@@ -113,13 +113,8 @@
     /// - Parameters:
     ///     - currentUserId: The current user identifier.
     ///     - completion: Called when request is successfully completed, or with error.
-<<<<<<< HEAD
-    func fetchDevices(currentUserId: UserId, completion: ((Error?) -> Void)? = nil) {
+    func fetchDevices(currentUserId: UserId, completion: ((Result<[Device], Error>) -> Void)? = nil) {
         api.listDevices(userId: currentUserId) { [weak self] result in
-=======
-    func fetchDevices(currentUserId: UserId, completion: ((Result<[Device], Error>) -> Void)? = nil) {
-        apiClient.request(endpoint: .devices(userId: currentUserId)) { [weak self] result in
->>>>>>> 9aa150fc
             do {
                 var devices = [Device]()
                 let devicesPayload = try result.get()
