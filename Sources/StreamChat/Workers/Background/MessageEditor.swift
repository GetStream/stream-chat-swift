--- conflicted
+++ resolved
@@ -74,17 +74,10 @@
             }
             
             let requestBody = dto.asRequestBody() as MessageRequestBody
-<<<<<<< HEAD
-            messageRepository?.markMessage(withID: messageId, as: .syncing) {
-                self?.apiClient.request(endpoint: .editMessage(payload: requestBody)) {
-                    let newMessageState: LocalMessageState? = $0.error == nil ? nil : .syncingFailed
-                    messageRepository?.markMessage(withID: messageId, as: newMessageState) {
-=======
             messageRepository?.updateMessage(withID: messageId, localState: .syncing) {
                 self?.apiClient.request(endpoint: .editMessage(payload: requestBody)) {
                     let newMessageState: LocalMessageState? = $0.error == nil ? nil : .syncingFailed
                     messageRepository?.updateMessage(withID: messageId, localState: newMessageState) {
->>>>>>> 3aa2ad47
                         self?.removeMessageIDAndContinue(messageId)
                     }
                 }
