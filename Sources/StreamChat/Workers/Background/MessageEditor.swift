--- conflicted
+++ resolved
@@ -81,17 +81,12 @@
 
             let requestBody = dto.asRequestBody() as MessageRequest
             messageRepository?.updateMessage(withID: messageId, localState: .syncing) {
-<<<<<<< HEAD
                 let request = UpdateMessageRequest(
                     message: requestBody,
                     skipEnrichUrl: dto.skipEnrichUrl
                 )
-                self?.api.updateMessage(id: messageId, updateMessageRequest: request) {
-                    let newMessageState: LocalMessageState? = $0.error == nil ? nil : .syncingFailed
-=======
-                self?.apiClient.request(endpoint: .editMessage(payload: requestBody, skipEnrichUrl: dto.skipEnrichUrl)) { result in
+                self?.api.updateMessage(id: messageId, updateMessageRequest: request) { result in
                     let newMessageState: LocalMessageState? = result.error == nil ? nil : .syncingFailed
->>>>>>> 9aa150fc
 
                     messageRepository?.updateMessage(
                         withID: messageId,
