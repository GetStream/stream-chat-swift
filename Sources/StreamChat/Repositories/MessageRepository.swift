//
// Copyright © 2025 Stream.io Inc. All rights reserved.
//

import CoreData
import Foundation

enum MessageRepositoryError: Error {
    case messageDoesNotExist
    case messageNotPendingSend
    case messageDoesNotHaveValidChannel
    case failedToSendMessage(Error)
}

class MessageRepository: @unchecked Sendable {
    let database: DatabaseContainer
    let apiClient: APIClient
    var interceptor: SendMessageInterceptor?

    init(
        database: DatabaseContainer,
        apiClient: APIClient
    ) {
        self.database = database
        self.apiClient = apiClient
    }

    func setInterceptor(_ interceptor: SendMessageInterceptor?) {
        self.interceptor = interceptor
    }

    func sendMessage(
        with messageId: MessageId,
        completion: @escaping @Sendable(Result<ChatMessage, MessageRepositoryError>) -> Void
    ) {
        // Check the message with the given id is still in the DB.
        database.backgroundReadOnlyContext.perform { [weak self] in
            guard let dto = self?.database.backgroundReadOnlyContext.message(id: messageId) else {
                log.error("Trying to send a message with id \(messageId) but the message was deleted.")
                completion(.failure(.messageDoesNotExist))
                return
            }

            // Check the message still have `pendingSend` state.
            guard dto.localMessageState == .pendingSend else {
                log.info("Skipping sending message with id \(dto.id) because it doesn't have `pendingSend` local state.")
                completion(.failure(.messageNotPendingSend))
                return
            }

            guard let channelDTO = dto.channel, let cid = try? ChannelId(cid: channelDTO.cid) else {
                log.info("Skipping sending message with id \(dto.id) because it doesn't have a valid channel.")
                completion(.failure(.messageDoesNotHaveValidChannel))
                return
            }

            let requestBody = dto.asRequestBody() as MessageRequestBody
            let skipPush: Bool = dto.skipPush
            let skipEnrichUrl: Bool = dto.skipEnrichUrl

            // Change the message state to `.sending` and the proceed with the actual sending
            self?.database.write(converting: { session in
                let messageDTO = session.message(id: messageId)
                messageDTO?.localMessageState = .sending
                guard let message = try messageDTO?.asModel() else {
                    throw MessageRepositoryError.messageDoesNotExist
                }
                return message
            }, completion: { [weak self] result in
                switch result {
                case let .success(message):
                    if let interceptor = self?.interceptor {
                        let options = SendMessageOptions(
                            skipPush: skipPush,
                            skipEnrichUrl: skipEnrichUrl
                        )
                        interceptor.sendMessage(message, options: options) { result in
                            self?.handleInterceptedMessage(result, messageId: messageId, completion: completion)
                        }
                        return
                    }
                    
                    let endpoint: Endpoint<MessagePayload.Boxed> = .sendMessage(
                        cid: cid,
                        messagePayload: requestBody,
                        skipPush: skipPush,
                        skipEnrichUrl: skipEnrichUrl
                    )
                    self?.apiClient.request(endpoint: endpoint) { [weak self] result in
                        self?.handleSentMessage(result, cid: cid, messageId: messageId, completion: completion)
                    }
                case let .failure(error):
                    log.error("Error changing localMessageState message with id \(messageId) to `sending`: \(error)")
                    self?.markMessageAsFailedToSend(id: messageId) {
                        completion(.failure(.failedToSendMessage(error)))
                    }
                }
            })
        }
    }
    
    /// Marks the message's local status to failed and adds it to the offline retry which sends the message when connection comes back.
    func scheduleOfflineRetry(for messageId: MessageId, completion: @escaping @Sendable(Result<ChatMessage, MessageRepositoryError>) -> Void) {
        nonisolated(unsafe) var dataEndpoint: DataEndpoint!
        nonisolated(unsafe) var messageModel: ChatMessage!
        database.write { session in
            guard let dto = session.message(id: messageId) else {
                throw MessageRepositoryError.messageDoesNotExist
            }
            guard let channelDTO = dto.channel, let cid = try? ChannelId(cid: channelDTO.cid) else {
                throw MessageRepositoryError.messageDoesNotHaveValidChannel
            }
            
            // Send the message to offline handling
            let requestBody = dto.asRequestBody() as MessageRequestBody
            let endpoint: Endpoint<MessagePayload.Boxed> = .sendMessage(
                cid: cid,
                messagePayload: requestBody,
                skipPush: dto.skipPush,
                skipEnrichUrl: dto.skipEnrichUrl
            )
            dataEndpoint = endpoint.withDataResponse
            
            // Mark it as failed
            dto.localMessageState = .sendingFailed
            messageModel = try dto.asModel()
        } completion: { [weak self] writeError in
            if let writeError {
                switch writeError {
                case let repositoryError as MessageRepositoryError:
                    completion(.failure(repositoryError))
                default:
                    completion(.failure(.failedToSendMessage(writeError)))
                }
                return
            }
            // Offline repository will send it when connection comes back on, until then we show the message as failed
            self?.apiClient.queueOfflineRequest?(dataEndpoint.withDataResponse)
            completion(.success(messageModel))
        }
    }

    func saveSuccessfullySentMessage(
        cid: ChannelId,
        message: MessagePayload,
        completion: @escaping @Sendable(Result<ChatMessage, Error>) -> Void
    ) {
        nonisolated(unsafe) var messageModel: ChatMessage!
        database.write({
            let messageDTO = try $0.saveMessage(
                payload: message,
                for: cid,
                syncOwnReactions: false,
                skipDraftUpdate: false,
                cache: nil
            )
            if messageDTO.localMessageState == .sending || messageDTO.localMessageState == .sendingFailed {
                messageDTO.markMessageAsSent()
            }
            messageModel = try messageDTO.asModel()
        }, completion: {
            if let error = $0 {
                log.error("Error saving sent message with id \(message.id): \(error)", subsystems: .offlineSupport)
                completion(.failure(error))
            } else {
                completion(.success(messageModel))
            }
        })
    }

    /// Handles the result when sending the message to the server.
    private func handleSentMessage(
        _ result: Result<MessagePayload.Boxed, Error>,
        cid: ChannelId,
        messageId: MessageId,
        completion: @escaping @Sendable(Result<ChatMessage, MessageRepositoryError>) -> Void
    ) {
        switch result {
        case let .success(payload):
            saveSuccessfullySentMessage(cid: cid, message: payload.message) { result in
                switch result {
                case let .success(message):
                    completion(.success(message))
                case let .failure(error):
                    completion(.failure(.failedToSendMessage(error)))
                }
            }
        case let .failure(error):
            handleSendingMessageError(
                error,
                messageId: messageId,
                completion: completion
            )
        }
    }

    /// Handles the result when the message is intercepted.
    private func handleInterceptedMessage(
        _ result: Result<SendMessageResponse, Error>,
        messageId: MessageId,
        completion: @escaping @Sendable(Result<ChatMessage, MessageRepositoryError>) -> Void
    ) {
        switch result {
        case let .success(response):
            let message = response.message
            database.write { session in
                guard let messageDTO = session.message(id: message.id) else { return }
                // The customer changes the local state to nil in the interceptor,
                // it means we should mark it as sent and not wait for message new event.
                if message.localState == nil {
                    messageDTO.markMessageAsSent()
                }
            }
            completion(.success(message))
        case let .failure(error):
            handleSendingMessageError(
                error,
                messageId: messageId,
                completion: completion
            )
        }
    }

    private func handleSendingMessageError(
        _ error: Error,
        messageId: MessageId,
        completion: @escaping @Sendable(Result<ChatMessage, MessageRepositoryError>) -> Void
    ) {
        log.error("Sending the message with id \(messageId) failed with error: \(error)")

        if let clientError = error as? ClientError, let errorPayload = clientError.errorPayload {
            // If the message already exists on the server we do not want to mark it as failed,
            // since this will cause an unrecoverable state, where the user will keep resending
            // the message and it will always fail. Right now, the only way to check this error is
            // by checking a combination of the error code and description, since there is no special
            // error code for duplicated messages.
            let isDuplicatedMessageError = errorPayload.code == 4 && errorPayload.message.contains("already exists")
            if isDuplicatedMessageError {
                database.write({
                    let messageDTO = $0.message(id: messageId)
                    messageDTO?.markMessageAsSent()
                }, completion: { _ in
                    completion(.failure(.failedToSendMessage(error)))
                })
                return
            }
        }

        markMessageAsFailedToSend(id: messageId) {
            completion(.failure(.failedToSendMessage(error)))
        }
    }

    private func markMessageAsFailedToSend(id: MessageId, completion: @escaping @Sendable() -> Void) {
        database.write({
            let dto = $0.message(id: id)
            if dto?.localMessageState == .sending {
                dto?.markMessageAsFailed()
            }
        }, completion: {
            if let error = $0 {
                log.error(
                    "Error changing localMessageState message with id \(id) to `sendingFailed`: \(error)",
                    subsystems: .offlineSupport
                )
            }
            completion()
        })
    }

    func saveSuccessfullyEditedMessage(for id: MessageId, completion: @escaping @Sendable() -> Void) {
        updateMessage(withID: id, localState: nil, completion: { _ in completion() })
    }

    func saveSuccessfullyDeletedMessage(message: MessagePayload, completion: (@Sendable(Error?) -> Void)? = nil) {
        database.write({ session in
            guard let messageDTO = session.message(id: message.id), let cid = messageDTO.channel?.cid else { return }
            let deletedMessage = try session.saveMessage(
                payload: message,
                for: ChannelId(cid: cid),
                syncOwnReactions: false,
                skipDraftUpdate: false,
                cache: nil
            )
            deletedMessage.localMessageState = nil

            if messageDTO.isHardDeleted {
                session.delete(message: deletedMessage)
                messageDTO.replies.forEach {
                    session.delete(message: $0)
                }
            }
        }, completion: {
            completion?($0)
        })
    }

    /// Fetches the message from the backend and saves it into the database
    /// - Parameters:
    ///   - cid: The channel identifier the message relates to.
    ///   - messageId: The message identifier.
    ///   - store: A boolean indicating if the message should be stored to database or should only be retrieved
    ///   - completion: The completion. Will be called with an error if something goes wrong, otherwise - will be called with `nil`.
    func getMessage(cid: ChannelId, messageId: MessageId, store: Bool, completion: (@Sendable(Result<ChatMessage, Error>) -> Void)? = nil) {
        let endpoint: Endpoint<MessagePayload.Boxed> = .getMessage(messageId: messageId)
        apiClient.request(endpoint: endpoint) {
            switch $0 {
            case let .success(boxed):
                self.database.write(converting: { session in
                    let message = try session.saveMessage(
                        payload: boxed.message,
                        for: cid,
                        syncOwnReactions: true,
                        skipDraftUpdate: false,
                        cache: nil
                    )
                    .asModel()
                    if !store {
                        // Force load attachments before discarding changes
                        _ = message.attachmentCounts
                        self.database.writableContext.rollback()
                    }
                    return message
                }, completion: { result in
                    completion?(result)
                })
            case let .failure(error):
                completion?(.failure(error))
            }
        }
    }

    /// Fetches a message id before the specified message when sorting by the creation date in the local database.
    func getMessage(
        before messageId: MessageId,
        in cid: ChannelId,
        completion: @escaping (Result<MessageId?, Error>) -> Void
    ) {
        let context = database.backgroundReadOnlyContext
        context.perform {
            let clientConfig = context.chatClientConfig
            let deletedMessagesVisibility = clientConfig?.deletedMessagesVisibility ?? .alwaysVisible
            let shouldShowShadowedMessages = clientConfig?.shouldShowShadowedMessages ?? false
            do {
                let resultId = try MessageDTO.loadMessage(
                    before: messageId,
                    cid: cid.rawValue,
                    deletedMessagesVisibility: deletedMessagesVisibility,
                    shouldShowShadowedMessages: shouldShowShadowedMessages,
                    context: context
                )?.id
                completion(.success(resultId))
            } catch {
                completion(.failure(error))
            }
        }
    }
<<<<<<< HEAD
    
    func updateMessage(withID id: MessageId, localState: LocalMessageState?, completion: @escaping @Sendable(Result<ChatMessage, Error>) -> Void) {
        database.write(converting: {
            guard let dto = $0.message(id: id) else { throw ClientError.MessageDoesNotExist(messageId: id) }
            dto.localMessageState = localState
            return try dto.asModel()
        }, completion: completion)
=======

    func getCurrentUserActiveLiveLocationMessages(
        for channelId: ChannelId,
        completion: @escaping (Result<[ChatMessage], Error>) -> Void
    ) {
        let context = database.backgroundReadOnlyContext
        context.perform {
            do {
                guard let currentUserId = context.currentUser?.user.id else {
                    return completion(.failure(ClientError.CurrentUserDoesNotExist()))
                }
                let messages = try MessageDTO.loadCurrentUserActiveLiveLocationMessages(
                    currentUserId: currentUserId,
                    channelId: channelId,
                    context: context
                )
                .map {
                    try $0.asModel()
                }
                completion(.success(messages))
            } catch {
                completion(.failure(error))
            }
        }
    }

    func updateMessage(withID id: MessageId, localState: LocalMessageState?, completion: @escaping (Result<ChatMessage, Error>) -> Void) {
        var message: ChatMessage?
        database.write({
            let dto = $0.message(id: id)
            dto?.localMessageState = localState
            message = try dto?.asModel()
        }, completion: { error in
            if let error = error {
                completion(.failure(error))
            } else {
                completion(.success(message!))
            }
        })
>>>>>>> ba80a945
    }

    func undoReactionAddition(
        on messageId: MessageId,
        type: MessageReactionType,
        completion: (@Sendable() -> Void)? = nil
    ) {
        database.write {
            let reaction = try $0.removeReaction(from: messageId, type: type, on: nil)
            reaction?.localState = .sendingFailed
        } completion: { error in
            if let error = error {
                log.error("Error removing reaction for message with id \(messageId): \(error)")
            }
            completion?()
        }
    }

    func undoReactionDeletion(
        on messageId: MessageId,
        type: MessageReactionType,
        score: Int,
        completion: (@Sendable() -> Void)? = nil
    ) {
        database.write {
            _ = try $0.addReaction(to: messageId, type: type, score: score, enforceUnique: false, extraData: [:], localState: .deletingFailed)
        } completion: { error in
            if let error = error {
                log.error("Error adding reaction for message with id \(messageId): \(error)")
            }
            completion?()
        }
    }
}

extension MessageRepository {
    /// Fetches messages from the database with a date range.
    func messages(from fromDate: Date, to toDate: Date, in cid: ChannelId) async throws -> [ChatMessage] {
        try await database.read { session in
            try session.loadMessages(
                from: fromDate,
                to: toDate,
                in: cid,
                sortAscending: true
            )
            .map { try $0.asModel() }
        }
    }
    
    /// Fetches replies from the database with a date range.
    func replies(from fromDate: Date, to toDate: Date, in message: MessageId) async throws -> [ChatMessage] {
        try await database.read { session in
            try session.loadReplies(
                from: fromDate,
                to: toDate,
                in: message,
                sortAscending: true
            )
            .map { try $0.asModel() }
        }
    }
}<|MERGE_RESOLUTION|>--- conflicted
+++ resolved
@@ -355,15 +355,6 @@
             }
         }
     }
-<<<<<<< HEAD
-    
-    func updateMessage(withID id: MessageId, localState: LocalMessageState?, completion: @escaping @Sendable(Result<ChatMessage, Error>) -> Void) {
-        database.write(converting: {
-            guard let dto = $0.message(id: id) else { throw ClientError.MessageDoesNotExist(messageId: id) }
-            dto.localMessageState = localState
-            return try dto.asModel()
-        }, completion: completion)
-=======
 
     func getCurrentUserActiveLiveLocationMessages(
         for channelId: ChannelId,
@@ -390,20 +381,12 @@
         }
     }
 
-    func updateMessage(withID id: MessageId, localState: LocalMessageState?, completion: @escaping (Result<ChatMessage, Error>) -> Void) {
-        var message: ChatMessage?
-        database.write({
-            let dto = $0.message(id: id)
-            dto?.localMessageState = localState
-            message = try dto?.asModel()
-        }, completion: { error in
-            if let error = error {
-                completion(.failure(error))
-            } else {
-                completion(.success(message!))
-            }
-        })
->>>>>>> ba80a945
+    func updateMessage(withID id: MessageId, localState: LocalMessageState?, completion: @escaping @Sendable(Result<ChatMessage, Error>) -> Void) {
+        database.write(converting: {
+            guard let dto = $0.message(id: id) else { throw ClientError.MessageDoesNotExist(messageId: id) }
+            dto.localMessageState = localState
+            return try dto.asModel()
+        }, completion: completion)
     }
 
     func undoReactionAddition(
