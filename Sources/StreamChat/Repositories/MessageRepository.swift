//
// Copyright © 2025 Stream.io Inc. All rights reserved.
//

import CoreData
import Foundation

enum MessageRepositoryError: Error {
    case messageDoesNotExist
    case messageNotPendingSend
    case messageDoesNotHaveValidChannel
    case failedToSendMessage(Error)
}

class MessageRepository: @unchecked Sendable {
    let database: DatabaseContainer
    let apiClient: APIClient
    var interceptor: SendMessageInterceptor?

    init(
        database: DatabaseContainer,
        apiClient: APIClient
    ) {
        self.database = database
        self.apiClient = apiClient
    }

    func setInterceptor(_ interceptor: SendMessageInterceptor?) {
        self.interceptor = interceptor
    }

    func sendMessage(
        with messageId: MessageId,
        completion: @escaping @Sendable(Result<ChatMessage, MessageRepositoryError>) -> Void
    ) {
        // Check the message with the given id is still in the DB.
        database.backgroundReadOnlyContext.perform { [weak self] in
            guard let dto = self?.database.backgroundReadOnlyContext.message(id: messageId) else {
                log.error("Trying to send a message with id \(messageId) but the message was deleted.")
                completion(.failure(.messageDoesNotExist))
                return
            }

            // Check the message still have `pendingSend` state.
            guard dto.localMessageState == .pendingSend else {
                log.info("Skipping sending message with id \(dto.id) because it doesn't have `pendingSend` local state.")
                completion(.failure(.messageNotPendingSend))
                return
            }

            guard let channelDTO = dto.channel, let cid = try? ChannelId(cid: channelDTO.cid) else {
                log.info("Skipping sending message with id \(dto.id) because it doesn't have a valid channel.")
                completion(.failure(.messageDoesNotHaveValidChannel))
                return
            }

            let requestBody = dto.asRequestBody() as MessageRequestBody
            let skipPush: Bool = dto.skipPush
            let skipEnrichUrl: Bool = dto.skipEnrichUrl

            // Change the message state to `.sending` and the proceed with the actual sending
            self?.database.write(converting: { session in
                let messageDTO = session.message(id: messageId)
                messageDTO?.localMessageState = .sending
<<<<<<< HEAD
            }, completion: { [weak self] error in
                if let error = error {
                    log.error("Error changing localMessageState message with id \(messageId) to `sending`: \(error)")
                    self?.markMessageAsFailedToSend(id: messageId) {
                        completion(.failure(.failedToSendMessage(error)))
                    }
                    return
                }

                let endpoint: Endpoint<MessagePayload.Boxed> = .sendMessage(
                    cid: cid,
                    messagePayload: requestBody,
                    skipPush: skipPush,
                    skipEnrichUrl: skipEnrichUrl
                )
                self?.apiClient.request(endpoint: endpoint) { [weak self] in
                    switch $0 {
                    case let .success(payload):
                        self?.saveSuccessfullySentMessage(cid: cid, message: payload.message) { result in
                            switch result {
                            case let .success(message):
                                completion(.success(message))
                            case let .failure(error):
                                completion(.failure(.failedToSendMessage(error)))
                            }
=======
                guard let message = try messageDTO?.asModel() else {
                    throw MessageRepositoryError.messageDoesNotExist
                }
                return message
            }, completion: { result in
                switch result {
                case let .success(message):
                    if let interceptor = self?.interceptor {
                        let options = SendMessageOptions(
                            skipPush: skipPush,
                            skipEnrichUrl: skipEnrichUrl
                        )
                        interceptor.sendMessage(message, options: options) { result in
                            self?.handleInterceptedMessage(result, messageId: messageId, completion: completion)
>>>>>>> 3a419577
                        }
                        return
                    }

                    let endpoint: Endpoint<MessagePayload.Boxed> = .sendMessage(
                        cid: cid,
                        messagePayload: requestBody,
                        skipPush: skipPush,
                        skipEnrichUrl: skipEnrichUrl
                    )
                    self?.apiClient.request(endpoint: endpoint) { result in
                        self?.handleSentMessage(result, cid: cid, messageId: messageId, completion: completion)
                    }
                case let .failure(error):
                    log.error("Error changing localMessageState message with id \(messageId) to `sending`: \(error)")
                    self?.markMessageAsFailedToSend(id: messageId) {
                        completion(.failure(.failedToSendMessage(error)))
                    }
                }
            })
        }
    }
    
    /// Marks the message's local status to failed and adds it to the offline retry which sends the message when connection comes back.
    func scheduleOfflineRetry(for messageId: MessageId, completion: @escaping @Sendable(Result<ChatMessage, MessageRepositoryError>) -> Void) {
        nonisolated(unsafe) var dataEndpoint: DataEndpoint!
        nonisolated(unsafe) var messageModel: ChatMessage!
        database.write { session in
            guard let dto = session.message(id: messageId) else {
                throw MessageRepositoryError.messageDoesNotExist
            }
            guard let channelDTO = dto.channel, let cid = try? ChannelId(cid: channelDTO.cid) else {
                throw MessageRepositoryError.messageDoesNotHaveValidChannel
            }
            
            // Send the message to offline handling
            let requestBody = dto.asRequestBody() as MessageRequestBody
            let endpoint: Endpoint<MessagePayload.Boxed> = .sendMessage(
                cid: cid,
                messagePayload: requestBody,
                skipPush: dto.skipPush,
                skipEnrichUrl: dto.skipEnrichUrl
            )
            dataEndpoint = endpoint.withDataResponse
            
            // Mark it as failed
            dto.localMessageState = .sendingFailed
            messageModel = try dto.asModel()
        } completion: { [weak self] writeError in
            if let writeError {
                switch writeError {
                case let repositoryError as MessageRepositoryError:
                    completion(.failure(repositoryError))
                default:
                    completion(.failure(.failedToSendMessage(writeError)))
                }
                return
            }
            // Offline repository will send it when connection comes back on, until then we show the message as failed
            self?.apiClient.queueOfflineRequest?(dataEndpoint.withDataResponse)
            completion(.success(messageModel))
        }
    }

    func saveSuccessfullySentMessage(
        cid: ChannelId,
        message: MessagePayload,
        completion: @escaping @Sendable(Result<ChatMessage, Error>) -> Void
    ) {
        nonisolated(unsafe) var messageModel: ChatMessage!
        database.write({
            let messageDTO = try $0.saveMessage(
                payload: message,
                for: cid,
                syncOwnReactions: false,
                skipDraftUpdate: false,
                cache: nil
            )
            if messageDTO.localMessageState == .sending || messageDTO.localMessageState == .sendingFailed {
                messageDTO.markMessageAsSent()
            }
            messageModel = try messageDTO.asModel()
        }, completion: {
            if let error = $0 {
                log.error("Error saving sent message with id \(message.id): \(error)", subsystems: .offlineSupport)
                completion(.failure(error))
            } else {
                completion(.success(messageModel))
            }
        })
    }

    /// Handles the result when sending the message to the server.
    private func handleSentMessage(
        _ result: Result<MessagePayload.Boxed, Error>,
        cid: ChannelId,
        messageId: MessageId,
        completion: @escaping (Result<ChatMessage, MessageRepositoryError>) -> Void
    ) {
        switch result {
        case let .success(payload):
            saveSuccessfullySentMessage(cid: cid, message: payload.message) { result in
                switch result {
                case let .success(message):
                    completion(.success(message))
                case let .failure(error):
                    completion(.failure(.failedToSendMessage(error)))
                }
            }
        case let .failure(error):
            handleSendingMessageError(
                error,
                messageId: messageId,
                completion: completion
            )
        }
    }

    /// Handles the result when the message is intercepted.
    private func handleInterceptedMessage(
        _ result: Result<SendMessageResponse, Error>,
        messageId: MessageId,
        completion: @escaping (Result<ChatMessage, MessageRepositoryError>) -> Void
    ) {
        switch result {
        case let .success(response):
            let message = response.message
            database.write { session in
                guard let messageDTO = session.message(id: message.id) else { return }
                // The customer changes the local state to nil in the interceptor,
                // it means we should mark it as sent and not wait for message new event.
                if message.localState == nil {
                    messageDTO.markMessageAsSent()
                }
            }
            completion(.success(message))
        case let .failure(error):
            handleSendingMessageError(
                error,
                messageId: messageId,
                completion: completion
            )
        }
    }

    private func handleSendingMessageError(
        _ error: Error,
        messageId: MessageId,
        completion: @escaping @Sendable(Result<ChatMessage, MessageRepositoryError>) -> Void
    ) {
        log.error("Sending the message with id \(messageId) failed with error: \(error)")

        if let clientError = error as? ClientError, let errorPayload = clientError.errorPayload {
            // If the message already exists on the server we do not want to mark it as failed,
            // since this will cause an unrecoverable state, where the user will keep resending
            // the message and it will always fail. Right now, the only way to check this error is
            // by checking a combination of the error code and description, since there is no special
            // error code for duplicated messages.
            let isDuplicatedMessageError = errorPayload.code == 4 && errorPayload.message.contains("already exists")
            if isDuplicatedMessageError {
                database.write({
                    let messageDTO = $0.message(id: messageId)
                    messageDTO?.markMessageAsSent()
                }, completion: { _ in
                    completion(.failure(.failedToSendMessage(error)))
                })
                return
            }
        }

        markMessageAsFailedToSend(id: messageId) {
            completion(.failure(.failedToSendMessage(error)))
        }
    }

    private func markMessageAsFailedToSend(id: MessageId, completion: @escaping @Sendable() -> Void) {
        database.write({
            let dto = $0.message(id: id)
            if dto?.localMessageState == .sending {
                dto?.markMessageAsFailed()
            }
        }, completion: {
            if let error = $0 {
                log.error(
                    "Error changing localMessageState message with id \(id) to `sendingFailed`: \(error)",
                    subsystems: .offlineSupport
                )
            }
            completion()
        })
    }

    func saveSuccessfullyEditedMessage(for id: MessageId, completion: @escaping @Sendable() -> Void) {
        updateMessage(withID: id, localState: nil, completion: { _ in completion() })
    }

    func saveSuccessfullyDeletedMessage(message: MessagePayload, completion: (@Sendable(Error?) -> Void)? = nil) {
        database.write({ session in
            guard let messageDTO = session.message(id: message.id), let cid = messageDTO.channel?.cid else { return }
            let deletedMessage = try session.saveMessage(
                payload: message,
                for: ChannelId(cid: cid),
                syncOwnReactions: false,
                skipDraftUpdate: false,
                cache: nil
            )
            deletedMessage.localMessageState = nil

            if messageDTO.isHardDeleted {
                session.delete(message: deletedMessage)
                messageDTO.replies.forEach {
                    session.delete(message: $0)
                }
            }
        }, completion: {
            completion?($0)
        })
    }

    /// Fetches the message from the backend and saves it into the database
    /// - Parameters:
    ///   - cid: The channel identifier the message relates to.
    ///   - messageId: The message identifier.
    ///   - store: A boolean indicating if the message should be stored to database or should only be retrieved
    ///   - completion: The completion. Will be called with an error if something goes wrong, otherwise - will be called with `nil`.
    func getMessage(cid: ChannelId, messageId: MessageId, store: Bool, completion: (@Sendable(Result<ChatMessage, Error>) -> Void)? = nil) {
        let endpoint: Endpoint<MessagePayload.Boxed> = .getMessage(messageId: messageId)
        apiClient.request(endpoint: endpoint) {
            switch $0 {
            case let .success(boxed):
                self.database.write(converting: { session in
                    let message = try session.saveMessage(
                        payload: boxed.message,
                        for: cid,
                        syncOwnReactions: true,
                        skipDraftUpdate: false,
                        cache: nil
                    )
                    .asModel()
                    if !store {
                        // Force load attachments before discarding changes
                        _ = message.attachmentCounts
                        self.database.writableContext.rollback()
                    }
                    return message
                }, completion: { result in
                    completion?(result)
                })
            case let .failure(error):
                completion?(.failure(error))
            }
        }
    }

    /// Fetches a message id before the specified message when sorting by the creation date in the local database.
    func getMessage(
        before messageId: MessageId,
        in cid: ChannelId,
        completion: @escaping (Result<MessageId?, Error>) -> Void
    ) {
        let context = database.backgroundReadOnlyContext
        context.perform {
            let clientConfig = context.chatClientConfig
            let deletedMessagesVisibility = clientConfig?.deletedMessagesVisibility ?? .alwaysVisible
            let shouldShowShadowedMessages = clientConfig?.shouldShowShadowedMessages ?? false
            do {
                let resultId = try MessageDTO.loadMessage(
                    before: messageId,
                    cid: cid.rawValue,
                    deletedMessagesVisibility: deletedMessagesVisibility,
                    shouldShowShadowedMessages: shouldShowShadowedMessages,
                    context: context
                )?.id
                completion(.success(resultId))
            } catch {
                completion(.failure(error))
            }
        }
    }
    
    func updateMessage(withID id: MessageId, localState: LocalMessageState?, completion: @escaping @Sendable(Result<ChatMessage, Error>) -> Void) {
        database.write(converting: {
            guard let dto = $0.message(id: id) else { throw ClientError.MessageDoesNotExist(messageId: id) }
            dto.localMessageState = localState
            return try dto.asModel()
        }, completion: completion)
    }

    func undoReactionAddition(
        on messageId: MessageId,
        type: MessageReactionType,
        completion: (@Sendable() -> Void)? = nil
    ) {
        database.write {
            let reaction = try $0.removeReaction(from: messageId, type: type, on: nil)
            reaction?.localState = .sendingFailed
        } completion: { error in
            if let error = error {
                log.error("Error removing reaction for message with id \(messageId): \(error)")
            }
            completion?()
        }
    }

    func undoReactionDeletion(
        on messageId: MessageId,
        type: MessageReactionType,
        score: Int,
        completion: (@Sendable() -> Void)? = nil
    ) {
        database.write {
            _ = try $0.addReaction(to: messageId, type: type, score: score, enforceUnique: false, extraData: [:], localState: .deletingFailed)
        } completion: { error in
            if let error = error {
                log.error("Error adding reaction for message with id \(messageId): \(error)")
            }
            completion?()
        }
    }
}

extension MessageRepository {
    /// Fetches messages from the database with a date range.
    func messages(from fromDate: Date, to toDate: Date, in cid: ChannelId) async throws -> [ChatMessage] {
        try await database.read { session in
            try session.loadMessages(
                from: fromDate,
                to: toDate,
                in: cid,
                sortAscending: true
            )
            .map { try $0.asModel() }
        }
    }
    
    /// Fetches replies from the database with a date range.
    func replies(from fromDate: Date, to toDate: Date, in message: MessageId) async throws -> [ChatMessage] {
        try await database.read { session in
            try session.loadReplies(
                from: fromDate,
                to: toDate,
                in: message,
                sortAscending: true
            )
            .map { try $0.asModel() }
        }
    }
}<|MERGE_RESOLUTION|>--- conflicted
+++ resolved
@@ -62,38 +62,11 @@
             self?.database.write(converting: { session in
                 let messageDTO = session.message(id: messageId)
                 messageDTO?.localMessageState = .sending
-<<<<<<< HEAD
-            }, completion: { [weak self] error in
-                if let error = error {
-                    log.error("Error changing localMessageState message with id \(messageId) to `sending`: \(error)")
-                    self?.markMessageAsFailedToSend(id: messageId) {
-                        completion(.failure(.failedToSendMessage(error)))
-                    }
-                    return
-                }
-
-                let endpoint: Endpoint<MessagePayload.Boxed> = .sendMessage(
-                    cid: cid,
-                    messagePayload: requestBody,
-                    skipPush: skipPush,
-                    skipEnrichUrl: skipEnrichUrl
-                )
-                self?.apiClient.request(endpoint: endpoint) { [weak self] in
-                    switch $0 {
-                    case let .success(payload):
-                        self?.saveSuccessfullySentMessage(cid: cid, message: payload.message) { result in
-                            switch result {
-                            case let .success(message):
-                                completion(.success(message))
-                            case let .failure(error):
-                                completion(.failure(.failedToSendMessage(error)))
-                            }
-=======
                 guard let message = try messageDTO?.asModel() else {
                     throw MessageRepositoryError.messageDoesNotExist
                 }
                 return message
-            }, completion: { result in
+            }, completion: { [weak self] result in
                 switch result {
                 case let .success(message):
                     if let interceptor = self?.interceptor {
@@ -103,18 +76,17 @@
                         )
                         interceptor.sendMessage(message, options: options) { result in
                             self?.handleInterceptedMessage(result, messageId: messageId, completion: completion)
->>>>>>> 3a419577
                         }
                         return
                     }
-
+                    
                     let endpoint: Endpoint<MessagePayload.Boxed> = .sendMessage(
                         cid: cid,
                         messagePayload: requestBody,
                         skipPush: skipPush,
                         skipEnrichUrl: skipEnrichUrl
                     )
-                    self?.apiClient.request(endpoint: endpoint) { result in
+                    self?.apiClient.request(endpoint: endpoint) { [weak self] result in
                         self?.handleSentMessage(result, cid: cid, messageId: messageId, completion: completion)
                     }
                 case let .failure(error):
@@ -201,7 +173,7 @@
         _ result: Result<MessagePayload.Boxed, Error>,
         cid: ChannelId,
         messageId: MessageId,
-        completion: @escaping (Result<ChatMessage, MessageRepositoryError>) -> Void
+        completion: @escaping @Sendable(Result<ChatMessage, MessageRepositoryError>) -> Void
     ) {
         switch result {
         case let .success(payload):
@@ -226,7 +198,7 @@
     private func handleInterceptedMessage(
         _ result: Result<SendMessageResponse, Error>,
         messageId: MessageId,
-        completion: @escaping (Result<ChatMessage, MessageRepositoryError>) -> Void
+        completion: @escaping @Sendable(Result<ChatMessage, MessageRepositoryError>) -> Void
     ) {
         switch result {
         case let .success(response):
