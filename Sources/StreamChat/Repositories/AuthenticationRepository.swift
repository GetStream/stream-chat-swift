//
// Copyright © 2025 Stream.io Inc. All rights reserved.
//

import Foundation

public typealias TokenProvider = @Sendable(@escaping @Sendable(Result<Token, Error>) -> Void) -> Void

enum EnvironmentState {
    case firstConnection
    case newToken
    case newUser

    init(currentUserId: UserId?, newUserId: UserId) {
        if currentUserId == nil {
            self = .firstConnection
        } else if currentUserId == newUserId {
            self = .newToken
        } else {
            self = .newUser
        }
    }
}

protocol AuthenticationRepositoryDelegate: AnyObject {
    func didFinishSettingUpAuthenticationEnvironment(for state: EnvironmentState)
    func logOutUser(completion: @escaping () -> Void)
}

class AuthenticationRepository: @unchecked Sendable {
    private enum Constants {
        /// Maximum amount of consecutive token refresh attempts before failing
        static let maximumTokenRefreshAttempts = 10
    }

    private let tokenQueue: DispatchQueue = DispatchQueue(label: "io.getstream.auth-repository", attributes: .concurrent)
    private var _isGettingToken: Bool = false {
        didSet {
            guard oldValue != _isGettingToken else { return }
            _isGettingToken ? apiClient.enterTokenFetchMode() : apiClient.exitTokenFetchMode()
        }
    }

    private var _consecutiveRefreshFailures: Int = 0
    private var _currentUserId: UserId?
    private var _currentToken: Token?
    private var _tokenExpirationRetryStrategy: RetryStrategy
    private var _tokenProvider: TokenProvider?
    private var _tokenRequestCompletions: [@Sendable(Error?) -> Void] = []
    private var _tokenWaiters: [String: @Sendable(Result<Token, Error>) -> Void] = [:]
    private var _tokenProviderTimer: TimerControl?
    private var _connectionProviderTimer: TimerControl?

    private(set) var isGettingToken: Bool {
        get { tokenQueue.sync { _isGettingToken } }
        set { tokenQueue.async(flags: .barrier) { self._isGettingToken = newValue }}
    }

    private var consecutiveRefreshFailures: Int {
        tokenQueue.sync { _consecutiveRefreshFailures }
    }

    private(set) var currentUserId: UserId? {
        get { tokenQueue.sync { _currentUserId } }
        set { tokenQueue.async(flags: .barrier) { self._currentUserId = newValue }}
    }

    private(set) var currentToken: Token? {
        get { tokenQueue.sync { _currentToken } }
        set { tokenQueue.async(flags: .barrier) {
            self._currentToken = newValue
            self._currentUserId = newValue?.userId
        }}
    }

    private(set) var tokenProvider: TokenProvider? {
        get { tokenQueue.sync { _tokenProvider } }
        set { tokenQueue.async(flags: .barrier) { self._tokenProvider = newValue }}
    }

    private var tokenProviderTimer: TimerControl? {
        get { tokenQueue.sync { _tokenProviderTimer } }
        set { tokenQueue.async(flags: .barrier) {
            self._tokenProviderTimer = newValue
        }}
    }
    
    private var connectionProviderTimer: TimerControl? {
        get { tokenQueue.sync { _connectionProviderTimer } }
        set { tokenQueue.async(flags: .barrier) {
            self._connectionProviderTimer = newValue
        }}
    }

    weak var delegate: AuthenticationRepositoryDelegate?

    private let apiClient: APIClient
    private let databaseContainer: DatabaseContainer
    private let connectionRepository: ConnectionRepository
    private let timerType: Timer.Type

    init(
        apiClient: APIClient,
        databaseContainer: DatabaseContainer,
        connectionRepository: ConnectionRepository,
        tokenExpirationRetryStrategy: RetryStrategy,
        timerType: Timer.Type
    ) {
        self.apiClient = apiClient
        self.databaseContainer = databaseContainer
        self.connectionRepository = connectionRepository
        _tokenExpirationRetryStrategy = tokenExpirationRetryStrategy
        self.timerType = timerType

        fetchCurrentUser()

        if let currentUserId = currentUserId {
            connectionRepository.updateWebSocketEndpoint(with: currentUserId)
        }
    }

    /// Fetches the user saved in the database, if exists
    func fetchCurrentUser() {
        var currentUserId: UserId?

        databaseContainer.backgroundReadOnlyContext.performAndWait {
            currentUserId = databaseContainer.backgroundReadOnlyContext.currentUser?.user.id
        }
        self.currentUserId = currentUserId
    }

    /// Sets the user token. This method is only needed to perform API calls without connecting as a user.
    /// You should only use this in special cases like a notification service or other background process
    /// - Parameters:
    ///   - token: The token for the new user
    ///   - completeTokenWaiters: A boolean indicating if the token should be passed to the requests that are awaiting
    func setToken(token: Token, completeTokenWaiters: Bool) {
        updateToken(token: token, notifyTokenWaiters: completeTokenWaiters)
    }

    /// Establishes a connection for a non anonymous user.
    /// - Parameters:
    ///   - userInfo:       The user information that will be created OR updated if it exists.
    ///   - tokenProvider:  The block to be used to get a token.
    func connectUser(userInfo: UserInfo, tokenProvider: @escaping TokenProvider, completion: @escaping @Sendable(Error?) -> Void) {
        var logOutFirst: Bool {
            if let currentUserId = currentUserId, currentUserId.isGuest {
                return true
            }

            let state = EnvironmentState(currentUserId: currentUserId, newUserId: userInfo.id)
            return state == .newUser
        }

        executeTokenFetch(logOutFirst: logOutFirst, userInfo: userInfo, tokenProvider: tokenProvider, completion: completion)
    }

    /// Establishes a connection for a guest user.
    /// - Parameters:
    ///   - userInfo: The user information that will be created OR updated if it exists.
    func connectGuestUser(userInfo: UserInfo, completion: @escaping @Sendable(Error?) -> Void) {
        let tokenProvider: TokenProvider = { [weak self] completion in
            self?.fetchGuestToken(userInfo: userInfo, completion: completion)
        }
        executeTokenFetch(logOutFirst: true, userInfo: userInfo, tokenProvider: tokenProvider, completion: completion)
    }

    /// Establishes a connection for an anonymous user.
    func connectAnonymousUser(completion: @escaping @Sendable(Error?) -> Void) {
        let tokenProvider: TokenProvider = { $0(.success(.anonymous)) }
        executeTokenFetch(logOutFirst: true, userInfo: nil, tokenProvider: tokenProvider, completion: completion)
    }

    private func executeTokenFetch(logOutFirst: Bool, userInfo: UserInfo?, tokenProvider: @escaping TokenProvider, completion: @escaping @Sendable(Error?) -> Void) {
        log.assert(delegate != nil, "Delegate should not be nil at this point")

        let handleTokenFetch = { [weak self] in
            self?.tokenProvider = tokenProvider
            self?.scheduleTokenFetch(isRetry: false, userInfo: userInfo, tokenProvider: tokenProvider, completion: completion)
        }

        guard logOutFirst else {
            handleTokenFetch()
            return
        }

        if let delegate = delegate {
            delegate.logOutUser(completion: handleTokenFetch)
        } else {
            handleTokenFetch()
        }
    }

    func clearTokenProvider() {
        tokenProvider = nil
        isGettingToken = false
    }

    func reset() {
        connectionProviderTimer?.cancel()
        tokenProviderTimer?.cancel()
        tokenQueue.async(flags: .barrier) {
            self._tokenExpirationRetryStrategy.resetConsecutiveFailures()
        }
    }

    func logOutUser() {
        log.debug("Logging out user", subsystems: .authentication)
        clearTokenProvider()
        currentToken = nil
        currentUserId = nil
    }

    func refreshToken(completion: @escaping @Sendable(Error?) -> Void) {
        guard let tokenProvider = tokenProvider else {
            let error = ClientError.MissingTokenProvider()
            log.assertionFailure(error.localizedDescription)
            completion(error)
            return
        }

        scheduleTokenFetch(isRetry: false, userInfo: nil, tokenProvider: tokenProvider, completion: completion)
    }

    func prepareEnvironment(
        userInfo: UserInfo?,
        newToken: Token
    ) {
        let state = EnvironmentState(currentUserId: currentUserId, newUserId: newToken.userId)

        log.assert(delegate != nil, "Delegate should not be nil at this point")

        if let userInfo = userInfo, !newToken.userId.isGuest {
            log.assert(
                userInfo.id == newToken.userId,
                "The id of the retrieved token should match the user information passed to connect"
            )
        }

        switch state {
        case .firstConnection, .newToken:
            connectionRepository.updateWebSocketEndpoint(with: newToken, userInfo: userInfo)
            setToken(token: newToken, completeTokenWaiters: true)
            delegate?.didFinishSettingUpAuthenticationEnvironment(for: state)

        case .newUser:
            completeTokenWaiters(token: nil)
            connectionRepository.updateWebSocketEndpoint(with: newToken, userInfo: userInfo)
            setToken(token: newToken, completeTokenWaiters: false)
            delegate?.didFinishSettingUpAuthenticationEnvironment(for: state)
        }
    }

    func provideToken(timeout: TimeInterval = 10, completion: @escaping @Sendable(Result<Token, Error>) -> Void) {
        if let token = currentToken {
            completion(.success(token))
            return
        }

        let waiterToken = String.newUniqueId
        tokenQueue.async(flags: .barrier) {
            self._tokenWaiters[waiterToken] = completion
        }

        let globalQueue = DispatchQueue.global()
        connectionProviderTimer = timerType.schedule(timeInterval: timeout, queue: globalQueue) { [weak self] in
            guard let self = self else { return }
            // Not the nicest, but we need to ensure the read and write below are treated as an atomic operation,
            // in a queue that is concurrent, whilst the completion needs to be called outside of the barrier'ed operation.
            // If we call the block as part of the barrier'ed operation, and by any chance this ends up synchronously
            // calling any queue protected property in this class before the operation is completed, we can potentially crash the app.
            self.tokenQueue.async(flags: .barrier) {
                guard let completion = self._tokenWaiters[waiterToken] else { return }
                globalQueue.async {
                    completion(.failure(ClientError.WaiterTimeout()))
                }
                self._tokenWaiters[waiterToken] = nil
            }
        }
    }

    func completeTokenWaiters(token: Token?) {
        updateToken(token: token, notifyTokenWaiters: true)
    }

    func completeTokenCompletions(error: Error?) {
<<<<<<< HEAD
        let completionBlocks: [@Sendable(Error?) -> Void]? = tokenQueue.sync(flags: .barrier) {
            self._isGettingToken = false
=======
        let completionBlocks: [(Error?) -> Void]? = tokenQueue.sync(flags: .barrier) {
>>>>>>> 0a8a46c2
            let completions = self._tokenRequestCompletions
            self._isGettingToken = false
            self._tokenRequestCompletions = []
            self._consecutiveRefreshFailures = 0
            return completions
        }
        completionBlocks?.forEach { $0(error) }
    }

    private func updateToken(token: Token?, notifyTokenWaiters: Bool) {
        let waiters: [String: @Sendable(Result<Token, Error>) -> Void] = tokenQueue.sync(flags: .barrier) {
            _currentToken = token
            _currentUserId = token?.userId
            guard notifyTokenWaiters else { return [:] }
            let waiters = _tokenWaiters
            _tokenWaiters = [:]
            return waiters
        }

        waiters.forEach { waiter in
            if let token = token {
                waiter.value(.success(token))
            } else {
                waiter.value(.failure(ClientError.MissingToken()))
            }
        }
    }

    private func scheduleTokenFetch(isRetry: Bool, userInfo: UserInfo?, tokenProvider: @escaping TokenProvider, completion: @escaping @Sendable(Error?) -> Void) {
        guard !isGettingToken || isRetry else {
            tokenQueue.async(flags: .barrier) {
                self._tokenRequestCompletions.append(completion)
            }
            return
        }

        let interval = tokenQueue.sync(flags: .barrier) {
            _tokenExpirationRetryStrategy.getDelayAfterTheFailure()
        }
        tokenProviderTimer = timerType.schedule(
            timeInterval: interval,
            queue: .main
        ) { [weak self] in
            log.debug("Firing timer for a new token request", subsystems: .authentication)
            self?.getToken(isRetry: isRetry, userInfo: userInfo, tokenProvider: tokenProvider, completion: completion)
        }
    }

    private func getToken(isRetry: Bool, userInfo: UserInfo?, tokenProvider: @escaping TokenProvider, completion: @escaping @Sendable(Error?) -> Void) {
        tokenQueue.async(flags: .barrier) {
            self._tokenRequestCompletions.append(completion)
        }
        guard !isGettingToken || isRetry else {
            log.debug("Trying to get a token while already getting one", subsystems: .authentication)
            return
        }

        isGettingToken = true

        let onCompletion: @Sendable(Error?) -> Void = { [weak self] error in
            if let error = error {
                log.error("Error when getting token: \(error)", subsystems: .authentication)
            } else {
                log.debug("Successfully retrieved token", subsystems: .authentication)
            }
            self?.completeTokenCompletions(error: error)
        }

        guard consecutiveRefreshFailures < Constants.maximumTokenRefreshAttempts else {
            onCompletion(ClientError.TooManyFailedTokenRefreshAttempts())
            return
        }

        let onTokenReceived: @Sendable(Token) -> Void = { [weak self, weak connectionRepository] token in
            self?.isGettingToken = false
            self?.prepareEnvironment(userInfo: userInfo, newToken: token)
            // We manually change the `connectionStatus` for passive client
            // to `disconnected` when environment was prepared correctly
            // (e.g. current user session is successfully restored).
            connectionRepository?.forceConnectionStatusForInactiveModeIfNeeded()
            connectionRepository?.connect(completion: onCompletion)
        }

        let retryFetchIfPossible: @Sendable(Error?) -> Void = { [weak self] error in
            guard let self = self else { return }
            self.tokenQueue.async(flags: .barrier) {
                self._consecutiveRefreshFailures += 1
            }
            guard self.consecutiveRefreshFailures < Constants.maximumTokenRefreshAttempts else {
                onCompletion(error ?? ClientError.TooManyFailedTokenRefreshAttempts())
                return
            }

            // We don't need to pass the completion again, as it is already present in `tokenRequestCompletions`
            self.scheduleTokenFetch(isRetry: true, userInfo: userInfo, tokenProvider: tokenProvider, completion: { _ in })
        }

        log.debug("Requesting a new token", subsystems: .authentication)
        tokenProvider { [weak self] result in
            switch result {
            case let .success(newToken):
                onTokenReceived(newToken)
                self?.tokenQueue.sync(flags: .barrier) {
                    self?._tokenExpirationRetryStrategy.resetConsecutiveFailures()
                }
            case let .failure(error):
                log.info("Failed fetching token with error: \(error)")
                retryFetchIfPossible(error)
            }
        }
    }

    private func fetchGuestToken(
        userInfo: UserInfo,
        completion: @escaping @Sendable(Result<Token, Error>) -> Void
    ) {
        let endpoint: Endpoint<GuestUserTokenPayload> = .guestUserToken(
            userId: userInfo.id,
            name: userInfo.name,
            imageURL: userInfo.imageURL,
            extraData: userInfo.extraData
        )

        /// We need to ensure that the request to fetch the userToken will be executed. As APIClient's
        /// operationQueue may be suspended (due to the getToken operation) we are firing an
        /// unmanagedRequest/Operation that will be added on the `OperationQueue.main`
        apiClient.unmanagedRequest(endpoint: endpoint) {
            switch $0 {
            case let .success(payload):
                let token = payload.token
                completion(.success(token))
            case let .failure(error):
                log.error(error)
                completion(.failure(error))
            }
        }
    }
}

extension ClientError {
    public final class TooManyFailedTokenRefreshAttempts: ClientError, @unchecked Sendable {
        override public var localizedDescription: String {
            """
                Token fetch has failed more than 10 times.
                Please make sure that your `tokenProvider` is correctly functioning.
            """
        }
    }
}

private extension UserId {
    var isGuest: Bool {
        hasPrefix(UserRole.guest.rawValue)
    }
}<|MERGE_RESOLUTION|>--- conflicted
+++ resolved
@@ -284,12 +284,7 @@
     }
 
     func completeTokenCompletions(error: Error?) {
-<<<<<<< HEAD
-        let completionBlocks: [@Sendable(Error?) -> Void]? = tokenQueue.sync(flags: .barrier) {
-            self._isGettingToken = false
-=======
         let completionBlocks: [(Error?) -> Void]? = tokenQueue.sync(flags: .barrier) {
->>>>>>> 0a8a46c2
             let completions = self._tokenRequestCompletions
             self._isGettingToken = false
             self._tokenRequestCompletions = []
