--- conflicted
+++ resolved
@@ -80,11 +80,9 @@
 
     let channelRepository: ChannelRepository
     
-<<<<<<< HEAD
     let pollsRepository: PollsRepository
-=======
+
     let channelListUpdater: ChannelListUpdater
->>>>>>> 658786bd
 
     func makeMessagesPaginationStateHandler() -> MessagesPaginationStateHandling {
         MessagesPaginationStateHandler()
