--- conflicted
+++ resolved
@@ -176,7 +176,7 @@
         )
         let channelListUpdater = environment.channelListUpdaterBuilder(
             databaseContainer,
-            apiClient
+            api
         )
         let syncRepository = environment.syncRepositoryBuilder(
             config,
@@ -185,12 +185,8 @@
             offlineRequestsRepository,
             eventNotificationCenter,
             databaseContainer,
-<<<<<<< HEAD
-            api
-=======
-            apiClient,
+            api,
             channelListUpdater
->>>>>>> 9aa150fc
         )
         let webSocketClient = factory.makeWebSocketClient(
             requestEncoder: webSocketEncoder,
