--- conflicted
+++ resolved
@@ -236,13 +236,10 @@
             apiClient
         )
         pollsRepository = environment.pollsRepositoryBuilder(databaseContainer, apiClient)
-<<<<<<< HEAD
         self.channelDeliveryTracker = channelDeliveryTracker
-=======
         channelWatcherHandler = ChannelWatcherHandler(
             channelListUpdater: channelListUpdater
         )
->>>>>>> f40b9832
 
         authRepository.delegate = self
         apiClientEncoder.connectionDetailsProviderDelegate = self
