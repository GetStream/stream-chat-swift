//
// Copyright © 2025 Stream.io Inc. All rights reserved.
//

import Foundation

/// A factory component to help build all `ChatClient` dependencies.
class ChatClientFactory {
    let config: ChatClientConfig
    // In the future we could remove the `Environment` struct,
    // since it is a bit redundant now that we have a factory.
    let environment: ChatClient.Environment

    /// Stream-specific request headers.
    private let streamHeaders: [String: String] = [
        "X-Stream-Client": SystemEnvironment.xStreamClientHeader
    ]

    init(config: ChatClientConfig, environment: ChatClient.Environment) {
        self.config = config
        self.environment = environment
    }

    func makeUrlSessionConfiguration() -> URLSessionConfiguration {
        let configuration = config.urlSessionConfiguration
        configuration.waitsForConnectivity = false
        configuration.timeoutIntervalForRequest = config.timeoutIntervalForRequest
        if let customHeaders = configuration.httpAdditionalHeaders {
            configuration.httpAdditionalHeaders = customHeaders.merging(streamHeaders) { _, stream in stream }
        } else {
            configuration.httpAdditionalHeaders = streamHeaders
        }
        return configuration
    }

    func makeApiClientRequestEncoder() -> RequestEncoder {
        environment.requestEncoderBuilder(config.baseURL.restAPIBaseURL, config.apiKey)
    }

    func makeWebSocketRequestEncoder() -> RequestEncoder {
        environment.requestEncoderBuilder(config.baseURL.webSocketBaseURL, config.apiKey)
    }

    func makeApiClient(
        encoder: RequestEncoder,
        urlSessionConfiguration: URLSessionConfiguration
    ) -> APIClient {
        let attachmentDownloader = StreamAttachmentDownloader(sessionConfiguration: urlSessionConfiguration)
        let decoder = environment.requestDecoderBuilder()
        let attachmentUploader = config.customAttachmentUploader ?? StreamAttachmentUploader(
            cdnClient: config.customCDNClient ?? StreamCDNClient(
                encoder: encoder,
                decoder: decoder,
                sessionConfiguration: urlSessionConfiguration
            )
        )
        let apiClient = environment.apiClientBuilder(
            urlSessionConfiguration,
            encoder,
            decoder,
            attachmentDownloader,
            attachmentUploader
        )
        return apiClient
    }

    func makeWebSocketClient(
        urlSessionConfiguration: URLSessionConfiguration,
        eventNotificationCenter: PersistentEventNotificationCenter
    ) -> WebSocketClient? {
        environment.webSocketClientBuilder?(
            urlSessionConfiguration,
            EventDecoder(),
            eventNotificationCenter
        )
    }

    func makeDatabaseContainer() -> DatabaseContainer {
        do {
            if config.isLocalStorageEnabled {
                guard let storeURL = config.localStorageFolderURL else {
                    throw ClientError.MissingLocalStorageURL()
                }

                // Create the folder if needed
                try FileManager.default.createDirectory(
                    at: storeURL,
                    withIntermediateDirectories: true,
                    attributes: nil
                )

                let dbFileURL = storeURL.appendingPathComponent(config.apiKey.apiKeyString)
                return environment.databaseContainerBuilder(
                    .onDisk(databaseFileURL: dbFileURL),
                    config
                )
            }

        } catch is ClientError.MissingLocalStorageURL {
            log.assertionFailure("The URL provided in ChatClientConfig can't be `nil`. Falling back to the in-memory option.")

        } catch {
            log.error("Failed to initialize the local storage with error: \(error). Falling back to the in-memory option.")
        }

        return environment.databaseContainerBuilder(
            .inMemory,
            config
        )
    }

    func makeEventNotificationCenter(
        databaseContainer: DatabaseContainer,
<<<<<<< HEAD
        currentUserId: @escaping () -> UserId?
    ) -> PersistentEventNotificationCenter {
=======
        currentUserId: @escaping () -> UserId?,
        currentUserUpdater: CurrentUserUpdater,
        channelDeliveryTracker: ChannelDeliveryTracker
    ) -> EventNotificationCenter {
>>>>>>> ca321e71
        let center = environment.notificationCenterBuilder(databaseContainer, nil)
        let middlewares: [EventMiddleware] = [
            EventDataProcessorMiddleware(),
            TypingStartCleanupMiddleware(
                emitEvent: { [weak center] in center?.process($0) }
            ),
            ChannelReadUpdaterMiddleware(
                newProcessedMessageIds: { [weak center] in center?.newMessageIds ?? [] }
            ),
            ThreadUpdaterMiddleware(),
            DraftUpdaterMiddleware(),
            ReminderUpdaterMiddleware(),
            UserTypingStateUpdaterMiddleware(),
            ChannelTruncatedEventMiddleware(),
            MemberEventMiddleware(),
            UserChannelBanEventsMiddleware(),
            UserWatchingEventMiddleware(),
            UserUpdateMiddleware(),
            ChannelVisibilityEventMiddleware(),
            ChannelDeliveredMiddleware(deliveryTracker: channelDeliveryTracker),
            EventDTOConverterMiddleware()
        ]

        center.add(middlewares: middlewares)

        return center
    }
}<|MERGE_RESOLUTION|>--- conflicted
+++ resolved
@@ -111,15 +111,10 @@
 
     func makeEventNotificationCenter(
         databaseContainer: DatabaseContainer,
-<<<<<<< HEAD
-        currentUserId: @escaping () -> UserId?
-    ) -> PersistentEventNotificationCenter {
-=======
         currentUserId: @escaping () -> UserId?,
         currentUserUpdater: CurrentUserUpdater,
         channelDeliveryTracker: ChannelDeliveryTracker
-    ) -> EventNotificationCenter {
->>>>>>> ca321e71
+    ) -> PersistentEventNotificationCenter {
         let center = environment.notificationCenterBuilder(databaseContainer, nil)
         let middlewares: [EventMiddleware] = [
             EventDataProcessorMiddleware(),
