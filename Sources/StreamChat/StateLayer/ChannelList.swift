//
// Copyright © 2025 Stream.io Inc. All rights reserved.
//

import Foundation

/// An object which represents a list of `ChatChannel`s for the specified  channel query.
public class ChannelList: @unchecked Sendable {
    private let channelListUpdater: ChannelListUpdater
    private let client: ChatClient
    @MainActor private var stateBuilder: StateBuilder<ChannelListState>
    let query: ChannelListQuery
    
    init(
        query: ChannelListQuery,
        dynamicFilter: (@Sendable(ChatChannel) -> Bool)?,
        client: ChatClient,
        environment: Environment = .init()
    ) {
        self.client = client
        self.query = query
        let channelListUpdater = environment.channelListUpdater(
            client.databaseContainer,
            client.apiClient
        )
        self.channelListUpdater = channelListUpdater
        stateBuilder = StateBuilder {
            environment.stateBuilder(
                query,
                dynamicFilter,
                client.config,
                channelListUpdater,
                client.databaseContainer,
                client.eventNotificationCenter
            )
        }
    }
    
    // MARK: - Accessing the State
    
    /// An observable object representing the current state of the channel list.
    @MainActor public var state: ChannelListState { stateBuilder.state() }
    
    /// Fetches the most recent state from the server and updates the local store.
    ///
    /// - Important: Loaded channels in ``ChannelListState/channels`` are reset.
    ///
    /// - Throws: An error while communicating with the Stream API.
    public func get() async throws {
        let pagination = Pagination(pageSize: query.pagination.pageSize)
        try await loadChannels(with: pagination)
        client.syncRepository.startTrackingChannelList(self)
    }
    
    // MARK: - Channel List Pagination
    
    /// Loads channels for the specified pagination parameters and updates ``ChannelListState/channels``.
    ///
    /// - Important: If the pagination offset is 0 and cursor is nil, then loaded channels are reset.
    ///
    /// - Parameter pagination: The pagination configuration which includes a limit and a cursor or an offset.
    ///
    /// - Throws: An error while communicating with the Stream API.
    /// - Returns: An array of channels for the pagination.
    @discardableResult public func loadChannels(with pagination: Pagination) async throws -> [ChatChannel] {
        try await channelListUpdater.loadChannels(query: query, pagination: pagination)
    }
    
    /// Loads more channels and updates ``ChannelListState/channels``.
    ///
    /// - Parameter limit: The limit for the page size. The default limit is 20.
    ///
    /// - Throws: An error while communicating with the Stream API.
    /// - Returns: An array of loaded channels.
    @discardableResult public func loadMoreChannels(limit: Int? = nil) async throws -> [ChatChannel] {
        let limit = limit ?? query.pagination.pageSize
        let count = await state.channels.count
        return try await channelListUpdater.loadNextChannels(
            query: query,
            limit: limit,
            loadedChannelsCount: count
        )
    }
    
    // MARK: - Internal
    
    func refreshLoadedChannels() async throws -> Set<ChannelId> {
        let count = await state.channels.count
        return try await channelListUpdater.refreshLoadedChannels(for: query, channelCount: count)
    }
}

extension ChannelList {
    struct Environment: Sendable {
        var channelListUpdater: @Sendable(
            _ database: DatabaseContainer,
            _ apiClient: APIClient
        ) -> ChannelListUpdater = { ChannelListUpdater(database: $0, apiClient: $1) }
        
<<<<<<< HEAD
        var stateBuilder: @Sendable @MainActor(
=======
        var stateBuilder: @MainActor (
>>>>>>> cfddb246
            _ query: ChannelListQuery,
            _ dynamicFilter: (@Sendable(ChatChannel) -> Bool)?,
            _ clientConfig: ChatClientConfig,
            _ channelListUpdater: ChannelListUpdater,
            _ database: DatabaseContainer,
            _ eventNotificationCenter: EventNotificationCenter
        ) -> ChannelListState = { @MainActor in
            ChannelListState(
                query: $0,
                dynamicFilter: $1,
                clientConfig: $2,
                channelListUpdater: $3,
                database: $4,
                eventNotificationCenter: $5
            )
        }
    }
}<|MERGE_RESOLUTION|>--- conflicted
+++ resolved
@@ -13,7 +13,7 @@
     
     init(
         query: ChannelListQuery,
-        dynamicFilter: (@Sendable(ChatChannel) -> Bool)?,
+        dynamicFilter: (@Sendable (ChatChannel) -> Bool)?,
         client: ChatClient,
         environment: Environment = .init()
     ) {
@@ -92,18 +92,14 @@
 
 extension ChannelList {
     struct Environment: Sendable {
-        var channelListUpdater: @Sendable(
+        var channelListUpdater: @Sendable (
             _ database: DatabaseContainer,
             _ apiClient: APIClient
         ) -> ChannelListUpdater = { ChannelListUpdater(database: $0, apiClient: $1) }
         
-<<<<<<< HEAD
-        var stateBuilder: @Sendable @MainActor(
-=======
-        var stateBuilder: @MainActor (
->>>>>>> cfddb246
+        var stateBuilder: @Sendable @MainActor (
             _ query: ChannelListQuery,
-            _ dynamicFilter: (@Sendable(ChatChannel) -> Bool)?,
+            _ dynamicFilter: (@Sendable (ChatChannel) -> Bool)?,
             _ clientConfig: ChatClientConfig,
             _ channelListUpdater: ChannelListUpdater,
             _ database: DatabaseContainer,
