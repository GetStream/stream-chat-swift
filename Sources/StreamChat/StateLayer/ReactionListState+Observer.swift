--- conflicted
+++ resolved
@@ -18,11 +18,7 @@
         }
         
         struct Handlers {
-<<<<<<< HEAD
-            let reactionsDidChange: @Sendable @MainActor(StreamCollection<ChatMessageReaction>) async -> Void
-=======
-            let reactionsDidChange: @MainActor (StreamCollection<ChatMessageReaction>) async -> Void
->>>>>>> cfddb246
+            let reactionsDidChange: @Sendable @MainActor (StreamCollection<ChatMessageReaction>) async -> Void
         }
         
         func start(with handlers: Handlers) -> StreamCollection<ChatMessageReaction> {
