--- conflicted
+++ resolved
@@ -1232,7 +1232,7 @@
     /// - Returns: A cancellable instance, which you use when you end the subscription. Deallocation of the result will tear down the subscription stream.
     public func subscribe<E>(
         toEvent event: E.Type,
-        handler: @escaping @Sendable(E) -> Void
+        handler: @escaping @Sendable (E) -> Void
     ) -> AnyCancellable where E: Event {
         eventNotificationCenter.subscribe(
             to: event,
@@ -1249,7 +1249,7 @@
     /// - Parameter handler: The handler closure which is called when the event happens.
     ///
     /// - Returns: A cancellable instance, which you use when you end the subscription. Deallocation of the result will tear down the subscription stream.
-    public func subscribe(_ handler: @escaping @Sendable(Event) -> Void) -> AnyCancellable {
+    public func subscribe(_ handler: @escaping @Sendable (Event) -> Void) -> AnyCancellable {
         eventNotificationCenter.subscribe(
             handler: { [weak self] event in
                 self?.dispatchSubscribeHandler(event, callback: handler)
@@ -1453,7 +1453,7 @@
     public func uploadAttachment(
         with localFileURL: URL,
         type: AttachmentType,
-        progress: (@Sendable(Double) -> Void)? = nil
+        progress: (@Sendable (Double) -> Void)? = nil
     ) async throws -> UploadedAttachment {
         try await channelUpdater.uploadFile(
             type: type,
@@ -1498,7 +1498,7 @@
         }
     }
     
-    func dispatchSubscribeHandler<E>(_ event: E, callback: @escaping @Sendable(E) -> Void) where E: Event {
+    func dispatchSubscribeHandler<E>(_ event: E, callback: @escaping @Sendable (E) -> Void) where E: Event {
         Task.mainActor {
             guard let cid = try? self.cid else { return }
             guard EventNotificationCenter.channelFilter(cid: cid, event: event) else { return }
@@ -1538,13 +1538,8 @@
 // MARK: - Environment
 
 extension Chat {
-<<<<<<< HEAD
     struct Environment: Sendable {
-        var chatStateBuilder: @Sendable @MainActor(
-=======
-    struct Environment {
-        var chatStateBuilder: @MainActor (
->>>>>>> cfddb246
+        var chatStateBuilder: @Sendable @MainActor (
             _ channelQuery: ChannelQuery,
             _ messageOrder: MessageOrdering,
             _ memberSorting: [Sorting<ChannelMemberListSortingKey>],
@@ -1562,7 +1557,7 @@
             )
         }
         
-        var channelUpdaterBuilder: @Sendable(
+        var channelUpdaterBuilder: @Sendable (
             _ channelRepository: ChannelRepository,
             _ messageRepository: MessageRepository,
             _ paginationStateHandler: MessagesPaginationStateHandling,
@@ -1578,17 +1573,17 @@
             )
         }
 
-        var eventSenderBuilder: @Sendable(
+        var eventSenderBuilder: @Sendable (
             _ database: DatabaseContainer,
             _ apiClient: APIClient
         ) -> EventSender = { EventSender(database: $0, apiClient: $1) }
         
-        var memberUpdaterBuilder: @Sendable(
+        var memberUpdaterBuilder: @Sendable (
             _ database: DatabaseContainer,
             _ apiClient: APIClient
         ) -> ChannelMemberUpdater = { ChannelMemberUpdater(database: $0, apiClient: $1) }
 
-        var messageUpdaterBuilder: @Sendable(
+        var messageUpdaterBuilder: @Sendable (
             _ isLocalStorageEnabled: Bool,
             _ messageRepository: MessageRepository,
             _ database: DatabaseContainer,
@@ -1602,7 +1597,7 @@
             )
         }
         
-        var readStateHandlerBuilder: @Sendable(
+        var readStateHandlerBuilder: @Sendable (
             _ authenticationRepository: AuthenticationRepository,
             _ channelUpdater: ChannelUpdater,
             _ messageRepository: MessageRepository
@@ -1614,7 +1609,7 @@
             )
         }
         
-        var typingEventsSenderBuilder: @Sendable(
+        var typingEventsSenderBuilder: @Sendable (
             _ database: DatabaseContainer,
             _ apiClient: APIClient
         ) -> TypingEventsSender = { TypingEventsSender(database: $0, apiClient: $1) }
