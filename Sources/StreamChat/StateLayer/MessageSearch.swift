--- conflicted
+++ resolved
@@ -101,7 +101,7 @@
 
 extension MessageSearch {
     struct Environment: Sendable {
-        var messageUpdaterBuilder: @Sendable(
+        var messageUpdaterBuilder: @Sendable (
             _ isLocalStorageEnabled: Bool,
             _ messageRepository: MessageRepository,
             _ database: DatabaseContainer,
@@ -115,11 +115,7 @@
             )
         }
         
-<<<<<<< HEAD
-        var stateBuilder: @Sendable @MainActor(
-=======
-        var stateBuilder: @MainActor (
->>>>>>> cfddb246
+        var stateBuilder: @Sendable @MainActor (
             _ database: DatabaseContainer
         ) -> MessageSearchState = { @MainActor in
             MessageSearchState(database: $0)
