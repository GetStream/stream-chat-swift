--- conflicted
+++ resolved
@@ -209,27 +209,22 @@
 }
 
 extension ConnectedUser {
-<<<<<<< HEAD
     struct Environment: Sendable {
-        var stateBuilder: @Sendable @MainActor(
-=======
-    struct Environment {
-        var stateBuilder: @MainActor (
->>>>>>> cfddb246
+        var stateBuilder: @Sendable @MainActor (
             _ user: CurrentChatUser,
             _ database: DatabaseContainer
         ) -> ConnectedUserState = { @MainActor in
             ConnectedUserState(user: $0, database: $1)
         }
         
-        var currentUserUpdaterBuilder: @Sendable(
+        var currentUserUpdaterBuilder: @Sendable (
             _ database: DatabaseContainer,
             _ apiClient: APIClient
         ) -> CurrentUserUpdater = {
             CurrentUserUpdater(database: $0, apiClient: $1)
         }
         
-        var userUpdaterBuilder: @Sendable(
+        var userUpdaterBuilder: @Sendable (
             _ database: DatabaseContainer,
             _ apiClient: APIClient
         ) -> UserUpdater = {
