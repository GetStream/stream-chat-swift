--- conflicted
+++ resolved
@@ -83,11 +83,7 @@
     /// - Parameter didChange: The callback which is triggered when the observed item changes. Runs on the ``MainActor``.
     ///
     /// - Returns: Returns the current state of the item in the local database.
-<<<<<<< HEAD
-    func startObserving(didChange: @escaping @Sendable @MainActor(Item?) async -> Void) throws -> Item? where Item: Sendable {
-=======
-    func startObserving(didChange: @escaping @MainActor (Item?) async -> Void) throws -> Item? {
->>>>>>> cfddb246
+    func startObserving(didChange: @escaping @Sendable @MainActor (Item?) async -> Void) throws -> Item? where Item: Sendable {
         try startObserving(onContextDidChange: { item, _ in Task.mainActor { await didChange(item) } })
     }
     
@@ -172,11 +168,7 @@
     /// - Parameter didChange: The callback which is triggered when the observed item changes. Runs on the ``MainActor``.
     ///
     /// - Returns: Returns the current state of items in the local database.
-<<<<<<< HEAD
-    func startObserving(didChange: @escaping @Sendable @MainActor(StreamCollection<Item>) async -> Void) throws -> StreamCollection<Item> where Item: Sendable {
-=======
-    func startObserving(didChange: @escaping @MainActor (StreamCollection<Item>) async -> Void) throws -> StreamCollection<Item> {
->>>>>>> cfddb246
+    func startObserving(didChange: @escaping @Sendable @MainActor (StreamCollection<Item>) async -> Void) throws -> StreamCollection<Item> where Item: Sendable {
         try startObserving(onContextDidChange: { items, _ in
             Task.mainActor { await didChange(items) }
         })
