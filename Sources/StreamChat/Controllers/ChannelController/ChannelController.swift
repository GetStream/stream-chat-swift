//
// Copyright © 2022 Stream.io Inc. All rights reserved.
//

import CoreData
import Foundation

public extension ChatClient {
    /// Creates a new `ChatChannelController` for the channel with the provided id.
    ///
    /// - Parameters:
    ///   - cid: The id of the channel this controller represents.
    ///   - channelListQuery: The channel list query the channel this controller represents is part of.
    ///   - messageOrdering: Describes the ordering the messages are presented.
    ///
    /// - Returns: A new instance of `ChatChannelController`.
    ///
    func channelController(
        for cid: ChannelId,
        channelListQuery: ChannelListQuery? = nil,
        messageOrdering: MessageOrdering = .topToBottom
    ) -> ChatChannelController {
        .init(
            channelQuery: .init(cid: cid),
            channelListQuery: channelListQuery,
            client: self,
            messageOrdering: messageOrdering
        )
    }
    
    /// Creates a new `ChatChannelController` for the channel with the provided channel query.
    ///
    /// - Parameters:
    ///   - channelQuery: The ChannelQuery this controller represents
    ///   - channelListQuery: The channel list query the channel this controller represents is part of.
    ///   - messageOrdering: Describes the ordering the messages are presented.
    ///
    /// - Returns: A new instance of `ChatChannelController`.
    ///
    func channelController(
        for channelQuery: ChannelQuery,
        channelListQuery: ChannelListQuery? = nil,
        messageOrdering: MessageOrdering = .topToBottom
    ) -> ChatChannelController {
        .init(
            channelQuery: channelQuery,
            channelListQuery: channelListQuery,
            client: self,
            messageOrdering: messageOrdering
        )
    }
    
    /// Creates a `ChatChannelController` that will create a new channel, if the channel doesn't exist already.
    ///
    /// It's safe to call this method for already existing channels. However, if you queried the channel before and you're sure it exists locally,
    /// it can be faster and more convenient to use `channelController(for cid: ChannelId)` to create a controller for it.
    ///
    /// - Parameters:
    ///   - cid: The `ChannelId` for the new channel.
    ///   - name: The new channel name.
    ///   - imageURL: The new channel avatar URL.
    ///   - team: Team for new channel.
    ///   - members: Ds for the new channel members.
    ///   - isCurrentUserMember: If set to `true` the current user will be included into the channel. Is `true` by default.
    ///   - messageOrdering: Describes the ordering the messages are presented.
    ///   - invites: IDs for the new channel invitees.
    ///   - extraData: Extra data for the new channel.
    ///   - channelListQuery: The channel list query the channel this controller represents is part of.
    /// - Throws: `ClientError.CurrentUserDoesNotExist` if there is no currently logged-in user.
    /// - Returns: A new instance of `ChatChannelController`.
    func channelController(
        createChannelWithId cid: ChannelId,
        name: String? = nil,
        imageURL: URL? = nil,
        team: String? = nil,
        members: Set<UserId> = [],
        isCurrentUserMember: Bool = true,
        messageOrdering: MessageOrdering = .topToBottom,
        invites: Set<UserId> = [],
        extraData: [String: RawJSON] = [:],
        channelListQuery: ChannelListQuery? = nil
    ) throws -> ChatChannelController {
        guard let currentUserId = currentUserId else {
            throw ClientError.CurrentUserDoesNotExist()
        }

        let payload = ChannelEditDetailPayload(
            cid: cid,
            name: name,
            imageURL: imageURL,
            team: team,
            members: members.union(isCurrentUserMember ? [currentUserId] : []),
            invites: invites,
            extraData: extraData
        )

        return .init(
            channelQuery: .init(channelPayload: payload),
            channelListQuery: channelListQuery,
            client: self,
            isChannelAlreadyCreated: false,
            messageOrdering: messageOrdering
        )
    }

    /// Creates a `ChatChannelController` that will create a new channel with the provided members without having to specify
    /// the channel id explicitly. This is great for direct message channels because the channel should be uniquely identified by
    /// its members. If the channel for these members already exist, it will be reused.
    ///
    /// It's safe to call this method for already existing channels. However, if you queried the channel before and you're sure it exists locally,
    /// it can be faster and more convenient to use `channelController(for cid: ChannelId)` to create a controller for it.
    ///
    /// - Parameters:
    ///   - members: Members for the new channel. Must not be empty.
    ///   - type: The type of the channel.
    ///   - isCurrentUserMember: If set to `true` the current user will be included into the channel. Is `true` by default.
    ///   - messageOrdering: Describes the ordering the messages are presented.
    ///   - name: The new channel name.
    ///   - imageURL: The new channel avatar URL.
    ///   - team: Team for the new channel.
    ///   - extraData: Extra data for the new channel.
    ///   - channelListQuery: The channel list query the channel this controller represents is part of.
    ///
    /// - Throws:
    ///     - `ClientError.ChannelEmptyMembers` if `members` is empty.
    ///     - `ClientError.CurrentUserDoesNotExist` if there is no currently logged-in user.
    /// - Returns: A new instance of `ChatChannelController`.
    func channelController(
        createDirectMessageChannelWith members: Set<UserId>,
        type: ChannelType = .messaging,
        isCurrentUserMember: Bool = true,
        messageOrdering: MessageOrdering = .topToBottom,
        name: String? = nil,
        imageURL: URL? = nil,
        team: String? = nil,
        extraData: [String: RawJSON],
        channelListQuery: ChannelListQuery? = nil
    ) throws -> ChatChannelController {
        guard let currentUserId = currentUserId else { throw ClientError.CurrentUserDoesNotExist() }
        guard !members.isEmpty else { throw ClientError.ChannelEmptyMembers() }

        let payload = ChannelEditDetailPayload(
            type: type,
            name: name,
            imageURL: imageURL,
            team: team,
            members: members.union(isCurrentUserMember ? [currentUserId] : []),
            invites: [],
            extraData: extraData
        )
        return .init(
            channelQuery: .init(channelPayload: payload),
            channelListQuery: channelListQuery,
            client: self,
            isChannelAlreadyCreated: false,
            messageOrdering: messageOrdering
        )
    }
}

/// `ChatChannelController` is a controller class which allows mutating and observing changes of a specific chat channel.
///
/// `ChatChannelController` objects are lightweight, and they can be used for both, continuous data change observations (like
/// getting new messages in the channel), and for quick channel mutations (like adding a member to a channel).
///
public class ChatChannelController: DataController, DelegateCallable, DataStoreProvider {
    /// The ChannelQuery this controller observes.
    @Atomic public private(set) var channelQuery: ChannelQuery
    
    /// The channel list query the channel is related to.
    /// It's `nil` when this controller wasn't created by a `ChannelListController`
    public let channelListQuery: ChannelListQuery?
    
    /// Flag indicating whether channel is created on backend. We need this flag to restrict channel modification requests
    /// before channel is created on backend.
    /// There are 2 ways of creating new channel:
    /// 1. Direct message channel.
    /// In this case before channel creation `cid` on `channelQuery` will be nil cause it will be generated on backend.
    /// 2. Channels with client generated `id`.
    /// In this case `cid` on `channelQuery `will be valid but all channel modifications will
    /// fail because channel with provided `id` will be missing on backend side.
    /// That is why we need to check both flag and valid `cid` before modifications.
    private var isChannelAlreadyCreated: Bool

    /// A Boolean value that returns wether the previous messages have all been loaded or not.
    public private(set) var hasLoadedAllPreviousMessages: Bool = false

    /// The identifier of a channel this controller observes.
    /// Will be `nil` when we want to create direct message channel and `id`
    /// is not yet generated by backend.
    public var cid: ChannelId? { channelQuery.cid }
    
    /// The `ChatClient` instance this controller belongs to.
    public let client: ChatClient
    
    /// The channel the controller represents.
    ///
    /// To observe changes of the channel, set your class as a delegate of this controller or use the provided
    /// `Combine` publishers.
    ///
    public var channel: ChatChannel? {
        if state == .initialized {
            setLocalStateBasedOnError(startDatabaseObservers())
        }
        return channelObserver?.item
    }
    
    /// The messages of the channel the controller represents.
    ///
    /// To observe changes of the messages, set your class as a delegate of this controller or use the provided
    /// `Combine` publishers.
    ///
    public var messages: LazyCachedMapCollection<ChatMessage> {
        if state == .initialized {
            setLocalStateBasedOnError(startDatabaseObservers())
        }
        return messagesObserver?.items ?? []
    }
    
    /// Describes the ordering the messages are presented.
    public let messageOrdering: MessageOrdering

    /// The worker used to fetch the remote data and communicate with servers.
    private lazy var updater: ChannelUpdater = self.environment.channelUpdaterBuilder(
        client.databaseContainer,
        client.apiClient
    )
    
    private lazy var eventSender: TypingEventsSender = self.environment.eventSenderBuilder(
        client.databaseContainer,
        client.apiClient
    )
    
    private var markingRead: Bool = false

    /// A type-erased delegate.
    var multicastDelegate: MulticastDelegate<ChatChannelControllerDelegate> = .init() {
        didSet {
            stateMulticastDelegate.set(mainDelegate: multicastDelegate.mainDelegate)
            stateMulticastDelegate.set(additionalDelegates: multicastDelegate.additionalDelegates)
            
            // After setting delegate local changes will be fetched and observed.
            setLocalStateBasedOnError(startDatabaseObservers())
        }
    }

    /// Database observers.
    /// Will be `nil` when observing channel with backend generated `id` is not yet created.
    @Cached private var channelObserver: EntityDatabaseObserver<ChatChannel, ChannelDTO>?
    private var messagesObserver: ListDatabaseObserverWrapper<ChatMessage, MessageDTO>?
    
    private var eventObservers: [EventObserver] = []
    private let environment: Environment
    
    /// This callback is called after channel is created on backend but before channel is saved to DB. When channel is created
    /// we receive backend generated cid and setting up current `ChannelController` to observe this channel DB changes.
    /// Completion will be called if DB fetch will fail after setting new `ChannelQuery`.
    private func channelCreated(forwardErrorTo completion: ((_ error: Error?) -> Void)?) -> ((ChannelId) -> Void) {
        return { [weak self] cid in
            guard let self = self else { return }
            self.isChannelAlreadyCreated = true
            completion?(self.set(cid: cid))
        }
    }
    
    /// Helper for updating state after fetching local data.
    private var setLocalStateBasedOnError: ((_ error: Error?) -> Void) {
        return { [weak self] error in
            // Update observing state
            self?.state = error == nil ? .localDataFetched : .localDataFetchFailed(ClientError(with: error))
        }
    }
    
    var _basePublishers: Any?
    /// An internal backing object for all publicly available Combine publishers. We use it to simplify the way we expose
    /// publishers. Instead of creating custom `Publisher` types, we use `CurrentValueSubject` and `PassthroughSubject` internally,
    /// and expose the published values by mapping them to a read-only `AnyPublisher` type.
    @available(iOS 13, *)
    var basePublishers: BasePublishers {
        if let value = _basePublishers as? BasePublishers {
            return value
        }
        _basePublishers = BasePublishers(controller: self)
        return _basePublishers as? BasePublishers ?? .init(controller: self)
    }

    /// Creates a new `ChannelController`
    /// - Parameters:
    ///   - channelQuery: channel query for observing changes
    ///   - channelListQuery: The channel list query the channel this controller represents is part of.
    ///   - client: The `Client` this controller belongs to.
    ///   - environment: Environment for this controller.
    ///   - isChannelAlreadyCreated: Flag indicating whether channel is created on backend.
    init(
        channelQuery: ChannelQuery,
        channelListQuery: ChannelListQuery?,
        client: ChatClient,
        environment: Environment = .init(),
        isChannelAlreadyCreated: Bool = true,
        messageOrdering: MessageOrdering = .topToBottom
    ) {
        self.channelQuery = channelQuery
        self.channelListQuery = channelListQuery
        self.client = client
        self.environment = environment
        self.isChannelAlreadyCreated = isChannelAlreadyCreated
        self.messageOrdering = messageOrdering
        super.init()

        setChannelObserver()
        setMessagesObserver()

        client.trackChannelController(self)
    }
    
    private func setChannelObserver() {
        _channelObserver.computeValue = { [weak self] in
            guard let self = self else {
                log.warning("Callback called while self is nil")
                return nil
            }

            guard let cid = self.cid else {
                return nil
            }
            let observer = EntityDatabaseObserver(
                context: self.client.databaseContainer.viewContext,
                fetchRequest: ChannelDTO.fetchRequest(for: cid),
                itemCreator: { try $0.asModel() as ChatChannel }
            ).onChange { [weak self] change in
                self?.delegateCallback { [weak self] in
                    guard let self = self else {
                        log.warning("Callback called while self is nil")
                        return
                    }
                    $0.channelController(self, didUpdateChannel: change)
                }
            }
            .onFieldChange(\.currentlyTypingUsers) { [weak self] change in
                self?.delegateCallback { [weak self] in
                    guard let self = self else {
                        log.warning("Callback called while self is nil")
                        return
                    }
                    $0.channelController(self, didChangeTypingUsers: change.item)
                }
            }

            return observer
        }
    }

    private func setMessagesObserver() {
        messagesObserver = { [weak self] in
            guard let self = self else {
                log.warning("Callback called while self is nil")
                return nil
            }
            guard let cid = self.cid else { return nil }
            let sortAscending = self.messageOrdering == .topToBottom ? false : true
            var deletedMessageVisibility: ChatClientConfig.DeletedMessageVisibility?
            var shouldShowShadowedMessages: Bool?
            self.client.databaseContainer.viewContext.performAndWait { [weak self] in
                guard let self = self else {
                    log.warning("Callback called while self is nil")
                    return
                }
                deletedMessageVisibility = self.client.databaseContainer.viewContext.deletedMessagesVisibility
                shouldShowShadowedMessages = self.client.databaseContainer.viewContext.shouldShowShadowedMessages
            }

            let observer = ListDatabaseObserverWrapper(
                isBackground: StreamRuntimeCheck._isBackgroundMappingEnabled,
                database: client.databaseContainer,
                fetchRequest: MessageDTO.messagesFetchRequest(
                    for: cid,
                    sortAscending: sortAscending,
                    deletedMessagesVisibility: deletedMessageVisibility ?? .visibleForCurrentUser,
                    shouldShowShadowedMessages: shouldShowShadowedMessages ?? false
                ),
                itemCreator: { try $0.asModel() as ChatMessage }
            )
<<<<<<< HEAD
            observer.onDidChange = { [weak self] changes in
=======
            observer.onChange = { [weak self] changes in
>>>>>>> 736f7ee3
                self?.delegateCallback {
                    guard let self = self else { return }
                    log.debug("didUpdateMessages: \(changes.map(\.debugDescription))")
                    $0.channelController(self, didUpdateMessages: changes)
                }
            }

            return observer
        }()
    }
    
    override public func synchronize(_ completion: ((_ error: Error?) -> Void)? = nil) {
        synchronize(isInRecoveryMode: false, completion)
    }

    private func synchronize(isInRecoveryMode: Bool, _ completion: ((_ error: Error?) -> Void)? = nil) {
        channelQuery.pagination = .init(
            pageSize: channelQuery.pagination?.pageSize ?? .messagesPageSize,
            parameter: nil
        )

        let channelCreatedCallback = isChannelAlreadyCreated ? nil : channelCreated(forwardErrorTo: setLocalStateBasedOnError)
        updater.update(
            channelQuery: channelQuery,
            isInRecoveryMode: isInRecoveryMode,
            channelCreatedCallback: channelCreatedCallback
        ) { result in
            switch result {
            case .success:
                self.state = .remoteDataFetched
                self.callback { completion?(nil) }
            case let .failure(error):
                self.state = .remoteDataFetchFailed(ClientError(with: error))
                self.callback { completion?(error) }
            }
        }

        /// Setup observers if we know the channel `cid` (if it's missing, it'll be set in `set(cid:)`
        /// Otherwise they will be set up after channel creation, in `set(cid:)`.
        if let cid = cid {
            setupEventObservers(for: cid)
            setLocalStateBasedOnError(startDatabaseObservers())
        }
    }

    /// Sets new cid of the query if necessary, and resets event and database observers.
    ///
    /// This should only be called when the controller is initialized with a new channel
    /// (which doesn't exist on backend), and after that channel is created on backend.
    /// If the newly created channel has a different cid than initially thought
    /// (such is the case for direct messages - backend generates custom cid),
    /// this function will set the new cid and reset observers.
    /// If the cid is not changed, this function will not do anything.
    /// - Parameter cid: New cid for the channel
    /// - Returns: Error if it occurs while setting up database observers.
    private func set(cid: ChannelId) -> Error? {
        guard self.cid != cid else { return nil }
        
        channelQuery = ChannelQuery(cid: cid, channelQuery: channelQuery)
        setupEventObservers(for: cid)
        
        let error = startDatabaseObservers()
        guard error == nil else { return error }
        
        // If there's a channel already in the database, we must
        // simulate the existing data callbacks.
        // Otherwise, the changes will be reported when DB write is completed.
        
        // The reason is, when we don't have the cid, the initial fetches return empty/nil entities
        // and only following updates are reported, hence initial values are ignored.
        guard let channel = channel else { return nil }
        delegateCallback {
            $0.channelController(self, didUpdateChannel: .create(channel))
            $0.channelController(
                self,
                didUpdateMessages: self.messages.enumerated()
                    .map { ListChange.insert($1, index: IndexPath(item: $0, section: 0)) }
            )
        }
        return nil
    }

    private func startDatabaseObservers() -> Error? {
        startChannelObserver() ?? startMessagesObserver()
    }
    
    private func startChannelObserver() -> Error? {
        _channelObserver.reset()
        
        do {
            try channelObserver?.startObserving()
            return nil
        } catch {
            log.error("Failed to perform fetch request with error: \(error). This is an internal error.")
            return ClientError.FetchFailed()
        }
    }
    
    private func startMessagesObserver() -> Error? {
        setMessagesObserver()

        do {
            try messagesObserver?.startObserving()
            return nil
        } catch {
            log.error("Failed to perform fetch request with error: \(error). This is an internal error.")
            return ClientError.FetchFailed()
        }
    }

    private func setupEventObservers(for cid: ChannelId) {
        eventObservers.removeAll()
        // We can't setup event observers in connectionless mode
        guard let webSocketClient = client.webSocketClient else { return }
        let center = webSocketClient.eventNotificationCenter
        eventObservers = [
            MemberEventObserver(notificationCenter: center, cid: cid) { [weak self] event in
                self?.delegateCallback { [weak self] in
                    guard let self = self else {
                        log.warning("Callback called while self is nil")
                        return
                    }
                    $0.channelController(self, didReceiveMemberEvent: event)
                }
            }
        ]
    }

    func recoverWatchedChannel(completion: @escaping (Error?) -> Void) {
        if cid != nil, isChannelAlreadyCreated {
            startWatching(isInRecoveryMode: true, completion: completion)
        } else {
            synchronize(isInRecoveryMode: true, completion)
        }
    }
}

// MARK: - Channel features

public extension ChatChannelController {
    /// `true` if the channel has typing events enabled. Defaults to `false` if the channel doesn't exist yet.
    var areTypingEventsEnabled: Bool { channel?.config.typingEventsEnabled == true }
    
    /// `true` if the channel has reactions enabled. Defaults to `false` if the channel doesn't exist yet.
    var areReactionsEnabled: Bool { channel?.config.reactionsEnabled == true }
    
    /// `true` if the channel has replies enabled. Defaults to `false` if the channel doesn't exist yet.
    var areRepliesEnabled: Bool { channel?.config.repliesEnabled == true }
    
    /// `true` if the channel has quotes enabled. Defaults to `false` if the channel doesn't exist yet.
    var areQuotesEnabled: Bool { channel?.config.quotesEnabled == true }
    
    /// `true` if the channel has read events enabled. Defaults to `false` if the channel doesn't exist yet.
    var areReadEventsEnabled: Bool { channel?.config.readEventsEnabled == true }
    
    /// `true` if the channel supports uploading files/images. Defaults to `false` if the channel doesn't exist yet.
    var areUploadsEnabled: Bool { channel?.config.uploadsEnabled == true }
}

// MARK: - Channel actions

public extension ChatChannelController {
    /// Updated channel with new data.
    ///
    /// - Parameters:
    ///   - team: New team.
    ///   - members: New members.
    ///   - invites: New invites.
    ///   - extraData: New `ExtraData`.
    ///   - completion: The completion. Will be called on a **callbackQueue** when the network request is finished.
    ///                 If request fails, the completion will be called with an error.
    ///
    func updateChannel(
        name: String?,
        imageURL: URL?,
        team: String?,
        members: Set<UserId> = [],
        invites: Set<UserId> = [],
        extraData: [String: RawJSON] = [:],
        completion: ((Error?) -> Void)? = nil
    ) {
        /// Perform action only if channel is already created on backend side and have a valid `cid`.
        guard let cid = cid, isChannelAlreadyCreated else {
            channelModificationFailed(completion)
            return
        }

        let payload: ChannelEditDetailPayload = .init(
            cid: cid,
            name: name,
            imageURL: imageURL,
            team: team,
            members: members,
            invites: invites,
            extraData: extraData
        )
        
        updater.updateChannel(channelPayload: payload) { error in
            self.callback {
                completion?(error)
            }
        }
    }
    
    /// Mutes the channel this controller manages.
    ///
    /// - Parameter completion: The completion. Will be called on a **callbackQueue** when the network request is finished.
    ///                         If request fails, the completion will be called with an error.
    ///
    func muteChannel(completion: ((Error?) -> Void)? = nil) {
        /// Perform action only if channel is already created on backend side and have a valid `cid`.
        guard let cid = cid, isChannelAlreadyCreated else {
            channelModificationFailed(completion)
            return
        }
        
        updater.muteChannel(cid: cid, mute: true) { error in
            self.callback {
                completion?(error)
            }
        }
    }
    
    /// Unmutes the channel this controller manages.
    ///
    /// - Parameters:
    ///   - completion: The completion. Will be called on a **callbackQueue** when the network request is finished.
    ///                 If request fails, the completion will be called with an error.
    ///
    func unmuteChannel(completion: ((Error?) -> Void)? = nil) {
        /// Perform action only if channel is already created on backend side and have a valid `cid`.
        guard let cid = cid, isChannelAlreadyCreated else {
            channelModificationFailed(completion)
            return
        }
        
        updater.muteChannel(cid: cid, mute: false) { error in
            self.callback {
                completion?(error)
            }
        }
    }
    
    /// Delete the channel this controller manages.
    /// - Parameters:
    ///   - completion: The completion. Will be called on a **callbackQueue** when the network request is finished.
    ///                 If request fails, the completion will be called with an error.
    func deleteChannel(completion: ((Error?) -> Void)? = nil) {
        /// Perform action only if channel is already created on backend side and have a valid `cid`.
        guard let cid = cid, isChannelAlreadyCreated else {
            channelModificationFailed(completion)
            return
        }
        
        updater.deleteChannel(cid: cid) { error in
            self.callback {
                completion?(error)
            }
        }
    }

    /// Truncates the channel this controller manages.
    ///
    /// Removes all of the messages of the channel but doesn't affect the channel data or members.
    ///
    /// - Parameters:
    ///   - skipPush: If true, skips sending push notification to channel members.
    ///   - hardDelete: If true, messages are deleted instead of hiding.
    ///   - systemMessage: A system message to be added via truncation.
    ///   - completion: The completion. Will be called on a **callbackQueue** when the network request is finished.
    /// If request fails, the completion will be called with an error.
    ///
    func truncateChannel(
        skipPush: Bool = false,
        hardDelete: Bool = true,
        systemMessage: String? = nil,
        completion: ((Error?) -> Void)? = nil
    ) {
        /// Perform action only if channel is already created on backend side and have a valid `cid`.
        guard let cid = cid, isChannelAlreadyCreated else {
            channelModificationFailed(completion)
            return
        }

        updater.truncateChannel(
            cid: cid,
            skipPush: skipPush,
            hardDelete: hardDelete,
            systemMessage: systemMessage
        ) { error in
            self.callback {
                completion?(error)
            }
        }
    }
    
    /// Hide the channel this controller manages from queryChannels for the user until a message is added.
    ///
    /// - Parameters:
    ///   - clearHistory: Flag to remove channel history (**false** by default)
    ///   - completion: The completion. Will be called on a **callbackQueue** when the network request is finished.
    ///                 If request fails, the completion will be called with an error.
    ///
    func hideChannel(clearHistory: Bool = false, completion: ((Error?) -> Void)? = nil) {
        /// Perform action only if channel is already created on backend side and have a valid `cid`.
        guard let cid = cid, isChannelAlreadyCreated else {
            channelModificationFailed(completion)
            return
        }
        
        updater.hideChannel(cid: cid, clearHistory: clearHistory) { error in
            self.callback {
                completion?(error)
            }
        }
    }
    
    /// Removes hidden status for the channel this controller manages.
    ///
    /// - Parameter completion: The completion. Will be called on a **callbackQueue** when the network request is finished.
    ///                         If request fails, the completion will be called with an error.
    ///
    func showChannel(completion: ((Error?) -> Void)? = nil) {
        /// Perform action only if channel is already created on backend side and have a valid `cid`.
        guard let cid = cid, isChannelAlreadyCreated else {
            channelModificationFailed(completion)
            return
        }
        
        updater.showChannel(cid: cid) { error in
            self.callback {
                completion?(error)
            }
        }
    }
    
    /// Loads previous messages from backend.
    ///
    /// - Parameters:
    ///   - messageId: ID of the last fetched message. You will get messages `older` than the provided ID.
    ///   - limit: Limit for page size.
    ///   - completion: The completion. Will be called on a **callbackQueue** when the network request is finished.
    ///                 If request fails, the completion will be called with an error.
    ///
    func loadPreviousMessages(
        before messageId: MessageId? = nil,
        limit: Int = 25,
        completion: ((Error?) -> Void)? = nil
    ) {
        /// Perform action only if channel is already created on backend side and have a valid `cid`.
        guard cid != nil, isChannelAlreadyCreated else {
            channelModificationFailed(completion)
            return
        }
        
        guard let messageId = messageId ?? messages.last?.id else {
            log.error(ClientError.ChannelEmptyMessages().localizedDescription)
            callback { completion?(ClientError.ChannelEmptyMessages()) }
            return
        }

        guard !hasLoadedAllPreviousMessages else {
            completion?(nil)
            return
        }
        channelQuery.pagination = MessagesPagination(pageSize: limit, parameter: .lessThan(messageId))
        updater.update(channelQuery: channelQuery, isInRecoveryMode: false, completion: { result in
            switch result {
            case let .success(payload):
                self.hasLoadedAllPreviousMessages = payload.messages.count < limit
                self.callback { completion?(nil) }
            case let .failure(error):
                self.callback { completion?(error) }
            }
        })
    }
    
    /// Loads next messages from backend.
    ///
    /// - Parameters:
    ///   - messageId: ID of the current first message. You will get messages `newer` than the provided ID.
    ///   - limit: Limit for page size.
    ///   - completion: The completion. Will be called on a **callbackQueue** when the network request is finished.
    ///                 If request fails, the completion will be called with an error.
    ///
    func loadNextMessages(
        after messageId: MessageId? = nil,
        limit: Int = 25,
        completion: ((Error?) -> Void)? = nil
    ) {
        /// Perform action only if channel is already created on backend side and have a valid `cid`.
        guard cid != nil, isChannelAlreadyCreated else {
            channelModificationFailed(completion)
            return
        }
        
        guard let messageId = messageId ?? messages.first?.id else {
            log.error(ClientError.ChannelEmptyMessages().localizedDescription)
            callback { completion?(ClientError.ChannelEmptyMessages()) }
            return
        }
        
        channelQuery.pagination = MessagesPagination(pageSize: limit, parameter: .greaterThan(messageId))
        
        updater.update(channelQuery: channelQuery, isInRecoveryMode: false, completion: { result in
            self.callback { completion?(result.error) }
        })
    }
     
    /// Sends the start typing event and schedule a timer to send the stop typing event.
    ///
    /// This method is meant to be called every time the user presses a key. The method will manage requests and timer as needed.
    ///
    /// - Parameter completion: a completion block with an error if the request was failed.
    ///
    func sendKeystrokeEvent(parentMessageId: MessageId? = nil, completion: ((Error?) -> Void)? = nil) {
        /// Ignore if typing events are not enabled
        guard areTypingEventsEnabled else {
            callback {
                completion?(nil)
            }
            return
        }

        /// Perform action only if channel is already created on backend side and have a valid `cid`.
        guard let cid = cid, isChannelAlreadyCreated else {
            channelModificationFailed { completion?($0) }
            return
        }
        
        eventSender.keystroke(in: cid, parentMessageId: parentMessageId) { error in
            self.callback {
                completion?(error)
            }
        }
    }
    
    /// Sends the start typing event.
    ///
    /// For the majority of cases, you don't need to call `sendStartTypingEvent` directly. Instead, use `sendKeystrokeEvent`
    /// method and call it every time the user presses a key. The controller will manage
    /// `sendStartTypingEvent`/`sendStopTypingEvent` calls automatically.
    ///
    /// - Parameter completion: a completion block with an error if the request was failed.
    ///
    func sendStartTypingEvent(parentMessageId: MessageId? = nil, completion: ((Error?) -> Void)? = nil) {
        /// Ignore if typing events are not enabled
        guard areTypingEventsEnabled else {
            channelFeatureDisabled(feature: "typing events", completion: completion)
            return
        }

        /// Perform action only if channel is already created on backend side and have a valid `cid`.
        guard let cid = cid, isChannelAlreadyCreated else {
            channelModificationFailed { completion?($0) }
            return
        }
        
        eventSender.startTyping(in: cid, parentMessageId: parentMessageId) { error in
            self.callback {
                completion?(error)
            }
        }
    }
    
    /// Sends the stop typing event.
    ///
    /// For the majority of cases, you don't need to call `sendStopTypingEvent` directly. Instead, use `sendKeystrokeEvent`
    /// method and call it every time the user presses a key. The controller will manage
    /// `sendStartTypingEvent`/`sendStopTypingEvent` calls automatically.
    ///
    /// - Parameter completion: a completion block with an error if the request was failed.
    ///
    func sendStopTypingEvent(parentMessageId: MessageId? = nil, completion: ((Error?) -> Void)? = nil) {
        /// Ignore if typing events are not enabled
        guard areTypingEventsEnabled else {
            channelFeatureDisabled(feature: "typing events", completion: completion)
            return
        }

        /// Perform action only if channel is already created on backend side and have a valid `cid`.
        guard let cid = cid, isChannelAlreadyCreated else {
            channelModificationFailed { completion?($0) }
            return
        }
        
        eventSender.stopTyping(in: cid, parentMessageId: parentMessageId) { error in
            self.callback {
                completion?(error)
            }
        }
    }
    
    /// Creates a new message locally and schedules it for send.
    ///
    /// - Parameters:
    ///   - text: Text of the message.
    ///   - pinning: Pins the new message. `nil` if should not be pinned.
    ///   - isSilent: A flag indicating whether the message is a silent message. Silent messages are special messages that don't increase the unread messages count nor mark a channel as unread.
    ///   - attachments: An array of the attachments for the message.
    ///     `Note`: can be built-in types, custom attachment types conforming to `AttachmentEnvelope` protocol
    ///     and `ChatMessageAttachmentSeed`s.
    ///   - quotedMessageId: An id of the message new message quotes. (inline reply)
    ///   - extraData: Additional extra data of the message object.
    ///   - completion: Called when saving the message to the local DB finishes.
    ///
    func createNewMessage(
        text: String,
        pinning: MessagePinning? = nil,
        isSilent: Bool = false,
        attachments: [AnyAttachmentPayload] = [],
        mentionedUserIds: [UserId] = [],
        quotedMessageId: MessageId? = nil,
        extraData: [String: RawJSON] = [:],
        completion: ((Result<MessageId, Error>) -> Void)? = nil
    ) {
        /// Perform action only if channel is already created on backend side and have a valid `cid`.
        guard let cid = cid, isChannelAlreadyCreated else {
            channelModificationFailed { error in
                completion?(.failure(error ?? ClientError.Unknown()))
            }
            return
        }
        
        /// Send stop typing event.
        eventSender.stopTyping(in: cid, parentMessageId: nil)
        
        updater.createNewMessage(
            in: cid,
            text: text,
            pinning: pinning,
            isSilent: isSilent,
            command: nil,
            arguments: nil,
            attachments: attachments,
            mentionedUserIds: mentionedUserIds,
            quotedMessageId: quotedMessageId,
            extraData: extraData
        ) { result in
            self.callback {
                completion?(result)
            }
        }
    }

    /// A convenience method that invokes the completion? with a ChannelFeatureDisabled error
    /// ie. VCs should use the `are{FEATURE_NAME}Enabled` props (ie. `areReadEventsEnabled`) before using any feature
    private func channelFeatureDisabled(feature: String, completion: ((Error?) -> Void)?) {
        let error = ClientError.ChannelFeatureDisabled("Channel feature: \(feature) is disabled for this channel.")
        log.error(error.localizedDescription)
        callback {
            completion?(error)
        }
    }

    // It's impossible to perform any channel modification before it's creation on backend.
    // So before any modification attempt we need to check if channel is already created and call this function if not.
    private func channelModificationFailed(_ completion: ((Error?) -> Void)?) {
        let error = ClientError.ChannelNotCreatedYet()
        log.error(error.localizedDescription)
        callback {
            completion?(error)
        }
    }
    
    /// Add users to the channel as members.
    ///
    /// - Parameters:
    ///   - users: Users Id to add to a channel.
    ///   - hideHistory: Hide the history of the channel to the added member. By default, it is false.
    ///   - completion: The completion. Will be called on a **callbackQueue** when the network request is finished.
    ///                 If request fails, the completion will be called with an error.
    ///
    func addMembers(userIds: Set<UserId>, hideHistory: Bool = false, completion: ((Error?) -> Void)? = nil) {
        /// Perform action only if channel is already created on backend side and have a valid `cid`.
        guard let cid = cid, isChannelAlreadyCreated else {
            channelModificationFailed(completion)
            return
        }
        
        updater.addMembers(cid: cid, userIds: userIds, hideHistory: hideHistory) { error in
            self.callback {
                completion?(error)
            }
        }
    }
    
    /// Remove users to the channel as members.
    ///
    /// - Parameters:
    ///   - users: Users Id to add to a channel.
    ///   - completion: The completion. Will be called on a **callbackQueue** when the network request is finished.
    ///                 If request fails, the completion will be called with an error.
    ///
    func removeMembers(userIds: Set<UserId>, completion: ((Error?) -> Void)? = nil) {
        /// Perform action only if channel is already created on backend side and have a valid `cid`.
        guard let cid = cid, isChannelAlreadyCreated else {
            channelModificationFailed(completion)
            return
        }
        
        updater.removeMembers(cid: cid, userIds: userIds) { error in
            self.callback {
                completion?(error)
            }
        }
    }
    
    /// Invite members to a channel. They can then accept or decline the invitation
    /// - Parameters:
    ///   - userIds: Set of ids of users to be invited to the channel
    ///   - completion: Called when the API call is finished. Called with `Error` if the remote update fails.
    func inviteMembers(userIds: Set<UserId>, completion: ((Error?) -> Void)? = nil) {
        /// Perform action only if channel is already created on backend side and have a valid `cid`.
        guard let cid = cid, isChannelAlreadyCreated else {
            channelModificationFailed(completion)
            return
        }
        
        updater.inviteMembers(cid: cid, userIds: userIds) { error in
            self.callback {
                completion?(error)
            }
        }
    }
    
    /// Accept Request
    /// - Parameters:
    ///   - cid: The channel identifier.
    ///   - userId: userId
    ///   - message: message
    ///   - completion: Called when the API call is finished. Called with `Error` if the remote update fails.
    func acceptInvite(message: String? = nil, completion: ((Error?) -> Void)? = nil) {
        /// Perform action only if channel is already created on backend side and have a valid `cid`.
        guard let cid = cid, isChannelAlreadyCreated else {
            channelModificationFailed(completion)
            return
        }
        updater.acceptInvite(cid: cid, message: message) { error in
            self.callback {
                completion?(error)
            }
        }
    }
    
    /// Reject Request
    /// - Parameters:
    ///   - cid: The channel identifier.
    ///   - completion: Called when the API call is finished. Called with `Error` if the remote update fails.
    func rejectInvite(completion: ((Error?) -> Void)? = nil) {
        /// Perform action only if channel is already created on backend side and have a valid `cid`.
        guard let cid = cid, isChannelAlreadyCreated else {
            channelModificationFailed(completion)
            return
        }
        
        updater.rejectInvite(cid: cid) { error in
            self.callback {
                completion?(error)
            }
        }
    }

    /// Marks the channel as read.
    ///
    /// - Parameter completion: The completion. Will be called on a **callbackQueue** when the network request is finished.
    ///                         If request fails, the completion will be called with an error.
    ///
    func markRead(completion: ((Error?) -> Void)? = nil) {
        /// Perform action only if channel is already created on backend side and have a valid `cid`.
        guard let channel = channel else {
            channelModificationFailed(completion)
            return
        }

        /// Read events are not enabled for this channel
        guard areReadEventsEnabled else {
            channelFeatureDisabled(feature: "read events", completion: completion)
            return
        }

        guard
            let currentUserId = client.currentUserId,
            let currentUserRead = channel.reads.first(where: { $0.user.id == currentUserId }),
            let lastMessageAt = channel.lastMessageAt,
            currentUserRead.lastReadAt < lastMessageAt
        else {
            callback {
                completion?(nil)
            }
            return
        }

        guard !markingRead else {
            return
        }

        markingRead = true

        updater.markRead(cid: channel.cid, userId: currentUserId) { error in
            self.callback {
                self.markingRead = false
                completion?(error)
            }
        }
    }
    
    /// Enables slow mode for the channel
    ///
    /// When slow mode is enabled, users can only send a message every `cooldownDuration` time interval.
    /// `cooldownDuration` is specified in seconds, and should be between 1-120.
    /// For more information, please check [documentation](https://getstream.io/chat/docs/javascript/slow_mode/?language=swift).
    ///
    /// - Parameters:
    ///   - cooldownDuration: Duration of the time interval users have to wait between messages.
    ///   Specified in seconds. Should be between 1-120.
    ///   - completion: Called when the API call is finished. Called with `Error` if the remote update fails.
    func enableSlowMode(cooldownDuration: Int, completion: ((Error?) -> Void)? = nil) {
        /// Perform action only if channel is already created on backend side and have a valid `cid`.
        guard let cid = cid, isChannelAlreadyCreated else {
            channelModificationFailed(completion)
            return
        }
        guard cooldownDuration >= 1, cooldownDuration <= 120 else {
            callback {
                completion?(ClientError.InvalidCooldownDuration())
            }
            return
        }
        updater.enableSlowMode(cid: cid, cooldownDuration: cooldownDuration) { error in
            self.callback {
                completion?(error)
            }
        }
    }
    
    /// Disables slow mode for the channel
    ///
    /// For more information, please check [documentation](https://getstream.io/chat/docs/javascript/slow_mode/?language=swift).
    ///
    /// - Parameters:
    ///   - completion: Called when the API call is finished. Called with `Error` if the remote update fails.
    func disableSlowMode(completion: ((Error?) -> Void)? = nil) {
        /// Perform action only if channel is already created on backend side and have a valid `cid`.
        guard let cid = cid, isChannelAlreadyCreated else {
            channelModificationFailed(completion)
            return
        }
        updater.enableSlowMode(cid: cid, cooldownDuration: 0) { error in
            self.callback {
                completion?(error)
            }
        }
    }

    /// Start watching a channel
    ///
    /// Watching a channel is defined as observing notifications about this channel.
    /// Usually you don't need to call this function since `ChannelController` watches channels
    /// by default.
    ///
    /// Please check [documentation](https://getstream.io/chat/docs/android/watch_channel/?language=swift) for more information.
    ///
    ///
    /// - Parameter completion: Called when the API call is finished. Called with `Error` if the remote update fails.
    func startWatching(isInRecoveryMode: Bool, completion: ((Error?) -> Void)? = nil) {
        /// Perform action only if channel is already created on backend side and have a valid `cid`.
        guard let cid = cid, isChannelAlreadyCreated else {
            channelModificationFailed(completion)
            return
        }
        updater.startWatching(cid: cid, isInRecoveryMode: isInRecoveryMode) { error in
            self.state = error.map { .remoteDataFetchFailed(ClientError(with: $0)) } ?? .remoteDataFetched
            self.callback {
                completion?(error)
            }
        }
    }
    
    /// Stop watching a channel
    ///
    /// Watching a channel is defined as observing notifications about this channel.
    /// `ChannelController` watches the channel by default so if you want to create a `ChannelController`
    ///  without watching the channel, either you can create it and call this function, or you can create it as:
    /// ```
    /// var query = ChannelQuery(cid: cid)
    /// query.options = [] // by default, we pass `.watch` option here
    /// let controller = client.channelController(for: query)
    /// ```
    ///
    /// Please check [documentation](https://getstream.io/chat/docs/android/watch_channel/?language=swift) for more information.
    ///
    /// - Warning: If you're using `ChannelListController`, calling this function can disrupt `ChannelListController`'s functions,
    /// such as updating channel data.
    ///
    /// - Parameter completion: Called when the API call is finished. Called with `Error` if the remote update fails.
    func stopWatching(completion: ((Error?) -> Void)? = nil) {
        /// Perform action only if channel is already created on backend side and have a valid `cid`.
        guard let cid = cid, isChannelAlreadyCreated else {
            channelModificationFailed(completion)
            return
        }
        updater.stopWatching(cid: cid) { error in
            self.state = error.map { .remoteDataFetchFailed(ClientError(with: $0)) } ?? .localDataFetched
            self.callback {
                completion?(error)
            }
        }
    }
    
    /// Freezes the channel.
    ///
    /// Freezing a channel will disallow sending new messages and sending / deleting reactions.
    /// For more information, see https://getstream.io/chat/docs/ios-swift/freezing_channels/?language=swift
    ///
    /// - Parameter completion: The completion. Will be called on a **callbackQueue** when the network request is finished.
    ///                 If request fails, the completion will be called with an error.
    ///
    func freezeChannel(completion: ((Error?) -> Void)? = nil) {
        /// Perform action only if channel is already created on backend side and have a valid `cid`.
        guard let cid = cid, isChannelAlreadyCreated else {
            channelModificationFailed(completion)
            return
        }
        
        updater.freezeChannel(true, cid: cid) { error in
            self.callback {
                completion?(error)
            }
        }
    }
    
    /// Unfreezes the channel.
    ///
    /// Freezing a channel will disallow sending new messages and sending / deleting reactions.
    /// For more information, see https://getstream.io/chat/docs/ios-swift/freezing_channels/?language=swift
    ///
    /// - Parameter completion: The completion. Will be called on a **callbackQueue** when the network request is finished.
    ///                 If request fails, the completion will be called with an error.
    ///
    func unfreezeChannel(completion: ((Error?) -> Void)? = nil) {
        /// Perform action only if channel is already created on backend side and have a valid `cid`.
        guard let cid = cid, isChannelAlreadyCreated else {
            channelModificationFailed(completion)
            return
        }
        
        updater.freezeChannel(false, cid: cid) { error in
            self.callback {
                completion?(error)
            }
        }
    }
    
    /// Uploads the given file to CDN and returns the file URL.
    /// - Parameters:
    ///   - localFileURL: Local URL of the file.
    ///   - progress: Upload progress callback
    ///   - completion: Completion to be called when upload finishes, or errors.  Will be called on a **callbackQueue** when the network request is finished.
    func uploadFile(
        localFileURL: URL,
        progress: ((Double) -> Void)? = nil,
        completion: @escaping ((Result<URL, Error>) -> Void)
    ) {
        /// Perform action only if channel is already created on backend side and have a valid `cid`.
        guard let cid = cid, isChannelAlreadyCreated else {
            channelModificationFailed { error in
                completion(.failure(error ?? ClientError.ChannelNotCreatedYet()))
            }
            return
        }
        
        updater.uploadFile(type: .file, localFileURL: localFileURL, cid: cid, progress: progress) { result in
            self.callback {
                completion(result)
            }
        }
    }
    
    /// Uploads the given image to CDN and returns the file URL.
    /// - Parameters:
    ///   - localFileURL: Local URL of the image.
    ///   - progress: Upload progress callback
    ///   - completion: Completion to be called when upload finishes, or errors.  Will be called on a **callbackQueue** when the network request is finished.
    func uploadImage(
        localFileURL: URL,
        progress: ((Double) -> Void)? = nil,
        completion: @escaping ((Result<URL, Error>) -> Void)
    ) {
        /// Perform action only if channel is already created on backend side and have a valid `cid`.
        guard let cid = cid, isChannelAlreadyCreated else {
            channelModificationFailed { error in
                completion(.failure(error ?? ClientError.ChannelNotCreatedYet()))
            }
            return
        }
        
        updater.uploadFile(type: .image, localFileURL: localFileURL, cid: cid, progress: progress) { result in
            self.callback {
                completion(result)
            }
        }
    }
    
    /// Loads the given number of pinned messages based on pagination parameter in the current channel.
    ///
    /// - Parameters:
    ///   - pageSize: The number of pinned messages to load. Equals to `25` by default.
    ///   - sorting: The sorting options. By default, results are sorted descending by `pinned_at` field.
    ///   - pagination: The pagination parameter. If `nil` is provided, most recently pinned messages are fetched.
    ///   - completion: The completion to be called on **callbackQueue** when request is completed.
    func loadPinnedMessages(
        pageSize: Int = .messagesPageSize,
        sorting: [Sorting<PinnedMessagesSortingKey>] = [],
        pagination: PinnedMessagesPagination? = nil,
        completion: @escaping (Result<[ChatMessage], Error>) -> Void
    ) {
        guard let cid = cid, isChannelAlreadyCreated else {
            channelModificationFailed { completion(.failure($0 ?? ClientError.ChannelNotCreatedYet())) }
            return
        }
        
        let query = PinnedMessagesQuery(
            pageSize: pageSize,
            sorting: sorting,
            pagination: pagination
        )
        
        updater.loadPinnedMessages(in: cid, query: query) {
            switch $0 {
            case let .success(messages):
                self.callback {
                    completion(.success(messages))
                }
            case let .failure(error):
                self.callback {
                    completion(.failure(error))
                }
            }
        }
    }
    
    /// Returns the current cooldown time for the channel. Returns 0 in case there is no cooldown active.
    func currentCooldownTime() -> Int {
        guard let cooldownDuration = channel?.cooldownDuration, cooldownDuration > 0,
              let currentUserLastMessage = channel?.lastMessageFromCurrentUser else {
            return 0
        }
        
        let currentTime = Date().timeIntervalSince(currentUserLastMessage.createdAt)
        
        return max(0, cooldownDuration - Int(currentTime))
    }
}

extension ChatChannelController {
    struct Environment {
        var channelUpdaterBuilder: (
            _ database: DatabaseContainer,
            _ apiClient: APIClient
        ) -> ChannelUpdater = ChannelUpdater.init
        
        var eventSenderBuilder: (
            _ database: DatabaseContainer,
            _ apiClient: APIClient
        ) -> TypingEventsSender = TypingEventsSender.init
    }
}

public extension ChatChannelController {
    /// Set the delegate of `ChannelController` to observe the changes in the system.
    var delegate: ChatChannelControllerDelegate? {
        get { multicastDelegate.mainDelegate }
        set { multicastDelegate.set(mainDelegate: newValue) }
    }
}

/// Describes the flow of the messages in the list
public enum MessageOrdering {
    /// New messages appears on the top of the list.
    case topToBottom
    
    /// New messages appear on the bottom of the list.
    case bottomToTop
}

// MARK: - Delegates

/// `ChatChannelController` uses this protocol to communicate changes to its delegate.
public protocol ChatChannelControllerDelegate: DataControllerStateDelegate {
    /// The controller observed a change in the `Channel` entity.
    func channelController(
        _ channelController: ChatChannelController,
        didUpdateChannel channel: EntityChange<ChatChannel>
    )
    
    /// The controller observed changes in the `Messages` of the observed channel.
    func channelController(
        _ channelController: ChatChannelController,
        didUpdateMessages changes: [ListChange<ChatMessage>]
    )

    /// The controller received a `MemberEvent` related to the channel it observes.
    func channelController(_ channelController: ChatChannelController, didReceiveMemberEvent: MemberEvent)
    
    /// The controller received a change related to users typing in the channel it observes.
    func channelController(
        _ channelController: ChatChannelController,
        didChangeTypingUsers typingUsers: Set<ChatUser>
    )
}

public extension ChatChannelControllerDelegate {
    func channelController(
        _ channelController: ChatChannelController,
        didUpdateChannel channel: EntityChange<ChatChannel>
    ) {}

    func channelController(
        _ channelController: ChatChannelController,
        didUpdateMessages changes: [ListChange<ChatMessage>]
    ) {}

    func channelController(_ channelController: ChatChannelController, didReceiveMemberEvent: MemberEvent) {}
    
    func channelController(
        _ channelController: ChatChannelController,
        didChangeTypingUsers: Set<ChatUser>
    ) {}
}

extension ClientError {
    class ChannelNotCreatedYet: ClientError {
        override public var localizedDescription: String {
            "You can't modify the channel because the channel hasn't been created yet. Call `synchronize()` to create the channel and wait for the completion block to finish. Alternatively, you can observe the `state` changes of the controller and wait for the `remoteDataFetched` state."
        }
    }

    class ChannelEmptyMembers: ClientError {
        override public var localizedDescription: String {
            "You can't create direct messaging channel with empty members."
        }
    }

    class ChannelEmptyMessages: ClientError {
        override public var localizedDescription: String {
            "You can't load new messages when there is no messages in the channel."
        }
    }

    class InvalidCooldownDuration: ClientError {
        override public var localizedDescription: String {
            "You can't specify a value outside the range 1-120 for cooldown duration."
        }
    }
}

extension ClientError {
    class ChannelFeatureDisabled: ClientError {}
}<|MERGE_RESOLUTION|>--- conflicted
+++ resolved
@@ -380,11 +380,7 @@
                 ),
                 itemCreator: { try $0.asModel() as ChatMessage }
             )
-<<<<<<< HEAD
             observer.onDidChange = { [weak self] changes in
-=======
-            observer.onChange = { [weak self] changes in
->>>>>>> 736f7ee3
                 self?.delegateCallback {
                     guard let self = self else { return }
                     log.debug("didUpdateMessages: \(changes.map(\.debugDescription))")
