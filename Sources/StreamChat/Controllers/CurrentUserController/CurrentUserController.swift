--- conflicted
+++ resolved
@@ -505,7 +505,6 @@
             _ fetchedResultsControllerType: NSFetchedResultsController<CurrentUserDTO>.Type
         ) -> BackgroundEntityDatabaseObserver<CurrentChatUser, CurrentUserDTO> = BackgroundEntityDatabaseObserver.init
 
-<<<<<<< HEAD
         var currentUserActiveLiveLocationMessagesObserverBuilder: (
             _ database: DatabaseContainer,
             _ fetchRequest: NSFetchRequest<MessageDTO>,
@@ -519,14 +518,14 @@
                 itemReuseKeyPaths: (\ChatMessage.id, \MessageDTO.id),
                 fetchedResultsControllerType: $3
             )
-=======
+        }
+        
         var draftMessagesObserverBuilder: (
             _ database: DatabaseContainer,
             _ fetchRequest: NSFetchRequest<MessageDTO>,
             _ itemCreator: @escaping (MessageDTO) throws -> DraftMessage
         ) -> BackgroundListDatabaseObserver<DraftMessage, MessageDTO> = {
             .init(database: $0, fetchRequest: $1, itemCreator: $2, itemReuseKeyPaths: (\DraftMessage.id, \MessageDTO.id))
->>>>>>> ac5ec264
         }
 
         var currentUserUpdaterBuilder = CurrentUserUpdater.init
@@ -558,7 +557,6 @@
         )
     }
 
-<<<<<<< HEAD
     func createActiveLiveLocationMessagesObserver() -> BackgroundListDatabaseObserver<ChatMessage, MessageDTO>? {
         guard let currentUserId = client.currentUserId else {
             return nil
@@ -572,7 +570,8 @@
             { try $0.asModel() },
             NSFetchedResultsController<MessageDTO>.self
         )
-=======
+    }
+    
     private func createMemberUpdater() -> ChannelMemberUpdater {
         .init(database: client.databaseContainer, apiClient: client.apiClient)
     }
@@ -593,7 +592,6 @@
         try? observer.startObserving()
         draftMessagesObserver = observer
         return observer
->>>>>>> ac5ec264
     }
 }
 
@@ -608,7 +606,6 @@
     )
 
     /// The controller observed a change in the `CurrentChatUser` entity.
-<<<<<<< HEAD
     func currentUserController(
         _ controller: CurrentChatUserController,
         didChangeCurrentUser: EntityChange<CurrentChatUser>
@@ -628,19 +625,16 @@
     /// The current user has no active live location attachments.
     func currentUserControllerDidStopSharingLiveLocation(
         _ controller: CurrentChatUserController
-=======
-    func currentUserController(_ controller: CurrentChatUserController, didChangeCurrentUser: EntityChange<CurrentChatUser>)
+    )
 
     /// The controller observed a change in the draft messages.
     func currentUserController(
         _ controller: CurrentChatUserController,
         didChangeDraftMessages draftMessages: [DraftMessage]
->>>>>>> ac5ec264
     )
 }
 
 public extension CurrentChatUserControllerDelegate {
-<<<<<<< HEAD
     func currentUserController(
         _ controller: CurrentChatUserController,
         didChangeCurrentUserUnreadCount: UnreadCount
@@ -662,15 +656,11 @@
 
     func currentUserControllerDidStopSharingLiveLocation(
         _ controller: CurrentChatUserController
-=======
-    func currentUserController(_ controller: CurrentChatUserController, didChangeCurrentUserUnreadCount: UnreadCount) {}
-
-    func currentUserController(_ controller: CurrentChatUserController, didChangeCurrentUser: EntityChange<CurrentChatUser>) {}
+    )
 
     func currentUserController(
         _ controller: CurrentChatUserController,
         didChangeDraftMessages draftMessages: [DraftMessage]
->>>>>>> ac5ec264
     ) {}
 }
 
