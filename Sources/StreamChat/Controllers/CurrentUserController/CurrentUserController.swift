//
// Copyright © 2025 Stream.io Inc. All rights reserved.
//

import CoreData
import Foundation

public extension ChatClient {
    /// Creates a new `CurrentUserController` instance.
    ///
    /// - Returns: A new instance of `CurrentChatUserController`.
    ///
    func currentUserController() -> CurrentChatUserController {
        .init(client: self)
    }
}

/// `CurrentChatUserController` is a controller class which allows observing and mutating the currently logged-in
/// user of `ChatClient`.
///
/// - Note: For an async-await alternative of the `CurrentChatUserController`, please check ``ConnectedUser`` in the async-await supported [state layer](https://getstream.io/chat/docs/sdk/ios/client/state-layer/state-layer-overview/).
public class CurrentChatUserController: DataController, DelegateCallable, DataStoreProvider, @unchecked Sendable {
    /// The `ChatClient` instance this controller belongs to.
    public let client: ChatClient
    
    private let environment: Environment
    
    @Atomic private var _basePublishers: Any?
    /// An internal backing object for all publicly available Combine publishers. We use it to simplify the way we expose
    /// publishers. Instead of creating custom `Publisher` types, we use `CurrentValueSubject` and `PassthroughSubject` internally,
    /// and expose the published values by mapping them to a read-only `AnyPublisher` type.
    var basePublishers: BasePublishers {
        if let value = _basePublishers as? BasePublishers {
            return value
        }
        _basePublishers = BasePublishers(controller: self)
        return _basePublishers as? BasePublishers ?? .init(controller: self)
    }
<<<<<<< HEAD
    
=======

    /// The observer for the active live location messages.
    private var activeLiveLocationMessagesObserver: BackgroundListDatabaseObserver<ChatMessage, MessageDTO>?

>>>>>>> ba80a945
    /// Used for observing the current user changes in a database.
    private lazy var currentUserObserver = createUserObserver()
        .onChange { [weak self] change in
            self?.delegateCallback { [weak self] in
                guard let self = self else {
                    log.warning("Callback called while self is nil")
                    return
                }
                $0.currentUserController(self, didChangeCurrentUser: change)
            }

            /// Only when we have access to the currentUserId is when we should
            /// create the observer for the active live location messages.
            if self?.activeLiveLocationMessagesObserver == nil {
                let observer = self?.createActiveLiveLocationMessagesObserver()
                self?.activeLiveLocationMessagesObserver = observer
                try? observer?.startObserving()
                observer?.onDidChange = { [weak self, weak observer] _ in
                    self?.delegateCallback { [weak self] in
                        guard let self = self else { return }
                        let messages = Array(observer?.items ?? [])
                        self.isSharingLiveLocation = !messages.isEmpty
                        $0.currentUserController(self, didChangeActiveLiveLocationMessages: messages)
                    }
                }
            }
        }
        .onFieldChange(\.unreadCount) { [weak self] change in
            self?.delegateCallback { [weak self] in
                guard let self = self else {
                    log.warning("Callback called while self is nil")
                    return
                }
                $0.currentUserController(self, didChangeCurrentUserUnreadCount: change.unreadCount)
            }
        }
<<<<<<< HEAD
    
=======

    /// A flag to indicate whether the current user is sharing his live location.
    private var isSharingLiveLocation = false {
        didSet {
            if isSharingLiveLocation == oldValue {
                return
            }
            if isSharingLiveLocation {
                delegate?.currentUserControllerDidStartSharingLiveLocation(self)
            } else {
                delegate?.currentUserControllerDidStopSharingLiveLocation(self)
            }
        }
    }

    /// The throttler for limiting the frequency of live location updates.
    private var locationUpdatesThrottler = Throttler(interval: 3, broadcastLatestEvent: true)

>>>>>>> ba80a945
    /// A type-erased delegate.
    var multicastDelegate: MulticastDelegate<CurrentChatUserControllerDelegate> = .init()

    /// The currently logged-in user. `nil` if the connection hasn't been fully established yet, or the connection
    /// wasn't successful.
    /// Having a non-nil currentUser does not mean the user is authenticated. Make sure to call `connect()` before performing any API call.
    public var currentUser: CurrentChatUser? {
        startObservingIfNeeded()
        return currentUserObserver.item
    }
    
    /// The unread messages and channels count for the current user.
    ///
    /// Returns `noUnread` if `currentUser` doesn't exist yet.
    public var unreadCount: UnreadCount {
        currentUser?.unreadCount ?? .noUnread
    }
<<<<<<< HEAD
    
=======

    /// The active live location messages for the current user.
    ///
    /// To observe changes of the active live locations, set your class as
    /// a delegate of this controller.
    public var activeLiveLocationMessages: [ChatMessage] {
        Array(activeLiveLocationMessagesObserver?.items ?? [])
    }

>>>>>>> ba80a945
    /// The worker used to update the current user.
    private let currentUserUpdater: CurrentUserUpdater
    
    /// The worker used to update the current user member for a given channel.
<<<<<<< HEAD
    private let currentMemberUpdater: ChannelMemberUpdater
    
=======
    private lazy var currentMemberUpdater = createMemberUpdater()

    /// The worker used to update messages. Used for updating live locations of messages.
    private lazy var messageUpdater = createMessageUpdater()

    // MARK: - Drafts Properties

>>>>>>> ba80a945
    /// The query used for fetching the draft messages.
    private var draftListQuery: DraftListQuery {
        get { queue.sync { _draftListQuery } }
        set { queue.sync { _draftListQuery = newValue } }
    }

    private var _draftListQuery = DraftListQuery()
    
    /// Use for observing the current user's draft messages changes.
    private var draftMessagesObserver: BackgroundListDatabaseObserver<DraftMessage, MessageDTO>? {
        get { queue.sync { _draftMessagesObserver } }
        set { queue.sync { _draftMessagesObserver = newValue } }
    }

    private var _draftMessagesObserver: BackgroundListDatabaseObserver<DraftMessage, MessageDTO>?
    
    /// The repository for draft messages.
    private let draftMessagesRepository: DraftMessagesRepository
    
    /// The token for the next page of draft messages.
    private var draftMessagesNextCursor: String? {
        get { queue.sync { _draftMessagesNextCursor } }
        set { queue.sync { _draftMessagesNextCursor = newValue } }
    }

    private var _draftMessagesNextCursor: String?
    
    /// A flag to indicate whether all draft messages have been loaded.
    public private(set) var hasLoadedAllDrafts: Bool {
        get { queue.sync { _hasLoadedAllDrafts } }
        set { queue.sync { _hasLoadedAllDrafts = newValue } }
    }

    private var _hasLoadedAllDrafts: Bool = false

    /// The current user's draft messages.
    public var draftMessages: [DraftMessage] {
        if let observer = draftMessagesObserver {
            return Array(observer.items)
        }

        let observer = createDraftMessagesObserver(query: draftListQuery)
        return Array(observer.items)
    }

    // MARK: - Init

    /// Creates a new `CurrentUserControllerGeneric`.
    ///
    /// - Parameters:
    ///   - client: The `Client` instance this controller belongs to.
    ///   - environment: The source of internal dependencies
    ///
    init(client: ChatClient, environment: Environment = .init()) {
        self.client = client
        self.environment = environment
        currentMemberUpdater = ChannelMemberUpdater(
            database: client.databaseContainer,
            apiClient: client.apiClient
        )
        currentUserUpdater = environment.currentUserUpdaterBuilder(
            client.databaseContainer,
            client.apiClient
        )
        draftMessagesRepository = client.draftMessagesRepository
        super.init()
    }

    /// Synchronize local data with remote. Waits for the client to connect but doesn't initiate the connection itself.
    /// This is to make sure the fetched local data is up-to-date, since the current user data is updated through WebSocket events.
    ///
    /// - Parameter completion: Called when the controller has finished fetching the local data
    ///   and the client connection is established.
    override public func synchronize(_ completion: (@Sendable(_ error: Error?) -> Void)? = nil) {
        startObservingIfNeeded()

        if case let .localDataFetchFailed(error) = state {
            callback { completion?(error) }
            return
        }

        // Unlike the other DataControllers, this one does not make a remote call when synchronising.
        // But we can assume that if we wait for the connection of the WebSocket, it means the local data
        // is in sync with the remote server, so we can set the state to remoteDataFetched.
        client.provideConnectionId { [weak self] result in
            var error: ClientError?
            if case .failure = result {
                error = ClientError.ConnectionNotSuccessful()
            }

            self?.state = error == nil ? .remoteDataFetched : .remoteDataFetchFailed(error!)
            self?.callback { [error] in completion?(error) }
        }
    }

    private func startObservingIfNeeded() {
        guard state == .initialized else { return }

        do {
            try currentUserObserver.startObserving()
            state = .localDataFetched
        } catch {
            log.error("""
            Observing current user failed: \(error).\n
            Accessing `currentUser` will always return `nil`, `unreadCount` with `.noUnread`
            """)
            state = .localDataFetchFailed(ClientError(with: error))
        }
    }
}

public extension CurrentChatUserController {
    /// Fetches the token from `tokenProvider` and prepares the current `ChatClient` variables
    /// for the new user.
    ///
    /// If the a token obtained from `tokenProvider` is for another user the
    /// database will be flushed.
    ///
    /// - Parameter completion: The completion to be called when the operation is completed.
    func reloadUserIfNeeded(completion: (@Sendable(Error?) -> Void)? = nil) {
        client.authenticationRepository.refreshToken { error in
            self.callback {
                completion?(error)
            }
        }
    }

    /// Updates the current user data.
    ///
    /// By default all data is `nil`, and it won't be updated unless a value is provided.
    ///
    /// - Note: This operation does a partial user update which keeps existing data if not modified. Use ``unsetProperties`` for clearing the existing state.
    ///
    /// - Parameters:
    ///   - name: Optionally provide a new name to be updated.
    ///   - imageURL: Optionally provide a new image to be updated.
    ///   - privacySettings: The privacy settings of the user. Example: If the user does not want to expose typing events or read events.
    ///   - role: The role for the user.
    ///   - teamsRole: The role for the user in a specific team. Example: `["teamId": "role"]`.
    ///   - userExtraData: Optionally provide new user extra data to be updated.
    ///   - unsetProperties: Remove existing properties from the user. For example, `image` or `name`.
    ///   - completion: Called when user is successfuly updated, or with error.
    func updateUserData(
        name: String? = nil,
        imageURL: URL? = nil,
        privacySettings: UserPrivacySettings? = nil,
        role: UserRole? = nil,
        teamsRole: [TeamId: UserRole]? = nil,
        userExtraData: [String: RawJSON] = [:],
        unsetProperties: Set<String> = [],
        completion: (@Sendable(Error?) -> Void)? = nil
    ) {
        guard let currentUserId = client.currentUserId else {
            completion?(ClientError.CurrentUserDoesNotExist())
            return
        }

        currentUserUpdater.updateUserData(
            currentUserId: currentUserId,
            name: name,
            imageURL: imageURL,
            privacySettings: privacySettings,
            role: role,
            teamsRole: teamsRole,
            userExtraData: userExtraData,
            unset: unsetProperties
        ) { error in
            self.callback {
                completion?(error)
            }
        }
    }

    /// Updates the current user member data in a specific channel.
    ///
    /// **Note**: If you want to observe member changes in real-time, use the `ChatClient.memberController()`.
    ///
    /// - Parameters:
    ///   - extraData: The additional data to be added to the member object.
    ///   - unsetProperties: The properties to be removed from the member object.
    ///   - channelId: The channel where the member data is updated.
    ///   - completion: Returns the updated member object or an error if the update fails.
    func updateMemberData(
        _ extraData: [String: RawJSON],
        unsetProperties: [String]? = nil,
        in channelId: ChannelId,
        completion: (@Sendable(Result<ChatChannelMember, Error>) -> Void)? = nil
    ) {
        guard let currentUserId = client.currentUserId else {
            completion?(.failure(ClientError.CurrentUserDoesNotExist()))
            return
        }

        currentMemberUpdater.partialUpdate(
            userId: currentUserId,
            in: channelId,
            updates: MemberUpdatePayload(extraData: extraData),
            unset: unsetProperties
        ) { result in
            self.callback {
                completion?(result)
            }
        }
    }

    /// Loads all active live location messages for the current user.
    /// This method is only needed to be called once to make sure all live location messages are tracked.
    func loadActiveLiveLocationMessages(completion: ((Result<[SharedLocation], Error>) -> Void)? = nil) {
        currentUserUpdater.loadActiveLiveLocations { result in
            self.callback {
                completion?(result)
            }
        }
    }

    /// Updates the location of all the active live location messages
    /// for the current user that were generated by the this device.
    ///
    /// The updates are throttled to avoid sending too many requests.
    ///
    /// - Parameter location: The new location to be updated.
    func updateLiveLocation(_ location: LocationInfo) {
        guard let messages = activeLiveLocationMessagesObserver?.items, !messages.isEmpty else {
            return
        }

        locationUpdatesThrottler.execute { [weak self] in
            for message in messages {
                self?.messageUpdater.updateLiveLocation(
                    messageId: message.id,
                    locationInfo: location
                ) { result in
                    guard let self = self else { return }
                    guard let error = result.error else { return }
                    guard let location = message.sharedLocation else { return }
                    self.delegateCallback { delegate in
                        delegate.currentUserController(
                            self,
                            didFailToUpdateLiveLocation: location,
                            with: error
                        )
                    }
                }
            }
        }
    }

    /// Fetches the most updated devices and syncs with the local database.
    /// - Parameter completion: Called when the devices are synced successfully, or with error.
    func synchronizeDevices(completion: (@Sendable(Error?) -> Void)? = nil) {
        guard let currentUserId = client.currentUserId else {
            completion?(ClientError.CurrentUserDoesNotExist())
            return
        }

        currentUserUpdater.fetchDevices(currentUserId: currentUserId) { result in
            self.callback { completion?(result.error) }
        }
    }

    /// Registers the current user's device for push notifications.
    /// - Parameters:
    ///   - pushDevice: The device information required for the desired push provider.
    ///   - completion: Callback when device is successfully registered, or failed with error.
    func addDevice(_ pushDevice: PushDevice, completion: (@Sendable(Error?) -> Void)? = nil) {
        guard let currentUserId = client.currentUserId else {
            completion?(ClientError.CurrentUserDoesNotExist())
            return
        }

        currentUserUpdater.addDevice(
            deviceId: pushDevice.deviceId,
            pushProvider: pushDevice.pushProvider,
            providerName: pushDevice.providerName,
            currentUserId: currentUserId
        ) { error in
            self.callback {
                completion?(error)
            }
        }
    }

    /// Removes a registered device from the current user.
    /// `connectUser` must be called before calling this.
    /// - Parameters:
    ///   - id: Device id to be removed. You can obtain registered devices via `currentUser.devices`.
    ///   If `currentUser.devices` is not up-to-date, please make an `synchronize` call.
    ///   - completion: Called when device is successfully deregistered, or with error.
    func removeDevice(id: DeviceId, completion: (@Sendable(Error?) -> Void)? = nil) {
        guard let currentUserId = client.currentUserId else {
            completion?(ClientError.CurrentUserDoesNotExist())
            return
        }

        currentUserUpdater.removeDevice(id: id, currentUserId: currentUserId) { error in
            self.callback {
                completion?(error)
            }
        }
    }

    /// Marks all channels for a user as read.
    ///
    /// - Parameter completion: Called when the API call is finished. Called with `Error` if the remote update fails.
    ///
    func markAllRead(completion: (@Sendable(Error?) -> Void)? = nil) {
        currentUserUpdater.markAllRead { error in
            self.callback {
                completion?(error)
            }
        }
    }
    
    /// Deletes all the local downloads of file attachments.
    ///
    /// - Parameter completion: Called when files have been deleted or when an error occured.
    func deleteAllLocalAttachmentDownloads(completion: (@Sendable(Error?) -> Void)? = nil) {
        currentUserUpdater.deleteAllLocalAttachmentDownloads { error in
            guard let completion else { return }
            self.callback {
                completion(error)
            }
        }
    }

    /// Fetches all the unread information from the current user.
    ///
    ///  - Parameter completion: Called when the API call is finished.
    ///  Returns the current user unreads or an error if the API call fails.
    ///
    /// Note: This is a one-time request, it is not observable.
    func loadAllUnreads(completion: @escaping (@Sendable(Result<CurrentUserUnreads, Error>) -> Void)) {
        currentUserUpdater.loadAllUnreads { result in
            self.callback {
                completion(result)
            }
        }
    }

    /// Get all blocked users.
    ///
    /// - Parameter completion: Called when the API call is finished. Called with `Error` if the remote update fails.
    ///
    func loadBlockedUsers(completion: @escaping @Sendable(Result<[BlockedUserDetails], Error>) -> Void) {
        currentUserUpdater.loadBlockedUsers { result in
            self.callback {
                completion(result)
            }
        }
    }

    /// Loads the draft messages for the current user.
    ///
    /// It will load the first page of drafts of the current user.
    /// `loadMoreDraftMessages` can be used to load the next pages.
    ///
    /// - Parameters:
    ///  - query: The query for filtering the drafts.
    ///  - completion: Called when the API call is finished.
    ///  It is optional since it can be observed from the delegate events.
    func loadDraftMessages(
        query: DraftListQuery = DraftListQuery(),
        completion: (@Sendable(Result<[DraftMessage], Error>) -> Void)? = nil
    ) {
        draftListQuery = query
        createDraftMessagesObserver(query: query)
        draftMessagesRepository.loadDrafts(query: query) { result in
            self.callback {
                switch result {
                case let .success(response):
                    self.draftMessagesNextCursor = response.next
                    self.hasLoadedAllDrafts = response.next == nil
                    completion?(.success(response.drafts))
                case let .failure(error):
                    completion?(.failure(error))
                }
            }
        }
    }

    /// Loads more draft messages for the current user.
    ///
    /// - Parameters:
    ///  - limit: The number of draft messages to load. If `nil`, the default limit will be used.
    ///  - completion: Called when the API call is finished.
    ///  It is optional since it can be observed from the delegate events.
    func loadMoreDraftMessages(
        limit: Int? = nil,
        completion: (@Sendable(Result<[DraftMessage], Error>) -> Void)? = nil
    ) {
        guard let nextCursor = draftMessagesNextCursor else {
            completion?(.success([]))
            return
        }

        let limit = limit ?? draftListQuery.pagination.pageSize
        var updatedQuery = draftListQuery
        updatedQuery.pagination = Pagination(pageSize: limit, cursor: nextCursor)

        draftMessagesRepository.loadDrafts(query: updatedQuery) { result in
            self.callback {
                switch result {
                case let .success(response):
                    self.draftMessagesNextCursor = response.next
                    self.hasLoadedAllDrafts = response.next == nil
                    completion?(.success(response.drafts))
                case let .failure(error):
                    completion?(.failure(error))
                }
            }
        }
    }

    /// Deletes the draft message of the given channel or thread.
    func deleteDraftMessage(
        for cid: ChannelId,
        threadId: MessageId? = nil,
        completion: (@Sendable(Error?) -> Void)? = nil
    ) {
        draftMessagesRepository.deleteDraft(for: cid, threadId: threadId) { error in
            self.callback {
                completion?(error)
            }
        }
    }
}

// MARK: - Environment

extension CurrentChatUserController {
    struct Environment {
        var currentUserObserverBuilder: (
            _ database: DatabaseContainer,
            _ fetchRequest: NSFetchRequest<CurrentUserDTO>,
            _ itemCreator: @escaping (CurrentUserDTO) throws -> CurrentChatUser,
            _ fetchedResultsControllerType: NSFetchedResultsController<CurrentUserDTO>.Type
        ) -> BackgroundEntityDatabaseObserver<CurrentChatUser, CurrentUserDTO> = BackgroundEntityDatabaseObserver.init

        var currentUserActiveLiveLocationMessagesObserverBuilder: (
            _ database: DatabaseContainer,
            _ fetchRequest: NSFetchRequest<MessageDTO>,
            _ itemCreator: @escaping (MessageDTO) throws -> ChatMessage,
            _ fetchedResultsControllerType: NSFetchedResultsController<MessageDTO>.Type
        ) -> BackgroundListDatabaseObserver<ChatMessage, MessageDTO> = {
            .init(
                database: $0,
                fetchRequest: $1,
                itemCreator: $2,
                itemReuseKeyPaths: (\ChatMessage.id, \MessageDTO.id),
                fetchedResultsControllerType: $3
            )
        }
        
        var draftMessagesObserverBuilder: (
            _ database: DatabaseContainer,
            _ fetchRequest: NSFetchRequest<MessageDTO>,
            _ itemCreator: @escaping (MessageDTO) throws -> DraftMessage
        ) -> BackgroundListDatabaseObserver<DraftMessage, MessageDTO> = {
            .init(database: $0, fetchRequest: $1, itemCreator: $2, itemReuseKeyPaths: (\DraftMessage.id, \MessageDTO.id))
        }

        var currentUserUpdaterBuilder = CurrentUserUpdater.init
    }
}

// MARK: - Private

private extension EntityChange where Item == UnreadCount {
    var unreadCount: UnreadCount {
        switch self {
        case let .create(count):
            return count
        case let .update(count):
            return count
        case .remove:
            return .noUnread
        }
    }
}

private extension CurrentChatUserController {
    func createUserObserver() -> BackgroundEntityDatabaseObserver<CurrentChatUser, CurrentUserDTO> {
        environment.currentUserObserverBuilder(
            client.databaseContainer,
            CurrentUserDTO.defaultFetchRequest,
            { try $0.asModel() },
            NSFetchedResultsController<CurrentUserDTO>.self
        )
    }

<<<<<<< HEAD
=======
    func createActiveLiveLocationMessagesObserver() -> BackgroundListDatabaseObserver<ChatMessage, MessageDTO>? {
        guard let currentUserId = client.currentUserId else {
            return nil
        }
        return environment.currentUserActiveLiveLocationMessagesObserverBuilder(
            client.databaseContainer,
            MessageDTO.currentUserActiveLiveLocationMessagesFetchRequest(
                currentUserId: currentUserId,
                channelId: nil
            ),
            { try $0.asModel() },
            NSFetchedResultsController<MessageDTO>.self
        )
    }
    
    private func createMemberUpdater() -> ChannelMemberUpdater {
        .init(database: client.databaseContainer, apiClient: client.apiClient)
    }

    private func createMessageUpdater() -> MessageUpdater {
        .init(
            isLocalStorageEnabled: client.config.isLocalStorageEnabled,
            messageRepository: client.messageRepository,
            database: client.databaseContainer,
            apiClient: client.apiClient
        )
    }

>>>>>>> ba80a945
    @discardableResult
    private func createDraftMessagesObserver(query: DraftListQuery) -> BackgroundListDatabaseObserver<DraftMessage, MessageDTO> {
        let observer = environment.draftMessagesObserverBuilder(
            client.databaseContainer,
            MessageDTO.draftMessagesFetchRequest(query: query),
            { DraftMessage(try $0.asModel()) }
        )
        observer.onDidChange = { [weak self] _ in
            guard let self = self else { return }
            self.delegateCallback {
                $0.currentUserController(self, didChangeDraftMessages: self.draftMessages)
            }
        }
        try? observer.startObserving()
        draftMessagesObserver = observer
        return observer
    }
}

// MARK: - Delegates

/// `CurrentChatUserController` uses this protocol to communicate changes to its delegate.
public protocol CurrentChatUserControllerDelegate: AnyObject {
    /// The controller observed a change in the `UnreadCount`.
    func currentUserController(
        _ controller: CurrentChatUserController,
        didChangeCurrentUserUnreadCount: UnreadCount
    )

    /// The controller observed a change in the `CurrentChatUser` entity.
    func currentUserController(
        _ controller: CurrentChatUserController,
        didChangeCurrentUser: EntityChange<CurrentChatUser>
    )

    /// The current user has currently active live location attachments.
    func currentUserControllerDidStartSharingLiveLocation(
        _ controller: CurrentChatUserController
    )

    /// The current user has no active live location attachments.
    func currentUserControllerDidStopSharingLiveLocation(
        _ controller: CurrentChatUserController
    )

    /// The current user active location messages have changed.
    ///
    /// Whenever there are changes of the current user's live location messages, this method is called.
    ///
    /// - If a new live location message is added, the array will contain the new message.
    /// - If a live location message is removed, the array will not contain it anymore.
    /// - If all live location messages are removed, the array will be empty.
    ///
    /// - Parameter messages: The currently active live location messages for the current user.
    func currentUserController(
        _ controller: CurrentChatUserController,
        didChangeActiveLiveLocationMessages messages: [ChatMessage]
    )

    /// There was an error when updating one of the live location messages.
    func currentUserController(
        _ controller: CurrentChatUserController,
        didFailToUpdateLiveLocation location: SharedLocation,
        with error: Error
    )

    /// The controller observed a change in the draft messages.
    func currentUserController(
        _ controller: CurrentChatUserController,
        didChangeDraftMessages draftMessages: [DraftMessage]
    )
}

public extension CurrentChatUserControllerDelegate {
    func currentUserController(
        _ controller: CurrentChatUserController,
        didChangeCurrentUserUnreadCount: UnreadCount
    ) {}

    func currentUserController(
        _ controller: CurrentChatUserController,
        didChangeCurrentUser: EntityChange<CurrentChatUser>
    ) {}

    func currentUserController(
        _ controller: CurrentChatUserController,
        didChangeActiveLiveLocationMessages messages: [ChatMessage]
    ) {}

    func currentUserControllerDidStartSharingLiveLocation(
        _ controller: CurrentChatUserController
    ) {}

    func currentUserControllerDidStopSharingLiveLocation(
        _ controller: CurrentChatUserController
    ) {}

    func currentUserController(
        _ controller: CurrentChatUserController,
        didFailToUpdateLiveLocation location: SharedLocation,
        with error: Error
    ) {}

    func currentUserController(
        _ controller: CurrentChatUserController,
        didChangeDraftMessages draftMessages: [DraftMessage]
    ) {}
}

public extension CurrentChatUserController {
    /// Set the delegate of `CurrentUserController` to observe the changes in the system.
    var delegate: CurrentChatUserControllerDelegate? {
        get { multicastDelegate.mainDelegate }
        set { multicastDelegate.set(mainDelegate: newValue) }
    }
}

// MARK: - Deprecations

public extension CurrentChatUserController {
    @available(
        *,
        deprecated,
        message: "use addDevice(_pushDevice:) instead. This deprecated function doesn't correctly support multiple push providers."
    )
    func addDevice(token: Data, pushProvider: PushProvider = .apn, completion: (@Sendable(Error?) -> Void)? = nil) {
        addDevice(.apn(token: token), completion: completion)
    }
}<|MERGE_RESOLUTION|>--- conflicted
+++ resolved
@@ -36,14 +36,10 @@
         _basePublishers = BasePublishers(controller: self)
         return _basePublishers as? BasePublishers ?? .init(controller: self)
     }
-<<<<<<< HEAD
-    
-=======
 
     /// The observer for the active live location messages.
     private var activeLiveLocationMessagesObserver: BackgroundListDatabaseObserver<ChatMessage, MessageDTO>?
 
->>>>>>> ba80a945
     /// Used for observing the current user changes in a database.
     private lazy var currentUserObserver = createUserObserver()
         .onChange { [weak self] change in
@@ -62,7 +58,7 @@
                 self?.activeLiveLocationMessagesObserver = observer
                 try? observer?.startObserving()
                 observer?.onDidChange = { [weak self, weak observer] _ in
-                    self?.delegateCallback { [weak self] in
+                    self?.delegateCallback { [weak self, weak observer] in
                         guard let self = self else { return }
                         let messages = Array(observer?.items ?? [])
                         self.isSharingLiveLocation = !messages.isEmpty
@@ -80,9 +76,6 @@
                 $0.currentUserController(self, didChangeCurrentUserUnreadCount: change.unreadCount)
             }
         }
-<<<<<<< HEAD
-    
-=======
 
     /// A flag to indicate whether the current user is sharing his live location.
     private var isSharingLiveLocation = false {
@@ -101,7 +94,6 @@
     /// The throttler for limiting the frequency of live location updates.
     private var locationUpdatesThrottler = Throttler(interval: 3, broadcastLatestEvent: true)
 
->>>>>>> ba80a945
     /// A type-erased delegate.
     var multicastDelegate: MulticastDelegate<CurrentChatUserControllerDelegate> = .init()
 
@@ -119,35 +111,22 @@
     public var unreadCount: UnreadCount {
         currentUser?.unreadCount ?? .noUnread
     }
-<<<<<<< HEAD
-    
-=======
-
-    /// The active live location messages for the current user.
-    ///
-    /// To observe changes of the active live locations, set your class as
+
     /// a delegate of this controller.
     public var activeLiveLocationMessages: [ChatMessage] {
         Array(activeLiveLocationMessagesObserver?.items ?? [])
     }
 
->>>>>>> ba80a945
     /// The worker used to update the current user.
     private let currentUserUpdater: CurrentUserUpdater
     
-    /// The worker used to update the current user member for a given channel.
-<<<<<<< HEAD
     private let currentMemberUpdater: ChannelMemberUpdater
-    
-=======
-    private lazy var currentMemberUpdater = createMemberUpdater()
 
     /// The worker used to update messages. Used for updating live locations of messages.
     private lazy var messageUpdater = createMessageUpdater()
 
     // MARK: - Drafts Properties
 
->>>>>>> ba80a945
     /// The query used for fetching the draft messages.
     private var draftListQuery: DraftListQuery {
         get { queue.sync { _draftListQuery } }
@@ -355,7 +334,7 @@
 
     /// Loads all active live location messages for the current user.
     /// This method is only needed to be called once to make sure all live location messages are tracked.
-    func loadActiveLiveLocationMessages(completion: ((Result<[SharedLocation], Error>) -> Void)? = nil) {
+    func loadActiveLiveLocationMessages(completion: (@Sendable(Result<[SharedLocation], Error>) -> Void)? = nil) {
         currentUserUpdater.loadActiveLiveLocations { result in
             self.callback {
                 completion?(result)
@@ -379,7 +358,7 @@
                 self?.messageUpdater.updateLiveLocation(
                     messageId: message.id,
                     locationInfo: location
-                ) { result in
+                ) { [weak self] result in
                     guard let self = self else { return }
                     guard let error = result.error else { return }
                     guard let location = message.sharedLocation else { return }
@@ -638,8 +617,6 @@
         )
     }
 
-<<<<<<< HEAD
-=======
     func createActiveLiveLocationMessagesObserver() -> BackgroundListDatabaseObserver<ChatMessage, MessageDTO>? {
         guard let currentUserId = client.currentUserId else {
             return nil
@@ -668,7 +645,6 @@
         )
     }
 
->>>>>>> ba80a945
     @discardableResult
     private func createDraftMessagesObserver(query: DraftListQuery) -> BackgroundListDatabaseObserver<DraftMessage, MessageDTO> {
         let observer = environment.draftMessagesObserverBuilder(
