--- conflicted
+++ resolved
@@ -257,7 +257,6 @@
             }
         }
     }
-<<<<<<< HEAD
 
     /// Fetches all the unread information from the current user.
     ///
@@ -267,7 +266,11 @@
     /// Note: This is a one-time request, it is not observable.
     func loadAllUnreads(completion: @escaping ((Result<CurrentUserUnreads, Error>) -> Void)) {
         currentUserUpdater.loadAllUnreads { result in
-=======
+             self.callback {
+                completion(result)
+            }
+        }
+    }
     
     /// Get all blocked users.
     ///
@@ -275,7 +278,6 @@
     ///
     func loadBlockedUsers(completion: @escaping (Result<[BlockedUserDetails], Error>) -> Void) {
         currentUserUpdater.loadBlockedUsers { result in
->>>>>>> 1d2660ff
             self.callback {
                 completion(result)
             }
