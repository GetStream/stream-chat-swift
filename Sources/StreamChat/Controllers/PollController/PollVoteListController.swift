--- conflicted
+++ resolved
@@ -56,16 +56,8 @@
     public let client: ChatClient
 
     /// The votes of the poll the controller represents.
-<<<<<<< HEAD
-    ///
-    /// To observe changes of the votes, set your class as a delegate of this controller or use the provided
-    /// `Combine` publishers.
     public var votes: [PollVote] {
-        startPollVotesListObserverIfNeeded()
-=======
-    public var votes: LazyCachedMapCollection<PollVote> {
         startObserversIfNeeded()
->>>>>>> 1d111247
         return pollVotesObserver.items
     }
     
@@ -184,13 +176,8 @@
         }
     }
 
-<<<<<<< HEAD
     override public func synchronize(_ completion: (@MainActor (_ error: Error?) -> Void)? = nil) {
-        startPollVotesListObserverIfNeeded()
-=======
-    override public func synchronize(_ completion: ((_ error: Error?) -> Void)? = nil) {
         startObserversIfNeeded()
->>>>>>> 1d111247
 
         pollsRepository.queryPollVotes(query: query) { [weak self] result in
             guard let self else { return }
@@ -282,8 +269,6 @@
             )
         }
     }
-<<<<<<< HEAD
-=======
 }
 
 extension PollVoteListController: EventsControllerDelegate {
@@ -305,5 +290,4 @@
             pollsRepository.link(pollVote: vote, to: query)
         }
     }
->>>>>>> 1d111247
 }