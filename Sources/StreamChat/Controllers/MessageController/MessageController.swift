//
// Copyright © 2025 Stream.io Inc. All rights reserved.
//

import Combine
import CoreData
import Foundation

public extension ChatClient {
    /// Creates a new `MessageController` for the message with the provided id.
    /// - Parameter cid: The channel identifier the message relates to.
    /// - Parameter messageId: The message identifier.
    /// - Returns: A new instance of `MessageController`.
    func messageController(cid: ChannelId, messageId: MessageId) -> ChatMessageController {
        .init(client: self, cid: cid, messageId: messageId, replyPaginationHandler: makeMessagesPaginationStateHandler())
    }
}

/// `ChatMessageController` is a controller class which allows observing and mutating a chat message entity.
///
/// - Note: For an async-await alternative of the `ChatMessageController`, please check ``Chat`` and ``MessageState`` in the async-await supported [state layer](https://getstream.io/chat/docs/sdk/ios/client/state-layer/state-layer-overview/).
public class ChatMessageController: DataController, DelegateCallable, DataStoreProvider {
    /// The `ChatClient` instance this controller belongs to.
    public let client: ChatClient

    /// The identified of the channel the message belongs to.
    public let cid: ChannelId

    /// The identified of the message this controllers represents.
    public let messageId: MessageId

    /// The amount of replies fetched per page.
    public var repliesPageSize: Int = .messagesPageSize

    /// The message object this controller represents.
    ///
    /// To observe changes of the message, set your class as a delegate of this controller or use the provided
    /// `Combine` publishers.
    ///
    public var message: ChatMessage? {
        startObserversIfNeeded()
        return messageObserver.item
    }

    /// The replies to the message the controller represents.
    ///
    /// To observe changes of the replies, set your class as a delegate of this controller or use the provided
    /// `Combine` publishers.
    ///
    public var replies: LazyCachedMapCollection<ChatMessage> {
        startObserversIfNeeded()
        return repliesObserver?.items ?? []
    }

    /// The total reactions of the message the controller represents.
    ///
    /// To observe changes of the reactions, set your class as a delegate of this controller or use the provided
    /// `Combine` publishers.
    ///
    public var reactions: [ChatMessageReaction] = [] {
        didSet {
            delegateCallback { [weak self] in
                guard let self = self else {
                    log.warning("Callback called while self is nil")
                    return
                }

                $0.messageController(self, didChangeReactions: self.reactions)
            }
        }
    }

    /// A Boolean value that returns whether the reactions have all been loaded or not.
    public internal(set) var hasLoadedAllReactions = false

    /// Describes the ordering the replies are presented.
    ///
    /// - Important: ⚠️ Changing this value doesn't trigger delegate methods. You should reload your UI manually after changing
    /// the `listOrdering` value to reflect the changes. Further updates to the replies will be delivered using the delegate
    /// methods, as usual.
    ///
    public var listOrdering: MessageOrdering = .topToBottom {
        didSet {
            if state != .initialized {
                setRepliesObserver()

                do {
                    try repliesObserver?.startObserving()
                } catch {
                    log.error("Failed to perform fetch request with error: \(error). This is an internal error.")
                    state = .localDataFetchFailed(ClientError(with: error))
                }

                log.warning(
                    "Changing `listOrdering` will update data inside controller, but you have to update your UI manually "
                        + "to see changes."
                )
            }
        }
    }

    /// A Boolean value that returns whether the oldest replies have all been loaded or not.
    public var hasLoadedAllPreviousReplies: Bool {
        replyPaginationState.hasLoadedAllPreviousMessages
    }

    /// A Boolean value that returns whether the newest replies have all been loaded or not.
    public var hasLoadedAllNextReplies: Bool {
        replyPaginationState.hasLoadedAllNextMessages || replies.isEmpty
    }

    /// A Boolean value that returns whether the thread is currently loading previous (old) replies.
    public var isLoadingPreviousReplies: Bool {
        replyPaginationState.isLoadingPreviousMessages
    }

    /// A Boolean value that returns whether the thread is currently loading next (new) replies.
    public var isLoadingNextReplies: Bool {
        replyPaginationState.isLoadingNextMessages
    }

    /// A Boolean value that returns whether the thread is currently loading a page around a reply.
    public var isLoadingMiddleReplies: Bool {
        replyPaginationState.isLoadingMiddleMessages
    }

    /// A Boolean value that returns whether the thread is currently in a mid-page.
    /// The value is false if the thread has the first page loaded.
    /// The value is true if the thread is in a mid fragment and didn't load the first page yet.
    public var isJumpingToMessage: Bool {
        replyPaginationState.isJumpingToMessage
    }

    /// The pagination cursor for loading previous (old) replies.
    internal var lastOldestReplyId: MessageId? {
        replyPaginationState.oldestFetchedMessage?.id
    }

    /// The pagination cursor for loading next (new) replies.
    internal var lastNewestReplyId: MessageId? {
        replyPaginationState.newestFetchedMessage?.id
    }

    private let environment: Environment

    var _basePublishers: Any?
    /// An internal backing object for all publicly available Combine publishers. We use it to simplify the way we expose
    /// publishers. Instead of creating custom `Publisher` types, we use `CurrentValueSubject` and `PassthroughSubject` internally,
    /// and expose the published values by mapping them to a read-only `AnyPublisher` type.
    var basePublishers: BasePublishers {
        if let value = _basePublishers as? BasePublishers {
            return value
        }
        _basePublishers = BasePublishers(controller: self)
        return _basePublishers as? BasePublishers ?? .init(controller: self)
    }

    /// A type-erased multicast delegate.
    var multicastDelegate: MulticastDelegate<ChatMessageControllerDelegate> = .init() {
        didSet {
            stateMulticastDelegate.set(mainDelegate: multicastDelegate.mainDelegate)
            stateMulticastDelegate.set(additionalDelegates: multicastDelegate.additionalDelegates)

            startObserversIfNeeded()
        }
    }

    /// The observer used to listen to message updates
    private lazy var messageObserver = createMessageObserver()
        .onChange { [weak self] change in
            self?.delegateCallback { [weak self] in
                guard let self = self else {
                    log.warning("Callback called while self is nil")
                    return
                }

                $0.messageController(self, didChangeMessage: change)
            }
        }

    /// The observer used to listen replies updates.
    /// It will be reset on `listOrdering` changes.
    private var repliesObserver: BackgroundListDatabaseObserver<ChatMessage, MessageDTO>?

    /// The worker used to fetch the remote data and communicate with servers.
    private let messageUpdater: MessageUpdater

    /// The polls repository to fetch polls data.
    private let pollsRepository: PollsRepository

    /// The replies pagination handler.
    private let replyPaginationHandler: MessagesPaginationStateHandling

    /// The current state of the pagination state.
    private var replyPaginationState: MessagesPaginationState { replyPaginationHandler.state }

    /// The drafts repository.
    private let draftsRepository: DraftMessagesRepository

    /// Creates a new `MessageControllerGeneric`.
    /// - Parameters:
    ///   - client: The `Client` instance this controller belongs to.
    ///   - cid: The channel identifier the message belongs to.
    ///   - messageId: The message identifier.
    ///   - environment: The source of internal dependencies.
    init(
        client: ChatClient,
        cid: ChannelId,
        messageId: MessageId,
        replyPaginationHandler: MessagesPaginationStateHandling,
        environment: Environment = .init()
    ) {
        self.client = client
        self.cid = cid
        self.messageId = messageId
        self.replyPaginationHandler = replyPaginationHandler
        pollsRepository = client.pollsRepository
        self.environment = environment
        messageUpdater = environment.messageUpdaterBuilder(
            client.config.isLocalStorageEnabled,
            client.messageRepository,
            client.databaseContainer,
            client.apiClient
        )
        draftsRepository = client.draftMessagesRepository
        super.init()

        setRepliesObserver()
    }

    override public func synchronize(_ completion: ((Error?) -> Void)? = nil) {
        startObserversIfNeeded()

        messageUpdater.getMessage(cid: cid, messageId: messageId) { result in
            let error = result.error
            self.state = error == nil ? .remoteDataFetched : .remoteDataFetchFailed(ClientError(with: error))
            self.callback { completion?(error) }
        }
    }

    /// If the `state` of the controller is `initialized`, this method calls `startObserving` on
    /// `messageObserver`, `repliesObserver` and `reactionsObserver` to fetch the local data and start observing the changes.
    /// It also changes `state` based on the result.
    ///
    /// It's safe to call this method repeatedly.
    ///
    internal func startObserversIfNeeded() {
        guard state == .initialized else { return }
        do {
            try messageObserver.startObserving()
            try repliesObserver?.startObserving()
            reactions = Array(messageObserver.item?.latestReactions.sorted(by: { $0.updatedAt > $1.updatedAt }) ?? [])

            state = .localDataFetched
        } catch {
            log.error("Failed to perform fetch request with error: \(error). This is an internal error.")
            state = .localDataFetchFailed(ClientError(with: error))
        }
    }

    // MARK: - Actions

    /// Edits the message locally, changes the message state to pending and
    /// schedules it to eventually be published to the server.
    ///
    /// - Parameters:
    ///   - text: The updated message text.
    ///   - skipEnrichUrl: If true, the url preview won't be attached to the message.
    ///   - attachments: An array of the attachments for the message.
    ///   - extraData: Custom extra data. When `nil` is passed the message custom fields stay the same. Equals `nil` by default.
    ///   - completion: Called when the message is edited locally.
    public func editMessage(
        text: String,
        skipEnrichUrl: Bool = false,
        attachments: [AnyAttachmentPayload] = [],
        extraData: [String: RawJSON]? = nil,
        completion: ((Error?) -> Void)? = nil
    ) {
        var transformableInfo = NewMessageTransformableInfo(
            text: text,
            attachments: attachments,
            extraData: extraData ?? message?.extraData ?? [:]
        )
        if let transformer = client.config.modelsTransformer {
            transformableInfo = transformer.transform(newMessageInfo: transformableInfo)
        }

        messageUpdater.editMessage(
            messageId: messageId,
            text: transformableInfo.text,
            skipEnrichUrl: skipEnrichUrl,
            attachments: transformableInfo.attachments,
            extraData: transformableInfo.extraData
        ) { result in
            self.callback {
                completion?(result.error)
            }
        }
    }

    /// Updates the message partially and submits the changes directly to the server.
    ///
    /// **Note:** The `message.localState` is not changed in this method call.
    ///
    /// - Parameters:
    ///   - text: The text in case the message
    ///   - attachments: The attachments to be updated.
    ///   - extraData: The additional data to be updated.
    ///   - unsetProperties: Properties from the message to be cleared/unset.
    ///   - completion: Called when the server updates the message.
    public func partialUpdateMessage(
        text: String? = nil,
        attachments: [AnyAttachmentPayload]? = nil,
        extraData: [String: RawJSON]? = nil,
        unsetProperties: [String]? = nil,
        completion: ((Result<ChatMessage, Error>) -> Void)? = nil
    ) {
        messageUpdater.updatePartialMessage(
            messageId: messageId,
            text: text,
            attachments: attachments,
            extraData: extraData,
            unset: unsetProperties
        ) { result in
            self.callback {
                completion?(result)
            }
        }
    }

    /// Updates the message's live location attachment if it has one.
    ///
    /// This method is for internal use only.
    ///
    /// In order to update live location attachments, the `CurrentUserController.updateLiveLocation()` method should be used
    /// since it will automatically update all attachments with active location sharing of the current user. It also makes
    /// sure that the requests are throttled while this one is not.
    ///
    /// - Parameters:
    ///  - location: The new location for the live location attachment.
    ///  - completion: Called when the server updates the message.
    internal func updateLiveLocation(
        _ location: LocationAttachmentInfo,
        completion: ((Result<ChatMessage, Error>) -> Void)? = nil
    ) {
        guard let locationAttachment = message?.liveLocationAttachments.first else {
            completion?(.failure(ClientError.MessageDoesNotHaveLiveLocationAttachment()))
            return
        }

        guard locationAttachment.stoppedSharing == false else {
            completion?(.failure(ClientError.MessageLiveLocationAlreadyStopped()))
            return
        }

        let liveLocationPayload = LiveLocationAttachmentPayload(
            latitude: location.latitude,
            longitude: location.longitude
        )

        // Optimistic update
        client.databaseContainer.write { session in
            let messageDTO = try session.messageEditableByCurrentUser(self.messageId)
            guard let liveLocationAttachmentDTO = messageDTO.attachments.first(
                where: { $0.attachmentID == locationAttachment.id }
            ) else {
                return
            }

            liveLocationAttachmentDTO.data = try JSONEncoder.default.encode(liveLocationPayload)
        }

        messageUpdater.updatePartialMessage(
            messageId: messageId,
            text: nil,
            attachments: [
                .init(payload: liveLocationPayload)
            ],
            extraData: nil
        ) { result in
            self.callback {
                completion?(result)
            }
        }
    }

    /// Deletes the message this controller manages.
    ///
    /// - Parameters:
    ///   - hard: A Boolean value to determine if the message will be delete permanently on the backend. By default it is `false`.
    ///     The recommend approach is to always do a soft delete (hard = false). You can control the UI Visibility of the deleted message in the client side.
    ///     If you hard delete the message, the message will be permanently loss since it will be erased from the backend's database.
    ///   - completion: The completion. Will be called on a **callbackQueue** when the network request is finished.
    ///                 If request fails, the completion will be called with an error.
    ///
    public func deleteMessage(hard: Bool = false, completion: ((Error?) -> Void)? = nil) {
        messageUpdater.deleteMessage(messageId: messageId, hard: hard) { error in
            self.callback {
                completion?(error)
            }
        }
    }

    /// Creates a new reply message locally and schedules it for send.
    ///
    /// - Parameters:
    ///   - messageId: The id for the sent message. By default, it is automatically generated by Stream..
    ///   - text: Text of the message.
    ///   - isSilent: A flag indicating whether the message is a silent message.
    ///   Silent messages are special messages that don't increase the unread messages count nor mark a channel as unread.
    ///   - pinning: Pins the new message. `nil` if should not be pinned.
    ///   - attachments: An array of the attachments for the message.
    ///    `Note`: can be built-in types, custom attachment types conforming to `AttachmentEnvelope` protocol
    ///     and `ChatMessageAttachmentSeed`s.
    ///   - showReplyInChannel: Set this flag to `true` if you want the message to be also visible in the channel, not only
    ///   in the response thread.
    ///   - quotedMessageId: An id of the message new message quotes. (inline reply)
    ///   - skipPush: If true, skips sending push notification to channel members.
    ///   - skipEnrichUrl: If true, the url preview won't be attached to the message.
    ///   - extraData: Additional extra data of the message object.
    ///   - completion: Called when saving the message to the local DB finishes.
    ///
    public func createNewReply(
        messageId: MessageId? = nil,
        text: String,
        pinning: MessagePinning? = nil,
        attachments: [AnyAttachmentPayload] = [],
        mentionedUserIds: [UserId] = [],
        showReplyInChannel: Bool = false,
        isSilent: Bool = false,
        quotedMessageId: MessageId? = nil,
        skipPush: Bool = false,
        skipEnrichUrl: Bool = false,
        extraData: [String: RawJSON] = [:],
        completion: ((Result<MessageId, Error>) -> Void)? = nil
    ) {
        let parentMessageId = self.messageId

        var transformableInfo = NewMessageTransformableInfo(
            text: text,
            attachments: attachments,
            extraData: extraData
        )
        if let transformer = client.config.modelsTransformer {
            transformableInfo = transformer.transform(newMessageInfo: transformableInfo)
        }

        messageUpdater.createNewReply(
            in: cid,
            messageId: messageId,
            text: transformableInfo.text,
            pinning: pinning,
            command: nil,
            arguments: nil,
            parentMessageId: parentMessageId,
            attachments: transformableInfo.attachments,
            mentionedUserIds: mentionedUserIds,
            showReplyInChannel: showReplyInChannel,
            isSilent: isSilent,
            quotedMessageId: quotedMessageId,
            skipPush: skipPush,
            skipEnrichUrl: skipEnrichUrl,
            extraData: transformableInfo.extraData
        ) { result in
            if let newMessage = try? result.get() {
                self.client.eventNotificationCenter.process(NewMessagePendingEvent(message: newMessage))
            }
            self.callback {
                completion?(result.map(\.id))
            }
        }
    }

    /// Loads previous messages from the backend.
    ///
    /// - Parameters:
    ///   - messageId: ID of the last fetched message. You will get messages `older` than the provided ID.
    ///     In case no replies are fetched you will get the first `limit` number of replies.
    ///   - limit: Limit for page size. By default it is 25.
    ///   - completion: The completion. Will be called on a **callbackQueue** when the network request is finished.
    ///                 If request fails, the completion will be called with an error.
    ///
    public func loadPreviousReplies(
        before replyId: MessageId? = nil,
        limit: Int? = nil,
        completion: ((Error?) -> Void)? = nil
    ) {
        if hasLoadedAllPreviousReplies || isLoadingPreviousReplies {
            completion?(nil)
            return
        }

        let pageSize = limit ?? repliesPageSize
        let pagination: MessagesPagination

        if let replyId = replyId ?? lastOldestReplyId {
            pagination = MessagesPagination(
                pageSize: pageSize,
                parameter: .lessThan(replyId)
            )
        } else {
            pagination = MessagesPagination(pageSize: pageSize)
        }

        messageUpdater.loadReplies(
            cid: cid,
            messageId: messageId,
            pagination: pagination,
            paginationStateHandler: replyPaginationHandler
        ) { result in
            switch result {
            case let .success(payload):
                self.callback {
                    // If the first page was loaded with 25 messages, it means we need to load
                    // a page with 0 messages. This won't trigger a didChangeReplies, but we need
                    // to fake it so that we can insert the parent message to the list again.
                    // When we have the oldestReplyId and newestReplyId from the backend, this won't be
                    // needed since when loading the first page, we can check if the first message is the
                    // oldestReplyId, if it is, it means we already loaded all messages, and we don't need
                    // to perform any more requests.
                    if payload.messages.isEmpty {
                        self.delegate?.messageController(self, didChangeReplies: [])
                    }

                    completion?(nil)
                }
            case let .failure(error):
                self.callback { completion?(error) }
            }
        }
    }

    /// Load replies around the given reply id. Useful to jump to a reply which hasn't been loaded yet.
    ///
    /// Clears the current replies of the parent message and loads the replies with the given id,
    /// and the replies around it depending on the limit provided.
    ///
    /// Ex: If the limit is 25, it will load the reply and 12 on top and 12 below it. (25 total)
    ///
    /// - Parameters:
    ///   - replyId: The reply id of the message to jump to.
    ///   - limit: The number of replies to load in total, including the message to jump to.
    ///   - completion: Callback when the API call is completed.
    public func loadPageAroundReplyId(
        _ replyId: MessageId,
        limit: Int? = nil,
        completion: ((Error?) -> Void)? = nil
    ) {
        if isLoadingMiddleReplies {
            completion?(nil)
            return
        }

        let pageSize = limit ?? repliesPageSize
        let pagination = MessagesPagination(pageSize: pageSize, parameter: .around(replyId))

        messageUpdater.loadReplies(
            cid: cid,
            messageId: messageId,
            pagination: pagination,
            paginationStateHandler: replyPaginationHandler
        ) { result in
            switch result {
            case .success:
                self.callback { completion?(nil) }
            case let .failure(error):
                self.callback { completion?(error) }
            }
        }
    }

    /// Loads new messages from the backend.
    ///
    /// - Parameters:
    ///   - messageId: ID of the current first message. You will get messages `newer` then the provided ID.
    ///   - limit: Limit for page size.
    ///   - completion: The completion. Will be called on a **callbackQueue** when the network request is finished.
    ///                 If request fails, the completion will be called with an error.
    ///
    public func loadNextReplies(
        after replyId: MessageId? = nil,
        limit: Int? = nil,
        completion: ((Error?) -> Void)? = nil
    ) {
        if isLoadingNextReplies || hasLoadedAllNextReplies {
            completion?(nil)
            return
        }

        guard let replyId = replyId ?? lastNewestReplyId else {
            log.error(ClientError.MessageEmptyReplies().localizedDescription)
            callback { completion?(ClientError.MessageEmptyReplies()) }
            return
        }

        let pageSize = limit ?? repliesPageSize

        messageUpdater.loadReplies(
            cid: cid,
            messageId: messageId,
            pagination: MessagesPagination(pageSize: pageSize, parameter: .greaterThan(replyId)),
            paginationStateHandler: replyPaginationHandler
        ) { result in
            switch result {
            case .success:
                self.callback { completion?(nil) }
            case let .failure(error):
                self.callback { completion?(error) }
            }
        }
    }

    /// Cleans the current state and loads the first page again.
    /// - Parameter limit: Limit for page size
    /// - Parameter completion: Callback when the API call is completed.
    public func loadFirstPage(limit: Int? = nil, _ completion: ((_ error: Error?) -> Void)? = nil) {
        let pageSize = limit ?? repliesPageSize
        messageUpdater.loadReplies(
            cid: cid,
            messageId: messageId,
            pagination: MessagesPagination(pageSize: pageSize),
            paginationStateHandler: replyPaginationHandler
        ) { result in
            self.callback { completion?(result.error) }
        }
    }

    /// Loads the next page of reactions starting from the current fetched reactions.
    ///
    /// - Parameters:
    ///   - limit: The reactions page size.
    ///   - completion: The completion is called when the network request is finished.
    ///   If the request fails, the completion will be called with an error, if it succeeds it is
    ///   called without an error and the delegate is notified of reactions changes.
    public func loadNextReactions(
        limit: Int = 25,
        completion: ((Error?) -> Void)? = nil
    ) {
        if hasLoadedAllReactions {
            callback { completion?(nil) }
            return
        }

        // Note: For now we don't reuse the `loadReactions()` function to avoid deadlock on the callbackQueue.
        messageUpdater.loadReactions(
            cid: cid,
            messageId: messageId,
            pagination: Pagination(pageSize: limit, offset: reactions.count)
        ) { result in
            switch result {
            case let .success(reactions):
                let currentReactions = Set(self.reactions)
                let newReactionsWithoutDuplicates = reactions.filter {
                    !currentReactions.contains($0)
                }

                self.reactions += newReactionsWithoutDuplicates

                if reactions.count < limit {
                    self.hasLoadedAllReactions = true
                }

                self.callback {
                    completion?(nil)
                }

            case let .failure(error):
                self.callback {
                    completion?(error)
                }
            }
        }
    }

    /// Loads reactions from the backend given an offset and a limit.
    ///
    /// - Parameters:
    ///   - limit: The reactions page size.
    ///   - offset: The starting position from the desired range to be fetched.
    ///   - completion: The completion is called when the network request is finished.
    ///   It is called with the reactions if the request succeeds or error if the request fails.
    public func loadReactions(
        limit: Int,
        offset: Int = 0,
        completion: @escaping (Result<[ChatMessageReaction], Error>) -> Void
    ) {
        messageUpdater.loadReactions(
            cid: cid,
            messageId: messageId,
            pagination: Pagination(pageSize: limit, offset: offset)
        ) { result in
            switch result {
            case let .success(reactions):
                self.callback { completion(.success(reactions)) }
            case let .failure(error):
                self.callback { completion(.failure(error)) }
            }
        }
    }

    /// Flags the message this controller manages.
    ///
    /// - Parameters:
    ///   - reason: The flag reason.
    ///   - extraData: Additional data associated with the flag request.
    ///   - completion: The completion. Will be called on a **callbackQueue** when the network request is finished.
    ///
    public func flag(
        reason: String? = nil,
        extraData: [String: RawJSON]? = nil,
        completion: ((Error?) -> Void)? = nil
    ) {
        messageUpdater.flagMessage(true, with: messageId, in: cid, reason: reason, extraData: extraData) { error in
            self.callback {
                completion?(error)
            }
        }
    }

    /// Unflags the message this controller manages.
    ///
    /// - Parameter completion: The completion. Will be called on a **callbackQueue** when the network request is finished.
    ///
    public func unflag(completion: ((Error?) -> Void)? = nil) {
        messageUpdater.flagMessage(false, with: messageId, in: cid, reason: nil, extraData: nil) { error in
            self.callback {
                completion?(error)
            }
        }
    }

    /// Adds new reaction to the message this controller manages.
    /// - Parameters:
    ///   - type: The reaction type.
    ///   - score: The reaction score.
    ///   - enforceUnique: If set to `true`, new reaction will replace all reactions the user has (if any) on this message.
    ///   - extraData: The reaction extra data.
    ///   - completion: The completion. Will be called on a **callbackQueue** when the network request is finished.
    public func addReaction(
        _ type: MessageReactionType,
        score: Int = 1,
        enforceUnique: Bool = false,
        extraData: [String: RawJSON] = [:],
        completion: ((Error?) -> Void)? = nil
    ) {
        messageUpdater.addReaction(
            type,
            score: score,
            enforceUnique: enforceUnique,
            extraData: extraData,
            messageId: messageId
        ) { error in
            self.callback {
                completion?(error)
            }
        }
    }

    /// Deletes the reaction from the message this controller manages.
    /// - Parameters:
    ///   - type: The reaction type.
    ///   - completion: The completion. Will be called on a **callbackQueue** when the network request is finished.
    public func deleteReaction(
        _ type: MessageReactionType,
        completion: ((Error?) -> Void)? = nil
    ) {
        messageUpdater.deleteReaction(type, messageId: messageId) { error in
            self.callback {
                completion?(error)
            }
        }
    }

    /// Pin the message this controller manages.
    ///  - Parameters:
    ///   - pinning: The pinning expiration information. It supports setting an infinite expiration, setting a date, or the amount of time a message is pinned.
    ///   - completion: A completion block with an error if the request was failed.
    public func pin(_ pinning: MessagePinning, completion: ((Error?) -> Void)? = nil) {
        messageUpdater.pinMessage(messageId: messageId, pinning: pinning) { result in
            self.callback {
                completion?(result.error)
            }
        }
    }

    /// Unpins the message this controller manages.
    ///  - Parameters:
    ///   - completion: A completion block with an error if the request was failed.
    public func unpin(completion: ((Error?) -> Void)? = nil) {
        messageUpdater.unpinMessage(messageId: messageId) { result in
            self.callback {
                completion?(result.error)
            }
        }
    }
    
    /// Downloads the specified attachment and stores it locally on the device.
    ///
    /// - Parameters:
    ///   - attachment: The attachment to download.
    ///   - completion: A completion block with the attachment containing the downloading state.
    ///
    /// - Note: The local storage URL (`attachment.downloadingState?.localFileURL`) can change between app launches.
    public func downloadAttachment<Payload>(
        _ attachment: ChatMessageAttachment<Payload>,
        completion: @escaping (Result<ChatMessageAttachment<Payload>, Error>) -> Void
    ) where Payload: DownloadableAttachmentPayload {
        messageUpdater.downloadAttachment(attachment) { result in
            self.callback {
                completion(result)
            }
        }
    }
    
    /// Deletes the locally downloaded file.
    ///
    /// - SeeAlso: Deleting all the local downloads: ``CurrentChatUserController/deleteAllLocalAttachmentDownloads(completion:)``
    ///
    /// - Parameters:
    ///   - attachmentId: The id of the attachment.
    ///   - completion: A completion block with an error if the deletion failed.
    public func deleteLocalAttachmentDownload(for attachmentId: AttachmentId, completion: ((Error?) -> Void)? = nil) {
        messageUpdater.deleteLocalAttachmentDownload(for: attachmentId) { error in
            self.callback {
                completion?(error)
            }
        }
    }
    
    /// Updates local state of attachment with provided `id` to be enqueued by attachment uploader.
    /// - Parameters:
    ///   - id: The attachment identifier.
    ///   - completion: The completion. Will be called on a **callbackQueue** when the database operation is finished.
    ///                 If operation fails, the completion will be called with an error.
    public func restartFailedAttachmentUploading(
        with id: AttachmentId,
        completion: ((Error?) -> Void)? = nil
    ) {
        messageUpdater.restartFailedAttachmentUploading(with: id) { error in
            self.callback {
                completion?(error)
            }
        }
    }

    /// Changes local message from `.sendingFailed` to `.pendingSend` so it is enqueued by message sender worker.
    /// - Parameter completion: The completion. Will be called on a **callbackQueue** when the database operation is finished.
    ///                         If operation fails, the completion will be called with an error.
    public func resendMessage(completion: ((Error?) -> Void)? = nil) {
        messageUpdater.resendMessage(with: messageId) { error in
            self.callback {
                completion?(error)
            }
        }
    }

    /// Executes the provided action on the message this controller manages.
    /// - Parameters:
    ///   - action: The action to take.
    ///   - completion: The completion. Will be called on a **callbackQueue** when the operation is finished.
    ///                 If operation fails, the completion is called with the error.
    public func dispatchEphemeralMessageAction(_ action: AttachmentAction, completion: ((Error?) -> Void)? = nil) {
        messageUpdater.dispatchEphemeralMessageAction(cid: cid, messageId: messageId, action: action) { error in
            self.callback {
                completion?(error)
            }
        }
    }

    /// Translates the message to the given language.
    /// The translated message will be returned via `didChangeMessage` delegate callback.
    /// Translation will be in `message.translations[language]`
    /// - Parameters:
    ///   - language: The language message text should be translated to.
    ///   - completion: The completion. Will be called on a **callbackQueue** when the operation is finished.
    ///                 If operation fails, the completion is called with the error.
    public func translate(to language: TranslationLanguage, completion: ((Error?) -> Void)? = nil) {
        messageUpdater.translate(messageId: messageId, to: language) { result in
            self.callback {
                completion?(result.error)
            }
        }
    }

    /// Marks the thread read if this message is the root of a thread.
    public func markThreadRead(completion: ((Error?) -> Void)? = nil) {
        messageUpdater.markThreadRead(cid: cid, threadId: messageId) { error in
            self.callback {
                completion?(error)
            }
        }
    }

    /// Marks the thread unread if this message is the root of a thread.
    public func markThreadUnread(completion: ((Error?) -> Void)? = nil) {
        messageUpdater.markThreadUnread(
            cid: cid,
            threadId: messageId
        ) { error in
            self.callback {
                completion?(error)
            }
        }
    }

    /// Fetches the thread information of the message this controller manages.
    /// Returns an error in case the message is not the root of a thread.
    /// - Parameters:
    ///   - replyLimit: The number of replies fetched.
    ///   - participantLimit: The number of participants fetches.
    ///   - completion: Returns the thread information if the message is the root of a thread.
    public func loadThread(
        replyLimit: Int? = nil,
        participantLimit: Int? = nil,
        completion: @escaping ((Result<ChatThread, Error>) -> Void)
    ) {
        var query = ThreadQuery(
            messageId: messageId,
            watch: false
        )
        if let replyLimit {
            query.replyLimit = replyLimit
        }
        if let participantLimit {
            query.participantLimit = participantLimit
        }
        messageUpdater.loadThread(query: query) { result in
            self.callback {
                completion(result)
            }
        }
    }

    /// Updates the thread information of the threat root message this controller manages.
    /// - Parameters:
    ///   - title: The title of the thread.
    ///   - extraData: Custom data to populate the thread.
    ///   - unsetProperties: Properties from the thread to be cleared/unset.
    public func updateThread(
        title: String?,
        extraData: [String: RawJSON]? = nil,
        unsetProperties: [String]? = nil,
        completion: @escaping ((Result<ChatThread, Error>) -> Void)
    ) {
        messageUpdater.updateThread(
            for: messageId,
            request: .init(
                set: .init(
                    title: title,
                    extraData: extraData
                ),
                unset: unsetProperties
            )
        ) { result in
            self.callback {
                completion(result)
            }
        }
    }

<<<<<<< HEAD
    /// Stops sharing the live location for this message if it has an active location sharing attachment.
    ///
    /// - Parameters:
    ///   - completion: Called when the server updates the message.
    public func stopLiveLocationSharing(completion: ((Result<ChatMessage, Error>) -> Void)? = nil) {
        guard let locationAttachment = message?.liveLocationAttachments.first else {
            callback {
                completion?(.failure(ClientError.MessageDoesNotHaveLiveLocationAttachment()))
            }
            return
        }

        guard locationAttachment.stoppedSharing == false else {
            callback {
                completion?(.failure(ClientError.MessageLiveLocationAlreadyStopped()))
            }
            return
        }

        let liveLocationPayload = LiveLocationAttachmentPayload(
            latitude: locationAttachment.latitude,
            longitude: locationAttachment.longitude,
            stoppedSharing: true
        )

        // Optimistic update
        client.databaseContainer.write { session in
            let messageDTO = try session.messageEditableByCurrentUser(self.messageId)
            guard let liveLocationAttachmentDTO = messageDTO.attachments.first(
                where: { $0.attachmentID == locationAttachment.id }
            ) else {
                return
            }

            liveLocationAttachmentDTO.data = try JSONEncoder.default.encode(liveLocationPayload)
        }

        messageUpdater.updatePartialMessage(
            messageId: messageId,
            text: nil,
            attachments: [
                .init(payload: liveLocationPayload)
            ],
            extraData: nil
        ) { result in
            self.callback {
                completion?(result)
=======
    /// Updates the draft message for this thread.
    ///
    /// If there is no draft message, a new draft message will be created.
    /// - Parameters:
    ///   - text: The text of the draft message.
    ///   - isSilent: A flag indicating whether the message is a silent message.
    ///   Silent messages are special messages that don't increase the unread messages count nor mark a channel as unread.
    ///   - attachments: The attachments of the draft message.
    ///   - mentionedUserIds: The mentioned user ids of the draft message.
    ///   - quotedMessageId: The message that the draft message is quoting.
    ///   - showReplyInChannel: If the draft message should be shown in the channel.
    ///   - command: The command of the draft message.
    ///   - extraData: The extra data of the draft message.
    ///   - completion: Called when the draft message is saved to the server.
    public func updateDraftReply(
        text: String,
        isSilent: Bool = false,
        attachments: [AnyAttachmentPayload] = [],
        mentionedUserIds: [UserId] = [],
        quotedMessageId: MessageId? = nil,
        showReplyInChannel: Bool = false,
        command: Command? = nil,
        extraData: [String: RawJSON] = [:],
        completion: ((Result<DraftMessage, Error>) -> Void)? = nil
    ) {
        draftsRepository.updateDraft(
            for: cid,
            threadId: messageId,
            text: text,
            isSilent: isSilent,
            showReplyInChannel: showReplyInChannel,
            command: command?.name,
            arguments: command?.args,
            attachments: attachments,
            mentionedUserIds: mentionedUserIds,
            quotedMessageId: quotedMessageId,
            extraData: extraData
        ) { result in
            self.callback {
                completion?(result)
            }
        }
    }

    /// Loads the draft message for this thread.
    ///
    /// It is not necessary to call this method if the thread was loaded before.
    public func loadDraftReply(
        completion: ((Result<DraftMessage?, Error>) -> Void)? = nil
    ) {
        draftsRepository.getDraft(
            for: cid,
            threadId: messageId
        ) { result in
            self.callback {
                completion?(result)
            }
        }
    }

    /// Deletes the draft message for this thread.
    public func deleteDraftReply(completion: ((Error?) -> Void)? = nil) {
        draftsRepository.deleteDraft(
            for: cid,
            threadId: messageId
        ) { error in
            self.callback {
                completion?(error)
>>>>>>> ac5ec264
            }
        }
    }
}

// MARK: - Environment

extension ChatMessageController {
    struct Environment {
        var messageObserverBuilder: (
            _ database: DatabaseContainer,
            _ fetchRequest: NSFetchRequest<MessageDTO>,
            _ itemCreator: @escaping (MessageDTO) throws -> ChatMessage,
            _ fetchedResultsControllerType: NSFetchedResultsController<MessageDTO>.Type
        ) -> BackgroundEntityDatabaseObserver<ChatMessage, MessageDTO> = BackgroundEntityDatabaseObserver.init

        var repliesObserverBuilder: (
            _ database: DatabaseContainer,
            _ fetchRequest: NSFetchRequest<MessageDTO>,
            _ itemCreator: @escaping (MessageDTO) throws -> ChatMessage,
            _ fetchedResultsControllerType: NSFetchedResultsController<MessageDTO>.Type
        ) -> BackgroundListDatabaseObserver<ChatMessage, MessageDTO> = {
            .init(
                database: $0,
                fetchRequest: $1,
                itemCreator: $2,
                itemReuseKeyPaths: (\ChatMessage.id, \MessageDTO.id),
                fetchedResultsControllerType: $3
            )
        }

        var messageUpdaterBuilder: (
            _ isLocalStorageEnabled: Bool,
            _ messageRepository: MessageRepository,
            _ database: DatabaseContainer,
            _ apiClient: APIClient
        ) -> MessageUpdater = MessageUpdater.init
    }
}

// MARK: - Private

private extension ChatMessageController {
    func createMessageObserver() -> BackgroundEntityDatabaseObserver<ChatMessage, MessageDTO> {
        let observer = environment.messageObserverBuilder(
            client.databaseContainer,
            MessageDTO.message(withID: messageId),
            { try $0.asModel() },
            NSFetchedResultsController<MessageDTO>.self
        )

        return observer
    }

    func setRepliesObserver() {
        let sortAscending = listOrdering == .topToBottom ? false : true
        let deletedMessageVisibility = client.config.deletedMessagesVisibility
        let shouldShowShadowedMessages = client.config.shouldShowShadowedMessages

        let pageSize: Int = repliesPageSize
        let observer = environment.repliesObserverBuilder(
            client.databaseContainer,
            MessageDTO.repliesFetchRequest(
                for: messageId,
                pageSize: pageSize,
                sortAscending: sortAscending,
                deletedMessagesVisibility: deletedMessageVisibility,
                shouldShowShadowedMessages: shouldShowShadowedMessages
            ),
            { try $0.asModel() as ChatMessage },
            NSFetchedResultsController<MessageDTO>.self
        )
        observer.onDidChange = { [weak self] changes in
            self?.delegateCallback { [weak self] in
                guard let self = self else {
                    log.warning("Callback called while self is nil")
                    return
                }
                log.debug("didChangeReplies: \(changes.map(\.debugDescription))")
                $0.messageController(self, didChangeReplies: changes)
            }
        }

        repliesObserver = observer
    }
}

// MARK: - Delegate

/// `ChatMessageController` uses this protocol to communicate changes to its delegate.
public protocol ChatMessageControllerDelegate: DataControllerStateDelegate {
    /// The controller observed a change in the `ChatMessage` its observes.
    func messageController(_ controller: ChatMessageController, didChangeMessage change: EntityChange<ChatMessage>)

    /// The controller observed changes in the replies of the observed `ChatMessage`.
    func messageController(_ controller: ChatMessageController, didChangeReplies changes: [ListChange<ChatMessage>])

    /// The controller observed changes in the reactions of the observed `ChatMessage`.
    func messageController(_ controller: ChatMessageController, didChangeReactions reactions: [ChatMessageReaction])
}

public extension ChatMessageControllerDelegate {
    func messageController(_ controller: ChatMessageController, didChangeMessage change: EntityChange<ChatMessage>) {}

    func messageController(_ controller: ChatMessageController, didChangeReplies changes: [ListChange<ChatMessage>]) {}

    func messageController(_ controller: ChatMessageController, didChangeReactions reactions: [ChatMessageReaction]) {}
}

/// `ChatMessageControllerDelegate` uses this protocol to communicate changes to its delegate.
public protocol _ChatMessageControllerDelegate: DataControllerStateDelegate {
    /// The controller observed a change in the `ChatMessage` its observes.
    func messageController(
        _ controller: ChatMessageController,
        didChangeMessage change: EntityChange<ChatMessage>
    )

    /// The controller observed changes in the replies of the observed `ChatMessage`.
    func messageController(
        _ controller: ChatMessageController,
        didChangeReplies changes: [ListChange<ChatMessage>]
    )
}

public extension ChatMessageController {
    /// Set the delegate of `ChatMessageController` to observe the changes in the system.
    var delegate: ChatMessageControllerDelegate? {
        get { multicastDelegate.mainDelegate }
        set { multicastDelegate.set(mainDelegate: newValue) }
    }
}

public extension ClientError {
    final class MessageEmptyReplies: ClientError {
        override public var localizedDescription: String {
            "You can't load previous replies when there is no replies for the message."
        }
    }

    final class MessageDoesNotHaveLiveLocationAttachment: ClientError {
        override public var localizedDescription: String {
            "The message does not have a live location attachment."
        }
    }

    final class MessageLiveLocationAlreadyStopped: ClientError {
        override public var localizedDescription: String {
            "The live location sharing has already been stopped."
        }
    }
}<|MERGE_RESOLUTION|>--- conflicted
+++ resolved
@@ -958,7 +958,6 @@
         }
     }
 
-<<<<<<< HEAD
     /// Stops sharing the live location for this message if it has an active location sharing attachment.
     ///
     /// - Parameters:
@@ -1006,7 +1005,10 @@
         ) { result in
             self.callback {
                 completion?(result)
-=======
+            }
+        }
+    }
+    
     /// Updates the draft message for this thread.
     ///
     /// If there is no draft message, a new draft message will be created.
@@ -1075,7 +1077,6 @@
         ) { error in
             self.callback {
                 completion?(error)
->>>>>>> ac5ec264
             }
         }
     }
