--- conflicted
+++ resolved
@@ -52,11 +52,8 @@
     case set
     case unset
     case skipEnrichUrl = "skip_enrich_url"
-<<<<<<< HEAD
     case restrictedVisibility = "restricted_visibility"
-=======
     case draft
->>>>>>> 66782c98
 }
 
 extension MessagePayload {
