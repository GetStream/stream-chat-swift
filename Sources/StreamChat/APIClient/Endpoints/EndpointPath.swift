--- conflicted
+++ resolved
@@ -7,62 +7,10 @@
 enum EndpointPath: Codable {
     case connect
     case uploadAttachment(channelId: String, type: String)
-
-<<<<<<< HEAD
-=======
-    case sendMessage(ChannelId)
-    case message(MessageId)
-    case editMessage(MessageId)
-    case deleteMessage(MessageId)
-    case replies(MessageId)
-    case reactions(MessageId)
-    case addReaction(MessageId)
-    case deleteReaction(MessageId, MessageReactionType)
-    case messageAction(MessageId)
-    case translateMessage(MessageId)
-
-    case banMember
-    case flagUser(Bool)
-    case flagMessage(Bool)
-    case muteUser(Bool)
-
-    case callToken(String)
-    case createCall(String)
-    
-    case deleteFile(String)
-    case deleteImage(String)
-
-    case appSettings
-
->>>>>>> 67156b31
     var value: String {
         switch self {
         case .connect: return "api/v2/connect"
         case let .uploadAttachment(channelId, type): return "channels/\(channelId)/\(type)"
-<<<<<<< HEAD
-=======
-
-        case let .sendMessage(channelId): return "channels/\(channelId.apiPath)/message"
-        case let .message(messageId): return "messages/\(messageId)"
-        case let .editMessage(messageId): return "messages/\(messageId)"
-        case let .deleteMessage(messageId): return "messages/\(messageId)"
-        case let .replies(messageId): return "messages/\(messageId)/replies"
-        case let .reactions(messageId): return "messages/\(messageId)/reactions"
-        case let .addReaction(messageId): return "messages/\(messageId)/reaction"
-        case let .deleteReaction(messageId, reaction): return "messages/\(messageId)/reaction/\(reaction.rawValue)"
-        case let .messageAction(messageId): return "messages/\(messageId)/action"
-        case let .translateMessage(messageId): return "messages/\(messageId)/translate"
-
-        case .banMember: return "moderation/ban"
-        case let .flagUser(flag): return "moderation/\(flag ? "flag" : "unflag")"
-        case let .flagMessage(flag): return "moderation/\(flag ? "flag" : "unflag")"
-        case let .muteUser(mute): return "moderation/\(mute ? "mute" : "unmute")"
-        case let .callToken(callId): return "calls/\(callId)"
-        case let .createCall(queryString): return "channels/\(queryString)/call"
-        case let .deleteFile(channelId): return "channels/\(channelId)/file"
-        case let .deleteImage(channelId): return "channels/\(channelId)/image"
-        case .appSettings: return "app"
->>>>>>> 67156b31
         }
         
         #if swift(<5.5)
