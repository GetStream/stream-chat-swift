--- conflicted
+++ resolved
@@ -22,40 +22,22 @@
     }
 }
 
-<<<<<<< HEAD
+/// The type of push notifications supported by the Stream Chat SDK.
 public struct PushNotificationType: Equatable, Sendable {
-=======
-/// The type of push notifications supported by the Stream Chat SDK.
-public struct PushNotificationType: Equatable {
->>>>>>> 52eba0fd
     public var name: String
 
     init(eventType: EventType) {
         name = eventType.rawValue
     }
 
-<<<<<<< HEAD
-    init?(eventType: EventType) {
-        switch eventType {
-        case .messageNew, .messageReminderDue:
-            self.init(name: eventType.rawValue)
-        default:
-            return nil
-        }
-    }
-
-    public static let newMessage: PushNotificationType = .init(name: EventType.messageNew.rawValue)
-    public static let reminderDue: PushNotificationType = .init(name: EventType.messageReminderDue.rawValue)
-=======
     /// When the push notification is for a new message.
-    public static var messageNew: PushNotificationType = .init(eventType: .messageNew)
+    public static let messageNew: PushNotificationType = .init(eventType: .messageNew)
     /// When the push notification is for a message reminder that is overdue.
-    public static var messageReminderDue: PushNotificationType = .init(eventType: .messageReminderDue)
+    public static let messageReminderDue: PushNotificationType = .init(eventType: .messageReminderDue)
     /// When the push notification is for a message that has been updated.
-    public static var messageUpdated: PushNotificationType = .init(eventType: .messageUpdated)
+    public static let messageUpdated: PushNotificationType = .init(eventType: .messageUpdated)
     /// When the push notification is for a new reaction.
-    public static var reactionNew: PushNotificationType = .init(eventType: .reactionNew)
->>>>>>> 52eba0fd
+    public static let reactionNew: PushNotificationType = .init(eventType: .reactionNew)
 }
 
 public class UnknownNotificationContent {
