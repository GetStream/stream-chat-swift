//
// Copyright © 2024 Stream.io Inc. All rights reserved.
//

import Foundation

extension ChatClient {
    /// An object containing all dependencies of `Client`
    struct Environment {
        var apiClientBuilder: (
            _ sessionConfiguration: URLSessionConfiguration,
            _ requestDecoder: RequestDecoder,
            _ attachmentUploader: AttachmentUploader
        ) -> APIClient = {
            APIClient(
                sessionConfiguration: $0,
                requestDecoder: $1,
                attachmentUploader: $2
            )
        }

        var webSocketClientBuilder: ((
            _ sessionConfiguration: URLSessionConfiguration,
            _ requestEncoder: RequestEncoder,
            _ eventDecoder: AnyEventDecoder,
            _ notificationCenter: EventNotificationCenter
        ) -> WebSocketClient)? = {
            WebSocketClient(
                sessionConfiguration: $0,
                requestEncoder: $1,
                eventDecoder: $2,
                eventNotificationCenter: $3
            )
        }

        var databaseContainerBuilder: (
            _ kind: DatabaseContainer.Kind,
            _ shouldFlushOnStart: Bool,
            _ shouldResetEphemeralValuesOnStart: Bool,
            _ localCachingSettings: ChatClientConfig.LocalCaching?,
            _ deletedMessageVisibility: ChatClientConfig.DeletedMessageVisibility?,
            _ shouldShowShadowedMessages: Bool?
        ) -> DatabaseContainer = {
            DatabaseContainer(
                kind: $0,
                shouldFlushOnStart: $1,
                shouldResetEphemeralValuesOnStart: $2,
                localCachingSettings: $3,
                deletedMessagesVisibility: $4,
                shouldShowShadowedMessages: $5
            )
        }

        var extensionLifecycleBuilder = NotificationExtensionLifecycle.init

        var requestEncoderBuilder: (_ baseURL: URL, _ apiKey: APIKey) -> RequestEncoder = DefaultRequestEncoder.init
        var requestDecoderBuilder: () -> RequestDecoder = DefaultRequestDecoder.init

        var eventDecoderBuilder: () -> EventDecoder = EventDecoder.init

        var notificationCenterBuilder = EventNotificationCenter.init

        var internetConnection: (_ center: NotificationCenter, _ monitor: InternetConnectionMonitor) -> InternetConnection = {
            InternetConnection(notificationCenter: $0, monitor: $1)
        }

        var internetMonitor: InternetConnectionMonitor {
            if let monitor = monitor {
                return monitor
            } else {
                return InternetConnection.Monitor()
            }
        }

        var monitor: InternetConnectionMonitor?

        var connectionRepositoryBuilder = ConnectionRepository.init

        var backgroundTaskSchedulerBuilder: () -> BackgroundTaskScheduler? = {
            if Bundle.main.isAppExtension {
                // No background task scheduler exists for app extensions.
                return nil
            } else {
                #if os(iOS)
                return IOSBackgroundTaskScheduler()
                #else
                // No need for background schedulers on macOS, app continues running when inactive.
                return nil
                #endif
            }
        }

        var timerType: Timer.Type = DefaultTimer.self

        var tokenExpirationRetryStrategy: RetryStrategy = DefaultRetryStrategy()

        var connectionRecoveryHandlerBuilder: (
            _ webSocketClient: WebSocketClient,
            _ eventNotificationCenter: EventNotificationCenter,
            _ syncRepository: SyncRepository,
            _ extensionLifecycle: NotificationExtensionLifecycle,
            _ backgroundTaskScheduler: BackgroundTaskScheduler?,
            _ internetConnection: InternetConnection,
            _ keepConnectionAliveInBackground: Bool
        ) -> ConnectionRecoveryHandler = {
            DefaultConnectionRecoveryHandler(
                webSocketClient: $0,
                eventNotificationCenter: $1,
                syncRepository: $2,
                extensionLifecycle: $3,
                backgroundTaskScheduler: $4,
                internetConnection: $5,
                reconnectionStrategy: DefaultRetryStrategy(),
                reconnectionTimerType: DefaultTimer.self,
                keepConnectionAliveInBackground: $6
            )
        }

        var authenticationRepositoryBuilder = AuthenticationRepository.init

        var syncRepositoryBuilder: (
            _ config: ChatClientConfig,
            _ activeChannelControllers: ThreadSafeWeakCollection<ChatChannelController>,
            _ activeChannelListControllers: ThreadSafeWeakCollection<ChatChannelListController>,
            _ offlineRequestsRepository: OfflineRequestsRepository,
            _ eventNotificationCenter: EventNotificationCenter,
            _ database: DatabaseContainer,
<<<<<<< HEAD
            _ api: API
=======
            _ apiClient: APIClient,
            _ channelListUpater: ChannelListUpdater
>>>>>>> 9aa150fc
        ) -> SyncRepository = {
            SyncRepository(
                config: $0,
                activeChannelControllers: $1,
                activeChannelListControllers: $2,
                offlineRequestsRepository: $3,
                eventNotificationCenter: $4,
                database: $5,
<<<<<<< HEAD
                api: $6
=======
                apiClient: $6,
                channelListUpdater: $7
>>>>>>> 9aa150fc
            )
        }

        var callRepositoryBuilder: (
            _ api: API
        ) -> CallRepository = {
            CallRepository(api: $0)
        }

        var channelRepositoryBuilder: (
            _ database: DatabaseContainer,
            _ api: API
        ) -> ChannelRepository = {
            ChannelRepository(database: $0, api: $1)
        }
        
        var channelListUpdaterBuilder: (
            _ database: DatabaseContainer,
            _ apiClient: APIClient
        ) -> ChannelListUpdater = {
            ChannelListUpdater(database: $0, apiClient: $1)
        }

        var messageRepositoryBuilder: (
            _ database: DatabaseContainer,
            _ apiClient: APIClient,
            _ api: API
        ) -> MessageRepository = {
            MessageRepository(database: $0, apiClient: $1, api: $2)
        }

        var offlineRequestsRepositoryBuilder: (
            _ messageRepository: MessageRepository,
            _ database: DatabaseContainer,
            _ apiClient: APIClient,
            _ maxHoursThreshold: Int
        ) -> OfflineRequestsRepository = {
            OfflineRequestsRepository(
                messageRepository: $0,
                database: $1,
                apiClient: $2,
                maxHoursThreshold: $3
            )
        }
    }
}<|MERGE_RESOLUTION|>--- conflicted
+++ resolved
@@ -125,12 +125,8 @@
             _ offlineRequestsRepository: OfflineRequestsRepository,
             _ eventNotificationCenter: EventNotificationCenter,
             _ database: DatabaseContainer,
-<<<<<<< HEAD
-            _ api: API
-=======
-            _ apiClient: APIClient,
+            _ api: API,
             _ channelListUpater: ChannelListUpdater
->>>>>>> 9aa150fc
         ) -> SyncRepository = {
             SyncRepository(
                 config: $0,
@@ -139,12 +135,8 @@
                 offlineRequestsRepository: $3,
                 eventNotificationCenter: $4,
                 database: $5,
-<<<<<<< HEAD
-                api: $6
-=======
-                apiClient: $6,
+                api: $6,
                 channelListUpdater: $7
->>>>>>> 9aa150fc
             )
         }
 
@@ -163,9 +155,9 @@
         
         var channelListUpdaterBuilder: (
             _ database: DatabaseContainer,
-            _ apiClient: APIClient
+            _ api: API
         ) -> ChannelListUpdater = {
-            ChannelListUpdater(database: $0, apiClient: $1)
+            ChannelListUpdater(database: $0, api: $1)
         }
 
         var messageRepositoryBuilder: (
