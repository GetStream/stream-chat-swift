//
// Copyright © 2024 Stream.io Inc. All rights reserved.
//

import Foundation

extension ChatClient {
    /// An object containing all dependencies of `Client`
    struct Environment {
        var apiClientBuilder: (
            _ sessionConfiguration: URLSessionConfiguration,
            _ requestEncoder: RequestEncoder,
            _ requestDecoder: RequestDecoder,
            _ attachmentUploader: AttachmentUploader
        ) -> APIClient = {
            APIClient(
                sessionConfiguration: $0,
                requestEncoder: $1,
                requestDecoder: $2,
                attachmentUploader: $3
            )
        }

        var webSocketClientBuilder: ((
            _ sessionConfiguration: URLSessionConfiguration,
            _ requestEncoder: RequestEncoder,
            _ eventDecoder: AnyEventDecoder,
            _ notificationCenter: EventNotificationCenter
        ) -> WebSocketClient)? = {
            WebSocketClient(
                sessionConfiguration: $0,
                requestEncoder: $1,
                eventDecoder: $2,
                eventNotificationCenter: $3
            )
        }

        var databaseContainerBuilder: (
            _ kind: DatabaseContainer.Kind,
            _ shouldFlushOnStart: Bool,
            _ shouldResetEphemeralValuesOnStart: Bool,
            _ localCachingSettings: ChatClientConfig.LocalCaching?,
            _ deletedMessageVisibility: ChatClientConfig.DeletedMessageVisibility?,
            _ shouldShowShadowedMessages: Bool?
        ) -> DatabaseContainer = {
            DatabaseContainer(
                kind: $0,
                shouldFlushOnStart: $1,
                shouldResetEphemeralValuesOnStart: $2,
                localCachingSettings: $3,
                deletedMessagesVisibility: $4,
                shouldShowShadowedMessages: $5
            )
        }

        var extensionLifecycleBuilder = NotificationExtensionLifecycle.init

        var requestEncoderBuilder: (_ baseURL: URL, _ apiKey: APIKey) -> RequestEncoder = DefaultRequestEncoder.init
        var requestDecoderBuilder: () -> RequestDecoder = DefaultRequestDecoder.init

        var eventDecoderBuilder: () -> EventDecoder = EventDecoder.init

        var notificationCenterBuilder = EventNotificationCenter.init

        var internetConnection: (_ center: NotificationCenter, _ monitor: InternetConnectionMonitor) -> InternetConnection = {
            InternetConnection(notificationCenter: $0, monitor: $1)
        }

        var internetMonitor: InternetConnectionMonitor {
            if let monitor = monitor {
                return monitor
            } else {
                return InternetConnection.Monitor()
            }
        }

        var monitor: InternetConnectionMonitor?

        var connectionRepositoryBuilder = ConnectionRepository.init

        var backgroundTaskSchedulerBuilder: () -> BackgroundTaskScheduler? = {
            if Bundle.main.isAppExtension {
                // No background task scheduler exists for app extensions.
                return nil
            } else {
                #if os(iOS)
                return IOSBackgroundTaskScheduler()
                #else
                // No need for background schedulers on macOS, app continues running when inactive.
                return nil
                #endif
            }
        }

        var timerType: Timer.Type = DefaultTimer.self

        var tokenExpirationRetryStrategy: RetryStrategy = DefaultRetryStrategy()

        var connectionRecoveryHandlerBuilder: (
            _ webSocketClient: WebSocketClient,
            _ eventNotificationCenter: EventNotificationCenter,
            _ syncRepository: SyncRepository,
            _ extensionLifecycle: NotificationExtensionLifecycle,
            _ backgroundTaskScheduler: BackgroundTaskScheduler?,
            _ internetConnection: InternetConnection,
            _ keepConnectionAliveInBackground: Bool
        ) -> ConnectionRecoveryHandler = {
            DefaultConnectionRecoveryHandler(
                webSocketClient: $0,
                eventNotificationCenter: $1,
                syncRepository: $2,
                extensionLifecycle: $3,
                backgroundTaskScheduler: $4,
                internetConnection: $5,
                reconnectionStrategy: DefaultRetryStrategy(),
                reconnectionTimerType: DefaultTimer.self,
                keepConnectionAliveInBackground: $6
            )
        }

        var authenticationRepositoryBuilder = AuthenticationRepository.init

        var syncRepositoryBuilder: (
            _ config: ChatClientConfig,
            _ activeChannelControllers: ThreadSafeWeakCollection<ChatChannelController>,
            _ activeChannelListControllers: ThreadSafeWeakCollection<ChatChannelListController>,
            _ offlineRequestsRepository: OfflineRequestsRepository,
            _ eventNotificationCenter: EventNotificationCenter,
            _ database: DatabaseContainer,
            _ apiClient: APIClient,
            _ channelListUpater: ChannelListUpdater
        ) -> SyncRepository = {
            SyncRepository(
                config: $0,
                activeChannelControllers: $1,
                activeChannelListControllers: $2,
                offlineRequestsRepository: $3,
                eventNotificationCenter: $4,
                database: $5,
                apiClient: $6,
                channelListUpdater: $7
            )
        }

        var callRepositoryBuilder: (
            _ apiClient: APIClient
        ) -> CallRepository = {
            CallRepository(apiClient: $0)
        }

        var channelRepositoryBuilder: (
            _ database: DatabaseContainer,
            _ apiClient: APIClient
        ) -> ChannelRepository = {
            ChannelRepository(database: $0, apiClient: $1)
        }
        
<<<<<<< HEAD
        var pollsRepositoryBuilder: (
            _ database: DatabaseContainer,
            _ apiClient: APIClient
        ) -> PollsRepository = {
            PollsRepository(database: $0, apiClient: $1)
=======
        var channelListUpdaterBuilder: (
            _ database: DatabaseContainer,
            _ apiClient: APIClient
        ) -> ChannelListUpdater = {
            ChannelListUpdater(database: $0, apiClient: $1)
>>>>>>> 68f02b70
        }

        var messageRepositoryBuilder: (
            _ database: DatabaseContainer,
            _ apiClient: APIClient
        ) -> MessageRepository = {
            MessageRepository(database: $0, apiClient: $1)
        }

        var offlineRequestsRepositoryBuilder: (
            _ messageRepository: MessageRepository,
            _ database: DatabaseContainer,
            _ apiClient: APIClient,
            _ maxHoursThreshold: Int
        ) -> OfflineRequestsRepository = {
            OfflineRequestsRepository(
                messageRepository: $0,
                database: $1,
                apiClient: $2,
                maxHoursThreshold: $3
            )
        }
    }
}<|MERGE_RESOLUTION|>--- conflicted
+++ resolved
@@ -155,19 +155,18 @@
             ChannelRepository(database: $0, apiClient: $1)
         }
         
-<<<<<<< HEAD
         var pollsRepositoryBuilder: (
             _ database: DatabaseContainer,
             _ apiClient: APIClient
         ) -> PollsRepository = {
             PollsRepository(database: $0, apiClient: $1)
-=======
+        }
+        
         var channelListUpdaterBuilder: (
             _ database: DatabaseContainer,
             _ apiClient: APIClient
         ) -> ChannelListUpdater = {
             ChannelListUpdater(database: $0, apiClient: $1)
->>>>>>> 68f02b70
         }
 
         var messageRepositoryBuilder: (
