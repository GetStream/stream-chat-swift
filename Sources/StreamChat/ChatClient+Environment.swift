--- conflicted
+++ resolved
@@ -12,22 +12,18 @@
             _ requestEncoder: RequestEncoder,
             _ requestDecoder: RequestDecoder,
             _ attachmentDownloader: AttachmentDownloader,
-<<<<<<< HEAD
-            _ attachmentUploader: AttachmentUploader
+            _ attachmentUploader: AttachmentUploader,
+            _ cdnClient: CDNClient
         ) -> APIClient = {
             APIClient(
                 sessionConfiguration: $0,
                 requestEncoder: $1,
                 requestDecoder: $2,
                 attachmentDownloader: $3,
-                attachmentUploader: $4
-            )
-        }
-=======
-            _ attachmentUploader: AttachmentUploader,
-            _ cdnClient: CDNClient
-        ) -> APIClient = APIClient.init
->>>>>>> 7dda4715
+                attachmentUploader: $4,
+                cdnClient: $5
+            )
+        }
 
         var webSocketClientBuilder: (@Sendable (
             _ sessionConfiguration: URLSessionConfiguration,
