//
// Copyright © 2025 Stream.io Inc. All rights reserved.
//

import Foundation

/// Triggered when a new message is sent to channel.
public struct MessageNewEvent: ChannelSpecificEvent, HasUnreadCount {
    /// The user who sent a message.
    public let user: ChatUser

    /// The message that was sent.
    public let message: ChatMessage

    /// The channel identifier the message was sent to.
    public var cid: ChannelId { channel.cid }

    /// The channel a message was sent to.
    public let channel: ChatChannel

    /// The event timestamp.
    public let createdAt: Date

    /// The # of channel watchers.
    public let watcherCount: Int?

    /// The unread counts.
    public let unreadCount: UnreadCount?
}

class MessageNewEventDTO: EventDTO {
    let user: UserPayload
    let cid: ChannelId
    let message: MessagePayload
    let createdAt: Date
    let watcherCount: Int?
    let unreadCount: UnreadCountPayload?
    let payload: EventPayload

    init(from response: EventPayload) throws {
        user = try response.value(at: \.user)
        cid = try response.value(at: \.cid)
        message = try response.value(at: \.message)
        createdAt = try response.value(at: \.createdAt)
        watcherCount = try? response.value(at: \.watcherCount)
        unreadCount = try? response.value(at: \.unreadCount)
        payload = response
    }

    func toDomainEvent(session: DatabaseSession) -> Event? {
        guard
            let userDTO = session.user(id: user.id),
            let messageDTO = session.message(id: message.id),
            let channelDTO = session.channel(cid: cid),
            let currentUser = session.currentUser
        else { return nil }

        return try? MessageNewEvent(
            user: userDTO.asModel(),
            message: messageDTO.asModel(),
            channel: channelDTO.asModel(),
            createdAt: createdAt,
            watcherCount: watcherCount,
            unreadCount: UnreadCount(currentUserDTO: currentUser)
        )
    }
}

/// Triggered when a message is updated.
public struct MessageUpdatedEvent: ChannelSpecificEvent {
    /// The use who updated the message.
    public let user: ChatUser

    /// The channel identifier the message is sent to.
    public var cid: ChannelId { channel.cid }

    /// The channel a message is sent to.
    public let channel: ChatChannel

    /// The updated message.
    public let message: ChatMessage

    /// The event timestamp.
    public let createdAt: Date
}

class MessageUpdatedEventDTO: EventDTO {
    let user: UserPayload
    let cid: ChannelId
    let message: MessagePayload
    let createdAt: Date
    let payload: EventPayload

    init(from response: EventPayload) throws {
        user = try response.value(at: \.user)
        cid = try response.value(at: \.cid)
        message = try response.value(at: \.message)
        createdAt = try response.value(at: \.createdAt)
        payload = response
    }

    func toDomainEvent(session: DatabaseSession) -> Event? {
        guard
            let userDTO = session.user(id: user.id),
            let messageDTO = session.message(id: message.id),
            let channelDTO = session.channel(cid: cid)
        else { return nil }

        return try? MessageUpdatedEvent(
            user: userDTO.asModel(),
            channel: channelDTO.asModel(),
            message: messageDTO.asModel(),
            createdAt: createdAt
        )
    }
}

/// Triggered when a new message is deleted.
public struct MessageDeletedEvent: ChannelSpecificEvent {
    /// The user who deleted the message.
    public let user: ChatUser?

    /// The channel identifier a message was deleted from.
    public var cid: ChannelId { channel.cid }

    /// The channel a message was deleted from.
    public let channel: ChatChannel

    /// The deleted message.
    public let message: ChatMessage

    /// The event timestamp.
    public let createdAt: Date

    /// A Boolean value indicating whether it is an hard delete or not.
    public let isHardDelete: Bool
}

class MessageDeletedEventDTO: EventDTO {
    let user: UserPayload?
    let cid: ChannelId
    let message: MessagePayload
    let createdAt: Date
    let payload: EventPayload
    let hardDelete: Bool

    init(from response: EventPayload) throws {
        user = try? response.value(at: \.user)
        cid = try response.value(at: \.cid)
        message = try response.value(at: \.message)
        createdAt = try response.value(at: \.createdAt)
        payload = response
        hardDelete = response.hardDelete
    }

    func toDomainEvent(session: DatabaseSession) -> Event? {
        guard let channelDTO = session.channel(cid: cid) else {
            return nil
        }

        let userDTO = user.flatMap { session.user(id: $0.id) }
        let messageDTO = session.message(id: message.id)

        // If the message is hard deleted, it is not available as DTO.
        // So we map the Payload Directly to the Model.
        let message = (try? messageDTO?.asModel()) ?? message.asModel(currentUser: session.currentUser)

        return try? MessageDeletedEvent(
            user: userDTO?.asModel(),
            channel: channelDTO.asModel(),
            message: message,
            createdAt: createdAt,
            isHardDelete: hardDelete
        )
    }
}

/// `ChannelReadEvent`, this event tells that User has mark read all messages in channel.
public typealias ChannelReadEvent = MessageReadEvent

/// `ChannelReadEvent`, this event tells that User has mark read all messages in channel.
public struct MessageReadEvent: ChannelSpecificEvent {
    /// The user who read the channel.
    public let user: ChatUser

    /// The identifier of the read channel.
    public var cid: ChannelId { channel.cid }

    /// The read channel.
    public let channel: ChatChannel

    /// The thread if a thread was read.
    public let thread: ChatThread?

    /// The event timestamp.
    public let createdAt: Date

    /// The unread counts of the current user.
    public let unreadCount: UnreadCount?

    /// The last read message id.
    public let lastReadMessageId: MessageId?
}

class MessageReadEventDTO: EventDTO {
    let user: UserPayload
    let cid: ChannelId
    let createdAt: Date
    let unreadCount: UnreadCountPayload?
    let payload: EventPayload

    init(from response: EventPayload) throws {
        user = try response.value(at: \.user)
        cid = try response.value(at: \.cid)
        createdAt = try response.value(at: \.createdAt)
        unreadCount = try? response.value(at: \.unreadCount)
        payload = response
    }

    func toDomainEvent(session: DatabaseSession) -> Event? {
        guard
            let userDTO = session.user(id: user.id),
            let channelDTO = session.channel(cid: cid),
            let currentUser = session.currentUser
        else { return nil }

        var threadDTO: ThreadDTO?
        if let threadId = payload.threadDetails?.value?.parentMessageId {
            threadDTO = session.thread(parentMessageId: threadId, cache: nil)
        }

        return try? MessageReadEvent(
            user: userDTO.asModel(),
            channel: channelDTO.asModel(),
            thread: threadDTO?.asModel(),
            createdAt: createdAt,
            unreadCount: UnreadCount(currentUserDTO: currentUser),
            lastReadMessageId: nil
        )
    }
}

// Triggered when the current user creates a new message and is pending to be sent.
public struct NewMessagePendingEvent: ChannelSpecificEvent {
    public var message: ChatMessage
    public var cid: ChannelId { message.cid! }
}

// Triggered when a message failed being sent.
public struct NewMessageErrorEvent: ChannelSpecificEvent {
    public let messageId: MessageId
    public let cid: ChannelId
    public let error: Error
}

// MARK: - Workaround to map a deleted message to Model.

// At the moment our SDK does not support mapping Payload -> Model
// So this is just a workaround for `MessageDeletedEvent` to have the `message` non-optional.
// So some of the data will be incorrect, but for this is use case is more than enough.

private extension MessagePayload {
    func asModel(currentUser: CurrentUserDTO?) -> ChatMessage {
        .init(
            id: id,
            cid: cid,
            text: text,
            type: type,
            command: command,
            createdAt: createdAt,
            locallyCreatedAt: nil,
            updatedAt: updatedAt,
            deletedAt: deletedAt,
            arguments: args,
            parentMessageId: parentId,
            showReplyInChannel: showReplyInChannel,
            replyCount: replyCount,
            extraData: extraData,
            quotedMessage: quotedMessage?.asModel(currentUser: currentUser),
            isBounced: false,
            isSilent: isSilent,
            isShadowed: isShadowed,
            reactionScores: reactionScores,
            reactionCounts: reactionCounts,
            reactionGroups: [:],
            author: user.asModel(),
            mentionedUsers: Set(mentionedUsers.map { $0.asModel() }),
            threadParticipants: threadParticipants.map { $0.asModel() },
            attachments: [],
            latestReplies: [],
            localState: nil,
            isFlaggedByCurrentUser: false,
            latestReactions: [],
            currentUserReactions: [],
            isSentByCurrentUser: user.id == currentUser?.user.id,
            pinDetails: nil,
            translations: nil,
            originalLanguage: originalLanguage.map { TranslationLanguage(languageCode: $0) },
            moderationDetails: nil,
            readBy: [],
            poll: nil,
            textUpdatedAt: messageTextUpdatedAt,
            draftReply: nil,
            reminder: nil,
            sharedLocation: nil
        )
    }
<<<<<<< HEAD
=======
}

private extension UserPayload {
    func asModel() -> ChatUser {
        .init(
            id: id,
            name: name,
            imageURL: imageURL,
            isOnline: isOnline,
            isBanned: isBanned,
            isFlaggedByCurrentUser: false,
            userRole: role,
            teamsRole: teamsRole,
            createdAt: createdAt,
            updatedAt: updatedAt,
            deactivatedAt: deactivatedAt,
            lastActiveAt: lastActiveAt,
            teams: Set(teams),
            language: language.map { TranslationLanguage(languageCode: $0) },
            avgResponseTime: avgResponseTime,
            extraData: extraData
        )
    }
>>>>>>> c43d06a5
}<|MERGE_RESOLUTION|>--- conflicted
+++ resolved
@@ -251,84 +251,4 @@
     public let messageId: MessageId
     public let cid: ChannelId
     public let error: Error
-}
-
-// MARK: - Workaround to map a deleted message to Model.
-
-// At the moment our SDK does not support mapping Payload -> Model
-// So this is just a workaround for `MessageDeletedEvent` to have the `message` non-optional.
-// So some of the data will be incorrect, but for this is use case is more than enough.
-
-private extension MessagePayload {
-    func asModel(currentUser: CurrentUserDTO?) -> ChatMessage {
-        .init(
-            id: id,
-            cid: cid,
-            text: text,
-            type: type,
-            command: command,
-            createdAt: createdAt,
-            locallyCreatedAt: nil,
-            updatedAt: updatedAt,
-            deletedAt: deletedAt,
-            arguments: args,
-            parentMessageId: parentId,
-            showReplyInChannel: showReplyInChannel,
-            replyCount: replyCount,
-            extraData: extraData,
-            quotedMessage: quotedMessage?.asModel(currentUser: currentUser),
-            isBounced: false,
-            isSilent: isSilent,
-            isShadowed: isShadowed,
-            reactionScores: reactionScores,
-            reactionCounts: reactionCounts,
-            reactionGroups: [:],
-            author: user.asModel(),
-            mentionedUsers: Set(mentionedUsers.map { $0.asModel() }),
-            threadParticipants: threadParticipants.map { $0.asModel() },
-            attachments: [],
-            latestReplies: [],
-            localState: nil,
-            isFlaggedByCurrentUser: false,
-            latestReactions: [],
-            currentUserReactions: [],
-            isSentByCurrentUser: user.id == currentUser?.user.id,
-            pinDetails: nil,
-            translations: nil,
-            originalLanguage: originalLanguage.map { TranslationLanguage(languageCode: $0) },
-            moderationDetails: nil,
-            readBy: [],
-            poll: nil,
-            textUpdatedAt: messageTextUpdatedAt,
-            draftReply: nil,
-            reminder: nil,
-            sharedLocation: nil
-        )
-    }
-<<<<<<< HEAD
-=======
-}
-
-private extension UserPayload {
-    func asModel() -> ChatUser {
-        .init(
-            id: id,
-            name: name,
-            imageURL: imageURL,
-            isOnline: isOnline,
-            isBanned: isBanned,
-            isFlaggedByCurrentUser: false,
-            userRole: role,
-            teamsRole: teamsRole,
-            createdAt: createdAt,
-            updatedAt: updatedAt,
-            deactivatedAt: deactivatedAt,
-            lastActiveAt: lastActiveAt,
-            teams: Set(teams),
-            language: language.map { TranslationLanguage(languageCode: $0) },
-            avgResponseTime: avgResponseTime,
-            extraData: extraData
-        )
-    }
->>>>>>> c43d06a5
 }