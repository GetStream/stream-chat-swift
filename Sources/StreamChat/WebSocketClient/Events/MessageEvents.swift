//
// Copyright © 2025 Stream.io Inc. All rights reserved.
//

import Foundation

/// Triggered when a new message is sent to channel.
public struct MessageNewEvent: ChannelSpecificEvent, HasUnreadCount {
    /// The user who sent a message.
    public let user: ChatUser

    /// The message that was sent.
    public let message: ChatMessage

    /// The channel identifier the message was sent to.
    public var cid: ChannelId { channel.cid }

    /// The channel a message was sent to.
    public let channel: ChatChannel

    /// The event timestamp.
    public let createdAt: Date

    /// The # of channel watchers.
    public let watcherCount: Int?

    /// The unread counts.
    public let unreadCount: UnreadCount?
}

class MessageNewEventDTO: EventDTO {
    let user: UserPayload
    let cid: ChannelId
    let message: MessagePayload
    let createdAt: Date
    let watcherCount: Int?
    let unreadCount: UnreadCountPayload?
    let payload: EventPayload

    init(from response: EventPayload) throws {
        user = try response.value(at: \.user)
        cid = try response.value(at: \.cid)
        message = try response.value(at: \.message)
        createdAt = try response.value(at: \.createdAt)
        watcherCount = try? response.value(at: \.watcherCount)
        unreadCount = try? response.value(at: \.unreadCount)
        payload = response
    }

    func toDomainEvent(session: DatabaseSession) -> Event? {
        guard
            let userDTO = session.user(id: user.id),
            let messageDTO = session.message(id: message.id),
            let channelDTO = session.channel(cid: cid),
            let currentUser = session.currentUser
        else { return nil }

        return try? MessageNewEvent(
            user: userDTO.asModel(),
            message: messageDTO.asModel(),
            channel: channelDTO.asModel(),
            createdAt: createdAt,
            watcherCount: watcherCount,
            unreadCount: UnreadCount(currentUserDTO: currentUser)
        )
    }
}

/// Triggered when a message is updated.
public struct MessageUpdatedEvent: ChannelSpecificEvent {
    /// The use who updated the message.
    public let user: ChatUser

    /// The channel identifier the message is sent to.
    public var cid: ChannelId { channel.cid }

    /// The channel a message is sent to.
    public let channel: ChatChannel

    /// The updated message.
    public let message: ChatMessage

    /// The event timestamp.
    public let createdAt: Date
}

class MessageUpdatedEventDTO: EventDTO {
    let user: UserPayload
    let cid: ChannelId
    let message: MessagePayload
    let createdAt: Date
    let payload: EventPayload

    init(from response: EventPayload) throws {
        user = try response.value(at: \.user)
        cid = try response.value(at: \.cid)
        message = try response.value(at: \.message)
        createdAt = try response.value(at: \.createdAt)
        payload = response
    }

    func toDomainEvent(session: DatabaseSession) -> Event? {
        guard
            let userDTO = session.user(id: user.id),
            let messageDTO = session.message(id: message.id),
            let channelDTO = session.channel(cid: cid)
        else { return nil }

        return try? MessageUpdatedEvent(
            user: userDTO.asModel(),
            channel: channelDTO.asModel(),
            message: messageDTO.asModel(),
            createdAt: createdAt
        )
    }
}

/// Triggered when a new message is deleted.
public struct MessageDeletedEvent: ChannelSpecificEvent {
    /// The user who deleted the message.
    public let user: ChatUser?

    /// The channel identifier a message was deleted from.
    public var cid: ChannelId { channel.cid }

    /// The channel a message was deleted from.
    public let channel: ChatChannel

    /// The deleted message.
    public let message: ChatMessage

    /// The event timestamp.
    public let createdAt: Date

    /// A Boolean value indicating whether it is an hard delete or not.
    public let isHardDelete: Bool
}

class MessageDeletedEventDTO: EventDTO {
    let user: UserPayload?
    let cid: ChannelId
    let message: MessagePayload
    let createdAt: Date
    let payload: EventPayload
    let hardDelete: Bool

    init(from response: EventPayload) throws {
        user = try? response.value(at: \.user)
        cid = try response.value(at: \.cid)
        message = try response.value(at: \.message)
        createdAt = try response.value(at: \.createdAt)
        payload = response
        hardDelete = response.hardDelete
    }

    func toDomainEvent(session: DatabaseSession) -> Event? {
        guard let channelDTO = session.channel(cid: cid) else {
            return nil
        }

        let userDTO = user.flatMap { session.user(id: $0.id) }
        let messageDTO = session.message(id: message.id)

        // If the message is hard deleted, it is not available as DTO.
        // So we map the Payload Directly to the Model.
        let message = (try? messageDTO?.asModel()) ?? message.asModel(currentUser: session.currentUser)

        return try? MessageDeletedEvent(
            user: userDTO?.asModel(),
            channel: channelDTO.asModel(),
            message: message,
            createdAt: createdAt,
            isHardDelete: hardDelete
        )
    }
}

/// `ChannelReadEvent`, this event tells that User has mark read all messages in channel.
public typealias ChannelReadEvent = MessageReadEvent

/// `ChannelReadEvent`, this event tells that User has mark read all messages in channel.
public struct MessageReadEvent: ChannelSpecificEvent {
    /// The user who read the channel.
    public let user: ChatUser

    /// The identifier of the read channel.
    public var cid: ChannelId { channel.cid }

    /// The read channel.
    public let channel: ChatChannel

    /// The thread if a thread was read.
    public let thread: ChatThread?

    /// The event timestamp.
    public let createdAt: Date

    /// The unread counts of the current user.
    public let unreadCount: UnreadCount?
}

class MessageReadEventDTO: EventDTO {
    let user: UserPayload
    let cid: ChannelId
    let createdAt: Date
    let unreadCount: UnreadCountPayload?
    let payload: EventPayload

    init(from response: EventPayload) throws {
        user = try response.value(at: \.user)
        cid = try response.value(at: \.cid)
        createdAt = try response.value(at: \.createdAt)
        unreadCount = try? response.value(at: \.unreadCount)
        payload = response
    }

    func toDomainEvent(session: DatabaseSession) -> Event? {
        guard
            let userDTO = session.user(id: user.id),
            let channelDTO = session.channel(cid: cid),
            let currentUser = session.currentUser
        else { return nil }

        var threadDTO: ThreadDTO?
        if let threadId = payload.threadDetails?.value?.parentMessageId {
            threadDTO = session.thread(parentMessageId: threadId, cache: nil)
        }

        return try? MessageReadEvent(
            user: userDTO.asModel(),
            channel: channelDTO.asModel(),
            thread: threadDTO?.asModel(),
            createdAt: createdAt,
            unreadCount: UnreadCount(currentUserDTO: currentUser)
        )
    }
}

// Triggered when the current user creates a new message and is pending to be sent.
public struct NewMessagePendingEvent: Event {
    public var message: ChatMessage
}

// Triggered when a message failed being sent.
public struct NewMessageErrorEvent: Event {
    public let messageId: MessageId
    public let error: Error
}

// MARK: - Workaround to map a deleted message to Model.

// At the moment our SDK does not support mapping Payload -> Model
// So this is just a workaround for `MessageDeletedEvent` to have the `message` non-optional.
// So some of the data will be incorrect, but for this is use case is more than enough.

private extension MessagePayload {
    func asModel(currentUser: CurrentUserDTO?) -> ChatMessage {
        .init(
            id: id,
            cid: cid,
            text: text,
            type: type,
            command: command,
            createdAt: createdAt,
            locallyCreatedAt: nil,
            updatedAt: updatedAt,
            deletedAt: deletedAt,
            arguments: args,
            parentMessageId: parentId,
            showReplyInChannel: showReplyInChannel,
            replyCount: replyCount,
            extraData: extraData,
            quotedMessage: quotedMessage?.asModel(currentUser: currentUser),
            isBounced: false,
            isSilent: isSilent,
            isShadowed: isShadowed,
            reactionScores: reactionScores,
            reactionCounts: reactionCounts,
            reactionGroups: [:],
            author: user.asModel(),
            mentionedUsers: Set(mentionedUsers.map { $0.asModel() }),
            threadParticipants: threadParticipants.map { $0.asModel() },
            attachments: [],
            latestReplies: [],
            localState: nil,
            isFlaggedByCurrentUser: false,
            latestReactions: [],
            currentUserReactions: [],
            isSentByCurrentUser: user.id == currentUser?.user.id,
            pinDetails: nil,
            translations: nil,
            originalLanguage: originalLanguage.map { TranslationLanguage(languageCode: $0) },
            moderationDetails: nil,
            readBy: [],
            poll: nil,
            textUpdatedAt: messageTextUpdatedAt,
            draftReply: nil,
<<<<<<< HEAD
            sharedLocation: nil
=======
            reminder: nil
>>>>>>> b4ab6665
        )
    }
}

private extension UserPayload {
    func asModel() -> ChatUser {
        .init(
            id: id,
            name: name,
            imageURL: imageURL,
            isOnline: isOnline,
            isBanned: isBanned,
            isFlaggedByCurrentUser: false,
            userRole: role,
            teamsRole: teamsRole,
            createdAt: createdAt,
            updatedAt: updatedAt,
            deactivatedAt: deactivatedAt,
            lastActiveAt: lastActiveAt,
            teams: Set(teams),
            language: language.map { TranslationLanguage(languageCode: $0) },
            extraData: extraData
        )
    }
}<|MERGE_RESOLUTION|>--- conflicted
+++ resolved
@@ -295,11 +295,8 @@
             poll: nil,
             textUpdatedAt: messageTextUpdatedAt,
             draftReply: nil,
-<<<<<<< HEAD
+            reminder: nil,
             sharedLocation: nil
-=======
-            reminder: nil
->>>>>>> b4ab6665
         )
     }
 }
