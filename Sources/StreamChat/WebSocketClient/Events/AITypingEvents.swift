--- conflicted
+++ resolved
@@ -68,13 +68,8 @@
 }
 
 /// An event that indicates the AI has stopped generating the message.
-<<<<<<< HEAD
-public struct AIIndicatorStopEvent: CustomEventPayload, Event {
+public final class AIIndicatorStopEvent: CustomEventPayload, Event {
     public static let eventType: EventType = .aiTypingIndicatorStop
-=======
-public final class AIIndicatorStopEvent: CustomEventPayload, Event {
-    public static var eventType: EventType = .aiTypingIndicatorStop
->>>>>>> 7dda4715
     
     /// The channel ID this event is related to.
     public let cid: ChannelId?
