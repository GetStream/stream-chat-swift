--- conflicted
+++ resolved
@@ -33,12 +33,9 @@
         case lastReadMessageId = "last_read_message_id"
         case unreadMessagesCount = "unread_messages"
         case shadow
-<<<<<<< HEAD
+        case thread
         case vote = "poll_vote"
         case poll
-=======
-        case thread
->>>>>>> 72a82aa5
     }
 
     let eventType: EventType
@@ -93,12 +90,9 @@
         lastReadAt: Date? = nil,
         lastReadMessageId: MessageId? = nil,
         unreadMessagesCount: Int? = nil,
-<<<<<<< HEAD
+        thread: ThreadEventPayload? = nil,
         poll: PollPayload? = nil,
         vote: PollVotePayload? = nil
-=======
-        thread: ThreadEventPayload? = nil
->>>>>>> 72a82aa5
     ) {
         self.eventType = eventType
         self.connectionId = connectionId
@@ -123,12 +117,9 @@
         self.lastReadAt = lastReadAt
         self.lastReadMessageId = lastReadMessageId
         self.unreadMessagesCount = unreadMessagesCount
-<<<<<<< HEAD
+        self.thread = thread
         self.poll = poll
         self.vote = vote
-=======
-        self.thread = thread
->>>>>>> 72a82aa5
     }
 
     required init(from decoder: Decoder) throws {
@@ -158,12 +149,9 @@
         lastReadAt = try container.decodeIfPresent(Date.self, forKey: .lastReadAt)
         lastReadMessageId = try container.decodeIfPresent(MessageId.self, forKey: .lastReadMessageId)
         unreadMessagesCount = try container.decodeIfPresent(Int.self, forKey: .unreadMessagesCount)
-<<<<<<< HEAD
+        thread = try container.decodeIfPresent(ThreadEventPayload.self, forKey: .thread)
         vote = try container.decodeIfPresent(PollVotePayload.self, forKey: .vote)
         poll = try container.decodeIfPresent(PollPayload.self, forKey: .poll)
-=======
-        thread = try container.decodeIfPresent(ThreadEventPayload.self, forKey: .thread)
->>>>>>> 72a82aa5
     }
 
     func event() throws -> Event {
