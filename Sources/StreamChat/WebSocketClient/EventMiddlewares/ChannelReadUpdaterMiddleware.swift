--- conflicted
+++ resolved
@@ -7,53 +7,18 @@
 /// A middleware which updates a channel's read events as websocket events arrive.
 struct ChannelReadUpdaterMiddleware: EventMiddleware {
     func handle(event: Event, session: DatabaseSession) -> Event? {
-        guard let eventWithPayload = (event as? EventWithPayload) else {
-            return event
-        }
-
-        guard let payload = eventWithPayload.payload as? EventPayload else {
-            log.error("""
-            Type mismatch between `EventPayload` and `EventDataProcessorMiddleware`."
-                EventPayload type: \(type(of: eventWithPayload.payload))
-                EventDataProcessorMiddleware type: \(type(of: self))
-            """)
-            return nil
-        }
-
         switch event {
-<<<<<<< HEAD
         case let event as MessageNewEventDTO:
             increaseUnreadCountIfNeeded(
                 for: event.cid,
-                userId: event.user.id,
-                newMessageAt: event.createdAt,
+                message: event.message,
                 session: session
             )
-            
+
         case let event as NotificationMessageNewEventDTO:
             increaseUnreadCountIfNeeded(
                 for: event.channel.cid,
-                userId: event.message.user.id,
-                newMessageAt: event.createdAt,
-=======
-        case let event as MessageNewEvent:
-            guard let message = payload.message else {
-                return event
-            }
-            increaseUnreadCountIfNeeded(
-                for: event.cid,
-                message: message,
-                session: session
-            )
-
-        case let event as NotificationMessageNewEvent:
-            guard let message = payload.message else {
-                return event
-            }
-            increaseUnreadCountIfNeeded(
-                for: event.cid,
-                message: message,
->>>>>>> df9ec7b1
+                message: event.message,
                 session: session
             )
             
