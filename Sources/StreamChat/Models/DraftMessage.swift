//
// Copyright © 2025 Stream.io Inc. All rights reserved.
//

import Foundation

public struct DraftMessage {
    /// A unique identifier of the message.
    public let id: MessageId

    /// The ChannelId this message belongs to.
    public let cid: ChannelId?

    /// The ID of the parent message, if the message is a reply.
    public let threadId: MessageId?

    /// The text of the message.
    public let text: String

    /// A flag indicating whether the message is a silent message.
    ///
    /// Silent messages are special messages that don't increase the unread messages count nor mark a channel as unread.
    public let isSilent: Bool

    /// If the message was created by a specific `/` command, the command is saved in this variable.
    public let command: String?

    /// The date when the draft was created.
    public let createdAt: Date

    /// If the message was created by a specific `/` command, the arguments of the command are stored in this variable.
    public let arguments: String?

    /// If the message is a reply and this flag is `true`, the message should be also shown in the channel, not only in the
    /// reply thread.
    public let showReplyInChannel: Bool

    /// Additional data associated with the message.
    public let extraData: [String: RawJSON]

    /// Quoted message.
    ///
    /// If message is inline reply this property will contain the message quoted by this reply.
    public var quotedMessage: ChatMessage? { _quotedMessage() }
    let _quotedMessage: () -> ChatMessage?

    /// A list of users that are mentioned in this message.
    public let mentionedUsers: Set<ChatUser>

    /// A list of attachments of the message.
    public let attachments: [AnyChatMessageAttachment]

    /// This property is used to make it easier to convert to a regular message.
    internal let currentUser: ChatUser

    init(
        id: MessageId,
        cid: ChannelId?,
        threadId: MessageId?,
        text: String,
        isSilent: Bool,
        command: String?,
        createdAt: Date,
        arguments: String?,
        showReplyInChannel: Bool,
        extraData: [String: RawJSON],
        currentUser: ChatUser,
        quotedMessage: @escaping () -> ChatMessage?,
        mentionedUsers: Set<ChatUser>,
        attachments: [AnyChatMessageAttachment]
    ) {
        self.id = id
        self.cid = cid
        self.threadId = threadId
        self.text = text
        self.isSilent = isSilent
        self.command = command
        self.createdAt = createdAt
        self.arguments = arguments
        self.showReplyInChannel = showReplyInChannel
        self.extraData = extraData
        _quotedMessage = quotedMessage
        self.mentionedUsers = mentionedUsers
        self.attachments = attachments
        self.currentUser = currentUser
    }

    init(_ message: ChatMessage) {
        id = message.id
        cid = message.cid
        text = message.text
        isSilent = message.isSilent
        command = message.command
        createdAt = message.createdAt
        arguments = message.arguments
        threadId = message.parentMessageId
        showReplyInChannel = message.showReplyInChannel
        extraData = message.extraData
        _quotedMessage = { message.quotedMessage }
        mentionedUsers = message.mentionedUsers
        attachments = message.allAttachments
        currentUser = message.author
    }
}

extension DraftMessage: Equatable {
    public static func == (lhs: DraftMessage, rhs: DraftMessage) -> Bool {
        lhs.text == rhs.text
            && lhs.id == rhs.id
            && lhs.cid == rhs.cid
            && lhs.isSilent == rhs.isSilent
            && lhs.command == rhs.command
            && lhs.createdAt == rhs.createdAt
            && lhs.createdAt.timeIntervalSince1970 == rhs.createdAt.timeIntervalSince1970
            && lhs.arguments == rhs.arguments
            && lhs.threadId == rhs.threadId
            && lhs.quotedMessage == rhs.quotedMessage
            && lhs.attachments == rhs.attachments
    }
}

extension ChatMessage {
    /// Converts the draft message to a regular message so that it
    /// can be easily used in existing UI components.
    public init(_ draft: DraftMessage) {
        id = draft.id
        cid = draft.cid
        text = draft.text
        type = .regular
        command = draft.command
        createdAt = draft.createdAt
        locallyCreatedAt = draft.createdAt
        updatedAt = draft.createdAt
        deletedAt = nil
        arguments = draft.arguments
        parentMessageId = draft.threadId
        showReplyInChannel = draft.showReplyInChannel
        replyCount = 0
        extraData = draft.extraData
        _quotedMessage = { draft.quotedMessage }
        isBounced = false
        isSilent = false
        isShadowed = false
        reactionScores = [:]
        reactionCounts = [:]
        reactionGroups = [:]
        author = draft.currentUser
        mentionedUsers = draft.mentionedUsers
        threadParticipants = []
        _attachments = draft.attachments
        latestReplies = []
        localState = nil
        isFlaggedByCurrentUser = false
        latestReactions = []
        currentUserReactions = []
        isSentByCurrentUser = true
        pinDetails = nil
        translations = nil
        originalLanguage = nil
        moderationDetails = nil
        readBy = []
        poll = nil
        textUpdatedAt = nil
        draftReply = nil
<<<<<<< HEAD
        sharedLocation = nil
=======
        reminder = nil
>>>>>>> b4ab6665
    }
}<|MERGE_RESOLUTION|>--- conflicted
+++ resolved
@@ -162,10 +162,7 @@
         poll = nil
         textUpdatedAt = nil
         draftReply = nil
-<<<<<<< HEAD
+        reminder = nil
         sharedLocation = nil
-=======
-        reminder = nil
->>>>>>> b4ab6665
     }
 }