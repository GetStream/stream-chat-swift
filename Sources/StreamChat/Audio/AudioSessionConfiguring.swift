//
// Copyright © 2025 Stream.io Inc. All rights reserved.
//

import AVFoundation

// MARK: - Protocol

/// A protocol describing an object that can configure/interact with `AVAudioSession`
public protocol AudioSessionConfiguring {
    /// The required initialiser
    init()

    /// Calling this method should activate the provided `AVAudioSession` for recording.
    func activateRecordingSession() throws

    /// Calling this method should deactivate recording from the provided `AVAudioSession`.
    func deactivateRecordingSession() throws

    /// Calling this method should activate the provided `AVAudioSession` for playback.
    func activatePlaybackSession() throws

    /// Calling this method should deactivate playback from the provided `AVAudioSession`.
    func deactivatePlaybackSession() throws

    /// Calling this method should go through iOS to get or request permission to record and once provided
    /// with a result, call the completionHandler to continue the flow.
    /// - Parameter completionHandler: The completion handler that will be called to continue the flow.
    func requestRecordPermission(
        _ completionHandler: @escaping @Sendable (Bool) -> Void
    )
}

// MARK: - Implementation

#if os(macOS) && !targetEnvironment(macCatalyst)
/// An implementation where for macOS we don't have interactions with AVAudioSession as it's not available.
open class StreamAudioSessionConfigurator: AudioSessionConfiguring {
    public required init() {}

    public func activateRecordingSession() throws { /* No-op */ }

    public func deactivateRecordingSession() throws { /* No-op */ }

    public func activatePlaybackSession() throws { /* No-op */ }

    public func deactivatePlaybackSession() throws { /* No-op */ }

    public func requestRecordPermission(_ completionHandler: @escaping @Sendable (Bool) -> Void) { completionHandler(true) }
}
#else
open class StreamAudioSessionConfigurator: AudioSessionConfiguring, @unchecked Sendable {
    /// The audioSession with which the configurator will interact.
    private let audioSession: AudioSessionProtocol

    init(
        _ audioSession: AudioSessionProtocol
    ) {
        self.audioSession = audioSession
    }

    // MARK: - AudioSessionConfigurator

    public required init() {
        audioSession = AVAudioSession.sharedInstance()
    }

    /// Calling this method should activate the provided `AVAudioSession` for recording and playback.
    ///
    /// - Note: This method is using the `.playAndRecord` category with the `.spokenAudio` mode.
    open func activateRecordingSession() throws {
        try audioSession.setCategory(
            .playAndRecord,
            mode: .spokenAudio,
            policy: .default,
            options: [
                // It is deprecated, but for now we need to use it,
                // since the newer ones are not available in Xcode 15.
                .allowBluetooth
            ]
        )
        try activateSession()
    }

    /// Calling this method should deactivate the provided `AVAudioSession`.
    ///
    /// - Note: The method will check if the audioSession's category contains the `record` capability
    /// and if it does it will deactivate it. Otherwise, no action will be performed.
    open func deactivateRecordingSession() throws {
        try deactivateSession()
    }

    /// Calling this method should activate the provided `AVAudioSession` for playback and record.
    ///
    /// - Note: This method uses the `.playAndRecord` category with `.default` mode and policy.
    open func activatePlaybackSession() throws {
        try audioSession.setCategory(
            .playAndRecord,
            mode: .default,
            policy: .default,
            options: [
                .defaultToSpeaker,
                // It is deprecated, but for now we need to use it,
                // since the newer ones are not available in Xcode 15.
                .allowBluetooth
            ]
        )
        try activateSession()
    }

    /// Calling this method should deactivate the provided `AVAudioSession`.
    ///
    /// - Note: The method will check if the audioSession's category contains the `playback` capability
    /// and if it does it will deactivate it. Otherwise, no action will be performed.
    open func deactivatePlaybackSession() throws {
        try deactivateSession()
    }

    /// Requests recording permission from the underline `AVAudioSession` and invokes the provided
    /// completionHandler whenever there is an available response.
    ///
    /// - Parameters:
    ///     - completionHandler: The closure to call on the the `AVAudioSession` request returns
    ///     with a response.
    ///     - Note: The closure's invocation will be dispatched on the MainThread.
    open func requestRecordPermission(
        _ completionHandler: @escaping @Sendable (Bool) -> Void
    ) {
        audioSession.requestRecordPermission { [weak self] in
            self?.handleRecordPermissionResponse($0, completionHandler: completionHandler)
        }
    }

    // MARK: - Helpers

    private func activateSession() throws {
        try audioSession.setActive(true, options: [])
    }

    private func deactivateSession() throws {
        try audioSession.setActive(false, options: [])
    }

    private func handleRecordPermissionResponse(
        _ permissionGranted: Bool,
        completionHandler: @escaping @Sendable (Bool) -> Void
    ) {
        guard Thread.isMainThread else {
            DispatchQueue.main.async { [weak self] in
                self?.handleRecordPermissionResponse(
                    permissionGranted,
                    completionHandler: completionHandler
                )
            }
            return
        }

        if permissionGranted {
            log.debug("🎤 Request Permission: ✅", subsystems: .audioRecording)
        } else {
            log.warning("🎤 Request Permission: ❌", subsystems: .audioRecording)
        }

        completionHandler(permissionGranted)
    }
}
<<<<<<< HEAD
#endif

// MARK: - Errors

final class AudioSessionConfiguratorError: ClientError, @unchecked Sendable {
    /// An unknown error occurred
    static func noAvailableInputsFound(
        file: StaticString = #file,
        line: UInt = #line
    ) -> AudioSessionConfiguratorError {
        .init("No available audio inputs found.", file, line)
    }
}
=======
#endif
>>>>>>> 7dda4715
<|MERGE_RESOLUTION|>--- conflicted
+++ resolved
@@ -164,7 +164,6 @@
         completionHandler(permissionGranted)
     }
 }
-<<<<<<< HEAD
 #endif
 
 // MARK: - Errors
@@ -177,7 +176,4 @@
     ) -> AudioSessionConfiguratorError {
         .init("No available audio inputs found.", file, line)
     }
-}
-=======
-#endif
->>>>>>> 7dda4715
+}