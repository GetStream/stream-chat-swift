--- conflicted
+++ resolved
@@ -838,13 +838,8 @@
         .timestamp
     ]
     
-<<<<<<< HEAD
-    var hasMetadata: Bool {
-        !isDisjoint(with: .metadata)
-=======
     var hasFootnoteOptions: Bool {
         !intersection(.footnote).isEmpty
->>>>>>> 7c295d2e
     }
 }
 
