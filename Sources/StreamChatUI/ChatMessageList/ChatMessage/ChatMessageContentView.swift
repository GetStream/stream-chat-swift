--- conflicted
+++ resolved
@@ -711,23 +711,11 @@
 
     /// Instantiates, configures and assigns `reactionsBubbleView` when called for the first time.
     /// - Returns: The `reactionsBubbleView` subview.
-<<<<<<< HEAD
     open func createReactionsBubbleView() -> ChatReactionBubbleBaseView {
         if reactionsBubbleView == nil {
             reactionsBubbleView = components.messageReactionsBubbleView.init().withoutAutoresizingMaskConstraints
-=======
-    open func createReactionsBubbleView() -> ChatReactionsBubbleView {
-        if let reactionsBubble = reactionsBubbleView {
-            return reactionsBubble
->>>>>>> ae091024
-        }
-        let view = components
-            .chatReactionsBubbleView
-            .init()
-            .withoutAutoresizingMaskConstraints
-
-        reactionsBubbleView = view
-        return view
+        }
+        return reactionsBubbleView!
     }
 
     /// Instantiates, configures and assigns `timestampLabel` when called for the first time.
