--- conflicted
+++ resolved
@@ -5,14 +5,9 @@
 import StreamChat
 import SwiftUI
 
-<<<<<<< HEAD
+@available(iOSApplicationExtension, unavailable)
 extension ChatMessageListVC: SwiftUIRepresentable {
     public var content: ChatChannelController {
-=======
-@available(iOSApplicationExtension, unavailable)
-extension _ChatMessageListVC: SwiftUIRepresentable {
-    public var content: _ChatChannelController<ExtraData> {
->>>>>>> 14bf8f68
         get {
             channelController
         }
