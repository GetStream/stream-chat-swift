--- conflicted
+++ resolved
@@ -6,16 +6,8 @@
 import UIKit
 
 /// Controller responsible for displaying message thread.
-<<<<<<< HEAD
+@available(iOSApplicationExtension, unavailable)
 open class ChatThreadVC:
-=======
-@available(iOSApplicationExtension, unavailable)
-public typealias ChatThreadVC = _ChatThreadVC<NoExtraData>
-
-/// Controller responsible for displaying message thread.
-@available(iOSApplicationExtension, unavailable)
-open class _ChatThreadVC<ExtraData: ExtraDataTypes>:
->>>>>>> 14bf8f68
     _ViewController,
     ThemeProvider,
     ComposerVCDelegate,
