//
// Copyright © 2022 Stream.io Inc. All rights reserved.
//

import StreamChat
import UIKit

/// Controller that shows list of messages and composer together in the selected channel.
@available(iOSApplicationExtension, unavailable)
open class ChatMessageListVC: _ViewController,
    ThemeProvider,
    ChatMessageListScrollOverlayDataSource,
    ChatMessageActionsVCDelegate,
    ChatMessageContentViewDelegate,
    GalleryContentViewDelegate,
    GiphyActionContentViewDelegate,
    FileActionContentViewDelegate,
    LinkPreviewViewDelegate,
    UITableViewDataSource,
    UITableViewDelegate,
    UIGestureRecognizerDelegate {
    /// The object that acts as the data source of the message list.
    public weak var dataSource: ChatMessageListVCDataSource? {
        didSet {
            updateContentIfNeeded()
        }
    }

    /// The object that acts as the delegate of the message list.
    public weak var delegate: ChatMessageListVCDelegate?

    /// The root object representing the Stream Chat.
    public var client: ChatClient!

    /// The router object that handles navigation to other view controllers.
    open lazy var router: ChatMessageListRouter = components
        .messageListRouter
        .init(rootViewController: self)

    /// The diffing data sources are only used if iOS 13 is available and if the feature is enabled.
    internal var isDiffingEnabled: Bool {
        if #available(iOS 13.0, *) {
            return self.components._messageListDiffingEnabled
        }
        return false
    }

    /// Strong reference of the `UITableViewDiffableDataSource`.
    internal var _diffableDataSource: UITableViewDataSource?

    /// Only stored properties support being marked with @available, so we need to maintain
    /// a private _diffableDataSource property to keep the strong reference. This stored
    /// property will cast the regular table view data source to the diffing one.
    @available(iOS 13.0, *)
    internal var diffableDataSource: UITableViewDiffableDataSource<Int, ChatMessage>? {
        get { _diffableDataSource as? UITableViewDiffableDataSource }
        set { _diffableDataSource = newValue }
    }

    /// A View used to display the messages.
    open private(set) lazy var listView: ChatMessageListView = components
        .messageListView
        .init()
        .withoutAutoresizingMaskConstraints

    /// A View used to display date of currently displayed messages
    open private(set) lazy var dateOverlayView: ChatMessageListScrollOverlayView = {
        let overlay = components
            .messageListScrollOverlayView.init()
            .withoutAutoresizingMaskConstraints
        overlay.listView = listView
        overlay.dataSource = self
        return overlay
    }()

    /// A View which displays information about current users who are typing.
    open private(set) lazy var typingIndicatorView: TypingIndicatorView = components
        .typingIndicatorView
        .init()
        .withoutAutoresizingMaskConstraints

    /// The height of the typing indicator view
    open private(set) var typingIndicatorViewHeight: CGFloat = 28

    /// A Boolean value indicating whether the typing events are enabled.
    open var isTypingEventsEnabled: Bool {
        dataSource?.channel(for: self)?.config.typingEventsEnabled == true
    }

    /// A button to scroll the collection view to the bottom.
    /// Visible when there is unread message and the collection view is not at the bottom already.
    open private(set) lazy var scrollToLatestMessageButton: ScrollToLatestMessageButton = components
        .scrollToLatestMessageButton
        .init()
        .withoutAutoresizingMaskConstraints

    /// A Boolean value indicating wether the scroll to bottom button is visible.
    open var isScrollToBottomButtonVisible: Bool {
        let isMoreContentThanOnePage = listView.contentSize.height > listView.bounds.height

        return !listView.isLastCellFullyVisible && isMoreContentThanOnePage
    }

    /// A formatter that converts the message date to textual representation.
    /// This date formatter is used between each group message and the top overlay.
    public lazy var dateSeparatorFormatter = appearance.formatters.messageDateSeparator

    /// A boolean value that determines wether the date overlay should be displayed while scrolling.
    open var isDateOverlayEnabled: Bool {
        components.messageListDateOverlayEnabled
    }

    /// A boolean value that determines wether date separators should be shown between each message.
    open var isDateSeparatorEnabled: Bool {
        components.messageListDateSeparatorEnabled
    }
    
    override open func setUp() {
        super.setUp()
        
        components.messageLayoutOptionsResolver.config = client.config
        
        let longPress = UILongPressGestureRecognizer(target: self, action: #selector(handleLongPress))
        longPress.minimumPressDuration = 0.33
        listView.addGestureRecognizer(longPress)
        
        let tapOnList = UITapGestureRecognizer(target: self, action: #selector(handleTap(_:)))
        tapOnList.cancelsTouchesInView = false
        tapOnList.delegate = self
        listView.addGestureRecognizer(tapOnList)

        scrollToLatestMessageButton.addTarget(self, action: #selector(scrollToLatestMessage), for: .touchUpInside)
    }
    
    override open func setUpLayout() {
        super.setUpLayout()

        view.addSubview(listView)
        listView.pin(anchors: [.top, .leading, .trailing, .bottom], to: view)
        // Add a top padding to the table view so that the top message is not in the edge of the nav bar
        // Note: we use "bottom" because the table view is inverted.
        listView.contentInset = .init(top: 0, left: 0, bottom: 8, right: 0)

        view.addSubview(typingIndicatorView)
        typingIndicatorView.isHidden = true
        typingIndicatorView.heightAnchor.pin(equalToConstant: typingIndicatorViewHeight).isActive = true
        typingIndicatorView.pin(anchors: [.leading, .trailing], to: view)
        typingIndicatorView.bottomAnchor.pin(equalTo: listView.bottomAnchor).isActive = true
        
        view.addSubview(scrollToLatestMessageButton)
        listView.bottomAnchor.pin(equalToSystemSpacingBelow: scrollToLatestMessageButton.bottomAnchor).isActive = true
        scrollToLatestMessageButton.trailingAnchor.pin(equalTo: view.layoutMarginsGuide.trailingAnchor).isActive = true
        scrollToLatestMessageButton.widthAnchor.pin(equalTo: scrollToLatestMessageButton.heightAnchor).isActive = true
        scrollToLatestMessageButton.heightAnchor.pin(equalToConstant: 40).isActive = true
        setScrollToLatestMessageButton(visible: false, animated: false)

        if isDateOverlayEnabled {
            view.addSubview(dateOverlayView)
            NSLayoutConstraint.activate([
                dateOverlayView.centerXAnchor.pin(equalTo: view.safeAreaLayoutGuide.centerXAnchor),
                dateOverlayView.topAnchor.pin(equalToSystemSpacingBelow: view.safeAreaLayoutGuide.topAnchor)
            ])
            dateOverlayView.isHidden = true
        }
    }

    override open func setUpAppearance() {
        super.setUpAppearance()
        
        view.backgroundColor = appearance.colorPalette.background
        
        listView.backgroundColor = appearance.colorPalette.background
    }

    override open func updateContent() {
        super.updateContent()

        listView.delegate = self

        if #available(iOS 13.0, *), isDiffingEnabled {
            setupDiffableDataSource(for: listView)
        } else {
            listView.dataSource = self
            listView.reloadData()
        }
    }

    override open func traitCollectionDidChange(_ previousTraitCollection: UITraitCollection?) {
        super.traitCollectionDidChange(previousTraitCollection)

        view.layoutIfNeeded()
    }
    
    /// Returns layout options for the message on given `indexPath`.
    ///
    /// Layout options are used to determine the layout of the message.
    /// By default there is one message with all possible layout and layout options
    /// determines which parts of the message are visible for the given message.
    open func cellLayoutOptionsForMessage(at indexPath: IndexPath) -> ChatMessageLayoutOptions {
        dataSource?.chatMessageListVC(self, messageLayoutOptionsAt: indexPath) ?? .init()
    }

    /// Returns the content view class for the message at given `indexPath`
    open func cellContentClassForMessage(at indexPath: IndexPath) -> ChatMessageContentView.Type {
        components.messageContentView
    }

    /// Returns the attachment view injector for the message at given `indexPath`
    open func attachmentViewInjectorClassForMessage(at indexPath: IndexPath) -> AttachmentViewInjector.Type? {
        guard let message = dataSource?.chatMessageListVC(self, messageAt: indexPath) else {
            return nil
        }

        return components.attachmentViewCatalog.attachmentViewInjectorClassFor(
            message: message,
            components: components
        )
    }
    
    /// Set the visibility of `scrollToLatestMessageButton`.
    open func setScrollToLatestMessageButton(visible: Bool, animated: Bool = true) {
        if visible { scrollToLatestMessageButton.isVisible = true }
        Animate(isAnimated: animated, {
            self.scrollToLatestMessageButton.alpha = visible ? 1 : 0
        }, completion: { _ in
            if !visible { self.scrollToLatestMessageButton.isVisible = false }
        })
    }
    
    /// Action for `scrollToLatestMessageButton` that scroll to most recent message.
    @objc open func scrollToLatestMessage() {
        scrollToMostRecentMessage()
    }

    /// Scrolls to most recent message
    open func scrollToMostRecentMessage(animated: Bool = true) {
        listView.scrollToMostRecentMessage(animated: animated)
    }

    /// Updates the collection view data with given `changes`.
    open func updateMessages(with changes: [ListChange<ChatMessage>], completion: (() -> Void)? = nil) {
        if #available(iOS 13.0, *), isDiffingEnabled {
            updateMessagesSnapshot(with: changes, completion: completion)
        } else {
            // Because we use an inverted table view, we need to avoid animations since they look odd.
            UIView.performWithoutAnimation {
                listView.updateMessages(with: changes) { [weak self] in
<<<<<<< HEAD
                    
=======
>>>>>>> ee45d900
                    if let newMessageInserted = changes.first(where: { ($0.isInsertion || $0.isMoved) && $0.indexPath.row == 0 })?.item {
                        if newMessageInserted.isSentByCurrentUser {
                            self?.listView.scrollToMostRecentMessage()
                        }
                    }
                    completion?()
                }
            }
        }
    }

    /// Handles tap action on the table view.
    ///
    /// Default implementation will dismiss the keyboard if it is open
    @objc open func handleTap(_ gesture: UITapGestureRecognizer) {
        delegate?.chatMessageListVC(self, didTapOnMessageListView: listView, with: gesture)
        view.endEditing(true)
    }

    /// Handles long press action on collection view.
    ///
    /// Default implementation will convert the gesture location to collection view's `indexPath`
    /// and then call selection action on the selected cell.
    @objc open func handleLongPress(_ gesture: UILongPressGestureRecognizer) {
        let location = gesture.location(in: listView)

        guard
            gesture.state == .began,
            let indexPath = listView.indexPathForRow(at: location)
        else { return }

        didSelectMessageCell(at: indexPath)
    }

    /// The message cell was select and should show the available message actions.
    /// - Parameter indexPath: The index path that the message was selected.
    open func didSelectMessageCell(at indexPath: IndexPath) {
        guard
            let cell = listView.cellForRow(at: indexPath) as? ChatMessageCell,
            let messageContentView = cell.messageContentView,
            let message = messageContentView.content,
            message.isInteractionEnabled == true,
            let cid = message.cid
        else { return }

        let messageController = client.messageController(
            cid: cid,
            messageId: message.id
        )

        let actionsController = components.messageActionsVC.init()
        actionsController.messageController = messageController
        actionsController.channelConfig = dataSource?.channel(for: self)?.config
        actionsController.delegate = self

        let reactionsController: ChatMessageReactionsPickerVC? = {
            guard message.localState == nil else { return nil }
            guard dataSource?.channel(for: self)?.config.reactionsEnabled == true else {
                return nil
            }

            let controller = components.reactionPickerVC.init()
            controller.messageController = messageController
            return controller
        }()

        router.showMessageActionsPopUp(
            messageContentView: messageContentView,
            messageActionsController: actionsController,
            messageReactionsController: reactionsController
        )
    }

    /// Opens thread detail for given `MessageId`.
    open func showThread(messageId: MessageId) {
        guard let cid = dataSource?.channel(for: self)?.cid else { log.error("Channel is not available"); return }
        router.showThread(
            messageId: messageId,
            cid: cid,
            client: client
        )
    }
    
    /// Shows typing Indicator.
    /// - Parameter typingUsers: typing users gotten from `channelController`
    open func showTypingIndicator(typingUsers: [ChatUser]) {
        guard isTypingEventsEnabled else { return }

        if let user = typingUsers.first(where: { user in user.name != nil }), let name = user.name {
            typingIndicatorView.content = L10n.MessageList.TypingIndicator.users(name, typingUsers.count - 1)
        } else {
            // If we somehow cannot fetch any user name, we simply show that `Someone is typing`
            typingIndicatorView.content = L10n.MessageList.TypingIndicator.typingUnknown
        }

        typingIndicatorView.isHidden = false
    }
    
    /// Hides typing Indicator.
    open func hideTypingIndicator() {
        guard isTypingEventsEnabled, typingIndicatorView.isVisible else { return }

        typingIndicatorView.isHidden = true
    }

    /// Check if the current message being displayed should show the date separator.
    /// - Parameters:
    ///   - message: The message being displayed.
    ///   - indexPath: The indexPath of the message.
    /// - Returns: A Boolean value depending if it should show the date separator or not.
    func shouldShowDateSeparator(forMessage message: ChatMessage, at indexPath: IndexPath) -> Bool {
        guard isDateSeparatorEnabled else {
            return false
        }
        
        let previousIndexPath = IndexPath(row: indexPath.row + 1, section: indexPath.section)
        guard let previousMessage = dataSource?.chatMessageListVC(self, messageAt: previousIndexPath) else {
            // If previous message doesn't exist show the separator as well.
            return true
        }
        
        // Only show the separator if the previous message has a different day.
        let isDifferentDay = !Calendar.current.isDate(
            message.createdAt,
            equalTo: previousMessage.createdAt,
            toGranularity: .day
        )
        return isDifferentDay
    }

    // MARK: - UITableViewDataSource & UITableViewDelegate

    open func numberOfSections(in tableView: UITableView) -> Int {
        1
    }

    open func tableView(_ tableView: UITableView, numberOfRowsInSection section: Int) -> Int {
        dataSource?.numberOfMessages(in: self) ?? 0
    }

    open func tableView(_ tableView: UITableView, cellForRowAt indexPath: IndexPath) -> UITableViewCell {
        let cell: ChatMessageCell = listView.dequeueReusableCell(
            contentViewClass: cellContentClassForMessage(at: indexPath),
            attachmentViewInjectorType: attachmentViewInjectorClassForMessage(at: indexPath),
            layoutOptions: cellLayoutOptionsForMessage(at: indexPath),
            for: indexPath
        )

        guard
            let message = dataSource?.chatMessageListVC(self, messageAt: indexPath),
            let channel = dataSource?.channel(for: self)
        else {
            return cell
        }

        cell.messageContentView?.delegate = self
        cell.messageContentView?.channel = channel
        cell.messageContentView?.content = message

        cell.dateSeparatorView.isHidden = !shouldShowDateSeparator(forMessage: message, at: indexPath)
        cell.dateSeparatorView.content = dateSeparatorFormatter.format(message.createdAt)

        return cell
    }

    open func tableView(_ tableView: UITableView, willDisplay cell: UITableViewCell, forRowAt indexPath: IndexPath) {
        delegate?.chatMessageListVC(self, willDisplayMessageAt: indexPath)
    }

    open func scrollViewDidScroll(_ scrollView: UIScrollView) {
        delegate?.chatMessageListVC(self, scrollViewDidScroll: scrollView)

        setScrollToLatestMessageButton(visible: isScrollToBottomButtonVisible)
    }

    // MARK: - ChatMessageListScrollOverlayDataSource

    open func scrollOverlay(
        _ overlay: ChatMessageListScrollOverlayView,
        textForItemAt indexPath: IndexPath
    ) -> String? {
        guard let message = dataSource?.chatMessageListVC(self, messageAt: indexPath) else {
            return nil
        }

        return dateSeparatorFormatter.format(message.createdAt)
    }

    // MARK: - ChatMessageActionsVCDelegate

    open func chatMessageActionsVC(
        _ vc: ChatMessageActionsVC,
        message: ChatMessage,
        didTapOnActionItem actionItem: ChatMessageActionItem
    ) {
        delegate?.chatMessageListVC(self, didTapOnAction: actionItem, for: message)
    }

    open func chatMessageActionsVCDidFinish(_ vc: ChatMessageActionsVC) {
        dismiss(animated: true)
    }

    // MARK: - ChatMessageContentViewDelegate

    open func messageContentViewDidTapOnErrorIndicator(_ indexPath: IndexPath?) {
        guard let indexPath = indexPath else { return log.error("IndexPath is not available") }
        didSelectMessageCell(at: indexPath)
    }

    open func messageContentViewDidTapOnThread(_ indexPath: IndexPath?) {
        guard let indexPath = indexPath else {
            return log.error("IndexPath is not available")
        }

        guard let message = dataSource?.chatMessageListVC(self, messageAt: indexPath) else {
            return log.error("DataSource not found for the message list.")
        }

        showThread(messageId: message.parentMessageId ?? message.id)
    }

    open func messageContentViewDidTapOnQuotedMessage(_ indexPath: IndexPath?) {
        guard let indexPath = indexPath else { return log.error("IndexPath is not available") }
        log
            .info(
                "Tapped a quoted message. To customize the behavior, override messageContentViewDidTapOnQuotedMessage. Path: \(indexPath)"
            )
    }
	
    open func messageContentViewDidTapOnAvatarView(_ indexPath: IndexPath?) {
        guard let indexPath = indexPath else { return log.error("IndexPath is not available") }
        log
            .info(
                "Tapped an avatarView. To customize the behavior, override messageContentViewDidTapOnAvatarView. Path: \(indexPath)"
            )
    }
    
    /// This method is triggered when delivery status indicator on the message at the given index path is tapped.
    /// - Parameter indexPath: The index path of the message cell.
    open func messageContentViewDidTapOnDeliveryStatusIndicator(_ indexPath: IndexPath?) {
        guard let indexPath = indexPath else { return log.error("IndexPath is not available") }
        
        log.info(
            """
            Tapped an delivery status view. To customize the behavior, override
            messageContentViewDidTapOnDeliveryStatusIndicator. Path: \(indexPath)"
            """
        )
    }

    // MARK: - GalleryContentViewDelegate

    open func galleryMessageContentView(
        at indexPath: IndexPath?,
        didTapAttachmentPreview attachmentId: AttachmentId,
        previews: [GalleryItemPreview]
    ) {
        guard let indexPath = indexPath else { return log.error("IndexPath is not available") }
        guard let message = dataSource?.chatMessageListVC(self, messageAt: indexPath) else { return }

        router.showGallery(
            message: message,
            initialAttachmentId: attachmentId,
            previews: previews
        )
    }

    open func galleryMessageContentView(
        at indexPath: IndexPath?,
        didTakeActionOnUploadingAttachment attachmentId: AttachmentId
    ) {
        guard let indexPath = indexPath else { return log.error("IndexPath is not available") }

        let message = dataSource?.chatMessageListVC(self, messageAt: indexPath)

        guard let localState = message?.attachment(with: attachmentId)?.uploadingState else {
            return log.error("Failed to take an action on attachment with \(attachmentId)")
        }

        switch localState.state {
        case .uploadingFailed:
            client
                .messageController(cid: attachmentId.cid, messageId: attachmentId.messageId)
                .restartFailedAttachmentUploading(with: attachmentId)
        default:
            break
        }
    }

    // MARK: - Attachment Action Delegates

    open func didTapOnLinkAttachment(
        _ attachment: ChatMessageLinkAttachment,
        at indexPath: IndexPath?
    ) {
        router.showLinkPreview(link: attachment.url)
    }

    open func didTapOnAttachment(
        _ attachment: ChatMessageFileAttachment,
        at indexPath: IndexPath?
    ) {
        router.showFilePreview(fileURL: attachment.assetURL)
    }

    /// Executes the provided action on the message
    open func didTapOnAttachmentAction(
        _ action: AttachmentAction,
        at indexPath: IndexPath
    ) {
        guard let message = dataSource?.chatMessageListVC(self, messageAt: indexPath),
              let cid = message.cid else {
            log.error("Failed to take to tap on attachment at indexPath: \(indexPath)")
            return
        }

        client
            .messageController(
                cid: cid,
                messageId: message.id
            )
            .dispatchEphemeralMessageAction(action)
    }

    open func messageContentViewDidTapOnReactionsView(_ indexPath: IndexPath?) {
        guard let indexPath = indexPath,
              let cell = listView.cellForRow(at: indexPath) as? ChatMessageCell,
              let messageContentView = cell.messageContentView else {
            return
        }

        router.showReactionsPopUp(
            messageContentView: messageContentView,
            client: client
        )
    }

    // MARK: - UIGestureRecognizerDelegate

    open func gestureRecognizer(
        _ gestureRecognizer: UIGestureRecognizer,
        shouldReceive touch: UITouch
    ) -> Bool {
        // To prevent the gesture recognizer consuming up the events from UIControls, we receive touch only when the view isn't a UIControl.
        !(touch.view is UIControl)
    }
}

// MARK: - Backwards Compatibility DataSource Diffing

@available(iOS 13.0, *)
internal extension ChatMessageListVC {
    /// Setup the `UITableViewDiffableDataSource`.
    func setupDiffableDataSource(for listView: ChatMessageListView) {
        let diffableDataSource = UITableViewDiffableDataSource<Int, ChatMessage>(
            tableView: listView
        ) { [weak self] _, indexPath, _ -> UITableViewCell? in
            /// Re-use old `cellForRowAt` to maintain customer's customisations.
            let cell = self?.tableView(listView, cellForRowAt: indexPath)
            return cell
        }

        self.diffableDataSource = diffableDataSource
        listView.dataSource = diffableDataSource

        /// Populate the Initial messages data.
        var snapshot = NSDiffableDataSourceSnapshot<Int, ChatMessage>()
        snapshot.appendSections([0])
        snapshot.appendItems(dataSource?.messages ?? [], toSection: 0)
        diffableDataSource.apply(snapshot, animatingDifferences: false)
    }

    /// Transforms an array of changes to a diffable data source snapshot.
    func updateMessagesSnapshot(with changes: [ListChange<ChatMessage>], completion: (() -> Void)?) {
        var snapshot = diffableDataSource?.snapshot() ?? NSDiffableDataSourceSnapshot<Int, ChatMessage>()

        let currentMessages: Set<ChatMessage> = Set(snapshot.itemIdentifiers)
        var updatedMessages: [ChatMessage] = []
        var insertedMessages: [(ChatMessage, row: Int)] = []
        var removedMessages: [(ChatMessage, row: Int)] = []
        var movedMessages: [(from: ChatMessage, to: ChatMessage)] = []

        var hasNewInsertions = false
        var hasInsertions = false

        changes.forEach { change in
            switch change {
            case let .insert(message, indexPath):
                hasInsertions = true
                if !hasNewInsertions {
                    hasNewInsertions = indexPath.row == 0
                }
                insertedMessages.append((message, row: indexPath.row))
            case let .update(message, _):
                // Check if it is a valid update. In rare occasions we get an update for a message which
                // is not in the scope of the current pagination, although it is in the database.
                guard currentMessages.contains(message) else { break }
                updatedMessages.append(message)
            case let .remove(message, indexPath):
                removedMessages.append((message, row: indexPath.row))
            case let .move(_, fromIndex, toIndex):
                guard let fromMessage = snapshot.itemIdentifiers[safe: fromIndex.row] else { break }
                guard let toMessage = snapshot.itemIdentifiers[safe: toIndex.row] else { break }
                movedMessages.append((from: fromMessage, to: toMessage))
            }
        }

        let sortedInsertedMessages = insertedMessages
            .sorted(by: { $0.row < $1.row })
            .map(\.0)

        if hasNewInsertions, let currentFirstMessage = snapshot.itemIdentifiers.first {
            // Insert new messages at the bottom.
            snapshot.insertItems(sortedInsertedMessages, beforeItem: currentFirstMessage)
        } else if hasInsertions, let currentLastMessage = snapshot.itemIdentifiers.last {
            // Load new messages at the top.
            snapshot.insertItems(sortedInsertedMessages, afterItem: currentLastMessage)
        } else if hasInsertions {
            snapshot.appendItems(sortedInsertedMessages)
        }

        snapshot.deleteItems(removedMessages.map(\.0))
        snapshot.reloadItems(updatedMessages)

        movedMessages.forEach {
            snapshot.moveItem($0.from, afterItem: $0.to)
            snapshot.reloadItems([$0.from, $0.to])
        }

        // The reason we call `performWithoutAnimation` and `animatingDifferences: true` at the same time
        // is because we don't want animations, but on iOS 14 calling `animatingDifferences: false`
        // is the same as calling `reloadData()`. Info: https://developer.apple.com/videos/play/wwdc2021/10252/?time=158
        UIView.performWithoutAnimation {
            diffableDataSource?.apply(snapshot, animatingDifferences: true) { [weak self] in

                let newestMessage = snapshot.itemIdentifiers.first
                if hasNewInsertions && newestMessage?.isSentByCurrentUser == true {
                    self?.listView.scrollToMostRecentMessage()
                }

                // When new message is inserted, update the previous message to hide the timestamp if needed.
                if hasNewInsertions, let previousMessage = snapshot.itemIdentifiers[safe: 1] {
                    let indexPath = IndexPath(row: 1, section: 0)
                    // The completion block from `apply()` should always be called on main thread,
                    // but on iOS 14 this doesn't seem to be the case, and it crashes.
                    DispatchQueue.main.async {
                        self?.updateMessagesSnapshot(
                            with: [.update(previousMessage, index: indexPath)],
                            completion: nil
                        )
                    }
                }

                // When there are deletions, we should update the previous message, so that we add the avatar image back.
                // Because we have an inverted list, the previous message has the same index of the deleted message after
                // the deletion has been executed.
                let previousRemovedMessages = removedMessages.compactMap { _, row -> (ChatMessage, IndexPath)? in
                    guard let message = snapshot.itemIdentifiers[safe: row] else { return nil }
                    return (message, IndexPath(row: row, section: 0))
                }
                if !previousRemovedMessages.isEmpty {
                    DispatchQueue.main.async {
                        self?.updateMessagesSnapshot(
                            with: previousRemovedMessages.map { ListChange.update($0, index: $1) },
                            completion: nil
                        )
                    }
                }

                completion?()
            }
        }
    }
}

private extension ListChange {
    var isMoved: Bool {
        switch self {
        case .move:
            return true
        default:
            return false
        }
    }
    
    var isInsertion: Bool {
        switch self {
        case .insert:
            return true
        default:
            return false
        }
    }

    var indexPath: IndexPath {
        switch self {
        case let .insert(_, index):
            return index
        case let .move(_, _, toIndex):
            return toIndex
        case let .update(_, index):
            return index
        case let .remove(_, index):
            return index
        }
    }
}<|MERGE_RESOLUTION|>--- conflicted
+++ resolved
@@ -245,10 +245,6 @@
             // Because we use an inverted table view, we need to avoid animations since they look odd.
             UIView.performWithoutAnimation {
                 listView.updateMessages(with: changes) { [weak self] in
-<<<<<<< HEAD
-                    
-=======
->>>>>>> ee45d900
                     if let newMessageInserted = changes.first(where: { ($0.isInsertion || $0.isMoved) && $0.indexPath.row == 0 })?.item {
                         if newMessageInserted.isSentByCurrentUser {
                             self?.listView.scrollToMostRecentMessage()
