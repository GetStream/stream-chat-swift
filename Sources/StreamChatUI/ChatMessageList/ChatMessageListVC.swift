--- conflicted
+++ resolved
@@ -631,7 +631,6 @@
         // To prevent the gesture recognizer consuming up the events from UIControls, we receive touch only when the view isn't a UIControl.
         !(touch.view is UIControl)
     }
-<<<<<<< HEAD
     
     // MARK: - Mentioned user delegate
     
@@ -639,166 +638,4 @@
     open func didTapOnMentionedUser(_ mentionedUser: ChatUser?) {
         // Intended to be overridden for custom behavior when tapping on a mentioned user.
     }
-}
-
-// MARK: - Backwards Compatibility DataSource Diffing
-
-@available(iOS 13.0, *)
-internal extension ChatMessageListVC {
-    /// Setup the `UITableViewDiffableDataSource`.
-    func setupDiffableDataSource(for listView: ChatMessageListView) {
-        let diffableDataSource = UITableViewDiffableDataSource<Int, ChatMessage>(
-            tableView: listView
-        ) { [weak self] _, indexPath, _ -> UITableViewCell? in
-            /// Re-use old `cellForRowAt` to maintain customer's customisations.
-            let cell = self?.tableView(listView, cellForRowAt: indexPath)
-            return cell
-        }
-
-        self.diffableDataSource = diffableDataSource
-        listView.dataSource = diffableDataSource
-
-        /// Populate the Initial messages data.
-        var snapshot = NSDiffableDataSourceSnapshot<Int, ChatMessage>()
-        snapshot.appendSections([0])
-        snapshot.appendItems(dataSource?.messages ?? [], toSection: 0)
-        diffableDataSource.apply(snapshot, animatingDifferences: false)
-    }
-
-    /// Transforms an array of changes to a diffable data source snapshot.
-    func updateMessagesSnapshot(with changes: [ListChange<ChatMessage>], completion: (() -> Void)?) {
-        var snapshot = diffableDataSource?.snapshot() ?? NSDiffableDataSourceSnapshot<Int, ChatMessage>()
-
-        let currentMessages: Set<ChatMessage> = Set(snapshot.itemIdentifiers)
-        var updatedMessages: [ChatMessage] = []
-        var insertedMessages: [(ChatMessage, row: Int)] = []
-        var removedMessages: [(ChatMessage, row: Int)] = []
-        var movedMessages: [(from: ChatMessage, to: ChatMessage)] = []
-
-        var hasNewInsertions = false
-        var hasInsertions = false
-
-        changes.forEach { change in
-            switch change {
-            case let .insert(message, indexPath):
-                hasInsertions = true
-                if !hasNewInsertions {
-                    hasNewInsertions = indexPath.row == 0
-                }
-                insertedMessages.append((message, row: indexPath.row))
-            case let .update(message, _):
-                // Check if it is a valid update. In rare occasions we get an update for a message which
-                // is not in the scope of the current pagination, although it is in the database.
-                guard currentMessages.contains(message) else { break }
-                updatedMessages.append(message)
-            case let .remove(message, indexPath):
-                removedMessages.append((message, row: indexPath.row))
-            case let .move(_, fromIndex, toIndex):
-                guard let fromMessage = snapshot.itemIdentifiers[safe: fromIndex.row] else { break }
-                guard let toMessage = snapshot.itemIdentifiers[safe: toIndex.row] else { break }
-                movedMessages.append((from: fromMessage, to: toMessage))
-            }
-        }
-
-        let sortedInsertedMessages = insertedMessages
-            .sorted(by: { $0.row < $1.row })
-            .map(\.0)
-
-        if hasNewInsertions, let currentFirstMessage = snapshot.itemIdentifiers.first {
-            // Insert new messages at the bottom.
-            snapshot.insertItems(sortedInsertedMessages, beforeItem: currentFirstMessage)
-        } else if hasInsertions, let currentLastMessage = snapshot.itemIdentifiers.last {
-            // Load new messages at the top.
-            snapshot.insertItems(sortedInsertedMessages, afterItem: currentLastMessage)
-        } else if hasInsertions {
-            snapshot.appendItems(sortedInsertedMessages)
-        }
-
-        snapshot.deleteItems(removedMessages.map(\.0))
-        snapshot.reloadItems(updatedMessages)
-
-        movedMessages.forEach {
-            snapshot.moveItem($0.from, afterItem: $0.to)
-            snapshot.reloadItems([$0.from, $0.to])
-        }
-
-        // The reason we call `performWithoutAnimation` and `animatingDifferences: true` at the same time
-        // is because we don't want animations, but on iOS 14 calling `animatingDifferences: false`
-        // is the same as calling `reloadData()`. Info: https://developer.apple.com/videos/play/wwdc2021/10252/?time=158
-        UIView.performWithoutAnimation {
-            diffableDataSource?.apply(snapshot, animatingDifferences: true) { [weak self] in
-
-                let newestMessage = snapshot.itemIdentifiers.first
-                if hasNewInsertions && newestMessage?.isSentByCurrentUser == true {
-                    self?.listView.scrollToMostRecentMessage()
-                }
-
-                // When new message is inserted, update the previous message to hide the timestamp if needed.
-                if hasNewInsertions, let previousMessage = snapshot.itemIdentifiers[safe: 1] {
-                    let indexPath = IndexPath(row: 1, section: 0)
-                    // The completion block from `apply()` should always be called on main thread,
-                    // but on iOS 14 this doesn't seem to be the case, and it crashes.
-                    DispatchQueue.main.async {
-                        self?.updateMessagesSnapshot(
-                            with: [.update(previousMessage, index: indexPath)],
-                            completion: nil
-                        )
-                    }
-                }
-
-                // When there are deletions, we should update the previous message, so that we add the avatar image back.
-                // Because we have an inverted list, the previous message has the same index of the deleted message after
-                // the deletion has been executed.
-                let previousRemovedMessages = removedMessages.compactMap { _, row -> (ChatMessage, IndexPath)? in
-                    guard let message = snapshot.itemIdentifiers[safe: row] else { return nil }
-                    return (message, IndexPath(row: row, section: 0))
-                }
-                if !previousRemovedMessages.isEmpty {
-                    DispatchQueue.main.async {
-                        self?.updateMessagesSnapshot(
-                            with: previousRemovedMessages.map { ListChange.update($0, index: $1) },
-                            completion: nil
-                        )
-                    }
-                }
-
-                completion?()
-            }
-        }
-    }
-}
-
-private extension ListChange {
-    var isMoved: Bool {
-        switch self {
-        case .move:
-            return true
-        default:
-            return false
-        }
-    }
-    
-    var isInsertion: Bool {
-        switch self {
-        case .insert:
-            return true
-        default:
-            return false
-        }
-    }
-
-    var indexPath: IndexPath {
-        switch self {
-        case let .insert(_, index):
-            return index
-        case let .move(_, _, toIndex):
-            return toIndex
-        case let .update(_, index):
-            return index
-        case let .remove(_, index):
-            return index
-        }
-    }
-=======
->>>>>>> ab0a02c2
 }