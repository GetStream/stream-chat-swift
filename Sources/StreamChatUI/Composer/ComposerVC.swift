--- conflicted
+++ resolved
@@ -272,13 +272,9 @@
     private var walletInputView: WalletQuickInputViewController?
     private var menuController: ChatMenuViewController?
     private var isMenuShowing = false
-<<<<<<< HEAD
-    private var keyboardHeight = UIScreen.main.bounds.height * 0.33
-=======
     private var keyboardHeight: CGFloat {
         return KeyboardService.shared.measuredSize
     }
->>>>>>> 3f8ac68a
 
     override open func setUp() {
         super.setUp()
@@ -332,13 +328,9 @@
         bindMenuController()
         DispatchQueue.main.asyncAfter(deadline: .now() + 0.1) { [weak self] in
             guard let `self` = self else { return }
-<<<<<<< HEAD
-            self.keyboardHeight = KeyboardService.shared.measuredSize
-=======
             if self.keyboardHeight == 0.0 {
                 self.composerView.inputMessageView.textView.becomeFirstResponder()
             }
->>>>>>> 3f8ac68a
         }
     }
 
