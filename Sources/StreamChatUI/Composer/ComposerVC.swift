//
// Copyright © 2021 Stream.io Inc. All rights reserved.
//

import StreamChat
import UIKit

/// The delegate of the ComposerVC that notifies composer events.
public protocol ComposerVCDelegate: AnyObject {
    func composerDidCreateNewMessage()
}

/// The possible composer states. An Enum is not used so it does not cause
/// future breaking changes and is possible to extend with new cases.
public struct ComposerState: RawRepresentable, Equatable {
    public let rawValue: String
    public var description: String { rawValue.uppercased() }

    public init(rawValue: RawValue) {
        self.rawValue = rawValue
    }

    public static var new = ComposerState(rawValue: "new")
    public static var edit = ComposerState(rawValue: "edit")
    public static var quote = ComposerState(rawValue: "quote")
}

/// A view controller that manages the composer view.
public typealias ComposerVC = _ComposerVC<NoExtraData>

/// A view controller that manages the composer view.
open class _ComposerVC<ExtraData: ExtraDataTypes>: _ViewController,
    ThemeProvider,
    UITextViewDelegate,
    UIImagePickerControllerDelegate,
    UIDocumentPickerDelegate,
    UINavigationControllerDelegate {
    /// The content of the composer.
    public struct Content {
        /// The text of the input text view.
        public var text: String
        /// The state of the composer.
        public var state: ComposerState
        /// The editing message if the composer is currently editing a message.
        public let editingMessage: _ChatMessage<ExtraData>?
        /// The quoting message if the composer is currently quoting a message.
        public let quotingMessage: _ChatMessage<ExtraData>?
        /// The thread parent message if the composer is currently replying in a thread.
        public let threadMessage: _ChatMessage<ExtraData>?
        /// The attachments of the message.
        public var attachments: [AnyAttachmentPayload]
        /// The mentioned users in the message.
        public var mentionedUsers: Set<_ChatUser<ExtraData.User>>
        /// The command of the message.
        public var command: Command?

        /// A boolean that checks if the message contains any content.
        public var isEmpty: Bool {
            text.isEmpty && attachments.isEmpty
        }

        /// A boolean that check if the composer is replying in a thread
        public var isInsideThread: Bool { threadMessage != nil }
        /// A boolean that checks if the composer recognised already a command.
        public var hasCommand: Bool { command != nil }

        public init(
            text: String,
            state: ComposerState,
            editingMessage: _ChatMessage<ExtraData>?,
            quotingMessage: _ChatMessage<ExtraData>?,
            threadMessage: _ChatMessage<ExtraData>?,
            attachments: [AnyAttachmentPayload],
            mentionedUsers: Set<_ChatUser<ExtraData.User>>,
            command: Command?
        ) {
            self.text = text
            self.state = state
            self.editingMessage = editingMessage
            self.quotingMessage = quotingMessage
            self.threadMessage = threadMessage
            self.attachments = attachments
            self.mentionedUsers = mentionedUsers
            self.command = command
        }

        /// Creates a new content struct with all empty data.
        static func initial() -> Content {
            .init(
                text: "",
                state: .new,
                editingMessage: nil,
                quotingMessage: nil,
                threadMessage: nil,
                attachments: [],
                mentionedUsers: [],
                command: nil
            )
        }

        /// Resets the current content state and clears the content.
        public mutating func clear() {
            self = .init(
                text: "",
                state: .new,
                editingMessage: nil,
                quotingMessage: nil,
                threadMessage: threadMessage,
                attachments: [],
                mentionedUsers: [],
                command: nil
            )
        }

        /// Sets the content state to editing a message.
        ///
        /// - Parameter message: The message that the composer will edit.
        public mutating func editMessage(_ message: _ChatMessage<ExtraData>) {
            self = .init(
                text: message.text,
                state: .edit,
                editingMessage: message,
                quotingMessage: nil,
                threadMessage: threadMessage,
                attachments: attachments,
                mentionedUsers: message.mentionedUsers,
                command: command
            )
        }

        /// Sets the content state to quoting a message.
        ///
        /// - Parameter message: The message that the composer will quote.
        public mutating func quoteMessage(_ message: _ChatMessage<ExtraData>) {
            self = .init(
                text: text,
                state: .quote,
                editingMessage: nil,
                quotingMessage: message,
                threadMessage: threadMessage,
                attachments: attachments,
                mentionedUsers: mentionedUsers,
                command: command
            )
        }

        /// Sets the content state to replying to a thread message.
        ///
        /// - Parameter message: The message that belongs to the thread.
        public mutating func threadMessage(_ message: _ChatMessage<ExtraData>) {
            self = .init(
                text: text,
                state: state,
                editingMessage: editingMessage,
                quotingMessage: quotingMessage,
                threadMessage: message,
                attachments: attachments,
                mentionedUsers: mentionedUsers,
                command: command
            )
        }
    }

    /// The content of the composer.
    public var content: Content = .initial() {
        didSet {
            updateContentIfNeeded()
        }
    }

    /// The delegate of the ComposerVC that notifies composer events.
    open weak var delegate: ComposerVCDelegate?

    /// A symbol that is used to recognise when the user is mentioning a user.
    open var mentionSymbol = "@"

    /// A symbol that is used to recognise when the user is typing a command.
    open var commandSymbol = "/"

    /// A controller to search users and that is used to populate the mention suggestions.
    open var userSearchController: _ChatUserSearchController<ExtraData>!

    /// A controller that manages the channel that the composer is creating content for.
    open var channelController: _ChatChannelController<ExtraData>?

    /// The channel config. If it's a new channel, an empty config should be created. (Not yet supported right now)
    public var channelConfig: ChannelConfig? {
        channelController?.channel?.config
    }

    /// The view of the composer.
    open private(set) lazy var composerView: _ComposerView<ExtraData> = components
        .messageComposerView.init()
        .withoutAutoresizingMaskConstraints

    /// The view controller that shows the suggestions when the user is typing.
    open private(set) lazy var suggestionsVC: _ChatSuggestionsViewController<ExtraData> = components
        .suggestionsVC
        .init()
    
    /// The view controller that shows the suggestions when the user is typing.
    open private(set) lazy var attachmentsVC: _AttachmentsPreviewVC<ExtraData> = components
        .messageComposerAttachmentsVC
        .init()

    /// The view controller for selecting image attachments.
    open private(set) lazy var mediaPickerVC: UIViewController = {
        let picker = UIImagePickerController()
        picker.mediaTypes = UIImagePickerController.availableMediaTypes(for: .savedPhotosAlbum) ?? ["public.image"]
        picker.sourceType = .savedPhotosAlbum
        picker.delegate = self
        return picker
    }()

    /// The view controller for selecting file attachments.
    open private(set) lazy var filePickerVC: UIViewController = {
        let picker = UIDocumentPickerViewController(documentTypes: ["public.item"], in: .import)
        picker.delegate = self
        picker.allowsMultipleSelection = true
        return picker
    }()
    
    public func setDelegate(_ delegate: ComposerVCDelegate) {
        self.delegate = delegate
    }

    override open func setUp() {
        super.setUp()

        composerView.inputMessageView.textView.delegate = self

        composerView.attachmentButton.addTarget(self, action: #selector(showAttachmentsPicker), for: .touchUpInside)
        composerView.sendButton.addTarget(self, action: #selector(publishMessage), for: .touchUpInside)
        composerView.confirmButton.addTarget(self, action: #selector(publishMessage), for: .touchUpInside)
        composerView.shrinkInputButton.addTarget(self, action: #selector(shrinkInput), for: .touchUpInside)
        composerView.commandsButton.addTarget(self, action: #selector(showAvailableCommands), for: .touchUpInside)
        composerView.dismissButton.addTarget(self, action: #selector(clearContent(sender:)), for: .touchUpInside)
        composerView.inputMessageView.clearButton.addTarget(
            self,
            action: #selector(clearContent(sender:)),
            for: .touchUpInside
        )
        
        setupAttachmentsView()
    }

    override open func setUpLayout() {
        super.setUpLayout()

        view.addSubview(composerView)
        composerView.pin(to: view)
    }

    override open func viewDidDisappear(_ animated: Bool) {
        super.viewDidDisappear(animated)

        dismissSuggestions()
    }

    override open func updateContent() {
        super.updateContent()

        if composerView.inputMessageView.textView.text != content.text {
            // Updating the text unnecessarily makes the caret jump to the end of input
            composerView.inputMessageView.textView.text = content.text
        }

        if !content.isEmpty && channelConfig?.typingEventsEnabled == true {
            channelController?.sendKeystrokeEvent()
        }

        switch content.state {
        case .new:
            composerView.inputMessageView.textView.placeholderLabel.text = L10n.Composer.Placeholder.message
            Animate {
                self.composerView.confirmButton.isHidden = true
                self.composerView.sendButton.isHidden = false
                self.composerView.headerView.isHidden = true
            }
        case .quote:
            composerView.titleLabel.text = L10n.Composer.Title.reply
            Animate {
                self.composerView.headerView.isHidden = false
            }
        case .edit:
            composerView.titleLabel.text = L10n.Composer.Title.edit
            Animate {
                self.composerView.confirmButton.isHidden = false
                self.composerView.sendButton.isHidden = true
                self.composerView.headerView.isHidden = false
            }
        default:
            log.warning("The composer state \(content.state.description) was not handled.")
        }

        composerView.sendButton.isEnabled = !content.isEmpty
        composerView.confirmButton.isEnabled = !content.isEmpty

        let isAttachmentsEnabled = channelConfig?.uploadsEnabled == true
        let isAttachmentButtonHidden = !content.isEmpty || !isAttachmentsEnabled
        let isCommandsEnabled = channelConfig?.commands.isEmpty == false
        let isCommandsButtonHidden = !content.isEmpty || !isCommandsEnabled
        let isShrinkInputButtonHidden = content.isEmpty || (!isCommandsEnabled && !isAttachmentsEnabled)
        
        Animate {
            self.composerView.attachmentButton.isHidden = isAttachmentButtonHidden
            self.composerView.commandsButton.isHidden = isCommandsButtonHidden
            self.composerView.shrinkInputButton.isHidden = isShrinkInputButtonHidden
        }

        composerView.inputMessageView.content = .init(
            quotingMessage: content.quotingMessage,
            command: content.command
        )
        
        attachmentsVC.content = content.attachments.map {
            if let provider = $0.payload as? AttachmentPreviewProvider {
                return provider
            } else {
                log.warning("""
                Attachment \($0) doesn't conform to the `AttachmentPreviewProvider` protocol. Add the conformance \
                to this protocol to avoid using the attachment preview placeholder in the composer.
                """)
                return DefaultAttachmentPreviewProvider()
            }
        }
        composerView.inputMessageView.attachmentsViewContainer.isHidden = content.attachments.isEmpty

        if content.isInsideThread {
            if channelController?.channel?.isDirectMessageChannel == true {
                composerView.checkboxControl.label.text = L10n.Composer.Checkmark.directMessageReply
            } else {
                composerView.checkboxControl.label.text = L10n.Composer.Checkmark.channelReply
            }
        }
        Animate {
            self.composerView.bottomContainer.isHidden = !self.content.isInsideThread
        }

        if let typingCommand = typingCommand(in: composerView.inputMessageView.textView) {
            showCommandSuggestions(for: typingCommand)
            return
        }

        if let (typingMention, mentionRange) = typingMention(in: composerView.inputMessageView.textView) {
            showMentionSuggestions(for: typingMention, mentionRange: mentionRange)
            return
        }

        dismissSuggestions()
    }
    
    open func setupAttachmentsView() {
        addChildViewController(attachmentsVC, embedIn: composerView.inputMessageView.attachmentsViewContainer)
        attachmentsVC.didTapRemoveItemButton = { [weak self] index in
            self?.content.attachments.remove(at: index)
        }
    }
    
    // MARK: - Actions
    
    @objc open func publishMessage(sender: UIButton) {
        let text: String
        if let command = content.command {
            text = "/\(command.name) " + content.text
        } else {
            text = content.text
        }

        if let editingMessage = content.editingMessage {
            editMessage(withId: editingMessage.id, newText: text)
            
            // This is just a temporary solution. This will be handled on the LLC level
            // in CIS-883
            channelController?.sendStopTypingEvent()
        } else {
            createNewMessage(text: text)
        }

        content.clear()
    }
    
    /// Shows a photo/media picker.
    open func showMediaPicker() {
        present(mediaPickerVC, animated: true)
    }
    
    /// Shows a document picker.
    open func showFilePicker() {
        present(filePickerVC, animated: true)
    }
    
    /// Returns actions for attachments picker.
    open var attachmentsPickerActions: [UIAlertAction] {
        let showFilePickerAction = UIAlertAction(
            title: L10n.Composer.Picker.file,
            style: .default,
            handler: { [weak self] _ in self?.showFilePicker() }
        )
        
        let showMediaPickerAction = UIAlertAction(
            title: L10n.Composer.Picker.media,
            style: .default,
            handler: { [weak self] _ in self?.showMediaPicker() }
        )
        
        let cancelAction = UIAlertAction(
            title: L10n.Composer.Picker.cancel,
            style: .cancel
        )
        
        return [showMediaPickerAction, showFilePickerAction, cancelAction]
    }
    
    /// Action that handles tap on attachments button in composer.
    @objc open func showAttachmentsPicker(sender: UIButton) {
        // The UI doesn't support mix of image and file attachments so we are limiting this option.
        // Files in the message composer are scrolling vertically and images horizontally.
        // There is no techical limitation for multiple attachment types.
        if content.attachments.isEmpty {
            let actionSheet = UIAlertController(
                title: nil,
                message: L10n.Composer.Picker.title,
                preferredStyle: .actionSheet
            )
            actionSheet.popoverPresentationController?.sourceView = sender
            attachmentsPickerActions.forEach(actionSheet.addAction)
            present(actionSheet, animated: true)
        } else if content.attachments.contains(where: { $0.type == .file }) {
            showFilePicker()
        } else if content.attachments.contains(where: { $0.type == .image || $0.type == .video }) {
            showMediaPicker()
        }
    }
    
    @objc open func shrinkInput(sender: UIButton) {
        Animate {
            self.composerView.shrinkInputButton.isHidden = true
            self.composerView.leadingContainer.subviews
                .filter { $0 !== self.composerView.shrinkInputButton }
                .forEach {
                    $0.isHidden = false
                }

            // If attachment uploads is disabled, don't ever show the attachments button
            if self.channelController?.channel?.config.uploadsEnabled == false {
                self.composerView.attachmentButton.isHidden = true
            }
        }
    }
    
    @objc open func showAvailableCommands(sender: UIButton) {
        if suggestionsVC.isPresented {
            dismissSuggestions()
        } else {
            showCommandSuggestions(for: "")
        }
    }
    
    @objc open func clearContent(sender: UIButton) {
        content.clear()
    }

    /// Creates a new message and notifies the delegate that a new message was created.
    /// - Parameter text: The text content of the message.
    open func createNewMessage(text: String) {
        guard let cid = channelController?.cid else { return }
        
        // If the user included some mentions via suggestions,
        // but then removed them from text, we should remove them from
        // the content we'll send
        for user in content.mentionedUsers {
            if !text.contains(mentionText(for: user)) {
                content.mentionedUsers.remove(user)
            }
        }

        if let threadParentMessageId = content.threadMessage?.id {
            let messageController = channelController?.client.messageController(
                cid: cid,
                messageId: threadParentMessageId
            )

            messageController?.createNewReply(
                text: text,
                pinning: nil,
                attachments: content.attachments,
                mentionedUserIds: content.mentionedUsers.map(\.id),
                showReplyInChannel: composerView.checkboxControl.isSelected,
                quotedMessageId: content.quotingMessage?.id
            ) { _ in
                self.delegate?.composerDidCreateNewMessage()
            }
            return
        }

        channelController?.createNewMessage(
            text: text,
            pinning: nil,
            attachments: content.attachments,
            mentionedUserIds: content.mentionedUsers.map(\.id),
            quotedMessageId: content.quotingMessage?.id
        ) { _ in
            self.delegate?.composerDidCreateNewMessage()
        }
    }

    /// Updates an existing message.
    /// - Parameters:
    ///   - id: The id of the editing message.
    ///   - newText: The new text content of the message.
    open func editMessage(withId id: MessageId, newText: String) {
        guard let cid = channelController?.cid else { return }
        let messageController = channelController?.client.messageController(
            cid: cid,
            messageId: id
        )
        // TODO: Adjust LLC to edit attachments also
        // TODO: Adjust LLC to edit mentions
        messageController?.editMessage(text: newText)
    }

    /// Returns a potential user mention in case the user is currently typing a username.
    /// - Parameter textView: The text view of the message input view where the user is typing.
    /// - Returns: A tuple with the potential user mention and the position of the mention so it can be autocompleted.
    open func typingMention(in textView: UITextView) -> (String, NSRange)? {
        let text = textView.text as NSString
        let caretLocation = textView.selectedRange.location
        let firstMentionSymbolBeforeCaret = text.rangeOfCharacter(
            from: CharacterSet(charactersIn: mentionSymbol),
            options: .backwards,
            range: NSRange(location: 0, length: caretLocation)
        )
        guard firstMentionSymbolBeforeCaret.location != NSNotFound else {
            return nil
        }

        let charIndexBeforeMentionSymbol = firstMentionSymbolBeforeCaret.lowerBound - 1
        let charRangeBeforeMentionSymbol = NSRange(location: charIndexBeforeMentionSymbol, length: 1)
        if charIndexBeforeMentionSymbol >= 0, text.substring(with: charRangeBeforeMentionSymbol) != " " {
            return nil
        }
        
        let mentionStart = firstMentionSymbolBeforeCaret.upperBound
        let mentionEnd = caretLocation
        guard mentionEnd >= mentionStart else {
            return nil
        }

        let mentionRange = NSRange(location: mentionStart, length: mentionEnd - mentionStart)
        let mention = text.substring(with: mentionRange)
        guard !mention.contains(" ") else {
            return nil
        }

        return (mention, mentionRange)
    }

    /// Returns a potential command in case the user is currently typing a command.
    /// - Parameter textView: The text view of the message input view where the user is typing.
    /// - Returns: A string of the corresponding potential command.
    open func typingCommand(in textView: UITextView) -> String? {
        guard let text = textView.text else { return nil }

        let trimmedText = text.trimmingCharacters(in: .whitespacesAndNewlines)
        guard trimmedText.first == Character(commandSymbol) else { return nil }

        let trimmedTextWithoutSymbol = trimmedText.dropFirst()
        guard let potentialCommand = trimmedTextWithoutSymbol.split(separator: " ").first else {
            return String(trimmedTextWithoutSymbol)
        }

        return String(potentialCommand)
    }

    /// Shows the command suggestions for the potential command the current user is typing.
    /// - Parameter typingCommand: The potential command that the current user is typing.
    open func showCommandSuggestions(for typingCommand: String) {
        let availableCommands = channelController?.channel?.config.commands ?? []
        
        // Don't show the commands suggestion VC if there are no commands
        guard availableCommands.isEmpty == false else { return }
        
        var commandHints: [Command] = availableCommands

        if !typingCommand.isEmpty {
            commandHints = availableCommands.filter {
                $0.name.range(of: typingCommand, options: .caseInsensitive) != nil
            }
        }

        let typingCommandMatches: ((Command) -> Bool) = { availableCommand in
            availableCommand.name.compare(typingCommand, options: .caseInsensitive) == .orderedSame
        }
        if let foundCommand = availableCommands.first(where: typingCommandMatches), !content.hasCommand {
            var newContent = content
            newContent.command = foundCommand
            newContent.text = ""
            content = newContent

            dismissSuggestions()
            return
        }

        let dataSource = _ChatMessageComposerSuggestionsCommandDataSource<ExtraData>(
            with: commandHints,
            collectionView: suggestionsVC.collectionView
        )
        suggestionsVC.dataSource = dataSource
        suggestionsVC.didSelectItemAt = { [weak self] commandIndex in
            guard var newContent = self?.content else { return }
            newContent.command = commandHints[commandIndex]
            newContent.text = ""
            self?.content = newContent

            self?.dismissSuggestions()
        }

        showSuggestions()
    }

    /// Shows the mention suggestions for the potential mention the current user is typing.
    /// - Parameters:
    ///   - typingMention: The potential user mention the current user is typing.
    ///   - mentionRange: The position where the current user is typing a mention to it can be replaced with the suggestion.
    open func showMentionSuggestions(for typingMention: String, mentionRange: NSRange) {
        userSearchController.search(term: typingMention)
        let dataSource = _ChatMessageComposerSuggestionsMentionDataSource(
            collectionView: suggestionsVC.collectionView,
            searchController: userSearchController
        )
        suggestionsVC.dataSource = dataSource
        suggestionsVC.didSelectItemAt = { [weak self] userIndex in
            guard let self = self else { return }

            let textView = self.composerView.inputMessageView.textView
            let user = self.userSearchController.users[userIndex]

            let text = textView.text as NSString
            let mentionText = self.mentionText(for: user)
            let newText = text.replacingCharacters(in: mentionRange, with: mentionText)
            self.content.text = newText
            self.content.mentionedUsers.insert(user)

            let caretLocation = textView.selectedRange.location
            let newCaretLocation = caretLocation + (mentionText.count - typingMention.count)
            textView.selectedRange = NSRange(location: newCaretLocation, length: 0)

            self.dismissSuggestions()
        }

        showSuggestions()
    }
    
    /// Provides the mention text for composer text field, when the user selects a mention suggestion.
    open func mentionText(for user: _ChatUser<ExtraData.User>) -> String {
        if let name = user.name, !name.isEmpty {
            return name.lowercased()
        } else {
            return user.id
        }
    }

    /// Shows the suggestions view
    open func showSuggestions() {
        if !suggestionsVC.isPresented, let parent = parent {
            parent.addChildViewController(suggestionsVC, targetView: parent.view)
            suggestionsVC.bottomAnchorView = composerView
            
            let suggestionsView = suggestionsVC.view!
            suggestionsView.translatesAutoresizingMaskIntoConstraints = false
            NSLayoutConstraint.activate([
                suggestionsView.leadingAnchor.pin(equalTo: parent.view.leadingAnchor),
                suggestionsView.trailingAnchor.pin(equalTo: parent.view.trailingAnchor),
                composerView.topAnchor.pin(equalToSystemSpacingBelow: suggestionsView.bottomAnchor),
                suggestionsView.topAnchor.pin(greaterThanOrEqualTo: parent.view.safeAreaLayoutGuide.topAnchor)
            ])
        }
    }

    /// Dismisses the suggestions view.
    open func dismissSuggestions() {
        suggestionsVC.removeFromParent()
        suggestionsVC.view.removeFromSuperview()
    }

    // MARK: - UITextViewDelegate

    open func textViewDidChange(_ textView: UITextView) {
        // This guard removes the possibility of having a loop when updating the `UITextView`.
        // The aim is that `UITextView.text` is always in sync with `Content.text`.
        // With this in place we have bidirectional binding since if we update `Content.text`
        // it will update `UITextView.text` and vice-versa.
        guard textView.text != content.text else { return }

        content.text = textView.text
    }

    open func textView(
        _ textView: UITextView,
        shouldChangeTextIn range: NSRange,
        replacementText text: String
    ) -> Bool {
        guard let maxMessageLength = channelConfig?.maxMessageLength else { return true }
        return textView.text.count + (text.count - range.length) <= maxMessageLength
    }

    // MARK: - UIImagePickerControllerDelegate
    
    open func imagePickerController(
        _ picker: UIImagePickerController,
        didFinishPickingMediaWithInfo info: [UIImagePickerController.InfoKey: Any]
    ) {
<<<<<<< HEAD
        do {
            if let imageURL = info[.imageURL] as? URL {
                let attachment = try AnyAttachmentPayload(localFileURL: imageURL, attachmentType: .image)
                content.attachments.append(attachment)
            } else if let videoURL = info[.mediaURL] as? URL {
                let attachment = try AnyAttachmentPayload(localFileURL: videoURL, attachmentType: .video)
                content.attachments.append(attachment)
            } else {
                // Support images from the camera picker.
                let editedImage = info[.editedImage] as? UIImage
                let pickedImage = editedImage ?? info[.originalImage] as? UIImage
                guard let image = pickedImage else { return }

                guard let photoURL = try image.temporaryLocalFileUrl() else { return }
                let attachment = try AnyAttachmentPayload(localFileURL: photoURL, attachmentType: .image)
                content.attachments.append(attachment)
=======
        var completion: (() -> Void)?
        defer {
            picker.dismiss(animated: true, completion: completion)
        }
        
        let urlAndType: (URL, AttachmentType)
        if let imageURL = info[.imageURL] as? URL {
            urlAndType = (imageURL, .image)
        } else if let videoURL = info[.mediaURL] as? URL {
            urlAndType = (videoURL, .video)
        } else {
            log.error("Unexpected item selected in image picker")
            return
        }
        
        do {
            let fileSize = try AttachmentFile(url: urlAndType.0).size
            let maxFileSize = channelController?.client.config.maxAttachmentSize ?? 0
            
            if fileSize < maxFileSize {
                let attachment = try AnyAttachmentPayload(localFileURL: urlAndType.0, attachmentType: urlAndType.1)
                content.attachments.append(attachment)
            } else {
                completion = showAttachmentExceedsMaxSizeAlert
>>>>>>> 55aa8977
            }
        } catch {
            log.assertionFailure(error.localizedDescription)
        }
    }
    
    // MARK: - UIDocumentPickerViewControllerDelegate
    
    open func documentPicker(_ controller: UIDocumentPickerViewController, didPickDocumentsAt urls: [URL]) {
        content.attachments.append(contentsOf: urls.compactMap {
            do {
                return try AnyAttachmentPayload(localFileURL: $0, attachmentType: .file)
            } catch {
                log.assertionFailure(error.localizedDescription)
                return nil
            }
        })
    }
    
    open func showAttachmentExceedsMaxSizeAlert() {
        let alert = UIAlertController(title: nil, message: L10n.Attachment.maxSizeExceeded, preferredStyle: .alert)
        alert.addAction(.init(title: L10n.Alert.Actions.ok, style: .default, handler: { _ in }))
        present(alert, animated: true)
    }
}<|MERGE_RESOLUTION|>--- conflicted
+++ resolved
@@ -711,24 +711,6 @@
         _ picker: UIImagePickerController,
         didFinishPickingMediaWithInfo info: [UIImagePickerController.InfoKey: Any]
     ) {
-<<<<<<< HEAD
-        do {
-            if let imageURL = info[.imageURL] as? URL {
-                let attachment = try AnyAttachmentPayload(localFileURL: imageURL, attachmentType: .image)
-                content.attachments.append(attachment)
-            } else if let videoURL = info[.mediaURL] as? URL {
-                let attachment = try AnyAttachmentPayload(localFileURL: videoURL, attachmentType: .video)
-                content.attachments.append(attachment)
-            } else {
-                // Support images from the camera picker.
-                let editedImage = info[.editedImage] as? UIImage
-                let pickedImage = editedImage ?? info[.originalImage] as? UIImage
-                guard let image = pickedImage else { return }
-
-                guard let photoURL = try image.temporaryLocalFileUrl() else { return }
-                let attachment = try AnyAttachmentPayload(localFileURL: photoURL, attachmentType: .image)
-                content.attachments.append(attachment)
-=======
         var completion: (() -> Void)?
         defer {
             picker.dismiss(animated: true, completion: completion)
@@ -739,6 +721,12 @@
             urlAndType = (imageURL, .image)
         } else if let videoURL = info[.mediaURL] as? URL {
             urlAndType = (videoURL, .video)
+        } else if let editedImage = info[.editedImage] as? UIImage,
+                  let editedImageURL = try? editedImage.temporaryLocalFileUrl() {
+            urlAndType = (editedImageURL, .image)
+        } else if let originalImage = info[.originalImage] as? UIImage,
+                  let originalImageURL = try? originalImage.temporaryLocalFileUrl() {
+            urlAndType = (originalImageURL, .image)
         } else {
             log.error("Unexpected item selected in image picker")
             return
@@ -753,7 +741,6 @@
                 content.attachments.append(attachment)
             } else {
                 completion = showAttachmentExceedsMaxSizeAlert
->>>>>>> 55aa8977
             }
         } catch {
             log.assertionFailure(error.localizedDescription)
