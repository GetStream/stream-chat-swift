--- conflicted
+++ resolved
@@ -660,9 +660,6 @@
     private func addWalletAttachment(amount: Double, paymentType: WalletAttachmentPayload.PaymentType) {
         DispatchQueue.main.async {
             do {
-<<<<<<< HEAD
-                let attachment = try AnyAttachmentPayload(wallet: "\(amount)", paymentType: paymentType)
-=======
                 var extraData = [String: RawJSON]()
                 extraData["oneAmount"] = .string("\(amount)")
                 extraData["requestedName"] = .string(ChatClient.shared.currentUserController().currentUser?.name ?? "")
@@ -670,7 +667,6 @@
                 extraData["isPaid"] = .bool(false)
                 extraData["recipientImageUrl"] = .string(ChatClient.shared.currentUserController().currentUser?.imageURL?.absoluteString ?? "")
                 let attachment = try AnyAttachmentPayload(extraData: extraData, paymentType: paymentType)
->>>>>>> fc3344f2
                 self.content.attachments.append(attachment)
                 self.hideInputView()
                 self.showMessageOption(isHide: true)
