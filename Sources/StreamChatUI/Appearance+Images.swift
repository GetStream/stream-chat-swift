--- conflicted
+++ resolved
@@ -148,19 +148,11 @@
                 return loadImageSafely(with: "arrow")
             }
         }()
-<<<<<<< HEAD
-        public var muteChannel: UIImage = {
+        public var muteChannel: UIImage? = {
             if #available(iOS 13.0, *) {
                 return UIImage(systemName: "speaker.slash.fill")!.withTintColor(.gray)
             } else {
-                return loadImageSafely(with: "arrow")
-=======
-        public var muteChannel: UIImage? = {
-            if #available(iOS 13.0, *) {
-                return UIImage(systemName: "speaker.slash.fill")!.withTintColor(.gray)
-            } else {
                 return nil
->>>>>>> 5b8e9c4f
             }
         }()
         public var commands: UIImage = loadImageSafely(with: "bolt")
