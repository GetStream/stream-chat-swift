--- conflicted
+++ resolved
@@ -5,21 +5,13 @@
 import StreamChat
 import SwiftUI
 
+@available(iOS 13.0, *)
 /// A `UIViewControllerRepresentable` subclass which wraps `ChatChannelListVC` and shows list of channels.
-<<<<<<< HEAD
 public typealias ChatChannelList = SwiftUIViewControllerRepresentable<ChatChannelListVC>
 
 @available(iOS 13.0, *)
+@available(iOSApplicationExtension, unavailable)
 public extension SwiftUIViewControllerRepresentable where ViewController: ChatChannelListVC {
-=======
-@available(iOS 13.0, *)
-@available(iOSApplicationExtension, unavailable)
-public typealias ChatChannelList = SwiftUIViewControllerRepresentable<_ChatChannelListVC<NoExtraData>>
-
-@available(iOS 13.0, *)
-@available(iOSApplicationExtension, unavailable)
-public extension SwiftUIViewControllerRepresentable where ViewController: _ChatChannelListVC<NoExtraData> {
->>>>>>> 14bf8f68
     @available(*, deprecated, renamed: "asView")
     init(controller: ChatChannelListController) {
         self.init(
@@ -30,12 +22,8 @@
 }
 
 @available(iOS 13.0, *)
-<<<<<<< HEAD
+@available(iOSApplicationExtension, unavailable)
 extension ChatChannelListVC {
-=======
-@available(iOSApplicationExtension, unavailable)
-extension _ChatChannelListVC {
->>>>>>> 14bf8f68
     /// A SwiftUI View that wraps `_ChatChannelListVC` and shows list of messages.
     @available(*, deprecated, renamed: "asView")
     static func View(controller: ChatChannelListController) -> some View {
@@ -43,14 +31,9 @@
     }
 }
 
-<<<<<<< HEAD
+@available(iOSApplicationExtension, unavailable)
 extension ChatChannelListVC: SwiftUIRepresentable {
     public var content: ChatChannelListController {
-=======
-@available(iOSApplicationExtension, unavailable)
-extension _ChatChannelListVC: SwiftUIRepresentable {
-    public var content: _ChatChannelListController<ExtraData> {
->>>>>>> 14bf8f68
         get {
             controller
         }
