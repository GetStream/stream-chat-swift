--- conflicted
+++ resolved
@@ -85,12 +85,8 @@
     /// Currently there are some performance problems in the Channel List which
     /// is impacting the message list performance as well, so we skip channel list
     /// updates when the channel list is not visible in the window.
-<<<<<<< HEAD
-    private var skippedRendering = false
-=======
     private(set) var skippedRendering = false
->>>>>>> 736f7ee3
-    
+
     /// Create a new `ChatChannelListViewController`
     /// - Parameters:
     ///   - controller: Your created `ChatChannelListController` with required query
