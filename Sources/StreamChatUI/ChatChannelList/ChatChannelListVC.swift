//
// Copyright © 2021 Stream.io Inc. All rights reserved.
//

import StreamChat
import UIKit

/// A `UIViewController` subclass  that shows list of channels.
<<<<<<< HEAD
open class ChatChannelListVC: _ViewController,
=======
@available(iOSApplicationExtension, unavailable)
public typealias ChatChannelListVC = _ChatChannelListVC<NoExtraData>

/// A `UIViewController` subclass  that shows list of channels.
@available(iOSApplicationExtension, unavailable)
open class _ChatChannelListVC<ExtraData: ExtraDataTypes>: _ViewController,
>>>>>>> 14bf8f68
    UICollectionViewDataSource,
    UICollectionViewDelegate,
    ChatChannelListControllerDelegate,
    DataControllerStateDelegate,
    ThemeProvider,
    SwipeableViewDelegate {
    /// The `ChatChannelListController` instance that provides channels data.
    public var controller: ChatChannelListController!

    open private(set) lazy var loadingIndicator: UIActivityIndicatorView = {
        if #available(iOS 13.0, *) {
            return UIActivityIndicatorView(style: .large).withoutAutoresizingMaskConstraints
        } else {
            return UIActivityIndicatorView(style: .whiteLarge).withoutAutoresizingMaskConstraints
        }
    }()
    
    /// A router object responsible for handling navigation actions of this view controller.
    open lazy var router: ChatChannelListRouter = components
        .channelListRouter
        .init(rootViewController: self)
    
    /// The `UICollectionViewLayout` that used by `ChatChannelListCollectionView`.
    open private(set) lazy var collectionViewLayout: UICollectionViewLayout = components
        .channelListLayout.init()
    
    /// The `UICollectionView` instance that displays channel list.
    open private(set) lazy var collectionView: UICollectionView =
        UICollectionView(frame: .zero, collectionViewLayout: collectionViewLayout)
            .withoutAutoresizingMaskConstraints
    
    /// The `CurrentChatUserAvatarView` instance used for displaying avatar of the current user.
    open private(set) lazy var userAvatarView: CurrentChatUserAvatarView = components
        .currentUserAvatarView.init()
        .withoutAutoresizingMaskConstraints
    
    /// Reuse identifier of separator
    open var separatorReuseIdentifier: String { "CellSeparatorIdentifier" }
    
    /// Reuse identifier of `collectionViewCell`
    open var collectionViewCellReuseIdentifier: String { "Cell" }
    
    /// We use private property for channels count so we can update it inside `performBatchUpdates` as [documented](https://developer.apple.com/documentation/uikit/uicollectionview/1618045-performbatchupdates#discussion)
    private var channelsCount = 0

    /// Used for mapping `ListChanges` to sets of `IndexPath` and verifying possible conflicts
    private let collectionUpdatesMapper = CollectionUpdatesMapper()

    override open func setUp() {
        super.setUp()
        controller.setDelegate(self)
        controller.synchronize()
        channelsCount = controller.channels.count
        
        collectionView.register(
            components.channelCell.self,
            forCellWithReuseIdentifier: collectionViewCellReuseIdentifier
        )
        
        collectionView.register(
            components.channelCellSeparator,
            forSupplementaryViewOfKind: ListCollectionViewLayout.separatorKind,
            withReuseIdentifier: separatorReuseIdentifier
        )

        collectionView.dataSource = self
        collectionView.delegate = self
        
        userAvatarView.controller = controller.client.currentUserController()
        userAvatarView.addTarget(self, action: #selector(didTapOnCurrentUserAvatar), for: .touchUpInside)
    }
    
    override open func setUpLayout() {
        super.setUpLayout()
        view.embed(collectionView)
        collectionView.addSubview(loadingIndicator)
        loadingIndicator.pin(anchors: [.centerX, .centerY], to: view)
    }
    
    override open func setUpAppearance() {
        super.setUpAppearance()
        title = "Stream Chat"
        
        navigationItem.backButtonTitle = ""
        navigationItem.leftBarButtonItem = UIBarButtonItem(customView: userAvatarView)

        collectionView.backgroundColor = appearance.colorPalette.background

        if let flowLayout = collectionViewLayout as? ListCollectionViewLayout {
            flowLayout.itemSize = UICollectionViewFlowLayout.automaticSize
            flowLayout.estimatedItemSize = .init(
                width: collectionView.bounds.width,
                height: 64
            )
        }
    }

    open func collectionView(_ collectionView: UICollectionView, numberOfItemsInSection section: Int) -> Int {
        channelsCount
    }
    
    open func collectionView(
        _ collectionView: UICollectionView,
        cellForItemAt indexPath: IndexPath
    ) -> UICollectionViewCell {
        let cell = collectionView.dequeueReusableCell(
            withReuseIdentifier: collectionViewCellReuseIdentifier,
            for: indexPath
        ) as! ChatChannelListCollectionViewCell
    
        cell.components = components
        cell.itemView.content = .init(
            channel: controller.channels[indexPath.row],
            currentUserId: controller.client.currentUserId
        )

        cell.swipeableView.delegate = self
        cell.swipeableView.indexPath = { [weak cell, weak self] in
            guard let cell = cell else { return nil }
            return self?.collectionView.indexPath(for: cell)
        }
        
        return cell
    }
    
    open func collectionView(
        _ collectionView: UICollectionView,
        viewForSupplementaryElementOfKind kind: String,
        at indexPath: IndexPath
    ) -> UICollectionReusableView {
        collectionView.dequeueReusableSupplementaryView(
            ofKind: ListCollectionViewLayout.separatorKind,
            withReuseIdentifier: separatorReuseIdentifier,
            for: indexPath
        )
    }
        
    open func collectionView(_ collectionView: UICollectionView, didSelectItemAt indexPath: IndexPath) {
        let channel = controller.channels[indexPath.row]
        router.showMessageList(for: channel.cid)
    }
        
    open func scrollViewDidEndDecelerating(_ scrollView: UIScrollView) {
        let bottomEdge = scrollView.contentOffset.y + scrollView.bounds.height
        guard bottomEdge >= scrollView.contentSize.height else { return }
        controller.loadNextChannels()
    }
        
    @objc open func didTapOnCurrentUserAvatar(_ sender: Any) {
        router.showCurrentUserProfile()
    }
    
    override open func traitCollectionDidChange(_ previousTraitCollection: UITraitCollection?) {
        super.traitCollectionDidChange(previousTraitCollection)
        collectionViewLayout.invalidateLayout()

        // Required to correctly setup navigation when view is wrapped
        // using UIHostingController and used in SwiftUI
        guard
            let parent = parent,
            parent.isUIHostingController
        else { return }

        if #available(iOS 13.0, *) {
            setupParentNavigation(parent: parent)
        }
    }

    open func swipeableViewWillShowActionViews(for indexPath: IndexPath) {
        // Close other open cells
        collectionView.visibleCells.forEach {
            let cell = ($0 as? ChatChannelListCollectionViewCell)
            cell?.swipeableView.close()
        }

        Animate { self.collectionView.layoutIfNeeded() }
    }

    open func swipeableViewActionViews(for indexPath: IndexPath) -> [UIView] {
        let deleteView = CellActionView().withoutAutoresizingMaskConstraints
        deleteView.actionButton.setImage(appearance.images.messageActionDelete, for: .normal)

        deleteView.actionButton.backgroundColor = appearance.colorPalette.alert
        deleteView.actionButton.tintColor = .white

        deleteView.action = { self.deleteButtonPressedForCell(at: indexPath) }

        let moreView = CellActionView().withoutAutoresizingMaskConstraints
        moreView.actionButton.setImage(appearance.images.more, for: .normal)

        moreView.actionButton.backgroundColor = appearance.colorPalette.background1
        moreView.actionButton.tintColor = appearance.colorPalette.text

        moreView.action = { self.moreButtonPressedForCell(at: indexPath) }

        return [moreView, deleteView]
    }

    /// This function is called when delete button is pressed from action items of a cell.
    /// - Parameter indexPath: IndexPath of given cell to fetch the content of it.
    open func deleteButtonPressedForCell(at indexPath: IndexPath) {
        router.didTapDeleteButton(for: controller.channels[indexPath.row].cid)
    }

    /// This function is called when more button is pressed from action items of a cell.
    /// - Parameter indexPath: IndexPath of given cell to fetch the content of it.
    open func moreButtonPressedForCell(at indexPath: IndexPath) {
        router.didTapMoreButton(for: controller.channels[indexPath.row].cid)
    }
    
    // MARK: - ChatChannelListControllerDelegate
    
    open func controllerWillChangeChannels(_ controller: ChatChannelListController) {
        channelsCount = controller.channels.count
        collectionView.layoutIfNeeded()
    }
    
    open func controller(
        _ controller: ChatChannelListController,
        didChangeChannels changes: [ListChange<ChatChannel>]
    ) {
        guard let indices = collectionUpdatesMapper.mapToSetsOfIndexPaths(
            changes: changes,
            onConflict: {
                channelsCount = controller.channels.count
                collectionView.reloadData()
            }
        ) else { return }

        collectionView.performBatchUpdates(
            {
                collectionView.deleteItems(at: Array(indices.remove))
                collectionView.insertItems(at: Array(indices.insert))
                collectionView.reloadItems(at: Array(indices.update))
                indices.move.forEach {
                    collectionView.moveItem(at: $0.fromIndex, to: $0.toIndex)
                }
                
                channelsCount = controller.channels.count
            },
            completion: { _ in
                // Move changes from NSFetchController also can mean an update of the content.
                // Since a `moveItem` in collections do not update the content of the cell, we need to reload those cells.
                self.collectionView.reloadItems(at: Array(indices.move.map(\.toIndex)))
            }
        )
    }
    
    // MARK: - DataControllerStateDelegate
    
    open func controller(_ controller: DataController, didChangeState state: DataController.State) {
        switch state {
        case .initialized, .localDataFetched:
            if self.controller.channels.isEmpty {
                loadingIndicator.startAnimating()
            } else {
                loadingIndicator.stopAnimating()
            }
        default:
            loadingIndicator.stopAnimating()
        }
    }
}<|MERGE_RESOLUTION|>--- conflicted
+++ resolved
@@ -6,16 +6,8 @@
 import UIKit
 
 /// A `UIViewController` subclass  that shows list of channels.
-<<<<<<< HEAD
+@available(iOSApplicationExtension, unavailable)
 open class ChatChannelListVC: _ViewController,
-=======
-@available(iOSApplicationExtension, unavailable)
-public typealias ChatChannelListVC = _ChatChannelListVC<NoExtraData>
-
-/// A `UIViewController` subclass  that shows list of channels.
-@available(iOSApplicationExtension, unavailable)
-open class _ChatChannelListVC<ExtraData: ExtraDataTypes>: _ViewController,
->>>>>>> 14bf8f68
     UICollectionViewDataSource,
     UICollectionViewDelegate,
     ChatChannelListControllerDelegate,
