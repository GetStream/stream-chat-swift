--- conflicted
+++ resolved
@@ -140,15 +140,10 @@
         guard let channelVC = self.channelController else { return }
         guard let controller = ChatAddFriendVC
                 .instantiateController(storyboard: .GroupChat)  as? ChatAddFriendVC else {
-<<<<<<< HEAD
             return
         }
         controller.groupInviteLink = self.groupInviteLink
         controller.channelController = channelVC
-=======
-                    return
-                }
->>>>>>> 77840a43
         controller.selectionType = .addFriend
         controller.existingUsers = selectedUsers
         controller.bCallbackInviteFriend = { [weak self] users in
