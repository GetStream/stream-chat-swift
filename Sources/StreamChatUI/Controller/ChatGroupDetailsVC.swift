--- conflicted
+++ resolved
@@ -8,23 +8,6 @@
 import UIKit
 import StreamChat
 
-<<<<<<< HEAD
-public class ChatGroupDetailsVC: ChatBaseVC {
-    enum GroupDetailsSection: CaseIterable {
-        case userList
-    }
-    // MARK: - OUTLETS
-    @IBOutlet private var lblTitle: UILabel!
-    @IBOutlet private var lblSubtitle: UILabel!
-    @IBOutlet private var tableView: UITableView!
-    @IBOutlet private var notificationSwitch: UISwitch!
-    // MARK: - VARIABLES
-    public var groupInviteLink: String?
-    public var channelController: ChatChannelController?
-    private var groupMembers: [ChatChannelMember] = []
-    private let sectionWiseList = GroupDetailsSection.allCases
-    // MARK: - VIEW CYCLE
-=======
 extension Notification.Name {
     public static let showWalletQRCode = Notification.Name("kStreamChatShowWalletQRCode")
 }
@@ -52,88 +35,10 @@
     @IBOutlet var backgroundViews: [UIView]!
 
     // MARK: - view life cycle
->>>>>>> 3567b24e
     public override func viewDidLoad() {
         super.viewDidLoad()
         setupUI()
-        fetchGroupMembers()
-    }
-<<<<<<< HEAD
-    // MARK: - METHOD
-    private func setupUI() {
-        view.backgroundColor = Appearance.default.colorPalette.chatViewBackground
-        let name = self.channelController?.channel?.name ?? ""
-        lblTitle.text = name
-        let members = channelController?.channel?.lastActiveMembers ?? []
-        self.updateMemberCount(members: members)
-        let chatUserID = TableViewCellChatUser.reuseId
-        let chatUserNib = UINib(nibName: chatUserID, bundle: nil)
-        tableView.register(chatUserNib, forCellReuseIdentifier: chatUserID)
-        let attachmentID = TableViewCellGroupDetailsAttachmentsList.reuseID
-        let attachmentNib = UINib(nibName: attachmentID, bundle: nil)
-        tableView.register(attachmentNib, forCellReuseIdentifier: attachmentID)
-        tableView.dataSource = self
-        tableView.delegate = self
-        tableView.bounces = false
-        tableView.tableHeaderView = UIView()
-        tableView.tableFooterView = UIView()
-        tableView.reloadData()
-        tableView.separatorStyle = .none
-        notificationSwitch.isOn = false
-        if let isMuted = channelController?.channel?.isMuted {
-            notificationSwitch.isOn = !isMuted
-        }
-    }
-    
-    private func fetchGroupMembers() {
-        if let cid = channelController?.cid {
-            let controller = ChatClient.shared.memberListController(query: .init(cid: cid))
-            controller.synchronize { [weak self] error in
-                guard error == nil, let weakSelf = self else { return }
-                DispatchQueue.main.async {
-                    var usersList = [ChatChannelMember]()
-                    let nonNilUsers = (controller.members ?? []).filter({ $0.id != nil && $0.name?.isBlank == false })
-                    if let ownerUser = nonNilUsers.filter({ $0.memberRole == .owner }).first {
-                        usersList.append(ownerUser)
-                    }
-                    let filteredUsers = nonNilUsers.filter({ $0.memberRole != .owner })
-                    let onlineUser = filteredUsers.filter({ $0.isOnline }).sorted{ $0.name!.localizedCaseInsensitiveCompare($1.name!) == ComparisonResult.orderedAscending}
-                    let offlineUser = filteredUsers.filter({ $0.isOnline == false})
-                    let alphabetUsers = offlineUser.filter {($0.name?.isFirstCharacterAlp ?? false) == true && $0.isOnline == false}.sorted{ $0.name!.localizedCaseInsensitiveCompare($1.name!) == ComparisonResult.orderedAscending}
-                    let otherUsers = offlineUser.filter {($0.name?.isFirstCharacterAlp ?? false) == false }.sorted{ $0.id.localizedCaseInsensitiveCompare($1.id) == ComparisonResult.orderedAscending}
-                    // Adding filtered list to user list array
-                    usersList.append(contentsOf: onlineUser)
-                    usersList.append(contentsOf: alphabetUsers)
-                    usersList.append(contentsOf: otherUsers)
-                    weakSelf.updateMemberCount(members: usersList)
-                    weakSelf.updateFilteredUserList(list: usersList)
-                }
-            }
-        }
-    }
-    
-    private func updateMemberCount(members: [ChatChannelMember]) {
-        let friendCount = members.count
-        let onlineUser = members.filter( {$0.isOnline}).count ?? 0
-        lblSubtitle.text = "\(friendCount) friends, \(onlineUser) online"
-    }
-    
-    private func updateFilteredUserList(list: [ChatChannelMember]) {
-        var indexPathForInsert = [IndexPath]()
-        var indexPathForDelete = [IndexPath]()
-        for (userIndex,user) in list.enumerated() {
-            if let oldUserIndex = groupMembers.firstIndex(where: { $0.id.lowercased() == user.id.lowercased() }) {
-                if oldUserIndex != userIndex {
-                    groupMembers.remove(at: oldUserIndex)
-                    indexPathForDelete.append(IndexPath.init(row: oldUserIndex, section: 0))
-                    groupMembers.insert(user, at: userIndex)
-                    indexPathForInsert.append(IndexPath.init(row: userIndex, section: 0))
-                }
-            } else {
-                groupMembers.insert(user, at: userIndex)
-                indexPathForInsert.append(IndexPath.init(row: userIndex, section: 0))
-            }
-=======
+    }
     
     // MARK: - IB Actions
     @IBAction func btnBackAction(_ sender: Any) {
@@ -211,34 +116,8 @@
             return true
         } else {
             return false
->>>>>>> 3567b24e
-        }
-        tableView.beginUpdates()
-        tableView.deleteRows(at: indexPathForDelete, with: .automatic)
-        tableView.insertRows(at: indexPathForInsert, with: .automatic)
-        tableView.endUpdates()
-    }
-<<<<<<< HEAD
-    
-    private func muteNotification() {
-        self.channelController?.muteChannel { [weak self] error in
-            guard let weakSelf = self else { return }
-            let msg = error == nil ? "Notifications muted" : "Error while muted group notifications"
-            DispatchQueue.main.async {
-                Snackbar.show(text: msg, messageType: StreamChatMessageType.ChatGroupMute)
-                weakSelf.notificationSwitch.isOn = false
-            }
-        }
-    }
-    
-    private func unMuteNotification() {
-        self.channelController?.unmuteChannel { [weak self] error in
-            guard let weakSelf = self else { return }
-            let msg = error == nil ? "Notifications unmuted" : "Error while unmute group notifications"
-            DispatchQueue.main.async {
-                Snackbar.show(text: msg, messageType: StreamChatMessageType.ChatGroupUnMute)
-                weakSelf.notificationSwitch.isOn = true
-=======
+        }
+    }
 
     private func addMenuToMoreButton() {
         if #available(iOS 14, *) {
@@ -260,7 +139,6 @@
         } else {
             controller.unban { error in
                 print(error)
->>>>>>> 3567b24e
             }
         }
     }
@@ -270,34 +148,6 @@
         let reportAction = UIAction(title: "Report", image: appearance.images.exclamationMarkCircle) { _ in
             print("report action")
         }
-<<<<<<< HEAD
-        controller.groupInviteLink = self.groupInviteLink
-        controller.channelController = channelVC
-        controller.selectionType = .addFriend
-        controller.existingUsers = groupMembers
-        controller.bCallbackInviteFriend = { [weak self] users in
-            guard let weakSelf = self else { return }
-            let ids = users.map{ $0.id}
-            weakSelf.channelController?.inviteMembers(userIds: Set(ids), completion: { error in
-                if error == nil {
-                    DispatchQueue.main.async {
-                        Snackbar.show(text: "Group invite sent")
-                    }
-                } else {
-                    Snackbar.show(text: "Error while sending invitation link")
-                }
-            })
-        }
-        controller.bCallbackAddFriend = { [weak self] users in
-            guard let weakSelf = self else { return }
-            let ids = users.map{ $0.id}
-            weakSelf.channelController?.addMembers(userIds: Set(ids), completion: { error in
-                if error == nil {
-                    DispatchQueue.main.async {
-                        Snackbar.show(text: "Group Member updated")
-                        weakSelf.fetchGroupMembers()
-                    }
-=======
         let addContact = UIAction(title: "Add as contact", image: appearance.images.personBadgePlus) { [weak self] _ in
             guard let self = self else {
                 return
@@ -339,7 +189,6 @@
             if isUserAdmin() {
                 if viewModel.user?.isBannedFromChannel ?? false {
                     arrActions.append(unblockUser)
->>>>>>> 3567b24e
                 } else {
                     arrActions.append(blockUser)
                 }
@@ -350,8 +199,6 @@
             return []
         }
     }
-<<<<<<< HEAD
-=======
 
     private func addToContact() {
         guard viewModel.screenType == .userdetail,
@@ -381,7 +228,6 @@
         }
         addMenuToMoreButton()
     }
->>>>>>> 3567b24e
 }
 
 // MARK: - TableView delegates
@@ -400,12 +246,6 @@
     }
     
     public func tableView(_ tableView: UITableView, numberOfRowsInSection section: Int) -> Int {
-<<<<<<< HEAD
-        switch sectionWiseList[section] {
-        case .userList:
-            return groupMembers.count
-        default:
-=======
         guard let section = TableViewSections(rawValue: section) else {
             return 0
         }
@@ -418,7 +258,6 @@
                 return viewModel.channelMembers.count
             }
         } else {
->>>>>>> 3567b24e
             return 0
         }
     }
@@ -435,9 +274,6 @@
                   let controller = viewModel.channelController else {
                 return UITableViewCell()
             }
-<<<<<<< HEAD
-            let user: ChatChannelMember = groupMembers[indexPath.row]
-=======
             cell.cellDelegate = self
             cell.configCell(
                 controller: controller,
@@ -452,15 +288,10 @@
                       return UITableViewCell()
                   }
             let user: ChatChannelMember = viewModel.channelMembers[indexPath.row]
->>>>>>> 3567b24e
             cell.configGroupDetails(channelMember: user, selectedImage: nil)
             cell.backgroundColor = .clear
             cell.selectionStyle = .none
             return cell
-<<<<<<< HEAD
-        default:
-            return UITableViewCell.init(frame: .zero)
-=======
         }
     }
 
@@ -569,7 +400,6 @@
             alertTitle = "Would you like to delete this channel?\nIt'll be permanently deleted."
         } else {
             alertTitle = "Would you like to leave this channel?"
->>>>>>> 3567b24e
         }
         let deleteAction = UIAlertAction(title: "Leave Channel", style: .destructive) { [weak self] _ in
             guard let self = self else {
@@ -598,9 +428,6 @@
             preferredStyle: .actionSheet)
         present(alert, animated: true, completion: nil)
     }
-<<<<<<< HEAD
-}
-=======
 
     func showWalletQRCode() {
         guard let user = viewModel.user else {
@@ -611,5 +438,4 @@
         userInfo["name"] = user.name
         NotificationCenter.default.post(name: .showWalletQRCode, object: userInfo)
     }
-}
->>>>>>> 3567b24e
+}