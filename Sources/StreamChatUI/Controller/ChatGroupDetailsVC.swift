--- conflicted
+++ resolved
@@ -39,27 +39,6 @@
         super.viewDidLoad()
         setupUI()
     }
-<<<<<<< HEAD
-    // MARK: - METHOD
-    private func setupUI() {
-        view.backgroundColor = Appearance.default.colorPalette.chatViewBackground
-        let name = self.channelController?.channel?.name ?? ""
-        lblTitle.text = name
-        self.buttonShowMore.isHidden = true
-        self.updateMemberCount()
-        sectionWiseList.removeAll()
-        tableView.reloadData()
-        //
-        if let cid = channelController?.cid {
-            let controller = ChatClient.shared.memberListController(query: .init(cid: cid))
-            controller.synchronize { [weak self] error in
-                guard error == nil, let weakSelf = self else { return }
-                DispatchQueue.main.async {
-                    weakSelf.selectedUsers = []
-                    let nonNilUsers = (controller.members ?? []).filter({ $0.id != nil && $0.name?.isBlank == false })
-                    if let ownerUser = nonNilUsers.filter({ $0.memberRole == .owner }).first {
-                        weakSelf.selectedUsers.append(ownerUser)
-=======
     
     // MARK: - IB Actions
     @IBAction func btnBackAction(_ sender: Any) {
@@ -115,7 +94,6 @@
                     DispatchQueue.main.asyncAfter(deadline: .now() + 0.2) { [weak self] in
                         guard let self = self else { return }
                         self.navigationController?.popToRootViewController(animated: true)
->>>>>>> 5e9c6756
                     }
                 }
             }
@@ -140,27 +118,6 @@
             return false
         }
     }
-<<<<<<< HEAD
-    
-    private func muteNotification() {
-        self.channelController?.muteChannel { [weak self] error in
-            guard let weakSelf = self else { return }
-            let msg = error == nil ? "Notifications muted" : "Error while muted group notifications"
-            DispatchQueue.main.async {
-                Snackbar.show(text: msg, messageType: StreamChatMessageType.ChatGroupMute)
-                weakSelf.notificationSwitch.isOn = false
-            }
-        }
-    }
-    
-    private func unMuteNotification() {
-        self.channelController?.unmuteChannel { [weak self] error in
-            guard let weakSelf = self else { return }
-            let msg = error == nil ? "Notifications unmuted" : "Error while unmute group notifications"
-            DispatchQueue.main.async {
-                Snackbar.show(text: msg, messageType: StreamChatMessageType.ChatGroupUnMute)
-                weakSelf.notificationSwitch.isOn = true
-=======
 
     private func addMenuToMoreButton() {
         if #available(iOS 14, *) {
@@ -182,7 +139,6 @@
         } else {
             controller.unban { error in
                 print(error)
->>>>>>> 5e9c6756
             }
         }
     }
