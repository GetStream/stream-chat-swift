--- conflicted
+++ resolved
@@ -268,15 +268,11 @@
         _ controller: ChatMessageController,
         didChangeMessage change: EntityChange<ChatMessage>
     ) {
-<<<<<<< HEAD
-        let indexPath = IndexPath(row: messages.count, section: 0)
-=======
         guard !messages.isEmpty else {
             return
         }
 
         let indexPath = IndexPath(row: messages.count - 1, section: 0)
->>>>>>> 736f7ee3
 
         let listChange: ListChange<ChatMessage>
         switch change {
@@ -295,14 +291,7 @@
         _ controller: ChatMessageController,
         didChangeReplies changes: [ListChange<ChatMessage>]
     ) {
-<<<<<<< HEAD
-        messageListVC.setPreviousMessagesSnapshot(self.messages)
-        let messages = getRepliesWithThreadRootMessage(from: controller)
-        messageListVC.setNewMessagesSnapshot(messages)
-        messageListVC.updateMessages(with: changes)
-=======
         updateMessages(with: changes)
->>>>>>> 736f7ee3
     }
     
     // MARK: - EventsControllerDelegate
@@ -334,8 +323,6 @@
         messageListVC.dataSource = self
     }
 
-<<<<<<< HEAD
-=======
     private func updateMessages(with changes: [ListChange<ChatMessage>]) {
         messageListVC.setPreviousMessagesSnapshot(self.messages)
         let messages = getRepliesWithThreadRootMessage(from: messageController)
@@ -343,7 +330,6 @@
         messageListVC.updateMessages(with: changes)
     }
 
->>>>>>> 736f7ee3
     private func getRepliesWithThreadRootMessage(from messageController: ChatMessageController) -> [ChatMessage] {
         var messages = Array(messageController.replies)
         if let threadRootMessage = messageController.message {
