--- conflicted
+++ resolved
@@ -86,60 +86,6 @@
         
         selectedMessageId = originalMessageContentView.content?.id
         
-<<<<<<< HEAD
-        transitionContext.containerView.addSubview(toVC.view)
-
-        let fromVCSnapshot = fromVC.view.snapshotView(afterScreenUpdates: true)
-        if let fromVCSnapshot = fromVCSnapshot {
-            // Make sure the snapshot is added to the bottom of the container, in case the container
-            // is bigger than the snapshot (for the case the popup is being presented in a modal)
-            let newY = transitionContext.containerView.frame.size.height - fromVC.view.frame.size.height
-            fromVCSnapshot.frame = fromVC.view.frame
-            fromVCSnapshot.frame.origin.y += newY
-            fromVC.view.isHidden = true
-        }
-
-        let blurView = UIVisualEffectView()
-        blurView.frame = toVC.view.frame
-
-        let makeSnapshotForView: (UIView?) -> UIView? = { view in
-            guard let view = view else { return nil }
-            let snapshot = view.snapshotView(afterScreenUpdates: true)
-            snapshot?.frame = view.superview!.convert(view.frame, to: nil)
-            snapshot?.transform = CGAffineTransform(scaleX: 0, y: 0)
-            snapshot?.alpha = 0.0
-            return snapshot
-        }
-
-        let reactionsSnapshot = makeSnapshotForView(toVC.reactionsController?.view)
-        let actionsSnapshot = makeSnapshotForView(toVC.actionsController?.view)
-        let reactionAuthorsSnapshot = makeSnapshotForView(toVC.reactionAuthorsController?.view)
-        
-        if let messageContentViewSnapshot = messageContentViewSnapshot {
-            let snaphots: [UIView?] = [
-                fromVCSnapshot,
-                blurView,
-                reactionsSnapshot,
-                actionsSnapshot,
-                reactionAuthorsSnapshot
-            ]
-
-            snaphots
-                .compactMap { $0 }
-                .forEach {
-                    transitionContext.containerView.insertSubview($0, belowSubview: messageContentViewSnapshot)
-                }
-        }
-
-        toVC.view.isHidden = true
-        messageContentView.isHidden = false
-        
-        transitionContext.containerView.addSubview(messageContentView)
-        messageContentView.frame = messageContentViewFrame
-        messageContentView.translatesAutoresizingMaskIntoConstraints = true
-        
-        messageContentViewSnapshot?.removeFromSuperview()
-=======
         let messageViewFrame = selectedMessageContentViewFrame ?? .zero
         let messageViewType = type(of: originalMessageContentView)
         let messageAttachmentInjectorType = originalMessageContentView.attachmentViewInjector.map { type(of: $0) }
@@ -156,32 +102,32 @@
         toVC.messageContentView = messageView
         toVC.messageViewFrame = messageViewFrame
         toVC.setUpLayout()
->>>>>>> 44d09bbb
         
         let blurView = UIVisualEffectView()
         blurView.frame = transitionContext.finalFrame(for: toVC)
-        
-        let reactionsSnapshot: UIView? = {
-            guard let view = toVC.reactionsController?.view else { return nil }
+
+        let makeSnapshot: (UIViewController?) -> UIView? = { viewController in
+            guard let view = viewController?.view else { return nil }
             
             let snapshot = view.snapshotView(afterScreenUpdates: true)
             snapshot?.frame = view.superview?.convert(view.frame, to: nil) ?? .zero
             snapshot?.transform = .init(scaleX: 0, y: 0)
             snapshot?.alpha = 0.0
             return snapshot
-        }()
-        
-        let actionsSnapshot: UIView? = {
-            guard let view = toVC.actionsController.view else { return nil }
-            
-            let snapshot = view.snapshotView(afterScreenUpdates: true)
-            snapshot?.frame = view.superview?.convert(view.frame, to: nil) ?? .zero
-            snapshot?.transform = .init(scaleX: 0, y: 0)
-            snapshot?.alpha = 0.0
-            return snapshot
-        }()
-        
-        let transitionSubviews = [blurView, reactionsSnapshot, actionsSnapshot, messageView].compactMap { $0 }
+        }
+        
+        let reactionsSnapshot: UIView? = makeSnapshot(toVC.reactionsController)
+        let actionsSnapshot: UIView? = makeSnapshot(toVC.actionsController)
+        let reactionAuthorsSnapshot: UIView? = makeSnapshot(toVC.reactionAuthorsController)
+        
+        let transitionSubviews = [
+            blurView,
+            reactionsSnapshot,
+            actionsSnapshot,
+            reactionAuthorsSnapshot,
+            messageView
+        ].compactMap { $0 }
+
         transitionSubviews.forEach(transitionContext.containerView.addSubview)
         messageView.mainContainer.layoutMargins = originalMessageContentView.mainContainer.layoutMargins
 
@@ -203,10 +149,6 @@
             view?.alpha = 1.0
         }
 
-        let removeSnapshot: (UIView?) -> Void = { view in
-            view?.removeFromSuperview()
-        }
-
         UIView.animate(
             withDuration: 0.8 * duration,
             delay: 0.2 * duration,
@@ -214,38 +156,17 @@
             initialSpringVelocity: 4,
             options: [.curveEaseInOut],
             animations: {
-<<<<<<< HEAD
-                showSnapshot(actionsSnapshot)
-                showSnapshot(reactionsSnapshot)
-                showSnapshot(reactionAuthorsSnapshot)
-
-                messageContentView.transform = .identity
-                messageContentView.frame.origin = toVC.messageContentContainerView
-                    .superview!
-                    .convert(
-                        toVC.messageContentContainerView.frame,
-                        to: nil
-                    )
-                    .origin
-
-                if let effect = (toVC.blurView as? UIVisualEffectView)?.effect {
-                    blurView.effect = effect
-                }
-=======
                 messageView.transform = .identity
                 messageView.frame = toVC.messageContentContainerView.superview?.convert(
                     toVC.messageContentContainerView.frame,
                     to: nil
                 ) ?? .zero
                 
-                actionsSnapshot?.transform = .identity
-                actionsSnapshot?.alpha = 1.0
-                
-                reactionsSnapshot?.transform = .identity
-                reactionsSnapshot?.alpha = 1.0
+                showSnapshot(actionsSnapshot)
+                showSnapshot(reactionsSnapshot)
+                showSnapshot(reactionAuthorsSnapshot)
                 
                 blurView.effect = (toVC.blurView as? UIVisualEffectView)?.effect
->>>>>>> 44d09bbb
             },
             completion: { _ in
                 transitionSubviews.forEach { $0.removeFromSuperview() }
@@ -253,20 +174,6 @@
                 toVC.messageContentContainerView.embed(messageView.withoutAutoresizingMaskConstraints)
                 
                 toVC.view.isHidden = false
-<<<<<<< HEAD
-                fromVC.view.isHidden = false
-                messageContentView.isHidden = false
-                toVC.messageContentContainerView.addSubview(messageContentView)
-                messageContentView.translatesAutoresizingMaskIntoConstraints = false
-                toVC.messageContentContainerView.embed(messageContentView)
-
-                removeSnapshot(fromVCSnapshot)
-                removeSnapshot(blurView)
-                removeSnapshot(reactionsSnapshot)
-                removeSnapshot(reactionAuthorsSnapshot)
-                removeSnapshot(actionsSnapshot)
-=======
->>>>>>> 44d09bbb
                 
                 transitionContext.completeTransition(!transitionContext.transitionWasCancelled)
             }
@@ -281,80 +188,20 @@
         else { return }
         
         let blurView = UIVisualEffectView()
-<<<<<<< HEAD
-        if let effect = (fromVC.blurView as? UIVisualEffectView)?.effect {
-            blurView.effect = effect
-        }
-        blurView.frame = fromVC.view.frame
-        
-        let reactionsSnapshot: UIView?
-        if let reactionsController = fromVC.reactionsController {
-            reactionsSnapshot = reactionsController.view.snapshotView(afterScreenUpdates: true)
-            reactionsSnapshot?.frame = reactionsController.view.superview!.convert(reactionsController.view.frame, to: nil)
-            reactionsSnapshot?.transform = .identity
-            reactionsSnapshot.map(transitionContext.containerView.addSubview)
-        } else {
-            reactionsSnapshot = nil
-        }
-        
-        let actionsSnapshot = fromVC.actionsController?.view.snapshotView(afterScreenUpdates: true)
-        if let actionsSnapshot = actionsSnapshot, let actionsController = fromVC.actionsController {
-            actionsSnapshot.frame = actionsController.view.superview!
-                .convert(actionsController.view.frame, to: nil)
-            transitionContext.containerView.addSubview(actionsSnapshot)
-        }
-
-        let reactionAuthorsSnapshot = fromVC.reactionAuthorsController?.view.snapshotView(afterScreenUpdates: true)
-        if let reactionAuthorsSnapshot = reactionAuthorsSnapshot,
-           let reactionAuthorsController = fromVC.reactionAuthorsController {
-            reactionAuthorsSnapshot.frame = reactionAuthorsController.view.superview!
-                .convert(reactionAuthorsController.view.frame, to: nil)
-            transitionContext.containerView.addSubview(reactionAuthorsSnapshot)
-        }
-        
-        if let messageContentViewSnapshot = messageContentViewSnapshot {
-            toVCSnapshot.map {
-                transitionContext.containerView.insertSubview($0, belowSubview: messageContentViewSnapshot)
-            }
-            transitionContext.containerView.insertSubview(blurView, belowSubview: messageContentViewSnapshot)
-            reactionsSnapshot.map {
-                transitionContext.containerView.insertSubview($0, belowSubview: messageContentViewSnapshot)
-            }
-            actionsSnapshot.map {
-                transitionContext.containerView.insertSubview($0, belowSubview: messageContentViewSnapshot)
-            }
-            reactionAuthorsSnapshot.map {
-                transitionContext.containerView.insertSubview($0, belowSubview: messageContentViewSnapshot)
-            }
-        }
-
-        messageContentView.isHidden = false
-        let frame = messageContentView.convert(messageContentView.frame, to: fromVC.view)
-        messageContentView.removeFromSuperview()
-        transitionContext.containerView.addSubview(messageContentView)
-        messageContentView.translatesAutoresizingMaskIntoConstraints = true
-        messageContentView.frame = frame
-        
-        messageContentViewSnapshot?.removeFromSuperview()
-=======
         blurView.effect = (fromVC.blurView as? UIVisualEffectView)?.effect
         blurView.frame = transitionContext.finalFrame(for: toVC)
-        
-        let reactionsSnapshot: UIView? = {
-            guard let view = fromVC.reactionsController?.view else { return nil }
+
+        let makeSnapshot: (UIViewController?) -> UIView? = { viewController in
+            guard let view = viewController?.view else { return nil }
             
             let snapshot = view.snapshotView(afterScreenUpdates: true)
             snapshot?.frame = view.superview?.convert(view.frame, to: nil) ?? .zero
             return snapshot
-        }()
-        
-        let actionsSnapshot: UIView? = {
-            guard let view = fromVC.actionsController.view else { return nil }
-            
-            let snapshot = view.snapshotView(afterScreenUpdates: true)
-            snapshot?.frame = view.superview?.convert(view.frame, to: nil) ?? .zero
-            return snapshot
-        }()
+        }
+        
+        let reactionsSnapshot: UIView? = makeSnapshot(fromVC.reactionsController)
+        let actionsSnapshot: UIView? = makeSnapshot(fromVC.actionsController)
+        let reactionAuthorsSnapshot: UIView? = makeSnapshot(fromVC.reactionAuthorsController)
         
         let messageView = fromVC.messageContentView!
         let frame = fromVC.messageContentContainerView.convert(messageView.frame, to: transitionContext.containerView)
@@ -362,13 +209,18 @@
         messageView.frame = frame
         messageView.translatesAutoresizingMaskIntoConstraints = true
         
-        let transitionSubviews = [blurView, reactionsSnapshot, actionsSnapshot, messageView].compactMap { $0 }
+        let transitionSubviews = [blurView, reactionsSnapshot, actionsSnapshot, reactionAuthorsSnapshot, messageView]
+            .compactMap { $0 }
         transitionSubviews.forEach(transitionContext.containerView.addSubview)
->>>>>>> 44d09bbb
         
         fromVC.view.isHidden = true
         
         selectedMessageCell?.messageContentView?.isHidden = true
+
+        let hideView: (UIView?) -> Void = { view in
+            view?.transform = CGAffineTransform(scaleX: 0.01, y: 0.01)
+            view?.alpha = 0.0
+        }
         
         let duration = transitionDuration(using: transitionContext)
         UIView.animate(
@@ -378,50 +230,17 @@
                 if let frame = self.selectedMessageContentViewFrame {
                     messageView.frame = frame
                 } else {
-                    messageView.transform = CGAffineTransform(scaleX: 0.01, y: 0.01)
-                    messageView.alpha = 0.0
+                    hideView(messageView)
                 }
                 
-                actionsSnapshot?.transform = CGAffineTransform(scaleX: 0.01, y: 0.01)
-<<<<<<< HEAD
-                reactionsSnapshot?.transform = CGAffineTransform(scaleX: 0.01, y: 0.01)
-                reactionAuthorsSnapshot?.transform = CGAffineTransform(scaleX: 0.01, y: 0.01)
-=======
->>>>>>> 44d09bbb
-                actionsSnapshot?.alpha = 0.0
-                
-                reactionsSnapshot?.transform = CGAffineTransform(scaleX: 0.01, y: 0.01)
-                reactionsSnapshot?.alpha = 0.0
-<<<<<<< HEAD
-                reactionAuthorsSnapshot?.alpha = 0.0
-                messageContentView.frame = messageContentViewFrame
-                blurView.effect = nil
-            },
-            completion: { [self] _ in
-                toVC.view.isHidden = false
-                fromVC.view.isHidden = false
-                messageContentView.translatesAutoresizingMaskIntoConstraints = false
-                if let mainContainerTopAnchor = mainContainerTopAnchor {
-                    mainContainerTopAnchor.isActive = false
-                    messageContentView.reactionsBubbleView?.isVisible = true
-                    messageContentView.bubbleToReactionsConstraint?.isActive = true
-                }
-                messageContentView.removeFromSuperview()
-                messageContentViewSuperview?.addSubview(messageContentView)
-                NSLayoutConstraint.activate(messageContentViewActivateConstraints)
-                NSLayoutConstraint.deactivate(messageContentViewDeactivateConstraints)
-                toVCSnapshot?.removeFromSuperview()
-                blurView.removeFromSuperview()
-                reactionsSnapshot?.removeFromSuperview()
-                reactionAuthorsSnapshot?.removeFromSuperview()
-                actionsSnapshot?.removeFromSuperview()
-=======
+                hideView(actionsSnapshot)
+                hideView(reactionsSnapshot)
+                hideView(reactionAuthorsSnapshot)
                 
                 blurView.effect = nil
             },
             completion: { _ in
                 transitionSubviews.forEach { $0.removeFromSuperview() }
->>>>>>> 44d09bbb
                 
                 self.selectedMessageCell?.messageContentView?.isHidden = false
 
