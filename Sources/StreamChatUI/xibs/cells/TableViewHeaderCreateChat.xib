--- conflicted
+++ resolved
@@ -2,12 +2,8 @@
 <document type="com.apple.InterfaceBuilder3.CocoaTouch.XIB" version="3.0" toolsVersion="19529" targetRuntime="iOS.CocoaTouch" propertyAccessControl="none" useAutolayout="YES" useTraitCollections="YES" useSafeAreas="YES" colorMatched="YES">
     <device id="retina6_1" orientation="portrait" appearance="light"/>
     <dependencies>
-<<<<<<< HEAD
         <deployment identifier="iOS"/>
         <plugIn identifier="com.apple.InterfaceBuilder.IBCocoaTouchPlugin" version="19519"/>
-=======
-        <plugIn identifier="com.apple.InterfaceBuilder.IBCocoaTouchPlugin" version="19454"/>
->>>>>>> 77840a43
         <capability name="Named colors" minToolsVersion="9.0"/>
         <capability name="Safe area layout guides" minToolsVersion="9.0"/>
         <capability name="documents saved in the Xcode 8 format" minToolsVersion="8.0"/>
@@ -20,11 +16,7 @@
     <objects>
         <placeholder placeholderIdentifier="IBFilesOwner" id="-1" userLabel="File's Owner"/>
         <placeholder placeholderIdentifier="IBFirstResponder" id="-2" customClass="UIResponder"/>
-<<<<<<< HEAD
         <tableViewCell contentMode="scaleToFill" selectionStyle="default" indentationWidth="10" rowHeight="239" id="KGk-i7-Jjw" customClass="TableViewHeaderCreateChat" customModule="StreamChatUI" customModuleProvider="target">
-=======
-        <tableViewCell contentMode="scaleToFill" selectionStyle="default" indentationWidth="10" rowHeight="239" id="KGk-i7-Jjw" customClass="TableViewHeaderCreateChat" customModule="StreamChat" customModuleProvider="target">
->>>>>>> 77840a43
             <rect key="frame" x="0.0" y="0.0" width="429" height="239"/>
             <autoresizingMask key="autoresizingMask" flexibleMaxX="YES" flexibleMaxY="YES"/>
             <tableViewCellContentView key="contentView" opaque="NO" clipsSubviews="YES" multipleTouchEnabled="YES" contentMode="center" tableViewCell="KGk-i7-Jjw" id="H2p-sc-9uM">
@@ -32,11 +24,7 @@
                 <autoresizingMask key="autoresizingMask"/>
                 <subviews>
                     <stackView opaque="NO" contentMode="scaleToFill" preservesSuperviewLayoutMargins="YES" axis="vertical" translatesAutoresizingMaskIntoConstraints="NO" id="06O-ea-nSe">
-<<<<<<< HEAD
                         <rect key="frame" x="0.0" y="0.0" width="429" height="192"/>
-=======
-                        <rect key="frame" x="0.0" y="0.0" width="429" height="239"/>
->>>>>>> 77840a43
                         <subviews>
                             <view contentMode="scaleToFill" translatesAutoresizingMaskIntoConstraints="NO" id="9f5-tF-56c">
                                 <rect key="frame" x="0.0" y="0.0" width="429" height="114"/>
@@ -48,28 +36,24 @@
                                                 <rect key="frame" x="0.0" y="0.0" width="379" height="20"/>
                                                 <subviews>
                                                     <stackView opaque="NO" contentMode="scaleToFill" alignment="center" spacing="15" translatesAutoresizingMaskIntoConstraints="NO" id="dck-a0-ZlU">
-                                                        <rect key="frame" x="0.0" y="0.0" width="156.5" height="20.5"/>
+                                                        <rect key="frame" x="0.0" y="0.0" width="152" height="20"/>
                                                         <subviews>
                                                             <imageView clipsSubviews="YES" userInteractionEnabled="NO" contentMode="scaleAspectFit" horizontalHuggingPriority="251" verticalHuggingPriority="251" image="chat_createGroup" translatesAutoresizingMaskIntoConstraints="NO" id="T8P-fl-Clw">
-                                                                <rect key="frame" x="0.0" y="1" width="20" height="19"/>
+                                                                <rect key="frame" x="0.0" y="0.5" width="20" height="19"/>
                                                                 <constraints>
                                                                     <constraint firstAttribute="height" constant="19" id="RrP-RG-JRu"/>
                                                                     <constraint firstAttribute="width" constant="20" id="dMS-aN-Bzj"/>
                                                                 </constraints>
                                                             </imageView>
                                                             <label opaque="NO" userInteractionEnabled="NO" contentMode="left" horizontalHuggingPriority="251" verticalHuggingPriority="251" text="Create a Group" textAlignment="natural" lineBreakMode="tailTruncation" baselineAdjustment="alignBaselines" adjustsFontSizeToFit="NO" translatesAutoresizingMaskIntoConstraints="NO" id="Adt-dH-DPG">
-                                                                <rect key="frame" x="35" y="0.0" width="121.5" height="20.5"/>
-                                                                <fontDescription key="fontDescription" name="SFProText-Regular" family="SF Pro Text" pointSize="17"/>
-                                                                <color key="textColor" red="0.52941176469999995" green="0.5450980392" blue="0.58431372550000005" alpha="1" colorSpace="custom" customColorSpace="sRGB"/>
-                                                                <nil key="highlightedColor"/>
-                                                            </label>
-                                                        </subviews>
-                                                    </stackView>
-<<<<<<< HEAD
+                                                                <rect key="frame" x="35" y="0.0" width="117" height="20"/>
+                                                                <fontDescription key="fontDescription" name="SFProText-Regular" family="SF Pro Text" pointSize="17"/>
+                                                                <color key="textColor" red="0.52941176469999995" green="0.5450980392" blue="0.58431372550000005" alpha="1" colorSpace="custom" customColorSpace="sRGB"/>
+                                                                <nil key="highlightedColor"/>
+                                                            </label>
+                                                        </subviews>
+                                                    </stackView>
                                                     <button opaque="NO" contentMode="scaleToFill" contentHorizontalAlignment="left" contentVerticalAlignment="top" lineBreakMode="middleTruncation" translatesAutoresizingMaskIntoConstraints="NO" id="FHV-p8-ubv" customClass="StreamChatCustomButton" customModule="StreamChatUI" customModuleProvider="target">
-=======
-                                                    <button opaque="NO" contentMode="scaleToFill" contentHorizontalAlignment="left" contentVerticalAlignment="top" lineBreakMode="middleTruncation" translatesAutoresizingMaskIntoConstraints="NO" id="FHV-p8-ubv" customClass="StreamChatCustomButton" customModule="StreamChat" customModuleProvider="target">
->>>>>>> 77840a43
                                                         <rect key="frame" x="0.0" y="-5" width="379" height="30"/>
                                                         <color key="tintColor" white="1" alpha="1" colorSpace="custom" customColorSpace="genericGamma22GrayColorSpace"/>
                                                         <inset key="imageEdgeInsets" minX="0.0" minY="0.0" maxX="2.2250738585072014e-308" maxY="0.0"/>
@@ -89,16 +73,11 @@
                                                     <constraint firstAttribute="bottom" secondItem="FHV-p8-ubv" secondAttribute="bottom" constant="-5" id="zQG-mc-WKL"/>
                                                 </constraints>
                                             </view>
-<<<<<<< HEAD
                                             <view hidden="YES" contentMode="scaleToFill" translatesAutoresizingMaskIntoConstraints="NO" id="mp6-op-2FS">
                                                 <rect key="frame" x="0.0" y="33.5" width="379" height="20"/>
-=======
-                                            <view contentMode="scaleToFill" translatesAutoresizingMaskIntoConstraints="NO" id="mp6-op-2FS">
-                                                <rect key="frame" x="0.0" y="47" width="379" height="20"/>
->>>>>>> 77840a43
                                                 <subviews>
                                                     <stackView opaque="NO" contentMode="scaleToFill" alignment="center" spacing="15" translatesAutoresizingMaskIntoConstraints="NO" id="clM-x0-gF9">
-                                                        <rect key="frame" x="0.0" y="0.0" width="154" height="19"/>
+                                                        <rect key="frame" x="0.0" y="0.0" width="149" height="19"/>
                                                         <subviews>
                                                             <imageView clipsSubviews="YES" userInteractionEnabled="NO" contentMode="scaleAspectFit" horizontalHuggingPriority="251" verticalHuggingPriority="251" image="chat_selectGroup" translatesAutoresizingMaskIntoConstraints="NO" id="mVV-XN-HvQ">
                                                                 <rect key="frame" x="0.0" y="0.0" width="20" height="19"/>
@@ -108,7 +87,7 @@
                                                                 </constraints>
                                                             </imageView>
                                                             <label opaque="NO" userInteractionEnabled="NO" contentMode="left" horizontalHuggingPriority="251" verticalHuggingPriority="251" text="Select a Group" textAlignment="natural" lineBreakMode="tailTruncation" baselineAdjustment="alignBaselines" adjustsFontSizeToFit="NO" translatesAutoresizingMaskIntoConstraints="NO" id="9LY-qY-67G">
-                                                                <rect key="frame" x="35" y="1" width="119" height="17"/>
+                                                                <rect key="frame" x="35" y="1" width="114" height="17"/>
                                                                 <constraints>
                                                                     <constraint firstAttribute="height" constant="17" id="BLH-Pk-UDS"/>
                                                                 </constraints>
@@ -118,11 +97,7 @@
                                                             </label>
                                                         </subviews>
                                                     </stackView>
-<<<<<<< HEAD
                                                     <button opaque="NO" contentMode="scaleToFill" contentHorizontalAlignment="left" contentVerticalAlignment="center" lineBreakMode="middleTruncation" translatesAutoresizingMaskIntoConstraints="NO" id="XZK-uZ-xM8" customClass="StreamChatCustomButton" customModule="StreamChatUI" customModuleProvider="target">
-=======
-                                                    <button opaque="NO" contentMode="scaleToFill" contentHorizontalAlignment="left" contentVerticalAlignment="center" lineBreakMode="middleTruncation" translatesAutoresizingMaskIntoConstraints="NO" id="XZK-uZ-xM8" customClass="StreamChatCustomButton" customModule="StreamChat" customModuleProvider="target">
->>>>>>> 77840a43
                                                         <rect key="frame" x="0.0" y="-5" width="379" height="30"/>
                                                         <color key="tintColor" white="1" alpha="1" colorSpace="custom" customColorSpace="genericGamma22GrayColorSpace"/>
                                                         <inset key="imageEdgeInsets" minX="0.0" minY="0.0" maxX="2.2250738585072014e-308" maxY="0.0"/>
@@ -143,35 +118,27 @@
                                                 </constraints>
                                             </view>
                                             <view contentMode="scaleToFill" translatesAutoresizingMaskIntoConstraints="NO" id="MZk-u0-GEB">
-<<<<<<< HEAD
                                                 <rect key="frame" x="0.0" y="47" width="379" height="20"/>
-=======
-                                                <rect key="frame" x="0.0" y="94" width="379" height="20"/>
->>>>>>> 77840a43
                                                 <subviews>
                                                     <stackView opaque="NO" contentMode="scaleToFill" alignment="center" spacing="15" translatesAutoresizingMaskIntoConstraints="NO" id="dfq-5h-DmJ">
-                                                        <rect key="frame" x="0.0" y="0.0" width="101.5" height="20.5"/>
+                                                        <rect key="frame" x="0.0" y="0.0" width="97" height="20"/>
                                                         <subviews>
                                                             <imageView clipsSubviews="YES" userInteractionEnabled="NO" contentMode="scaleAspectFit" horizontalHuggingPriority="251" verticalHuggingPriority="251" image="chat_JoinGroup" translatesAutoresizingMaskIntoConstraints="NO" id="lBU-QV-HvV">
-                                                                <rect key="frame" x="0.0" y="1" width="20" height="19"/>
+                                                                <rect key="frame" x="0.0" y="0.5" width="20" height="19"/>
                                                                 <constraints>
                                                                     <constraint firstAttribute="height" constant="19" id="odY-iv-kqP"/>
                                                                     <constraint firstAttribute="width" constant="20" id="tiG-4o-lQq"/>
                                                                 </constraints>
                                                             </imageView>
                                                             <label opaque="NO" userInteractionEnabled="NO" contentMode="left" horizontalHuggingPriority="251" verticalHuggingPriority="251" text="We.here" textAlignment="natural" lineBreakMode="tailTruncation" baselineAdjustment="alignBaselines" adjustsFontSizeToFit="NO" translatesAutoresizingMaskIntoConstraints="NO" id="dN9-cj-3mZ">
-                                                                <rect key="frame" x="35" y="0.0" width="66.5" height="20.5"/>
-                                                                <fontDescription key="fontDescription" name="SFProText-Regular" family="SF Pro Text" pointSize="17"/>
-                                                                <color key="textColor" red="0.52941176469999995" green="0.5450980392" blue="0.58431372550000005" alpha="1" colorSpace="custom" customColorSpace="sRGB"/>
-                                                                <nil key="highlightedColor"/>
-                                                            </label>
-                                                        </subviews>
-                                                    </stackView>
-<<<<<<< HEAD
+                                                                <rect key="frame" x="35" y="0.0" width="62" height="20"/>
+                                                                <fontDescription key="fontDescription" name="SFProText-Regular" family="SF Pro Text" pointSize="17"/>
+                                                                <color key="textColor" red="0.52941176469999995" green="0.5450980392" blue="0.58431372550000005" alpha="1" colorSpace="custom" customColorSpace="sRGB"/>
+                                                                <nil key="highlightedColor"/>
+                                                            </label>
+                                                        </subviews>
+                                                    </stackView>
                                                     <button opaque="NO" contentMode="scaleToFill" contentHorizontalAlignment="left" contentVerticalAlignment="center" lineBreakMode="middleTruncation" translatesAutoresizingMaskIntoConstraints="NO" id="skz-Uz-Owk" customClass="StreamChatCustomButton" customModule="StreamChatUI" customModuleProvider="target">
-=======
-                                                    <button opaque="NO" contentMode="scaleToFill" contentHorizontalAlignment="left" contentVerticalAlignment="center" lineBreakMode="middleTruncation" translatesAutoresizingMaskIntoConstraints="NO" id="skz-Uz-Owk" customClass="StreamChatCustomButton" customModule="StreamChat" customModuleProvider="target">
->>>>>>> 77840a43
                                                         <rect key="frame" x="0.0" y="-5" width="379" height="30"/>
                                                         <color key="tintColor" white="1" alpha="1" colorSpace="custom" customColorSpace="genericGamma22GrayColorSpace"/>
                                                         <inset key="imageEdgeInsets" minX="0.0" minY="0.0" maxX="2.2250738585072014e-308" maxY="0.0"/>
@@ -192,44 +159,28 @@
                                                 </constraints>
                                             </view>
                                             <view contentMode="scaleToFill" translatesAutoresizingMaskIntoConstraints="NO" id="JtJ-NJ-EDF">
-<<<<<<< HEAD
                                                 <rect key="frame" x="0.0" y="94" width="379" height="20"/>
                                                 <subviews>
                                                     <stackView opaque="NO" contentMode="scaleToFill" alignment="center" spacing="15" translatesAutoresizingMaskIntoConstraints="NO" id="sX6-rP-rNh">
-                                                        <rect key="frame" x="0.0" y="0.0" width="172.5" height="20.5"/>
-=======
-                                                <rect key="frame" x="0.0" y="141" width="379" height="20"/>
-                                                <subviews>
-                                                    <stackView opaque="NO" contentMode="scaleToFill" alignment="center" spacing="15" translatesAutoresizingMaskIntoConstraints="NO" id="sX6-rP-rNh">
-                                                        <rect key="frame" x="0.0" y="0.0" width="167.5" height="20.5"/>
->>>>>>> 77840a43
+                                                        <rect key="frame" x="0.0" y="0.0" width="168.5" height="20"/>
                                                         <subviews>
                                                             <imageView clipsSubviews="YES" userInteractionEnabled="NO" contentMode="scaleAspectFit" horizontalHuggingPriority="251" verticalHuggingPriority="251" image="qrcode" catalog="system" translatesAutoresizingMaskIntoConstraints="NO" id="8gv-l9-Euc">
-                                                                <rect key="frame" x="0.0" y="2" width="20" height="16.5"/>
+                                                                <rect key="frame" x="0.0" y="1.5" width="20" height="16.5"/>
                                                                 <color key="tintColor" name="chatText"/>
                                                                 <constraints>
                                                                     <constraint firstAttribute="width" constant="20" id="1qy-ev-fYZ"/>
                                                                     <constraint firstAttribute="height" constant="19" id="VgU-sc-oIT"/>
                                                                 </constraints>
                                                             </imageView>
-<<<<<<< HEAD
                                                             <label opaque="NO" userInteractionEnabled="NO" contentMode="left" horizontalHuggingPriority="251" verticalHuggingPriority="251" text="Join via QR Code" textAlignment="natural" lineBreakMode="tailTruncation" baselineAdjustment="alignBaselines" adjustsFontSizeToFit="NO" translatesAutoresizingMaskIntoConstraints="NO" id="hhf-sb-FB3">
-                                                                <rect key="frame" x="35" y="0.0" width="137.5" height="20.5"/>
-=======
-                                                            <label opaque="NO" userInteractionEnabled="NO" contentMode="left" horizontalHuggingPriority="251" verticalHuggingPriority="251" text="Join via QRCode" textAlignment="natural" lineBreakMode="tailTruncation" baselineAdjustment="alignBaselines" adjustsFontSizeToFit="NO" translatesAutoresizingMaskIntoConstraints="NO" id="hhf-sb-FB3">
-                                                                <rect key="frame" x="35" y="0.0" width="132.5" height="20.5"/>
->>>>>>> 77840a43
-                                                                <fontDescription key="fontDescription" name="SFProText-Regular" family="SF Pro Text" pointSize="17"/>
-                                                                <color key="textColor" red="0.52941176469999995" green="0.5450980392" blue="0.58431372550000005" alpha="1" colorSpace="custom" customColorSpace="sRGB"/>
-                                                                <nil key="highlightedColor"/>
-                                                            </label>
-                                                        </subviews>
-                                                    </stackView>
-<<<<<<< HEAD
+                                                                <rect key="frame" x="35" y="0.0" width="133.5" height="20"/>
+                                                                <fontDescription key="fontDescription" name="SFProText-Regular" family="SF Pro Text" pointSize="17"/>
+                                                                <color key="textColor" red="0.52941176469999995" green="0.5450980392" blue="0.58431372550000005" alpha="1" colorSpace="custom" customColorSpace="sRGB"/>
+                                                                <nil key="highlightedColor"/>
+                                                            </label>
+                                                        </subviews>
+                                                    </stackView>
                                                     <button opaque="NO" contentMode="scaleToFill" contentHorizontalAlignment="left" contentVerticalAlignment="center" lineBreakMode="middleTruncation" translatesAutoresizingMaskIntoConstraints="NO" id="4sc-3n-eFG" customClass="StreamChatCustomButton" customModule="StreamChatUI" customModuleProvider="target">
-=======
-                                                    <button opaque="NO" contentMode="scaleToFill" contentHorizontalAlignment="left" contentVerticalAlignment="center" lineBreakMode="middleTruncation" translatesAutoresizingMaskIntoConstraints="NO" id="4sc-3n-eFG" customClass="StreamChatCustomButton" customModule="StreamChat" customModuleProvider="target">
->>>>>>> 77840a43
                                                         <rect key="frame" x="0.0" y="-5" width="379" height="30"/>
                                                         <color key="tintColor" white="1" alpha="1" colorSpace="custom" customColorSpace="genericGamma22GrayColorSpace"/>
                                                         <inset key="imageEdgeInsets" minX="0.0" minY="0.0" maxX="2.2250738585072014e-308" maxY="0.0"/>
