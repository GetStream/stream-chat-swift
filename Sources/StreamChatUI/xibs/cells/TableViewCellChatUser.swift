--- conflicted
+++ resolved
@@ -45,12 +45,9 @@
             )
             Nuke.loadImage(with: imageURL, options: options, into: avatarView)
         }
-<<<<<<< HEAD
         avatarView.backgroundColor = .clear
-=======
         nameLabel.setChatTitleColor()
         descriptionLabel.setChatSubtitleBigColor()
->>>>>>> 496f41fb
         let name = (user.name ?? user.id)
         if name.lowercased() == user.id.lowercased()  {
             let last = user.id.suffix(5)
