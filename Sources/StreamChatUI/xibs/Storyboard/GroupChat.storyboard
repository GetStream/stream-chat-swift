--- conflicted
+++ resolved
@@ -3,11 +3,7 @@
     <device id="retina6_1" orientation="portrait" appearance="light"/>
     <dependencies>
         <deployment identifier="iOS"/>
-<<<<<<< HEAD
         <plugIn identifier="com.apple.InterfaceBuilder.IBCocoaTouchPlugin" version="19454"/>
-=======
-        <plugIn identifier="com.apple.InterfaceBuilder.IBCocoaTouchPlugin" version="19519"/>
->>>>>>> 5e9c6756
         <capability name="Named colors" minToolsVersion="9.0"/>
         <capability name="Safe area layout guides" minToolsVersion="9.0"/>
         <capability name="System colors in document resources" minToolsVersion="11.0"/>
@@ -981,6 +977,65 @@
                         <rect key="frame" x="0.0" y="0.0" width="414" height="896"/>
                         <autoresizingMask key="autoresizingMask" widthSizable="YES" heightSizable="YES"/>
                         <subviews>
+                            <stackView opaque="NO" contentMode="scaleToFill" preservesSuperviewLayoutMargins="YES" distribution="fillEqually" alignment="center" spacing="16" translatesAutoresizingMaskIntoConstraints="NO" id="vjB-0n-oKx">
+                                <rect key="frame" x="16" y="44" width="382" height="0.0"/>
+                                <subviews>
+                                    <view hidden="YES" contentMode="scaleToFill" translatesAutoresizingMaskIntoConstraints="NO" id="qoB-DJ-IzZ">
+                                        <rect key="frame" x="0.0" y="0.0" width="39" height="60"/>
+                                        <subviews>
+                                            <stackView opaque="NO" contentMode="scaleToFill" alignment="center" spacing="10" translatesAutoresizingMaskIntoConstraints="NO" id="oTO-8N-zVL">
+                                                <rect key="frame" x="0.0" y="7.5" width="39" height="45"/>
+                                                <subviews>
+                                                    <view contentMode="scaleToFill" translatesAutoresizingMaskIntoConstraints="NO" id="g9h-oY-hLO">
+                                                        <rect key="frame" x="0.0" y="0.0" width="39" height="45"/>
+                                                        <subviews>
+                                                            <imageView clipsSubviews="YES" userInteractionEnabled="NO" contentMode="scaleAspectFit" horizontalHuggingPriority="251" verticalHuggingPriority="251" image="Search" translatesAutoresizingMaskIntoConstraints="NO" id="n8a-aP-WXn">
+                                                                <rect key="frame" x="15" y="14.5" width="16" height="16"/>
+                                                                <constraints>
+                                                                    <constraint firstAttribute="width" constant="16" id="1uy-Pa-yEu"/>
+                                                                    <constraint firstAttribute="width" secondItem="n8a-aP-WXn" secondAttribute="height" multiplier="1:1" id="ivR-Tt-lFu"/>
+                                                                </constraints>
+                                                            </imageView>
+                                                            <textField opaque="NO" contentMode="scaleToFill" contentHorizontalAlignment="left" contentVerticalAlignment="center" placeholder="Search" textAlignment="natural" minimumFontSize="17" clearButtonMode="whileEditing" translatesAutoresizingMaskIntoConstraints="NO" id="V4l-fU-fjI">
+                                                                <rect key="frame" x="39" y="0.0" width="0.0" height="45"/>
+                                                                <fontDescription key="fontDescription" type="system" pointSize="14"/>
+                                                                <textInputTraits key="textInputTraits"/>
+                                                            </textField>
+                                                        </subviews>
+                                                        <color key="backgroundColor" name="tabBackgroundColor"/>
+                                                        <constraints>
+                                                            <constraint firstItem="V4l-fU-fjI" firstAttribute="leading" secondItem="n8a-aP-WXn" secondAttribute="trailing" constant="8" id="CsK-c0-hXV"/>
+                                                            <constraint firstItem="n8a-aP-WXn" firstAttribute="centerY" secondItem="g9h-oY-hLO" secondAttribute="centerY" id="D1O-sV-i65"/>
+                                                            <constraint firstAttribute="bottom" secondItem="V4l-fU-fjI" secondAttribute="bottom" id="J7I-c1-tUL"/>
+                                                            <constraint firstItem="V4l-fU-fjI" firstAttribute="top" secondItem="g9h-oY-hLO" secondAttribute="top" id="RI1-AV-Ahn"/>
+                                                            <constraint firstAttribute="height" constant="45" id="jBx-ps-ooV"/>
+                                                            <constraint firstAttribute="trailing" secondItem="V4l-fU-fjI" secondAttribute="trailing" id="nUn-2q-TZW"/>
+                                                            <constraint firstItem="n8a-aP-WXn" firstAttribute="leading" secondItem="g9h-oY-hLO" secondAttribute="leading" constant="15" id="o0T-2k-254"/>
+                                                        </constraints>
+                                                    </view>
+                                                    <button hidden="YES" opaque="NO" contentMode="scaleToFill" horizontalHuggingPriority="251" contentHorizontalAlignment="center" contentVerticalAlignment="center" lineBreakMode="middleTruncation" translatesAutoresizingMaskIntoConstraints="NO" id="bTR-g9-CbM">
+                                                        <rect key="frame" x="0.0" y="5" width="35" height="35"/>
+                                                        <color key="backgroundColor" white="0.0" alpha="0.0" colorSpace="custom" customColorSpace="genericGamma22GrayColorSpace"/>
+                                                        <constraints>
+                                                            <constraint firstAttribute="width" constant="35" id="578-In-3Cs"/>
+                                                            <constraint firstAttribute="width" secondItem="bTR-g9-CbM" secondAttribute="height" multiplier="1:1" id="P8h-yj-5lt"/>
+                                                        </constraints>
+                                                        <color key="tintColor" systemColor="labelColor"/>
+                                                        <state key="normal" image="Chat_DAO"/>
+                                                    </button>
+                                                </subviews>
+                                            </stackView>
+                                        </subviews>
+                                        <color key="backgroundColor" white="0.0" alpha="0.0" colorSpace="custom" customColorSpace="genericGamma22GrayColorSpace"/>
+                                        <constraints>
+                                            <constraint firstAttribute="height" constant="60" id="95b-I5-H5S"/>
+                                            <constraint firstAttribute="trailing" secondItem="oTO-8N-zVL" secondAttribute="trailing" id="Agk-Rd-LS4"/>
+                                            <constraint firstItem="oTO-8N-zVL" firstAttribute="leading" secondItem="qoB-DJ-IzZ" secondAttribute="leading" id="I43-Se-Thi"/>
+                                            <constraint firstItem="oTO-8N-zVL" firstAttribute="centerY" secondItem="qoB-DJ-IzZ" secondAttribute="centerY" id="bge-FC-wfb"/>
+                                        </constraints>
+                                    </view>
+                                </subviews>
+                            </stackView>
                             <view contentMode="scaleToFill" translatesAutoresizingMaskIntoConstraints="NO" id="lc9-mm-5aZ">
                                 <rect key="frame" x="0.0" y="44" width="414" height="852"/>
                                 <color key="backgroundColor" white="0.0" alpha="0.0" colorSpace="custom" customColorSpace="genericGamma22GrayColorSpace"/>
@@ -989,18 +1044,13 @@
                         <viewLayoutGuide key="safeArea" id="Efe-Sz-vQv"/>
                         <color key="backgroundColor" white="0.0" alpha="0.0" colorSpace="custom" customColorSpace="genericGamma22GrayColorSpace"/>
                         <constraints>
-<<<<<<< HEAD
-                            <constraint firstItem="lc9-mm-5aZ" firstAttribute="bottom" secondItem="Efe-Sz-vQv" secondAttribute="bottom" id="7Yr-e8-qxS"/>
-=======
                             <constraint firstAttribute="trailing" secondItem="vjB-0n-oKx" secondAttribute="trailing" constant="16" id="3og-q4-O0J"/>
                             <constraint firstItem="lc9-mm-5aZ" firstAttribute="bottom" secondItem="4j7-hX-DLb" secondAttribute="bottom" id="7Yr-e8-qxS"/>
                             <constraint firstItem="vjB-0n-oKx" firstAttribute="leading" secondItem="Efe-Sz-vQv" secondAttribute="leading" constant="16" id="Aq4-7W-uk0"/>
                             <constraint firstItem="lc9-mm-5aZ" firstAttribute="top" secondItem="vjB-0n-oKx" secondAttribute="bottom" id="BMz-mk-qcz"/>
-                            <constraint firstItem="8gW-gn-Hdy" firstAttribute="centerX" secondItem="4j7-hX-DLb" secondAttribute="centerX" id="MJT-VG-nUL"/>
->>>>>>> 5e9c6756
                             <constraint firstItem="lc9-mm-5aZ" firstAttribute="trailing" secondItem="Efe-Sz-vQv" secondAttribute="trailing" id="Rg8-Sc-Vv3"/>
                             <constraint firstItem="lc9-mm-5aZ" firstAttribute="leading" secondItem="Efe-Sz-vQv" secondAttribute="leading" id="c8f-13-vb6"/>
-                            <constraint firstItem="lc9-mm-5aZ" firstAttribute="top" secondItem="Efe-Sz-vQv" secondAttribute="top" id="es5-7Z-PRL"/>
+                            <constraint firstItem="vjB-0n-oKx" firstAttribute="top" secondItem="Efe-Sz-vQv" secondAttribute="top" id="f8S-ae-Rw7"/>
                         </constraints>
                     </view>
                     <connections>
@@ -1129,20 +1179,14 @@
         </scene>
     </scenes>
     <resources>
+        <image name="Chat_DAO" width="32" height="33"/>
         <image name="Search" width="16" height="16"/>
         <image name="backSheet" width="30" height="30"/>
         <image name="chat_GroupDone" width="45" height="45"/>
         <image name="chat_InviteLink" width="100" height="16"/>
         <image name="chat_plus" width="35" height="35"/>
         <image name="closePopup" width="30" height="30"/>
-<<<<<<< HEAD
-        <namedColor name="ChatNavColor">
-            <color red="0.11400000005960464" green="0.11400000005960464" blue="0.11400000005960464" alpha="0.93999999761581421" colorSpace="custom" customColorSpace="sRGB"/>
-        </namedColor>
-=======
-        <image name="magnifyingglass" catalog="system" width="128" height="115"/>
         <image name="more-grey-circle" width="30" height="30"/>
->>>>>>> 5e9c6756
         <namedColor name="White87%">
             <color red="0.87800002098083496" green="0.87800002098083496" blue="0.88200002908706665" alpha="1" colorSpace="custom" customColorSpace="sRGB"/>
         </namedColor>
