<?xml version="1.0" encoding="UTF-8"?>
<document type="com.apple.InterfaceBuilder3.CocoaTouch.Storyboard.XIB" version="3.0" toolsVersion="19529" targetRuntime="iOS.CocoaTouch" propertyAccessControl="none" useAutolayout="YES" useTraitCollections="YES" useSafeAreas="YES" colorMatched="YES">
    <device id="retina6_0" orientation="portrait" appearance="light"/>
    <dependencies>
        <deployment identifier="iOS"/>
        <plugIn identifier="com.apple.InterfaceBuilder.IBCocoaTouchPlugin" version="19519"/>
        <capability name="Image references" minToolsVersion="12.0"/>
        <capability name="Named colors" minToolsVersion="9.0"/>
        <capability name="Safe area layout guides" minToolsVersion="9.0"/>
        <capability name="System colors in document resources" minToolsVersion="11.0"/>
        <capability name="collection view cell content view" minToolsVersion="11.0"/>
        <capability name="documents saved in the Xcode 8 format" minToolsVersion="8.0"/>
    </dependencies>
    <customFonts key="customFonts">
        <array key="SFProDisplay-Regular.ttf">
            <string>SFProDisplay-Regular</string>
        </array>
        <array key="SFProText-Regular.ttf">
            <string>SFProText-Regular</string>
        </array>
        <array key="SFProText-Semibold.ttf">
            <string>SFProText-Semibold</string>
        </array>
    </customFonts>
    <scenes>
        <!--Private GroupOTPVC-->
        <scene sceneID="s0d-6b-0kx">
            <objects>
                <viewController storyboardIdentifier="PrivateGroupOTPVC" id="Y6W-OH-hqX" customClass="PrivateGroupOTPVC" customModule="StreamChatUI" customModuleProvider="target" sceneMemberID="viewController">
<<<<<<< HEAD
                    <view key="view" contentMode="scaleToFill" insetsLayoutMarginsFromSafeArea="NO" id="5EZ-qb-Rvc">
                        <rect key="frame" x="0.0" y="0.0" width="414" height="896"/>
                        <autoresizingMask key="autoresizingMask" widthSizable="YES" heightSizable="YES"/>
                        <subviews>
                            <view contentMode="scaleToFill" translatesAutoresizingMaskIntoConstraints="NO" id="Ojq-IW-mI6">
                                <rect key="frame" x="0.0" y="0.0" width="414" height="20"/>
=======
                    <view key="view" contentMode="scaleToFill" id="5EZ-qb-Rvc">
                        <rect key="frame" x="0.0" y="0.0" width="390" height="844"/>
                        <autoresizingMask key="autoresizingMask" widthSizable="YES" heightSizable="YES"/>
                        <subviews>
                            <view contentMode="scaleToFill" translatesAutoresizingMaskIntoConstraints="NO" id="Ojq-IW-mI6">
                                <rect key="frame" x="0.0" y="0.0" width="390" height="44"/>
>>>>>>> 1e49fbef
                                <color key="backgroundColor" name="tabBackgroundColor"/>
                                <constraints>
                                    <constraint firstAttribute="height" constant="20" id="BLp-FI-DRh"/>
                                </constraints>
                            </view>
                            <view contentMode="scaleToFill" translatesAutoresizingMaskIntoConstraints="NO" id="mA3-dC-Uzg">
<<<<<<< HEAD
                                <rect key="frame" x="0.0" y="20" width="414" height="44"/>
=======
                                <rect key="frame" x="0.0" y="44" width="390" height="44"/>
>>>>>>> 1e49fbef
                                <subviews>
                                    <button opaque="NO" contentMode="scaleToFill" contentHorizontalAlignment="center" contentVerticalAlignment="center" buttonType="system" lineBreakMode="middleTruncation" translatesAutoresizingMaskIntoConstraints="NO" id="BqQ-GM-80b">
                                        <rect key="frame" x="8" y="0.0" width="54" height="44"/>
                                        <color key="backgroundColor" white="0.0" alpha="0.0" colorSpace="custom" customColorSpace="genericGamma22GrayColorSpace"/>
                                        <color key="tintColor" white="1" alpha="1" colorSpace="custom" customColorSpace="genericGamma22GrayColorSpace"/>
                                        <state key="normal" title="Button"/>
                                        <buttonConfiguration key="configuration" style="plain" image="back_circle"/>
                                        <connections>
                                            <action selector="btnBackAction:" destination="Y6W-OH-hqX" eventType="touchUpInside" id="Bcw-Ur-HhN"/>
                                        </connections>
                                    </button>
                                    <label opaque="NO" userInteractionEnabled="NO" contentMode="left" horizontalHuggingPriority="251" verticalHuggingPriority="251" text="1Wallet" textAlignment="natural" lineBreakMode="tailTruncation" baselineAdjustment="alignBaselines" adjustsFontSizeToFit="NO" translatesAutoresizingMaskIntoConstraints="NO" id="w9o-T6-bIg">
<<<<<<< HEAD
                                        <rect key="frame" x="178.5" y="12.5" width="57" height="19"/>
=======
                                        <rect key="frame" x="166.66666666666666" y="12.666666666666664" width="57" height="19"/>
>>>>>>> 1e49fbef
                                        <fontDescription key="fontDescription" name="SFProText-Semibold" family="SF Pro Text" pointSize="16"/>
                                        <color key="textColor" white="1" alpha="1" colorSpace="custom" customColorSpace="genericGamma22GrayColorSpace"/>
                                        <nil key="highlightedColor"/>
                                    </label>
                                    <activityIndicatorView opaque="NO" contentMode="scaleToFill" horizontalHuggingPriority="750" verticalHuggingPriority="750" hidesWhenStopped="YES" animating="YES" style="medium" translatesAutoresizingMaskIntoConstraints="NO" id="Tqe-Jb-2t5">
                                        <rect key="frame" x="358" y="12" width="20" height="20"/>
                                        <color key="color" white="1" alpha="1" colorSpace="custom" customColorSpace="genericGamma22GrayColorSpace"/>
                                    </activityIndicatorView>
                                </subviews>
                                <color key="backgroundColor" name="tabBackgroundColor"/>
                                <constraints>
                                    <constraint firstItem="BqQ-GM-80b" firstAttribute="leading" secondItem="mA3-dC-Uzg" secondAttribute="leading" constant="8" id="5cc-5M-ex5"/>
                                    <constraint firstItem="Tqe-Jb-2t5" firstAttribute="centerY" secondItem="w9o-T6-bIg" secondAttribute="centerY" id="7mE-mP-1nk"/>
                                    <constraint firstAttribute="trailing" secondItem="Tqe-Jb-2t5" secondAttribute="trailing" constant="12" id="Ig1-de-IuS"/>
                                    <constraint firstAttribute="height" constant="44" id="Lfa-Fo-Phb"/>
                                    <constraint firstItem="BqQ-GM-80b" firstAttribute="top" secondItem="mA3-dC-Uzg" secondAttribute="top" id="PoO-zA-jAP"/>
                                    <constraint firstItem="w9o-T6-bIg" firstAttribute="centerY" secondItem="mA3-dC-Uzg" secondAttribute="centerY" id="cBp-HR-is6"/>
                                    <constraint firstItem="w9o-T6-bIg" firstAttribute="centerX" secondItem="mA3-dC-Uzg" secondAttribute="centerX" id="oPZ-Vg-upS"/>
                                    <constraint firstAttribute="bottom" secondItem="BqQ-GM-80b" secondAttribute="bottom" id="tiH-TB-lrn"/>
                                </constraints>
                            </view>
                            <label opaque="NO" userInteractionEnabled="NO" contentMode="left" horizontalHuggingPriority="251" verticalHuggingPriority="251" text="Join a group with friends nearby by entering the secret four digits" textAlignment="center" lineBreakMode="tailTruncation" numberOfLines="0" baselineAdjustment="alignBaselines" adjustsFontSizeToFit="NO" translatesAutoresizingMaskIntoConstraints="NO" id="e5H-Ij-oCq">
<<<<<<< HEAD
                                <rect key="frame" x="20" y="114" width="374" height="38.5"/>
=======
                                <rect key="frame" x="20" y="138" width="350" height="38.333333333333343"/>
>>>>>>> 1e49fbef
                                <fontDescription key="fontDescription" name="SFProText-Regular" family="SF Pro Text" pointSize="16"/>
                                <color key="textColor" white="1" alpha="0.61344068877551017" colorSpace="custom" customColorSpace="genericGamma22GrayColorSpace"/>
                                <nil key="highlightedColor"/>
                            </label>
                            <view contentMode="scaleToFill" translatesAutoresizingMaskIntoConstraints="NO" id="0fj-2e-AMQ" customClass="DPOTPView" customModule="StreamChatUI" customModuleProvider="target">
<<<<<<< HEAD
                                <rect key="frame" x="127" y="227.5" width="160" height="25"/>
=======
                                <rect key="frame" x="115" y="251.33333333333337" width="160" height="25"/>
>>>>>>> 1e49fbef
                                <color key="backgroundColor" white="0.0" alpha="0.0" colorSpace="custom" customColorSpace="genericGamma22GrayColorSpace"/>
                                <color key="tintColor" white="0.0" alpha="0.0" colorSpace="custom" customColorSpace="genericGamma22GrayColorSpace"/>
                                <constraints>
                                    <constraint firstAttribute="width" constant="160" id="EqC-y7-H5T"/>
                                    <constraint firstAttribute="height" constant="25" id="box-c3-NyT"/>
                                </constraints>
                                <userDefinedRuntimeAttributes>
                                    <userDefinedRuntimeAttribute type="number" keyPath="spacing">
                                        <real key="value" value="20"/>
                                    </userDefinedRuntimeAttribute>
                                    <userDefinedRuntimeAttribute type="color" keyPath="textColorTextField">
                                        <color key="value" systemColor="systemGreenColor"/>
                                    </userDefinedRuntimeAttribute>
                                    <userDefinedRuntimeAttribute type="color" keyPath="borderColorTextField">
                                        <color key="value" white="0.0" alpha="0.0" colorSpace="custom" customColorSpace="genericGamma22GrayColorSpace"/>
                                    </userDefinedRuntimeAttribute>
                                    <userDefinedRuntimeAttribute type="number" keyPath="borderWidthTextField">
                                        <real key="value" value="0.0"/>
                                    </userDefinedRuntimeAttribute>
                                    <userDefinedRuntimeAttribute type="number" keyPath="count">
                                        <integer key="value" value="4"/>
                                    </userDefinedRuntimeAttribute>
                                    <userDefinedRuntimeAttribute type="color" keyPath="backGroundColorTextField">
                                        <color key="value" white="0.0" alpha="0.0" colorSpace="custom" customColorSpace="genericGamma22GrayColorSpace"/>
                                    </userDefinedRuntimeAttribute>
                                    <userDefinedRuntimeAttribute type="boolean" keyPath="isSecureTextEntry" value="NO"/>
                                    <userDefinedRuntimeAttribute type="boolean" keyPath="isCircleTextField" value="NO"/>
                                    <userDefinedRuntimeAttribute type="boolean" keyPath="isCursorHidden" value="YES"/>
                                    <userDefinedRuntimeAttribute type="boolean" keyPath="dismissOnLastEntry" value="YES"/>
                                    <userDefinedRuntimeAttribute type="number" keyPath="selectedBorderWidthTextField">
                                        <real key="value" value="0.0"/>
                                    </userDefinedRuntimeAttribute>
                                    <userDefinedRuntimeAttribute type="color" keyPath="tintColorTextField">
                                        <color key="value" white="1" alpha="1" colorSpace="custom" customColorSpace="genericGamma22GrayColorSpace"/>
                                    </userDefinedRuntimeAttribute>
                                    <userDefinedRuntimeAttribute type="color" keyPath="backGroundColorFilledTextField">
                                        <color key="value" white="0.0" alpha="0.0" colorSpace="custom" customColorSpace="genericGamma22GrayColorSpace"/>
                                    </userDefinedRuntimeAttribute>
                                    <userDefinedRuntimeAttribute type="image" keyPath="backGroundImageTextField">
                                        <imageReference key="value" image="circle" catalog="system" symbolScale="medium"/>
                                    </userDefinedRuntimeAttribute>
                                    <userDefinedRuntimeAttribute type="boolean" keyPath="isBottomLineTextField" value="NO"/>
                                </userDefinedRuntimeAttributes>
                            </view>
                        </subviews>
                        <viewLayoutGuide key="safeArea" id="rPe-WL-Ca2"/>
                        <color key="backgroundColor" red="0.027450980392156862" green="0.039215686274509803" blue="0.050980392156862744" alpha="1" colorSpace="calibratedRGB"/>
                        <constraints>
                            <constraint firstAttribute="trailing" secondItem="Ojq-IW-mI6" secondAttribute="trailing" id="5YM-oS-BwN"/>
                            <constraint firstItem="e5H-Ij-oCq" firstAttribute="leading" secondItem="5EZ-qb-Rvc" secondAttribute="leading" constant="20" id="7ka-oT-WNM"/>
                            <constraint firstItem="e5H-Ij-oCq" firstAttribute="top" secondItem="mA3-dC-Uzg" secondAttribute="bottom" constant="50" id="K8m-wc-ffb"/>
                            <constraint firstItem="0fj-2e-AMQ" firstAttribute="top" secondItem="e5H-Ij-oCq" secondAttribute="bottom" constant="75" id="K8q-3d-J4c"/>
                            <constraint firstItem="Ojq-IW-mI6" firstAttribute="leading" secondItem="5EZ-qb-Rvc" secondAttribute="leading" id="Wbp-Qc-Pbt"/>
                            <constraint firstItem="0fj-2e-AMQ" firstAttribute="centerX" secondItem="5EZ-qb-Rvc" secondAttribute="centerX" id="cMJ-pk-Pmq"/>
                            <constraint firstItem="Ojq-IW-mI6" firstAttribute="top" secondItem="5EZ-qb-Rvc" secondAttribute="top" id="hnF-aw-uTe"/>
                            <constraint firstItem="mA3-dC-Uzg" firstAttribute="trailing" secondItem="5EZ-qb-Rvc" secondAttribute="trailing" id="iCz-im-6if"/>
                            <constraint firstAttribute="trailing" secondItem="e5H-Ij-oCq" secondAttribute="trailing" constant="20" id="qdc-ev-h89"/>
                            <constraint firstItem="mA3-dC-Uzg" firstAttribute="top" secondItem="Ojq-IW-mI6" secondAttribute="bottom" id="uUs-El-CfM"/>
                            <constraint firstItem="mA3-dC-Uzg" firstAttribute="leading" secondItem="5EZ-qb-Rvc" secondAttribute="leading" id="yFq-zD-HSa"/>
                        </constraints>
                    </view>
                    <connections>
                        <outlet property="btnBack" destination="BqQ-GM-80b" id="02H-L1-U9v"/>
                        <outlet property="heightSafeAreaView" destination="BLp-FI-DRh" id="7Pq-ch-yTM"/>
                        <outlet property="indicator" destination="Tqe-Jb-2t5" id="als-jR-MBI"/>
                        <outlet property="lblOtpDetails" destination="e5H-Ij-oCq" id="g9O-Vy-G2T"/>
                        <outlet property="viewHeader" destination="mA3-dC-Uzg" id="e1s-mZ-ixt"/>
                        <outlet property="viewOTP" destination="0fj-2e-AMQ" id="euN-ah-6b2"/>
                        <outlet property="viewSafeAreaHeader" destination="Ojq-IW-mI6" id="8P6-d9-p4L"/>
                    </connections>
                </viewController>
                <placeholder placeholderIdentifier="IBFirstResponder" id="Ief-a0-LHa" userLabel="First Responder" customClass="UIResponder" sceneMemberID="firstResponder"/>
            </objects>
            <point key="canvasLocation" x="118.84057971014494" y="76.339285714285708"/>
        </scene>
        <!--Join Private GroupVC-->
        <scene sceneID="Ogm-dM-ZZF">
            <objects>
                <viewController storyboardIdentifier="JoinPrivateGroupVC" id="jto-lA-8Ps" customClass="JoinPrivateGroupVC" customModule="StreamChatUI" customModuleProvider="target" sceneMemberID="viewController">
<<<<<<< HEAD
                    <view key="view" contentMode="scaleToFill" insetsLayoutMarginsFromSafeArea="NO" id="w5e-7e-sDz">
                        <rect key="frame" x="0.0" y="0.0" width="414" height="896"/>
                        <autoresizingMask key="autoresizingMask" widthSizable="YES" heightSizable="YES"/>
                        <subviews>
                            <view contentMode="scaleToFill" translatesAutoresizingMaskIntoConstraints="NO" id="2nz-6E-EM0">
                                <rect key="frame" x="0.0" y="0.0" width="414" height="20"/>
=======
                    <view key="view" contentMode="scaleToFill" id="w5e-7e-sDz">
                        <rect key="frame" x="0.0" y="0.0" width="390" height="844"/>
                        <autoresizingMask key="autoresizingMask" widthSizable="YES" heightSizable="YES"/>
                        <subviews>
                            <view contentMode="scaleToFill" translatesAutoresizingMaskIntoConstraints="NO" id="2nz-6E-EM0">
                                <rect key="frame" x="0.0" y="0.0" width="390" height="44"/>
>>>>>>> 1e49fbef
                                <color key="backgroundColor" name="tabBackgroundColor"/>
                                <constraints>
                                    <constraint firstAttribute="height" constant="20" id="J0C-cb-3B2"/>
                                </constraints>
                            </view>
                            <view contentMode="scaleToFill" translatesAutoresizingMaskIntoConstraints="NO" id="9fR-EQ-HJQ">
<<<<<<< HEAD
                                <rect key="frame" x="0.0" y="20" width="414" height="44"/>
=======
                                <rect key="frame" x="0.0" y="44" width="390" height="44"/>
>>>>>>> 1e49fbef
                                <subviews>
                                    <button opaque="NO" contentMode="scaleToFill" contentHorizontalAlignment="center" contentVerticalAlignment="center" buttonType="system" lineBreakMode="middleTruncation" translatesAutoresizingMaskIntoConstraints="NO" id="erV-bJ-x8g">
                                        <rect key="frame" x="8" y="0.0" width="54" height="44"/>
                                        <color key="backgroundColor" white="0.0" alpha="0.0" colorSpace="custom" customColorSpace="genericGamma22GrayColorSpace"/>
                                        <color key="tintColor" white="1" alpha="1" colorSpace="custom" customColorSpace="genericGamma22GrayColorSpace"/>
                                        <state key="normal" title="Button"/>
                                        <buttonConfiguration key="configuration" style="plain" image="back_circle"/>
                                        <connections>
                                            <action selector="btnBackAction:" destination="jto-lA-8Ps" eventType="touchUpInside" id="7z1-tp-wlB"/>
                                            <action selector="btnBackAction:" destination="Y6W-OH-hqX" eventType="touchUpInside" id="HEH-yi-hwI"/>
                                        </connections>
                                    </button>
                                    <label opaque="NO" userInteractionEnabled="NO" contentMode="left" horizontalHuggingPriority="251" verticalHuggingPriority="251" text="Join Private Group" textAlignment="natural" lineBreakMode="tailTruncation" baselineAdjustment="alignBaselines" adjustsFontSizeToFit="NO" translatesAutoresizingMaskIntoConstraints="NO" id="ncA-gg-yOX">
                                        <rect key="frame" x="128.33333333333331" y="12.666666666666666" width="133.33333333333331" height="18.666666666666671"/>
                                        <fontDescription key="fontDescription" name="SFProText-Semibold" family="SF Pro Text" pointSize="16"/>
                                        <color key="textColor" white="1" alpha="1" colorSpace="custom" customColorSpace="genericGamma22GrayColorSpace"/>
                                        <nil key="highlightedColor"/>
                                    </label>
                                </subviews>
                                <color key="backgroundColor" name="tabBackgroundColor"/>
                                <constraints>
                                    <constraint firstItem="erV-bJ-x8g" firstAttribute="leading" secondItem="9fR-EQ-HJQ" secondAttribute="leading" constant="8" id="HAE-vP-dzJ"/>
                                    <constraint firstAttribute="bottom" secondItem="erV-bJ-x8g" secondAttribute="bottom" id="N3G-Y3-bmA"/>
                                    <constraint firstItem="erV-bJ-x8g" firstAttribute="top" secondItem="9fR-EQ-HJQ" secondAttribute="top" id="Sbc-ZE-mYa"/>
                                    <constraint firstAttribute="height" constant="44" id="g2N-xf-Jkd"/>
                                    <constraint firstItem="ncA-gg-yOX" firstAttribute="centerY" secondItem="9fR-EQ-HJQ" secondAttribute="centerY" id="t6P-7j-UE9"/>
                                    <constraint firstItem="ncA-gg-yOX" firstAttribute="centerX" secondItem="9fR-EQ-HJQ" secondAttribute="centerX" id="ugL-3n-AFI"/>
                                </constraints>
                            </view>
                            <label opaque="NO" userInteractionEnabled="NO" contentMode="left" horizontalHuggingPriority="251" verticalHuggingPriority="251" text="0814" textAlignment="natural" lineBreakMode="tailTruncation" baselineAdjustment="alignBaselines" adjustsFontSizeToFit="NO" translatesAutoresizingMaskIntoConstraints="NO" id="WOe-Q5-qPe">
<<<<<<< HEAD
                                <rect key="frame" x="157" y="94" width="100.5" height="49"/>
=======
                                <rect key="frame" x="150.66666666666666" y="118.00000000000001" width="89" height="47.666666666666671"/>
>>>>>>> 1e49fbef
                                <fontDescription key="fontDescription" name="SFProText-Semibold" family="SF Pro Text" pointSize="40"/>
                                <color key="textColor" white="1" alpha="1" colorSpace="custom" customColorSpace="genericGamma22GrayColorSpace"/>
                                <nil key="highlightedColor"/>
                                <color key="shadowColor" white="0.0" alpha="0.0" colorSpace="custom" customColorSpace="genericGamma22GrayColorSpace"/>
                            </label>
                            <label opaque="NO" userInteractionEnabled="NO" contentMode="left" horizontalHuggingPriority="251" verticalHuggingPriority="251" text="Nearby friends can join by entering the 􀤹 secret code. " textAlignment="center" lineBreakMode="tailTruncation" numberOfLines="0" baselineAdjustment="alignBaselines" adjustsFontSizeToFit="NO" translatesAutoresizingMaskIntoConstraints="NO" id="cno-bh-orJ">
                                <rect key="frame" x="40" y="168" width="334" height="38.5"/>
                                <fontDescription key="fontDescription" name="SFProText-Regular" family="SF Pro Text" pointSize="16"/>
                                <color key="textColor" white="1" alpha="0.61344068880000002" colorSpace="custom" customColorSpace="genericGamma22GrayColorSpace"/>
                                <nil key="highlightedColor"/>
                            </label>
                            <view contentMode="scaleToFill" translatesAutoresizingMaskIntoConstraints="NO" id="waX-Gg-jOF">
                                <rect key="frame" x="30" y="235.5" width="354" height="1"/>
                                <color key="backgroundColor" red="0.47058823529411764" green="0.47058823529411764" blue="0.50196078431372548" alpha="0.59324511054421769" colorSpace="custom" customColorSpace="calibratedRGB"/>
                                <constraints>
                                    <constraint firstAttribute="height" constant="1" id="TUr-cD-rps"/>
                                </constraints>
                            </view>
                            <collectionView clipsSubviews="YES" multipleTouchEnabled="YES" contentMode="scaleToFill" dataMode="prototypes" translatesAutoresizingMaskIntoConstraints="NO" id="KP0-1K-V0o">
<<<<<<< HEAD
                                <rect key="frame" x="25" y="261.5" width="364" height="522.5"/>
=======
                                <rect key="frame" x="25" y="283" width="340" height="445"/>
>>>>>>> 1e49fbef
                                <color key="backgroundColor" white="0.0" alpha="0.0" colorSpace="custom" customColorSpace="genericGamma22GrayColorSpace"/>
                                <collectionViewFlowLayout key="collectionViewLayout" minimumLineSpacing="0.0" minimumInteritemSpacing="0.0" id="Gbi-Nn-uQU">
                                    <size key="itemSize" width="138" height="138"/>
                                    <size key="headerReferenceSize" width="0.0" height="0.0"/>
                                    <size key="footerReferenceSize" width="0.0" height="0.0"/>
                                    <inset key="sectionInset" minX="0.0" minY="0.0" maxX="0.0" maxY="0.0"/>
                                </collectionViewFlowLayout>
                                <cells>
                                    <collectionViewCell opaque="NO" clipsSubviews="YES" multipleTouchEnabled="YES" contentMode="center" id="Bzy-cN-kIk">
                                        <rect key="frame" x="0.0" y="0.0" width="138" height="138"/>
                                        <autoresizingMask key="autoresizingMask" flexibleMaxX="YES" flexibleMaxY="YES"/>
                                        <collectionViewCellContentView key="contentView" opaque="NO" clipsSubviews="YES" multipleTouchEnabled="YES" contentMode="center" insetsLayoutMarginsFromSafeArea="NO" id="MWq-66-fGy">
                                            <rect key="frame" x="0.0" y="0.0" width="138" height="138"/>
                                            <autoresizingMask key="autoresizingMask"/>
                                        </collectionViewCellContentView>
                                    </collectionViewCell>
                                </cells>
                                <connections>
                                    <outlet property="dataSource" destination="jto-lA-8Ps" id="lXJ-FY-Oy8"/>
                                    <outlet property="delegate" destination="jto-lA-8Ps" id="kjo-id-IAW"/>
                                </connections>
                            </collectionView>
                            <button opaque="NO" clipsSubviews="YES" contentMode="scaleToFill" contentHorizontalAlignment="center" contentVerticalAlignment="center" lineBreakMode="middleTruncation" translatesAutoresizingMaskIntoConstraints="NO" id="9ms-PI-oeJ">
<<<<<<< HEAD
                                <rect key="frame" x="40" y="801" width="334" height="40"/>
=======
                                <rect key="frame" x="40" y="745" width="310" height="40"/>
>>>>>>> 1e49fbef
                                <constraints>
                                    <constraint firstAttribute="height" constant="40" id="lTu-YR-BOZ"/>
                                </constraints>
                                <fontDescription key="fontDescription" type="system" pointSize="17"/>
                                <inset key="imageEdgeInsets" minX="0.0" minY="0.0" maxX="2.2250738585072014e-308" maxY="0.0"/>
                                <state key="normal" title="Go To Chat"/>
                                <connections>
                                    <action selector="btnJoinGroupAction:" destination="jto-lA-8Ps" eventType="touchUpInside" id="6aq-4H-fWF"/>
                                </connections>
                            </button>
<<<<<<< HEAD
                            <view contentMode="scaleToFill" translatesAutoresizingMaskIntoConstraints="NO" id="f1I-Sq-ulv">
                                <rect key="frame" x="0.0" y="866" width="414" height="30"/>
                                <color key="backgroundColor" white="0.0" alpha="0.0" colorSpace="custom" customColorSpace="genericGamma22GrayColorSpace"/>
=======
                            <label opaque="NO" userInteractionEnabled="NO" contentMode="left" horizontalHuggingPriority="251" verticalHuggingPriority="251" text="Nearby friends can join by entering the 􀤹 secret code. " textAlignment="center" lineBreakMode="tailTruncation" numberOfLines="0" baselineAdjustment="alignBaselines" adjustsFontSizeToFit="NO" translatesAutoresizingMaskIntoConstraints="NO" id="cno-bh-orJ">
                                <rect key="frame" x="40" y="190.66666666666666" width="310" height="37.333333333333343"/>
                                <fontDescription key="fontDescription" name="SFProText-Regular" family="SF Pro Text" pointSize="16"/>
                                <color key="textColor" white="1" alpha="0.61344068880000002" colorSpace="custom" customColorSpace="genericGamma22GrayColorSpace"/>
                                <nil key="highlightedColor"/>
                            </label>
                            <view contentMode="scaleToFill" translatesAutoresizingMaskIntoConstraints="NO" id="waX-Gg-jOF">
                                <rect key="frame" x="30" y="257" width="330" height="1"/>
                                <color key="backgroundColor" red="0.47058823529411764" green="0.47058823529411764" blue="0.50196078431372548" alpha="0.59324511054421769" colorSpace="custom" customColorSpace="calibratedRGB"/>
>>>>>>> 1e49fbef
                                <constraints>
                                    <constraint firstAttribute="height" constant="30" id="ObV-BW-J2Q"/>
                                </constraints>
                            </view>
                            <view hidden="YES" contentMode="scaleToFill" translatesAutoresizingMaskIntoConstraints="NO" id="3gp-7a-lsE">
<<<<<<< HEAD
                                <rect key="frame" x="0.0" y="0.0" width="414" height="896"/>
                                <subviews>
                                    <view contentMode="scaleToFill" translatesAutoresizingMaskIntoConstraints="NO" id="d8x-sI-hJH">
                                        <rect key="frame" x="40" y="731" width="334" height="30"/>
=======
                                <rect key="frame" x="0.0" y="-50" width="390" height="944"/>
                                <subviews>
                                    <view contentMode="scaleToFill" translatesAutoresizingMaskIntoConstraints="NO" id="d8x-sI-hJH">
                                        <rect key="frame" x="40" y="725" width="310" height="30"/>
>>>>>>> 1e49fbef
                                        <subviews>
                                            <stackView opaque="NO" contentMode="scaleToFill" spacing="5" translatesAutoresizingMaskIntoConstraints="NO" id="aTy-5W-gkE">
                                                <rect key="frame" x="103.33333333333334" y="0.0" width="103.33333333333334" height="30"/>
                                                <subviews>
                                                    <activityIndicatorView opaque="NO" contentMode="scaleToFill" horizontalHuggingPriority="750" verticalHuggingPriority="750" animating="YES" style="medium" translatesAutoresizingMaskIntoConstraints="NO" id="VZG-In-PTk">
                                                        <rect key="frame" x="0.0" y="0.0" width="30" height="30"/>
                                                        <constraints>
                                                            <constraint firstAttribute="width" constant="30" id="DUj-6l-xje"/>
                                                        </constraints>
                                                    </activityIndicatorView>
                                                    <label opaque="NO" userInteractionEnabled="NO" contentMode="left" horizontalHuggingPriority="251" verticalHuggingPriority="251" text="Joining…" textAlignment="natural" lineBreakMode="tailTruncation" baselineAdjustment="alignBaselines" adjustsFontSizeToFit="NO" translatesAutoresizingMaskIntoConstraints="NO" id="U5f-N6-Da2">
                                                        <rect key="frame" x="34.999999999999993" y="0.0" width="68.333333333333314" height="30"/>
                                                        <fontDescription key="fontDescription" type="system" pointSize="17"/>
                                                        <color key="textColor" red="0.92156862745098034" green="0.92156862745098034" blue="0.96078431372549022" alpha="0.59999999999999998" colorSpace="custom" customColorSpace="calibratedRGB"/>
                                                        <nil key="highlightedColor"/>
                                                    </label>
                                                </subviews>
                                            </stackView>
                                        </subviews>
                                        <color key="backgroundColor" white="0.0" alpha="0.0" colorSpace="custom" customColorSpace="genericGamma22GrayColorSpace"/>
                                        <constraints>
                                            <constraint firstAttribute="height" constant="30" id="Ayl-4u-B5m"/>
                                            <constraint firstItem="aTy-5W-gkE" firstAttribute="centerX" secondItem="d8x-sI-hJH" secondAttribute="centerX" id="EYv-iD-ZrW"/>
                                            <constraint firstAttribute="bottom" secondItem="aTy-5W-gkE" secondAttribute="bottom" id="Qtn-hQ-pSn"/>
                                            <constraint firstItem="aTy-5W-gkE" firstAttribute="top" secondItem="d8x-sI-hJH" secondAttribute="top" id="dxH-II-Dho"/>
                                        </constraints>
                                    </view>
                                </subviews>
                                <color key="backgroundColor" red="0.0" green="0.0" blue="0.0" alpha="0.59999999999999998" colorSpace="custom" customColorSpace="calibratedRGB"/>
                            </view>
                        </subviews>
                        <color key="backgroundColor" red="0.027450980392156862" green="0.039215686274509803" blue="0.050980392156862744" alpha="0.40000000000000002" colorSpace="custom" customColorSpace="calibratedRGB"/>
                        <constraints>
                            <constraint firstAttribute="bottom" secondItem="3gp-7a-lsE" secondAttribute="bottom" id="0I2-tl-0pp"/>
                            <constraint firstItem="f1I-Sq-ulv" firstAttribute="leading" secondItem="w5e-7e-sDz" secondAttribute="leading" id="0X3-UK-ZLR"/>
                            <constraint firstItem="KP0-1K-V0o" firstAttribute="top" secondItem="waX-Gg-jOF" secondAttribute="bottom" constant="25" id="3T9-7t-XsG"/>
                            <constraint firstItem="WOe-Q5-qPe" firstAttribute="top" secondItem="9fR-EQ-HJQ" secondAttribute="bottom" constant="30" id="3eh-u9-K4O"/>
                            <constraint firstAttribute="trailing" secondItem="9fR-EQ-HJQ" secondAttribute="trailing" id="7mu-d2-9mg"/>
                            <constraint firstAttribute="trailing" secondItem="KP0-1K-V0o" secondAttribute="trailing" constant="25" id="87H-UE-89T"/>
                            <constraint firstItem="WOe-Q5-qPe" firstAttribute="centerX" secondItem="w5e-7e-sDz" secondAttribute="centerX" id="8rr-Br-jxd"/>
                            <constraint firstItem="2nz-6E-EM0" firstAttribute="top" secondItem="w5e-7e-sDz" secondAttribute="top" id="CKy-rB-uVG"/>
                            <constraint firstAttribute="trailing" secondItem="2nz-6E-EM0" secondAttribute="trailing" id="DKe-dY-Xxq"/>
                            <constraint firstItem="cno-bh-orJ" firstAttribute="centerX" secondItem="w5e-7e-sDz" secondAttribute="centerX" id="Hxt-z0-P2W"/>
                            <constraint firstItem="cno-bh-orJ" firstAttribute="top" secondItem="WOe-Q5-qPe" secondAttribute="bottom" constant="25" id="IRV-L3-BYs"/>
                            <constraint firstItem="9ms-PI-oeJ" firstAttribute="leading" secondItem="w5e-7e-sDz" secondAttribute="leading" constant="40" id="Iu4-BL-WvF"/>
                            <constraint firstAttribute="bottom" secondItem="f1I-Sq-ulv" secondAttribute="bottom" id="Jy4-yM-2tU"/>
                            <constraint firstAttribute="trailing" secondItem="3gp-7a-lsE" secondAttribute="trailing" id="K3x-tS-Axk"/>
                            <constraint firstItem="f1I-Sq-ulv" firstAttribute="top" secondItem="9ms-PI-oeJ" secondAttribute="bottom" constant="25" id="Kww-fr-9q3"/>
                            <constraint firstItem="2nz-6E-EM0" firstAttribute="leading" secondItem="w5e-7e-sDz" secondAttribute="leading" id="LPv-ut-u9b"/>
                            <constraint firstItem="9fR-EQ-HJQ" firstAttribute="top" secondItem="2nz-6E-EM0" secondAttribute="bottom" id="OVV-Mq-XHp"/>
                            <constraint firstAttribute="trailing" secondItem="9ms-PI-oeJ" secondAttribute="trailing" constant="40" id="RWs-OA-yW4"/>
                            <constraint firstItem="KP0-1K-V0o" firstAttribute="leading" secondItem="w5e-7e-sDz" secondAttribute="leading" constant="25" id="Ra1-8n-Fqe"/>
                            <constraint firstItem="d8x-sI-hJH" firstAttribute="trailing" secondItem="9ms-PI-oeJ" secondAttribute="trailing" id="YRE-NT-KkV"/>
                            <constraint firstItem="3gp-7a-lsE" firstAttribute="leading" secondItem="w5e-7e-sDz" secondAttribute="leading" id="ajD-Nb-EaQ"/>
                            <constraint firstItem="waX-Gg-jOF" firstAttribute="top" secondItem="cno-bh-orJ" secondAttribute="bottom" constant="29" id="bPh-qP-wsr"/>
                            <constraint firstItem="d8x-sI-hJH" firstAttribute="bottom" secondItem="9ms-PI-oeJ" secondAttribute="top" constant="-40" id="cML-bg-EYR"/>
                            <constraint firstItem="d8x-sI-hJH" firstAttribute="leading" secondItem="9ms-PI-oeJ" secondAttribute="leading" id="iMX-CM-Ed4"/>
                            <constraint firstAttribute="trailing" secondItem="waX-Gg-jOF" secondAttribute="trailing" constant="30" id="jvy-KN-EkR"/>
                            <constraint firstItem="9fR-EQ-HJQ" firstAttribute="leading" secondItem="w5e-7e-sDz" secondAttribute="leading" id="lU8-ZN-WlG"/>
                            <constraint firstItem="waX-Gg-jOF" firstAttribute="leading" secondItem="w5e-7e-sDz" secondAttribute="leading" constant="30" id="quI-qB-Vr8"/>
                            <constraint firstItem="3gp-7a-lsE" firstAttribute="top" secondItem="w5e-7e-sDz" secondAttribute="top" id="r6A-oC-Ulr"/>
                            <constraint firstAttribute="trailing" secondItem="cno-bh-orJ" secondAttribute="trailing" constant="40" id="rke-zv-6Sw"/>
                            <constraint firstAttribute="trailing" secondItem="f1I-Sq-ulv" secondAttribute="trailing" id="sj1-JN-72g"/>
                            <constraint firstItem="cno-bh-orJ" firstAttribute="leading" secondItem="w5e-7e-sDz" secondAttribute="leading" constant="40" id="xGL-VC-bie"/>
                            <constraint firstItem="9ms-PI-oeJ" firstAttribute="top" secondItem="KP0-1K-V0o" secondAttribute="bottom" constant="17" id="ztr-yy-PQh"/>
                        </constraints>
                    </view>
                    <connections>
                        <outlet property="bottomSafeAreaHeight" destination="ObV-BW-J2Q" id="u6m-Tl-fi9"/>
                        <outlet property="btnBack" destination="erV-bJ-x8g" id="OpL-xU-O3f"/>
                        <outlet property="btnJoinGroup" destination="9ms-PI-oeJ" id="0Mu-fL-F8f"/>
                        <outlet property="cvUserList" destination="KP0-1K-V0o" id="eHM-Kp-AG8"/>
                        <outlet property="lblDescription" destination="cno-bh-orJ" id="0R6-Md-eQo"/>
                        <outlet property="lblOTP" destination="WOe-Q5-qPe" id="zJ1-FI-zEz"/>
                        <outlet property="safeAreaHeight" destination="J0C-cb-3B2" id="Plg-xq-XIi"/>
                        <outlet property="viewJoinOverlay" destination="3gp-7a-lsE" id="DeI-yM-GQ9"/>
                        <outlet property="viewSafeAreaBottom" destination="f1I-Sq-ulv" id="qSR-bg-7Nb"/>
                    </connections>
                </viewController>
                <placeholder placeholderIdentifier="IBFirstResponder" id="zAI-3E-4jc" userLabel="First Responder" customClass="UIResponder" sceneMemberID="firstResponder"/>
            </objects>
            <point key="canvasLocation" x="782.60869565217399" y="68.973214285714278"/>
        </scene>
        <!--GroupQR CodeVC-->
        <scene sceneID="9k8-IK-ri6">
            <objects>
                <viewController storyboardIdentifier="GroupQRCodeVC" id="LVN-Ia-J0W" customClass="GroupQRCodeVC" customModule="StreamChatUI" customModuleProvider="target" sceneMemberID="viewController">
<<<<<<< HEAD
                    <view key="view" contentMode="scaleToFill" insetsLayoutMarginsFromSafeArea="NO" id="H2y-3g-7iv">
                        <rect key="frame" x="0.0" y="0.0" width="414" height="896"/>
                        <autoresizingMask key="autoresizingMask" widthSizable="YES" heightSizable="YES"/>
                        <subviews>
                            <view contentMode="scaleToFill" translatesAutoresizingMaskIntoConstraints="NO" id="1Ak-5r-pFg">
                                <rect key="frame" x="0.0" y="0.0" width="414" height="20"/>
                                <color key="backgroundColor" name="tabBackgroundColor"/>
                                <constraints>
                                    <constraint firstAttribute="height" constant="20" id="hgJ-Ox-y80"/>
                                </constraints>
                            </view>
                            <view contentMode="scaleToFill" translatesAutoresizingMaskIntoConstraints="NO" id="WXG-8x-y2g">
                                <rect key="frame" x="0.0" y="20" width="414" height="44"/>
=======
                    <view key="view" contentMode="scaleToFill" id="H2y-3g-7iv">
                        <rect key="frame" x="0.0" y="0.0" width="390" height="844"/>
                        <autoresizingMask key="autoresizingMask" widthSizable="YES" heightSizable="YES"/>
                        <subviews>
                            <view contentMode="scaleToFill" translatesAutoresizingMaskIntoConstraints="NO" id="YUP-nD-pmU">
                                <rect key="frame" x="25" y="135" width="340" height="574"/>
>>>>>>> 1e49fbef
                                <subviews>
                                    <view contentMode="scaleToFill" translatesAutoresizingMaskIntoConstraints="NO" id="12H-Oj-1uW">
                                        <rect key="frame" x="0.0" y="0.0" width="340" height="456"/>
                                        <subviews>
                                            <view contentMode="scaleToFill" translatesAutoresizingMaskIntoConstraints="NO" id="SFH-6Y-uDh">
                                                <rect key="frame" x="25" y="25" width="290" height="290"/>
                                                <subviews>
                                                    <view contentMode="scaleToFill" translatesAutoresizingMaskIntoConstraints="NO" id="GZd-tA-6uG">
                                                        <rect key="frame" x="50.666666666666671" y="50.666666666666671" width="188.66666666666663" height="188.66666666666663"/>
                                                        <subviews>
                                                            <imageView clipsSubviews="YES" userInteractionEnabled="NO" contentMode="scaleAspectFit" horizontalHuggingPriority="251" verticalHuggingPriority="251" translatesAutoresizingMaskIntoConstraints="NO" id="RGn-Lr-G1v">
                                                                <rect key="frame" x="5" y="5" width="178.66666666666666" height="178.66666666666666"/>
                                                            </imageView>
                                                        </subviews>
                                                        <color key="backgroundColor" white="1" alpha="1" colorSpace="custom" customColorSpace="genericGamma22GrayColorSpace"/>
                                                        <constraints>
                                                            <constraint firstItem="RGn-Lr-G1v" firstAttribute="top" secondItem="GZd-tA-6uG" secondAttribute="top" constant="5" id="GtQ-id-fbE"/>
                                                            <constraint firstItem="RGn-Lr-G1v" firstAttribute="leading" secondItem="GZd-tA-6uG" secondAttribute="leading" constant="5" id="M4a-GJ-i07"/>
                                                            <constraint firstAttribute="trailing" secondItem="RGn-Lr-G1v" secondAttribute="trailing" constant="5" id="Qpp-LT-x2p"/>
                                                            <constraint firstAttribute="bottom" secondItem="RGn-Lr-G1v" secondAttribute="bottom" constant="5" id="WMV-QD-wjD"/>
                                                            <constraint firstAttribute="width" secondItem="GZd-tA-6uG" secondAttribute="height" multiplier="1:1" id="hCB-D5-gbg"/>
                                                        </constraints>
                                                        <userDefinedRuntimeAttributes>
                                                            <userDefinedRuntimeAttribute type="number" keyPath="cornerRadius">
                                                                <real key="value" value="10"/>
                                                            </userDefinedRuntimeAttribute>
                                                        </userDefinedRuntimeAttributes>
                                                    </view>
                                                </subviews>
                                                <color key="backgroundColor" red="0.17254901960784313" green="0.17254901960784313" blue="0.1803921568627451" alpha="1" colorSpace="calibratedRGB"/>
                                                <constraints>
                                                    <constraint firstAttribute="width" secondItem="SFH-6Y-uDh" secondAttribute="height" multiplier="1:1" id="2Hw-1v-bxY"/>
                                                    <constraint firstItem="GZd-tA-6uG" firstAttribute="centerX" secondItem="SFH-6Y-uDh" secondAttribute="centerX" id="Cel-DF-wpz"/>
                                                    <constraint firstItem="GZd-tA-6uG" firstAttribute="centerY" secondItem="SFH-6Y-uDh" secondAttribute="centerY" id="RNr-bj-k5W"/>
                                                    <constraint firstItem="GZd-tA-6uG" firstAttribute="width" secondItem="SFH-6Y-uDh" secondAttribute="width" multiplier="0.65" id="sfg-jr-GGX"/>
                                                </constraints>
                                            </view>
                                            <label opaque="NO" userInteractionEnabled="NO" contentMode="left" horizontalHuggingPriority="251" verticalHuggingPriority="251" text="Label" textAlignment="center" lineBreakMode="tailTruncation" baselineAdjustment="alignBaselines" adjustsFontSizeToFit="NO" translatesAutoresizingMaskIntoConstraints="NO" id="AEy-SX-9tj">
                                                <rect key="frame" x="15" y="335" width="310" height="21"/>
                                                <fontDescription key="fontDescription" name="SFProText-Semibold" family="SF Pro Text" pointSize="18"/>
                                                <color key="textColor" red="1" green="1" blue="1" alpha="1" colorSpace="calibratedRGB"/>
                                                <nil key="highlightedColor"/>
                                            </label>
                                        </subviews>
                                        <color key="backgroundColor" red="0.10980392156862745" green="0.10980392156862745" blue="0.11764705882352941" alpha="1" colorSpace="custom" customColorSpace="calibratedRGB"/>
                                        <constraints>
                                            <constraint firstItem="SFH-6Y-uDh" firstAttribute="leading" secondItem="12H-Oj-1uW" secondAttribute="leading" constant="25" id="7u1-Bg-u0c"/>
                                            <constraint firstItem="SFH-6Y-uDh" firstAttribute="top" secondItem="12H-Oj-1uW" secondAttribute="top" constant="25" id="Est-DQ-iwJ"/>
                                            <constraint firstAttribute="trailing" secondItem="AEy-SX-9tj" secondAttribute="trailing" constant="15" id="Vet-dB-gmR"/>
                                            <constraint firstItem="AEy-SX-9tj" firstAttribute="top" secondItem="SFH-6Y-uDh" secondAttribute="bottom" constant="20" id="jnI-lP-zHd"/>
                                            <constraint firstAttribute="trailing" secondItem="SFH-6Y-uDh" secondAttribute="trailing" constant="25" id="oGc-q2-rgl"/>
                                            <constraint firstItem="AEy-SX-9tj" firstAttribute="leading" secondItem="12H-Oj-1uW" secondAttribute="leading" constant="15" id="ssr-iG-fcw"/>
                                        </constraints>
                                    </view>
                                    <button opaque="NO" contentMode="scaleToFill" contentHorizontalAlignment="center" contentVerticalAlignment="center" lineBreakMode="middleTruncation" translatesAutoresizingMaskIntoConstraints="NO" id="3IM-iE-g2x">
                                        <rect key="frame" x="72.666666666666686" y="486" width="195" height="50"/>
                                        <color key="backgroundColor" red="0.17254901960784313" green="0.17254901960784313" blue="0.1803921568627451" alpha="1" colorSpace="calibratedRGB"/>
                                        <constraints>
                                            <constraint firstAttribute="width" constant="195" id="DpC-T7-y7a"/>
                                            <constraint firstAttribute="height" constant="50" id="bFr-OW-8nY"/>
                                        </constraints>
                                        <fontDescription key="fontDescription" name="SFProText-Semibold" family="SF Pro Text" pointSize="17"/>
                                        <color key="tintColor" white="1" alpha="1" colorSpace="custom" customColorSpace="genericGamma22GrayColorSpace"/>
                                        <inset key="imageEdgeInsets" minX="-15" minY="0.0" maxX="2.2250738585072014e-308" maxY="0.0"/>
                                        <state key="normal" title="Share" image="share_image_icon"/>
                                        <userDefinedRuntimeAttributes>
                                            <userDefinedRuntimeAttribute type="number" keyPath="cornerRadius">
                                                <real key="value" value="10"/>
                                            </userDefinedRuntimeAttribute>
                                        </userDefinedRuntimeAttributes>
                                        <connections>
                                            <action selector="btnShareAction:" destination="LVN-Ia-J0W" eventType="touchUpInside" id="gy0-kV-eJN"/>
                                        </connections>
                                    </button>
                                </subviews>
                                <color key="backgroundColor" red="0.10980392156862745" green="0.10980392156862745" blue="0.11764705882352941" alpha="1" colorSpace="calibratedRGB"/>
                                <constraints>
                                    <constraint firstAttribute="bottom" secondItem="3IM-iE-g2x" secondAttribute="bottom" constant="38" id="0BS-fG-3nL"/>
                                    <constraint firstAttribute="trailing" secondItem="12H-Oj-1uW" secondAttribute="trailing" id="6rk-jl-xcX"/>
                                    <constraint firstItem="12H-Oj-1uW" firstAttribute="leading" secondItem="YUP-nD-pmU" secondAttribute="leading" id="ayq-2n-RFR"/>
                                    <constraint firstItem="3IM-iE-g2x" firstAttribute="centerX" secondItem="YUP-nD-pmU" secondAttribute="centerX" id="b4Q-CS-WlP"/>
                                    <constraint firstItem="3IM-iE-g2x" firstAttribute="top" secondItem="12H-Oj-1uW" secondAttribute="bottom" constant="30" id="bXC-rN-ke7"/>
                                    <constraint firstItem="12H-Oj-1uW" firstAttribute="top" secondItem="YUP-nD-pmU" secondAttribute="top" id="x95-NB-4pQ"/>
                                </constraints>
                                <userDefinedRuntimeAttributes>
                                    <userDefinedRuntimeAttribute type="number" keyPath="cornerRadius">
                                        <real key="value" value="14"/>
                                    </userDefinedRuntimeAttribute>
                                </userDefinedRuntimeAttributes>
                            </view>
<<<<<<< HEAD
                            <imageView clipsSubviews="YES" userInteractionEnabled="NO" contentMode="scaleAspectFit" horizontalHuggingPriority="251" verticalHuggingPriority="251" translatesAutoresizingMaskIntoConstraints="NO" id="Kei-Ul-dnA">
                                <rect key="frame" x="0.0" y="64" width="414" height="832"/>
                                <color key="tintColor" white="0.0" alpha="0.0" colorSpace="custom" customColorSpace="genericGamma22GrayColorSpace"/>
                            </imageView>
                        </subviews>
                        <color key="backgroundColor" red="0.027450980390000001" green="0.039215686270000001" blue="0.050980392159999999" alpha="1" colorSpace="calibratedRGB"/>
                        <constraints>
                            <constraint firstAttribute="bottom" secondItem="Kei-Ul-dnA" secondAttribute="bottom" id="0W6-iW-Elz"/>
                            <constraint firstAttribute="trailing" secondItem="Kei-Ul-dnA" secondAttribute="trailing" id="5qU-tA-I4e"/>
                            <constraint firstItem="WXG-8x-y2g" firstAttribute="leading" secondItem="H2y-3g-7iv" secondAttribute="leading" id="KQH-Sp-Ees"/>
                            <constraint firstItem="Kei-Ul-dnA" firstAttribute="leading" secondItem="H2y-3g-7iv" secondAttribute="leading" id="Y9X-SH-Hnz"/>
                            <constraint firstAttribute="trailing" secondItem="WXG-8x-y2g" secondAttribute="trailing" id="aa3-7o-ADh"/>
                            <constraint firstItem="1Ak-5r-pFg" firstAttribute="leading" secondItem="H2y-3g-7iv" secondAttribute="leading" id="cD4-V7-ARY"/>
                            <constraint firstAttribute="trailing" secondItem="1Ak-5r-pFg" secondAttribute="trailing" id="eg1-Ja-TNa"/>
                            <constraint firstItem="1Ak-5r-pFg" firstAttribute="top" secondItem="H2y-3g-7iv" secondAttribute="top" id="l2m-Fn-HgJ"/>
                            <constraint firstItem="WXG-8x-y2g" firstAttribute="top" secondItem="1Ak-5r-pFg" secondAttribute="bottom" id="oYm-8W-sRV"/>
                            <constraint firstItem="Kei-Ul-dnA" firstAttribute="top" secondItem="WXG-8x-y2g" secondAttribute="bottom" id="ud1-15-S51"/>
                        </constraints>
                    </view>
                    <connections>
                        <outlet property="btnBack" destination="qGP-Tu-jks" id="FGH-7R-19V"/>
                        <outlet property="heightSafeAreaTop" destination="hgJ-Ox-y80" id="drb-Ju-wi8"/>
                        <outlet property="imgQRCode" destination="Kei-Ul-dnA" id="0KF-xL-aGE"/>
=======
                            <button opaque="NO" contentMode="scaleToFill" contentHorizontalAlignment="center" contentVerticalAlignment="center" lineBreakMode="middleTruncation" translatesAutoresizingMaskIntoConstraints="NO" id="VJo-qT-ad0">
                                <rect key="frame" x="25" y="93" width="30" height="30"/>
                                <inset key="imageEdgeInsets" minX="0.0" minY="0.0" maxX="2.2250738585072014e-308" maxY="0.0"/>
                                <state key="normal" image="close_circle"/>
                                <connections>
                                    <action selector="btnBackAction:" destination="LVN-Ia-J0W" eventType="touchUpInside" id="gzG-fS-c3T"/>
                                </connections>
                            </button>
                            <label opaque="NO" userInteractionEnabled="NO" contentMode="left" horizontalHuggingPriority="251" verticalHuggingPriority="251" text="Scan to Join" textAlignment="natural" lineBreakMode="tailTruncation" baselineAdjustment="alignBaselines" adjustsFontSizeToFit="NO" translatesAutoresizingMaskIntoConstraints="NO" id="bGG-ML-uVf">
                                <rect key="frame" x="142.66666666666666" y="97.666666666666671" width="104.66666666666666" height="21"/>
                                <fontDescription key="fontDescription" name="SFProText-Regular" family="SF Pro Text" pointSize="18"/>
                                <color key="textColor" red="0.97254901960784312" green="0.97254901960784312" blue="0.97254901960784312" alpha="1" colorSpace="calibratedRGB"/>
                                <nil key="highlightedColor"/>
                            </label>
                            <label opaque="NO" userInteractionEnabled="NO" contentMode="left" horizontalHuggingPriority="251" verticalHuggingPriority="251" text="use it to invite friends to this group" textAlignment="natural" lineBreakMode="tailTruncation" baselineAdjustment="alignBaselines" adjustsFontSizeToFit="NO" translatesAutoresizingMaskIntoConstraints="NO" id="zPp-p7-4BR">
                                <rect key="frame" x="82" y="714" width="226" height="18.666666666666629"/>
                                <fontDescription key="fontDescription" name="SFProDisplay-Regular" family="SF Pro Display" pointSize="16"/>
                                <color key="textColor" red="1" green="1" blue="1" alpha="0.40000000000000002" colorSpace="custom" customColorSpace="calibratedRGB"/>
                                <nil key="highlightedColor"/>
                            </label>
                        </subviews>
                        <viewLayoutGuide key="safeArea" id="L56-eV-2gH"/>
                        <color key="backgroundColor" white="0.0" alpha="1" colorSpace="custom" customColorSpace="genericGamma22GrayColorSpace"/>
                        <constraints>
                            <constraint firstItem="YUP-nD-pmU" firstAttribute="height" secondItem="H2y-3g-7iv" secondAttribute="height" multiplier="0.68" id="4l3-Tr-UVr"/>
                            <constraint firstItem="YUP-nD-pmU" firstAttribute="leading" secondItem="L56-eV-2gH" secondAttribute="leading" constant="25" id="CgP-z1-75Q"/>
                            <constraint firstItem="bGG-ML-uVf" firstAttribute="centerX" secondItem="H2y-3g-7iv" secondAttribute="centerX" id="IJr-vd-2js"/>
                            <constraint firstItem="zPp-p7-4BR" firstAttribute="top" secondItem="YUP-nD-pmU" secondAttribute="bottom" constant="5" id="J7W-ex-SOe"/>
                            <constraint firstItem="zPp-p7-4BR" firstAttribute="centerX" secondItem="H2y-3g-7iv" secondAttribute="centerX" id="Uhi-l9-KfM"/>
                            <constraint firstItem="YUP-nD-pmU" firstAttribute="centerY" secondItem="H2y-3g-7iv" secondAttribute="centerY" id="WEl-9a-Uwl"/>
                            <constraint firstItem="YUP-nD-pmU" firstAttribute="centerX" secondItem="H2y-3g-7iv" secondAttribute="centerX" id="mr9-cd-Zs1"/>
                            <constraint firstItem="L56-eV-2gH" firstAttribute="trailing" secondItem="YUP-nD-pmU" secondAttribute="trailing" constant="25" id="njk-A4-W2J"/>
                            <constraint firstItem="bGG-ML-uVf" firstAttribute="centerY" secondItem="VJo-qT-ad0" secondAttribute="centerY" id="nnz-vC-NTq"/>
                            <constraint firstItem="YUP-nD-pmU" firstAttribute="top" secondItem="VJo-qT-ad0" secondAttribute="bottom" constant="12" id="xCp-qm-upU"/>
                            <constraint firstItem="VJo-qT-ad0" firstAttribute="leading" secondItem="YUP-nD-pmU" secondAttribute="leading" id="zNP-df-Fwv"/>
                        </constraints>
                    </view>
                    <connections>
                        <outlet property="btnBack" destination="VJo-qT-ad0" id="LfY-pS-pJo"/>
                        <outlet property="btnShare" destination="3IM-iE-g2x" id="Ozc-br-z9f"/>
                        <outlet property="imgQRCode" destination="RGn-Lr-G1v" id="fgG-M6-Fj4"/>
                        <outlet property="lblName" destination="AEy-SX-9tj" id="DNV-PW-ApR"/>
                        <outlet property="qrCodeView" destination="SFH-6Y-uDh" id="FRz-Cs-ePX"/>
                        <outlet property="viewPreview" destination="12H-Oj-1uW" id="cyu-gR-4iz"/>
                        <outlet property="viewQR" destination="YUP-nD-pmU" id="XhL-tv-guh"/>
>>>>>>> 1e49fbef
                    </connections>
                </viewController>
                <placeholder placeholderIdentifier="IBFirstResponder" id="maW-Vp-vtB" userLabel="First Responder" customClass="UIResponder" sceneMemberID="firstResponder"/>
            </objects>
            <point key="canvasLocation" x="1560" y="68.957345971563981"/>
        </scene>
    </scenes>
    <resources>
        <image name="back_circle" width="30" height="30"/>
        <image name="circle" catalog="system" width="128" height="121"/>
        <image name="close_circle" width="30" height="30"/>
        <image name="share_image_icon" width="18" height="18"/>
        <namedColor name="tabBackgroundColor">
            <color red="0.086274509803921567" green="0.086274509803921567" blue="0.086274509803921567" alpha="1" colorSpace="custom" customColorSpace="sRGB"/>
        </namedColor>
        <systemColor name="systemGreenColor">
            <color red="0.20392156862745098" green="0.7803921568627451" blue="0.34901960784313724" alpha="1" colorSpace="custom" customColorSpace="sRGB"/>
        </systemColor>
    </resources>
</document><|MERGE_RESOLUTION|>--- conflicted
+++ resolved
@@ -1,8 +1,7 @@
 <?xml version="1.0" encoding="UTF-8"?>
 <document type="com.apple.InterfaceBuilder3.CocoaTouch.Storyboard.XIB" version="3.0" toolsVersion="19529" targetRuntime="iOS.CocoaTouch" propertyAccessControl="none" useAutolayout="YES" useTraitCollections="YES" useSafeAreas="YES" colorMatched="YES">
-    <device id="retina6_0" orientation="portrait" appearance="light"/>
+    <device id="retina6_1" orientation="portrait" appearance="light"/>
     <dependencies>
-        <deployment identifier="iOS"/>
         <plugIn identifier="com.apple.InterfaceBuilder.IBCocoaTouchPlugin" version="19519"/>
         <capability name="Image references" minToolsVersion="12.0"/>
         <capability name="Named colors" minToolsVersion="9.0"/>
@@ -27,32 +26,19 @@
         <scene sceneID="s0d-6b-0kx">
             <objects>
                 <viewController storyboardIdentifier="PrivateGroupOTPVC" id="Y6W-OH-hqX" customClass="PrivateGroupOTPVC" customModule="StreamChatUI" customModuleProvider="target" sceneMemberID="viewController">
-<<<<<<< HEAD
                     <view key="view" contentMode="scaleToFill" insetsLayoutMarginsFromSafeArea="NO" id="5EZ-qb-Rvc">
                         <rect key="frame" x="0.0" y="0.0" width="414" height="896"/>
                         <autoresizingMask key="autoresizingMask" widthSizable="YES" heightSizable="YES"/>
                         <subviews>
                             <view contentMode="scaleToFill" translatesAutoresizingMaskIntoConstraints="NO" id="Ojq-IW-mI6">
                                 <rect key="frame" x="0.0" y="0.0" width="414" height="20"/>
-=======
-                    <view key="view" contentMode="scaleToFill" id="5EZ-qb-Rvc">
-                        <rect key="frame" x="0.0" y="0.0" width="390" height="844"/>
-                        <autoresizingMask key="autoresizingMask" widthSizable="YES" heightSizable="YES"/>
-                        <subviews>
-                            <view contentMode="scaleToFill" translatesAutoresizingMaskIntoConstraints="NO" id="Ojq-IW-mI6">
-                                <rect key="frame" x="0.0" y="0.0" width="390" height="44"/>
->>>>>>> 1e49fbef
                                 <color key="backgroundColor" name="tabBackgroundColor"/>
                                 <constraints>
                                     <constraint firstAttribute="height" constant="20" id="BLp-FI-DRh"/>
                                 </constraints>
                             </view>
                             <view contentMode="scaleToFill" translatesAutoresizingMaskIntoConstraints="NO" id="mA3-dC-Uzg">
-<<<<<<< HEAD
                                 <rect key="frame" x="0.0" y="20" width="414" height="44"/>
-=======
-                                <rect key="frame" x="0.0" y="44" width="390" height="44"/>
->>>>>>> 1e49fbef
                                 <subviews>
                                     <button opaque="NO" contentMode="scaleToFill" contentHorizontalAlignment="center" contentVerticalAlignment="center" buttonType="system" lineBreakMode="middleTruncation" translatesAutoresizingMaskIntoConstraints="NO" id="BqQ-GM-80b">
                                         <rect key="frame" x="8" y="0.0" width="54" height="44"/>
@@ -65,17 +51,13 @@
                                         </connections>
                                     </button>
                                     <label opaque="NO" userInteractionEnabled="NO" contentMode="left" horizontalHuggingPriority="251" verticalHuggingPriority="251" text="1Wallet" textAlignment="natural" lineBreakMode="tailTruncation" baselineAdjustment="alignBaselines" adjustsFontSizeToFit="NO" translatesAutoresizingMaskIntoConstraints="NO" id="w9o-T6-bIg">
-<<<<<<< HEAD
                                         <rect key="frame" x="178.5" y="12.5" width="57" height="19"/>
-=======
-                                        <rect key="frame" x="166.66666666666666" y="12.666666666666664" width="57" height="19"/>
->>>>>>> 1e49fbef
                                         <fontDescription key="fontDescription" name="SFProText-Semibold" family="SF Pro Text" pointSize="16"/>
                                         <color key="textColor" white="1" alpha="1" colorSpace="custom" customColorSpace="genericGamma22GrayColorSpace"/>
                                         <nil key="highlightedColor"/>
                                     </label>
                                     <activityIndicatorView opaque="NO" contentMode="scaleToFill" horizontalHuggingPriority="750" verticalHuggingPriority="750" hidesWhenStopped="YES" animating="YES" style="medium" translatesAutoresizingMaskIntoConstraints="NO" id="Tqe-Jb-2t5">
-                                        <rect key="frame" x="358" y="12" width="20" height="20"/>
+                                        <rect key="frame" x="382" y="12" width="20" height="20"/>
                                         <color key="color" white="1" alpha="1" colorSpace="custom" customColorSpace="genericGamma22GrayColorSpace"/>
                                     </activityIndicatorView>
                                 </subviews>
@@ -92,21 +74,13 @@
                                 </constraints>
                             </view>
                             <label opaque="NO" userInteractionEnabled="NO" contentMode="left" horizontalHuggingPriority="251" verticalHuggingPriority="251" text="Join a group with friends nearby by entering the secret four digits" textAlignment="center" lineBreakMode="tailTruncation" numberOfLines="0" baselineAdjustment="alignBaselines" adjustsFontSizeToFit="NO" translatesAutoresizingMaskIntoConstraints="NO" id="e5H-Ij-oCq">
-<<<<<<< HEAD
                                 <rect key="frame" x="20" y="114" width="374" height="38.5"/>
-=======
-                                <rect key="frame" x="20" y="138" width="350" height="38.333333333333343"/>
->>>>>>> 1e49fbef
                                 <fontDescription key="fontDescription" name="SFProText-Regular" family="SF Pro Text" pointSize="16"/>
                                 <color key="textColor" white="1" alpha="0.61344068877551017" colorSpace="custom" customColorSpace="genericGamma22GrayColorSpace"/>
                                 <nil key="highlightedColor"/>
                             </label>
                             <view contentMode="scaleToFill" translatesAutoresizingMaskIntoConstraints="NO" id="0fj-2e-AMQ" customClass="DPOTPView" customModule="StreamChatUI" customModuleProvider="target">
-<<<<<<< HEAD
                                 <rect key="frame" x="127" y="227.5" width="160" height="25"/>
-=======
-                                <rect key="frame" x="115" y="251.33333333333337" width="160" height="25"/>
->>>>>>> 1e49fbef
                                 <color key="backgroundColor" white="0.0" alpha="0.0" colorSpace="custom" customColorSpace="genericGamma22GrayColorSpace"/>
                                 <color key="tintColor" white="0.0" alpha="0.0" colorSpace="custom" customColorSpace="genericGamma22GrayColorSpace"/>
                                 <constraints>
@@ -186,32 +160,19 @@
         <scene sceneID="Ogm-dM-ZZF">
             <objects>
                 <viewController storyboardIdentifier="JoinPrivateGroupVC" id="jto-lA-8Ps" customClass="JoinPrivateGroupVC" customModule="StreamChatUI" customModuleProvider="target" sceneMemberID="viewController">
-<<<<<<< HEAD
                     <view key="view" contentMode="scaleToFill" insetsLayoutMarginsFromSafeArea="NO" id="w5e-7e-sDz">
                         <rect key="frame" x="0.0" y="0.0" width="414" height="896"/>
                         <autoresizingMask key="autoresizingMask" widthSizable="YES" heightSizable="YES"/>
                         <subviews>
                             <view contentMode="scaleToFill" translatesAutoresizingMaskIntoConstraints="NO" id="2nz-6E-EM0">
                                 <rect key="frame" x="0.0" y="0.0" width="414" height="20"/>
-=======
-                    <view key="view" contentMode="scaleToFill" id="w5e-7e-sDz">
-                        <rect key="frame" x="0.0" y="0.0" width="390" height="844"/>
-                        <autoresizingMask key="autoresizingMask" widthSizable="YES" heightSizable="YES"/>
-                        <subviews>
-                            <view contentMode="scaleToFill" translatesAutoresizingMaskIntoConstraints="NO" id="2nz-6E-EM0">
-                                <rect key="frame" x="0.0" y="0.0" width="390" height="44"/>
->>>>>>> 1e49fbef
                                 <color key="backgroundColor" name="tabBackgroundColor"/>
                                 <constraints>
                                     <constraint firstAttribute="height" constant="20" id="J0C-cb-3B2"/>
                                 </constraints>
                             </view>
                             <view contentMode="scaleToFill" translatesAutoresizingMaskIntoConstraints="NO" id="9fR-EQ-HJQ">
-<<<<<<< HEAD
                                 <rect key="frame" x="0.0" y="20" width="414" height="44"/>
-=======
-                                <rect key="frame" x="0.0" y="44" width="390" height="44"/>
->>>>>>> 1e49fbef
                                 <subviews>
                                     <button opaque="NO" contentMode="scaleToFill" contentHorizontalAlignment="center" contentVerticalAlignment="center" buttonType="system" lineBreakMode="middleTruncation" translatesAutoresizingMaskIntoConstraints="NO" id="erV-bJ-x8g">
                                         <rect key="frame" x="8" y="0.0" width="54" height="44"/>
@@ -225,7 +186,7 @@
                                         </connections>
                                     </button>
                                     <label opaque="NO" userInteractionEnabled="NO" contentMode="left" horizontalHuggingPriority="251" verticalHuggingPriority="251" text="Join Private Group" textAlignment="natural" lineBreakMode="tailTruncation" baselineAdjustment="alignBaselines" adjustsFontSizeToFit="NO" translatesAutoresizingMaskIntoConstraints="NO" id="ncA-gg-yOX">
-                                        <rect key="frame" x="128.33333333333331" y="12.666666666666666" width="133.33333333333331" height="18.666666666666671"/>
+                                        <rect key="frame" x="134.5" y="12.5" width="145" height="19.5"/>
                                         <fontDescription key="fontDescription" name="SFProText-Semibold" family="SF Pro Text" pointSize="16"/>
                                         <color key="textColor" white="1" alpha="1" colorSpace="custom" customColorSpace="genericGamma22GrayColorSpace"/>
                                         <nil key="highlightedColor"/>
@@ -242,11 +203,7 @@
                                 </constraints>
                             </view>
                             <label opaque="NO" userInteractionEnabled="NO" contentMode="left" horizontalHuggingPriority="251" verticalHuggingPriority="251" text="0814" textAlignment="natural" lineBreakMode="tailTruncation" baselineAdjustment="alignBaselines" adjustsFontSizeToFit="NO" translatesAutoresizingMaskIntoConstraints="NO" id="WOe-Q5-qPe">
-<<<<<<< HEAD
                                 <rect key="frame" x="157" y="94" width="100.5" height="49"/>
-=======
-                                <rect key="frame" x="150.66666666666666" y="118.00000000000001" width="89" height="47.666666666666671"/>
->>>>>>> 1e49fbef
                                 <fontDescription key="fontDescription" name="SFProText-Semibold" family="SF Pro Text" pointSize="40"/>
                                 <color key="textColor" white="1" alpha="1" colorSpace="custom" customColorSpace="genericGamma22GrayColorSpace"/>
                                 <nil key="highlightedColor"/>
@@ -266,11 +223,7 @@
                                 </constraints>
                             </view>
                             <collectionView clipsSubviews="YES" multipleTouchEnabled="YES" contentMode="scaleToFill" dataMode="prototypes" translatesAutoresizingMaskIntoConstraints="NO" id="KP0-1K-V0o">
-<<<<<<< HEAD
                                 <rect key="frame" x="25" y="261.5" width="364" height="522.5"/>
-=======
-                                <rect key="frame" x="25" y="283" width="340" height="445"/>
->>>>>>> 1e49fbef
                                 <color key="backgroundColor" white="0.0" alpha="0.0" colorSpace="custom" customColorSpace="genericGamma22GrayColorSpace"/>
                                 <collectionViewFlowLayout key="collectionViewLayout" minimumLineSpacing="0.0" minimumInteritemSpacing="0.0" id="Gbi-Nn-uQU">
                                     <size key="itemSize" width="138" height="138"/>
@@ -294,11 +247,7 @@
                                 </connections>
                             </collectionView>
                             <button opaque="NO" clipsSubviews="YES" contentMode="scaleToFill" contentHorizontalAlignment="center" contentVerticalAlignment="center" lineBreakMode="middleTruncation" translatesAutoresizingMaskIntoConstraints="NO" id="9ms-PI-oeJ">
-<<<<<<< HEAD
                                 <rect key="frame" x="40" y="801" width="334" height="40"/>
-=======
-                                <rect key="frame" x="40" y="745" width="310" height="40"/>
->>>>>>> 1e49fbef
                                 <constraints>
                                     <constraint firstAttribute="height" constant="40" id="lTu-YR-BOZ"/>
                                 </constraints>
@@ -309,40 +258,21 @@
                                     <action selector="btnJoinGroupAction:" destination="jto-lA-8Ps" eventType="touchUpInside" id="6aq-4H-fWF"/>
                                 </connections>
                             </button>
-<<<<<<< HEAD
                             <view contentMode="scaleToFill" translatesAutoresizingMaskIntoConstraints="NO" id="f1I-Sq-ulv">
                                 <rect key="frame" x="0.0" y="866" width="414" height="30"/>
                                 <color key="backgroundColor" white="0.0" alpha="0.0" colorSpace="custom" customColorSpace="genericGamma22GrayColorSpace"/>
-=======
-                            <label opaque="NO" userInteractionEnabled="NO" contentMode="left" horizontalHuggingPriority="251" verticalHuggingPriority="251" text="Nearby friends can join by entering the 􀤹 secret code. " textAlignment="center" lineBreakMode="tailTruncation" numberOfLines="0" baselineAdjustment="alignBaselines" adjustsFontSizeToFit="NO" translatesAutoresizingMaskIntoConstraints="NO" id="cno-bh-orJ">
-                                <rect key="frame" x="40" y="190.66666666666666" width="310" height="37.333333333333343"/>
-                                <fontDescription key="fontDescription" name="SFProText-Regular" family="SF Pro Text" pointSize="16"/>
-                                <color key="textColor" white="1" alpha="0.61344068880000002" colorSpace="custom" customColorSpace="genericGamma22GrayColorSpace"/>
-                                <nil key="highlightedColor"/>
-                            </label>
-                            <view contentMode="scaleToFill" translatesAutoresizingMaskIntoConstraints="NO" id="waX-Gg-jOF">
-                                <rect key="frame" x="30" y="257" width="330" height="1"/>
-                                <color key="backgroundColor" red="0.47058823529411764" green="0.47058823529411764" blue="0.50196078431372548" alpha="0.59324511054421769" colorSpace="custom" customColorSpace="calibratedRGB"/>
->>>>>>> 1e49fbef
                                 <constraints>
                                     <constraint firstAttribute="height" constant="30" id="ObV-BW-J2Q"/>
                                 </constraints>
                             </view>
                             <view hidden="YES" contentMode="scaleToFill" translatesAutoresizingMaskIntoConstraints="NO" id="3gp-7a-lsE">
-<<<<<<< HEAD
                                 <rect key="frame" x="0.0" y="0.0" width="414" height="896"/>
                                 <subviews>
                                     <view contentMode="scaleToFill" translatesAutoresizingMaskIntoConstraints="NO" id="d8x-sI-hJH">
                                         <rect key="frame" x="40" y="731" width="334" height="30"/>
-=======
-                                <rect key="frame" x="0.0" y="-50" width="390" height="944"/>
-                                <subviews>
-                                    <view contentMode="scaleToFill" translatesAutoresizingMaskIntoConstraints="NO" id="d8x-sI-hJH">
-                                        <rect key="frame" x="40" y="725" width="310" height="30"/>
->>>>>>> 1e49fbef
                                         <subviews>
                                             <stackView opaque="NO" contentMode="scaleToFill" spacing="5" translatesAutoresizingMaskIntoConstraints="NO" id="aTy-5W-gkE">
-                                                <rect key="frame" x="103.33333333333334" y="0.0" width="103.33333333333334" height="30"/>
+                                                <rect key="frame" x="115.5" y="0.0" width="103.5" height="30"/>
                                                 <subviews>
                                                     <activityIndicatorView opaque="NO" contentMode="scaleToFill" horizontalHuggingPriority="750" verticalHuggingPriority="750" animating="YES" style="medium" translatesAutoresizingMaskIntoConstraints="NO" id="VZG-In-PTk">
                                                         <rect key="frame" x="0.0" y="0.0" width="30" height="30"/>
@@ -351,7 +281,7 @@
                                                         </constraints>
                                                     </activityIndicatorView>
                                                     <label opaque="NO" userInteractionEnabled="NO" contentMode="left" horizontalHuggingPriority="251" verticalHuggingPriority="251" text="Joining…" textAlignment="natural" lineBreakMode="tailTruncation" baselineAdjustment="alignBaselines" adjustsFontSizeToFit="NO" translatesAutoresizingMaskIntoConstraints="NO" id="U5f-N6-Da2">
-                                                        <rect key="frame" x="34.999999999999993" y="0.0" width="68.333333333333314" height="30"/>
+                                                        <rect key="frame" x="35" y="0.0" width="68.5" height="30"/>
                                                         <fontDescription key="fontDescription" type="system" pointSize="17"/>
                                                         <color key="textColor" red="0.92156862745098034" green="0.92156862745098034" blue="0.96078431372549022" alpha="0.59999999999999998" colorSpace="custom" customColorSpace="calibratedRGB"/>
                                                         <nil key="highlightedColor"/>
@@ -371,6 +301,7 @@
                                 <color key="backgroundColor" red="0.0" green="0.0" blue="0.0" alpha="0.59999999999999998" colorSpace="custom" customColorSpace="calibratedRGB"/>
                             </view>
                         </subviews>
+                        <viewLayoutGuide key="safeArea" id="qFh-Vh-H5y"/>
                         <color key="backgroundColor" red="0.027450980392156862" green="0.039215686274509803" blue="0.050980392156862744" alpha="0.40000000000000002" colorSpace="custom" customColorSpace="calibratedRGB"/>
                         <constraints>
                             <constraint firstAttribute="bottom" secondItem="3gp-7a-lsE" secondAttribute="bottom" id="0I2-tl-0pp"/>
@@ -424,52 +355,36 @@
             <point key="canvasLocation" x="782.60869565217399" y="68.973214285714278"/>
         </scene>
         <!--GroupQR CodeVC-->
-        <scene sceneID="9k8-IK-ri6">
+        <scene sceneID="NoK-Tn-ZLw">
             <objects>
-                <viewController storyboardIdentifier="GroupQRCodeVC" id="LVN-Ia-J0W" customClass="GroupQRCodeVC" customModule="StreamChatUI" customModuleProvider="target" sceneMemberID="viewController">
-<<<<<<< HEAD
-                    <view key="view" contentMode="scaleToFill" insetsLayoutMarginsFromSafeArea="NO" id="H2y-3g-7iv">
+                <viewController storyboardIdentifier="GroupQRCodeVC" id="zMq-Cm-EL3" customClass="GroupQRCodeVC" customModule="StreamChatUI" customModuleProvider="target" sceneMemberID="viewController">
+                    <view key="view" contentMode="scaleToFill" id="Ozz-r1-QRp">
                         <rect key="frame" x="0.0" y="0.0" width="414" height="896"/>
                         <autoresizingMask key="autoresizingMask" widthSizable="YES" heightSizable="YES"/>
                         <subviews>
-                            <view contentMode="scaleToFill" translatesAutoresizingMaskIntoConstraints="NO" id="1Ak-5r-pFg">
-                                <rect key="frame" x="0.0" y="0.0" width="414" height="20"/>
-                                <color key="backgroundColor" name="tabBackgroundColor"/>
-                                <constraints>
-                                    <constraint firstAttribute="height" constant="20" id="hgJ-Ox-y80"/>
-                                </constraints>
-                            </view>
-                            <view contentMode="scaleToFill" translatesAutoresizingMaskIntoConstraints="NO" id="WXG-8x-y2g">
-                                <rect key="frame" x="0.0" y="20" width="414" height="44"/>
-=======
-                    <view key="view" contentMode="scaleToFill" id="H2y-3g-7iv">
-                        <rect key="frame" x="0.0" y="0.0" width="390" height="844"/>
-                        <autoresizingMask key="autoresizingMask" widthSizable="YES" heightSizable="YES"/>
-                        <subviews>
-                            <view contentMode="scaleToFill" translatesAutoresizingMaskIntoConstraints="NO" id="YUP-nD-pmU">
-                                <rect key="frame" x="25" y="135" width="340" height="574"/>
->>>>>>> 1e49fbef
+                            <view contentMode="scaleToFill" translatesAutoresizingMaskIntoConstraints="NO" id="hPL-8R-kV1">
+                                <rect key="frame" x="25" y="143.5" width="364" height="609"/>
                                 <subviews>
-                                    <view contentMode="scaleToFill" translatesAutoresizingMaskIntoConstraints="NO" id="12H-Oj-1uW">
-                                        <rect key="frame" x="0.0" y="0.0" width="340" height="456"/>
+                                    <view contentMode="scaleToFill" translatesAutoresizingMaskIntoConstraints="NO" id="g31-Cb-c3y">
+                                        <rect key="frame" x="0.0" y="0.0" width="364" height="491"/>
                                         <subviews>
-                                            <view contentMode="scaleToFill" translatesAutoresizingMaskIntoConstraints="NO" id="SFH-6Y-uDh">
-                                                <rect key="frame" x="25" y="25" width="290" height="290"/>
+                                            <view contentMode="scaleToFill" translatesAutoresizingMaskIntoConstraints="NO" id="JH1-KH-3IA">
+                                                <rect key="frame" x="25" y="25" width="314" height="314"/>
                                                 <subviews>
-                                                    <view contentMode="scaleToFill" translatesAutoresizingMaskIntoConstraints="NO" id="GZd-tA-6uG">
-                                                        <rect key="frame" x="50.666666666666671" y="50.666666666666671" width="188.66666666666663" height="188.66666666666663"/>
+                                                    <view contentMode="scaleToFill" translatesAutoresizingMaskIntoConstraints="NO" id="4W3-1c-lbt">
+                                                        <rect key="frame" x="55" y="55" width="204" height="204"/>
                                                         <subviews>
-                                                            <imageView clipsSubviews="YES" userInteractionEnabled="NO" contentMode="scaleAspectFit" horizontalHuggingPriority="251" verticalHuggingPriority="251" translatesAutoresizingMaskIntoConstraints="NO" id="RGn-Lr-G1v">
-                                                                <rect key="frame" x="5" y="5" width="178.66666666666666" height="178.66666666666666"/>
+                                                            <imageView clipsSubviews="YES" userInteractionEnabled="NO" contentMode="scaleAspectFit" horizontalHuggingPriority="251" verticalHuggingPriority="251" translatesAutoresizingMaskIntoConstraints="NO" id="pc4-Rk-e64">
+                                                                <rect key="frame" x="5" y="5" width="194" height="194"/>
                                                             </imageView>
                                                         </subviews>
                                                         <color key="backgroundColor" white="1" alpha="1" colorSpace="custom" customColorSpace="genericGamma22GrayColorSpace"/>
                                                         <constraints>
-                                                            <constraint firstItem="RGn-Lr-G1v" firstAttribute="top" secondItem="GZd-tA-6uG" secondAttribute="top" constant="5" id="GtQ-id-fbE"/>
-                                                            <constraint firstItem="RGn-Lr-G1v" firstAttribute="leading" secondItem="GZd-tA-6uG" secondAttribute="leading" constant="5" id="M4a-GJ-i07"/>
-                                                            <constraint firstAttribute="trailing" secondItem="RGn-Lr-G1v" secondAttribute="trailing" constant="5" id="Qpp-LT-x2p"/>
-                                                            <constraint firstAttribute="bottom" secondItem="RGn-Lr-G1v" secondAttribute="bottom" constant="5" id="WMV-QD-wjD"/>
-                                                            <constraint firstAttribute="width" secondItem="GZd-tA-6uG" secondAttribute="height" multiplier="1:1" id="hCB-D5-gbg"/>
+                                                            <constraint firstItem="pc4-Rk-e64" firstAttribute="leading" secondItem="4W3-1c-lbt" secondAttribute="leading" constant="5" id="NJg-aO-WQd"/>
+                                                            <constraint firstAttribute="width" secondItem="4W3-1c-lbt" secondAttribute="height" multiplier="1:1" id="OG2-kg-QYd"/>
+                                                            <constraint firstItem="pc4-Rk-e64" firstAttribute="top" secondItem="4W3-1c-lbt" secondAttribute="top" constant="5" id="UDh-at-sJK"/>
+                                                            <constraint firstAttribute="trailing" secondItem="pc4-Rk-e64" secondAttribute="trailing" constant="5" id="bYW-vt-lcu"/>
+                                                            <constraint firstAttribute="bottom" secondItem="pc4-Rk-e64" secondAttribute="bottom" constant="5" id="kq5-hq-dkU"/>
                                                         </constraints>
                                                         <userDefinedRuntimeAttributes>
                                                             <userDefinedRuntimeAttribute type="number" keyPath="cornerRadius">
@@ -478,37 +393,37 @@
                                                         </userDefinedRuntimeAttributes>
                                                     </view>
                                                 </subviews>
-                                                <color key="backgroundColor" red="0.17254901960784313" green="0.17254901960784313" blue="0.1803921568627451" alpha="1" colorSpace="calibratedRGB"/>
+                                                <color key="backgroundColor" red="0.17254901959999999" green="0.17254901959999999" blue="0.18039215689999999" alpha="1" colorSpace="calibratedRGB"/>
                                                 <constraints>
-                                                    <constraint firstAttribute="width" secondItem="SFH-6Y-uDh" secondAttribute="height" multiplier="1:1" id="2Hw-1v-bxY"/>
-                                                    <constraint firstItem="GZd-tA-6uG" firstAttribute="centerX" secondItem="SFH-6Y-uDh" secondAttribute="centerX" id="Cel-DF-wpz"/>
-                                                    <constraint firstItem="GZd-tA-6uG" firstAttribute="centerY" secondItem="SFH-6Y-uDh" secondAttribute="centerY" id="RNr-bj-k5W"/>
-                                                    <constraint firstItem="GZd-tA-6uG" firstAttribute="width" secondItem="SFH-6Y-uDh" secondAttribute="width" multiplier="0.65" id="sfg-jr-GGX"/>
+                                                    <constraint firstItem="4W3-1c-lbt" firstAttribute="width" secondItem="JH1-KH-3IA" secondAttribute="width" multiplier="0.65" id="TL3-yV-KLt"/>
+                                                    <constraint firstItem="4W3-1c-lbt" firstAttribute="centerY" secondItem="JH1-KH-3IA" secondAttribute="centerY" id="b3v-IR-aPw"/>
+                                                    <constraint firstItem="4W3-1c-lbt" firstAttribute="centerX" secondItem="JH1-KH-3IA" secondAttribute="centerX" id="gsl-bl-DpX"/>
+                                                    <constraint firstAttribute="width" secondItem="JH1-KH-3IA" secondAttribute="height" multiplier="1:1" id="o9K-hh-Eaz"/>
                                                 </constraints>
                                             </view>
-                                            <label opaque="NO" userInteractionEnabled="NO" contentMode="left" horizontalHuggingPriority="251" verticalHuggingPriority="251" text="Label" textAlignment="center" lineBreakMode="tailTruncation" baselineAdjustment="alignBaselines" adjustsFontSizeToFit="NO" translatesAutoresizingMaskIntoConstraints="NO" id="AEy-SX-9tj">
-                                                <rect key="frame" x="15" y="335" width="310" height="21"/>
+                                            <label opaque="NO" userInteractionEnabled="NO" contentMode="left" horizontalHuggingPriority="251" verticalHuggingPriority="251" text="Label" textAlignment="center" lineBreakMode="tailTruncation" baselineAdjustment="alignBaselines" adjustsFontSizeToFit="NO" translatesAutoresizingMaskIntoConstraints="NO" id="VFe-Gb-BN7">
+                                                <rect key="frame" x="15" y="359" width="334" height="21"/>
                                                 <fontDescription key="fontDescription" name="SFProText-Semibold" family="SF Pro Text" pointSize="18"/>
                                                 <color key="textColor" red="1" green="1" blue="1" alpha="1" colorSpace="calibratedRGB"/>
                                                 <nil key="highlightedColor"/>
                                             </label>
                                         </subviews>
-                                        <color key="backgroundColor" red="0.10980392156862745" green="0.10980392156862745" blue="0.11764705882352941" alpha="1" colorSpace="custom" customColorSpace="calibratedRGB"/>
+                                        <color key="backgroundColor" red="0.10980392160000001" green="0.10980392160000001" blue="0.1176470588" alpha="1" colorSpace="custom" customColorSpace="calibratedRGB"/>
                                         <constraints>
-                                            <constraint firstItem="SFH-6Y-uDh" firstAttribute="leading" secondItem="12H-Oj-1uW" secondAttribute="leading" constant="25" id="7u1-Bg-u0c"/>
-                                            <constraint firstItem="SFH-6Y-uDh" firstAttribute="top" secondItem="12H-Oj-1uW" secondAttribute="top" constant="25" id="Est-DQ-iwJ"/>
-                                            <constraint firstAttribute="trailing" secondItem="AEy-SX-9tj" secondAttribute="trailing" constant="15" id="Vet-dB-gmR"/>
-                                            <constraint firstItem="AEy-SX-9tj" firstAttribute="top" secondItem="SFH-6Y-uDh" secondAttribute="bottom" constant="20" id="jnI-lP-zHd"/>
-                                            <constraint firstAttribute="trailing" secondItem="SFH-6Y-uDh" secondAttribute="trailing" constant="25" id="oGc-q2-rgl"/>
-                                            <constraint firstItem="AEy-SX-9tj" firstAttribute="leading" secondItem="12H-Oj-1uW" secondAttribute="leading" constant="15" id="ssr-iG-fcw"/>
+                                            <constraint firstAttribute="trailing" secondItem="JH1-KH-3IA" secondAttribute="trailing" constant="25" id="7kt-ks-jeH"/>
+                                            <constraint firstItem="JH1-KH-3IA" firstAttribute="top" secondItem="g31-Cb-c3y" secondAttribute="top" constant="25" id="Ceh-Fp-TRs"/>
+                                            <constraint firstItem="VFe-Gb-BN7" firstAttribute="leading" secondItem="g31-Cb-c3y" secondAttribute="leading" constant="15" id="Cnw-GR-Gf2"/>
+                                            <constraint firstItem="JH1-KH-3IA" firstAttribute="leading" secondItem="g31-Cb-c3y" secondAttribute="leading" constant="25" id="en5-ET-Wp1"/>
+                                            <constraint firstAttribute="trailing" secondItem="VFe-Gb-BN7" secondAttribute="trailing" constant="15" id="k3Y-QZ-aPY"/>
+                                            <constraint firstItem="VFe-Gb-BN7" firstAttribute="top" secondItem="JH1-KH-3IA" secondAttribute="bottom" constant="20" id="qZ8-5V-W0x"/>
                                         </constraints>
                                     </view>
-                                    <button opaque="NO" contentMode="scaleToFill" contentHorizontalAlignment="center" contentVerticalAlignment="center" lineBreakMode="middleTruncation" translatesAutoresizingMaskIntoConstraints="NO" id="3IM-iE-g2x">
-                                        <rect key="frame" x="72.666666666666686" y="486" width="195" height="50"/>
-                                        <color key="backgroundColor" red="0.17254901960784313" green="0.17254901960784313" blue="0.1803921568627451" alpha="1" colorSpace="calibratedRGB"/>
+                                    <button opaque="NO" contentMode="scaleToFill" contentHorizontalAlignment="center" contentVerticalAlignment="center" lineBreakMode="middleTruncation" translatesAutoresizingMaskIntoConstraints="NO" id="KuE-K4-YtZ">
+                                        <rect key="frame" x="84.5" y="521" width="195" height="50"/>
+                                        <color key="backgroundColor" red="0.17254901959999999" green="0.17254901959999999" blue="0.18039215689999999" alpha="1" colorSpace="calibratedRGB"/>
                                         <constraints>
-                                            <constraint firstAttribute="width" constant="195" id="DpC-T7-y7a"/>
-                                            <constraint firstAttribute="height" constant="50" id="bFr-OW-8nY"/>
+                                            <constraint firstAttribute="height" constant="50" id="uBa-Rj-tse"/>
+                                            <constraint firstAttribute="width" constant="195" id="yLX-UU-SVw"/>
                                         </constraints>
                                         <fontDescription key="fontDescription" name="SFProText-Semibold" family="SF Pro Text" pointSize="17"/>
                                         <color key="tintColor" white="1" alpha="1" colorSpace="custom" customColorSpace="genericGamma22GrayColorSpace"/>
@@ -520,18 +435,18 @@
                                             </userDefinedRuntimeAttribute>
                                         </userDefinedRuntimeAttributes>
                                         <connections>
-                                            <action selector="btnShareAction:" destination="LVN-Ia-J0W" eventType="touchUpInside" id="gy0-kV-eJN"/>
+                                            <action selector="btnShareAction:" destination="zMq-Cm-EL3" eventType="touchUpInside" id="hTv-K0-GEl"/>
                                         </connections>
                                     </button>
                                 </subviews>
-                                <color key="backgroundColor" red="0.10980392156862745" green="0.10980392156862745" blue="0.11764705882352941" alpha="1" colorSpace="calibratedRGB"/>
-                                <constraints>
-                                    <constraint firstAttribute="bottom" secondItem="3IM-iE-g2x" secondAttribute="bottom" constant="38" id="0BS-fG-3nL"/>
-                                    <constraint firstAttribute="trailing" secondItem="12H-Oj-1uW" secondAttribute="trailing" id="6rk-jl-xcX"/>
-                                    <constraint firstItem="12H-Oj-1uW" firstAttribute="leading" secondItem="YUP-nD-pmU" secondAttribute="leading" id="ayq-2n-RFR"/>
-                                    <constraint firstItem="3IM-iE-g2x" firstAttribute="centerX" secondItem="YUP-nD-pmU" secondAttribute="centerX" id="b4Q-CS-WlP"/>
-                                    <constraint firstItem="3IM-iE-g2x" firstAttribute="top" secondItem="12H-Oj-1uW" secondAttribute="bottom" constant="30" id="bXC-rN-ke7"/>
-                                    <constraint firstItem="12H-Oj-1uW" firstAttribute="top" secondItem="YUP-nD-pmU" secondAttribute="top" id="x95-NB-4pQ"/>
+                                <color key="backgroundColor" red="0.10980392160000001" green="0.10980392160000001" blue="0.1176470588" alpha="1" colorSpace="calibratedRGB"/>
+                                <constraints>
+                                    <constraint firstItem="g31-Cb-c3y" firstAttribute="top" secondItem="hPL-8R-kV1" secondAttribute="top" id="LoC-do-miq"/>
+                                    <constraint firstAttribute="trailing" secondItem="g31-Cb-c3y" secondAttribute="trailing" id="RJB-9a-ESa"/>
+                                    <constraint firstItem="KuE-K4-YtZ" firstAttribute="centerX" secondItem="hPL-8R-kV1" secondAttribute="centerX" id="SZs-Da-4ZH"/>
+                                    <constraint firstItem="g31-Cb-c3y" firstAttribute="leading" secondItem="hPL-8R-kV1" secondAttribute="leading" id="aZ4-sp-lDU"/>
+                                    <constraint firstItem="KuE-K4-YtZ" firstAttribute="top" secondItem="g31-Cb-c3y" secondAttribute="bottom" constant="30" id="lrm-0k-ii7"/>
+                                    <constraint firstAttribute="bottom" secondItem="KuE-K4-YtZ" secondAttribute="bottom" constant="38" id="s9w-aj-erm"/>
                                 </constraints>
                                 <userDefinedRuntimeAttributes>
                                     <userDefinedRuntimeAttribute type="number" keyPath="cornerRadius">
@@ -539,80 +454,54 @@
                                     </userDefinedRuntimeAttribute>
                                 </userDefinedRuntimeAttributes>
                             </view>
-<<<<<<< HEAD
-                            <imageView clipsSubviews="YES" userInteractionEnabled="NO" contentMode="scaleAspectFit" horizontalHuggingPriority="251" verticalHuggingPriority="251" translatesAutoresizingMaskIntoConstraints="NO" id="Kei-Ul-dnA">
-                                <rect key="frame" x="0.0" y="64" width="414" height="832"/>
-                                <color key="tintColor" white="0.0" alpha="0.0" colorSpace="custom" customColorSpace="genericGamma22GrayColorSpace"/>
-                            </imageView>
-                        </subviews>
-                        <color key="backgroundColor" red="0.027450980390000001" green="0.039215686270000001" blue="0.050980392159999999" alpha="1" colorSpace="calibratedRGB"/>
-                        <constraints>
-                            <constraint firstAttribute="bottom" secondItem="Kei-Ul-dnA" secondAttribute="bottom" id="0W6-iW-Elz"/>
-                            <constraint firstAttribute="trailing" secondItem="Kei-Ul-dnA" secondAttribute="trailing" id="5qU-tA-I4e"/>
-                            <constraint firstItem="WXG-8x-y2g" firstAttribute="leading" secondItem="H2y-3g-7iv" secondAttribute="leading" id="KQH-Sp-Ees"/>
-                            <constraint firstItem="Kei-Ul-dnA" firstAttribute="leading" secondItem="H2y-3g-7iv" secondAttribute="leading" id="Y9X-SH-Hnz"/>
-                            <constraint firstAttribute="trailing" secondItem="WXG-8x-y2g" secondAttribute="trailing" id="aa3-7o-ADh"/>
-                            <constraint firstItem="1Ak-5r-pFg" firstAttribute="leading" secondItem="H2y-3g-7iv" secondAttribute="leading" id="cD4-V7-ARY"/>
-                            <constraint firstAttribute="trailing" secondItem="1Ak-5r-pFg" secondAttribute="trailing" id="eg1-Ja-TNa"/>
-                            <constraint firstItem="1Ak-5r-pFg" firstAttribute="top" secondItem="H2y-3g-7iv" secondAttribute="top" id="l2m-Fn-HgJ"/>
-                            <constraint firstItem="WXG-8x-y2g" firstAttribute="top" secondItem="1Ak-5r-pFg" secondAttribute="bottom" id="oYm-8W-sRV"/>
-                            <constraint firstItem="Kei-Ul-dnA" firstAttribute="top" secondItem="WXG-8x-y2g" secondAttribute="bottom" id="ud1-15-S51"/>
-                        </constraints>
-                    </view>
-                    <connections>
-                        <outlet property="btnBack" destination="qGP-Tu-jks" id="FGH-7R-19V"/>
-                        <outlet property="heightSafeAreaTop" destination="hgJ-Ox-y80" id="drb-Ju-wi8"/>
-                        <outlet property="imgQRCode" destination="Kei-Ul-dnA" id="0KF-xL-aGE"/>
-=======
-                            <button opaque="NO" contentMode="scaleToFill" contentHorizontalAlignment="center" contentVerticalAlignment="center" lineBreakMode="middleTruncation" translatesAutoresizingMaskIntoConstraints="NO" id="VJo-qT-ad0">
-                                <rect key="frame" x="25" y="93" width="30" height="30"/>
+                            <button opaque="NO" contentMode="scaleToFill" contentHorizontalAlignment="center" contentVerticalAlignment="center" lineBreakMode="middleTruncation" translatesAutoresizingMaskIntoConstraints="NO" id="qPo-W9-ffW">
+                                <rect key="frame" x="25" y="101.5" width="30" height="30"/>
                                 <inset key="imageEdgeInsets" minX="0.0" minY="0.0" maxX="2.2250738585072014e-308" maxY="0.0"/>
                                 <state key="normal" image="close_circle"/>
                                 <connections>
-                                    <action selector="btnBackAction:" destination="LVN-Ia-J0W" eventType="touchUpInside" id="gzG-fS-c3T"/>
+                                    <action selector="btnBackAction:" destination="zMq-Cm-EL3" eventType="touchUpInside" id="DPt-ah-XFl"/>
                                 </connections>
                             </button>
-                            <label opaque="NO" userInteractionEnabled="NO" contentMode="left" horizontalHuggingPriority="251" verticalHuggingPriority="251" text="Scan to Join" textAlignment="natural" lineBreakMode="tailTruncation" baselineAdjustment="alignBaselines" adjustsFontSizeToFit="NO" translatesAutoresizingMaskIntoConstraints="NO" id="bGG-ML-uVf">
-                                <rect key="frame" x="142.66666666666666" y="97.666666666666671" width="104.66666666666666" height="21"/>
+                            <label opaque="NO" userInteractionEnabled="NO" contentMode="left" horizontalHuggingPriority="251" verticalHuggingPriority="251" text="Scan to Join" textAlignment="natural" lineBreakMode="tailTruncation" baselineAdjustment="alignBaselines" adjustsFontSizeToFit="NO" translatesAutoresizingMaskIntoConstraints="NO" id="rO6-yz-Ley">
+                                <rect key="frame" x="154.5" y="106" width="105" height="21"/>
                                 <fontDescription key="fontDescription" name="SFProText-Regular" family="SF Pro Text" pointSize="18"/>
-                                <color key="textColor" red="0.97254901960784312" green="0.97254901960784312" blue="0.97254901960784312" alpha="1" colorSpace="calibratedRGB"/>
+                                <color key="textColor" red="0.97254901959999995" green="0.97254901959999995" blue="0.97254901959999995" alpha="1" colorSpace="calibratedRGB"/>
                                 <nil key="highlightedColor"/>
                             </label>
-                            <label opaque="NO" userInteractionEnabled="NO" contentMode="left" horizontalHuggingPriority="251" verticalHuggingPriority="251" text="use it to invite friends to this group" textAlignment="natural" lineBreakMode="tailTruncation" baselineAdjustment="alignBaselines" adjustsFontSizeToFit="NO" translatesAutoresizingMaskIntoConstraints="NO" id="zPp-p7-4BR">
-                                <rect key="frame" x="82" y="714" width="226" height="18.666666666666629"/>
+                            <label opaque="NO" userInteractionEnabled="NO" contentMode="left" horizontalHuggingPriority="251" verticalHuggingPriority="251" text="use it to invite friends to this group" textAlignment="natural" lineBreakMode="tailTruncation" baselineAdjustment="alignBaselines" adjustsFontSizeToFit="NO" translatesAutoresizingMaskIntoConstraints="NO" id="5H0-ps-Pd1">
+                                <rect key="frame" x="94" y="757.5" width="226" height="19"/>
                                 <fontDescription key="fontDescription" name="SFProDisplay-Regular" family="SF Pro Display" pointSize="16"/>
                                 <color key="textColor" red="1" green="1" blue="1" alpha="0.40000000000000002" colorSpace="custom" customColorSpace="calibratedRGB"/>
                                 <nil key="highlightedColor"/>
                             </label>
                         </subviews>
-                        <viewLayoutGuide key="safeArea" id="L56-eV-2gH"/>
+                        <viewLayoutGuide key="safeArea" id="2zN-1n-1Pm"/>
                         <color key="backgroundColor" white="0.0" alpha="1" colorSpace="custom" customColorSpace="genericGamma22GrayColorSpace"/>
                         <constraints>
-                            <constraint firstItem="YUP-nD-pmU" firstAttribute="height" secondItem="H2y-3g-7iv" secondAttribute="height" multiplier="0.68" id="4l3-Tr-UVr"/>
-                            <constraint firstItem="YUP-nD-pmU" firstAttribute="leading" secondItem="L56-eV-2gH" secondAttribute="leading" constant="25" id="CgP-z1-75Q"/>
-                            <constraint firstItem="bGG-ML-uVf" firstAttribute="centerX" secondItem="H2y-3g-7iv" secondAttribute="centerX" id="IJr-vd-2js"/>
-                            <constraint firstItem="zPp-p7-4BR" firstAttribute="top" secondItem="YUP-nD-pmU" secondAttribute="bottom" constant="5" id="J7W-ex-SOe"/>
-                            <constraint firstItem="zPp-p7-4BR" firstAttribute="centerX" secondItem="H2y-3g-7iv" secondAttribute="centerX" id="Uhi-l9-KfM"/>
-                            <constraint firstItem="YUP-nD-pmU" firstAttribute="centerY" secondItem="H2y-3g-7iv" secondAttribute="centerY" id="WEl-9a-Uwl"/>
-                            <constraint firstItem="YUP-nD-pmU" firstAttribute="centerX" secondItem="H2y-3g-7iv" secondAttribute="centerX" id="mr9-cd-Zs1"/>
-                            <constraint firstItem="L56-eV-2gH" firstAttribute="trailing" secondItem="YUP-nD-pmU" secondAttribute="trailing" constant="25" id="njk-A4-W2J"/>
-                            <constraint firstItem="bGG-ML-uVf" firstAttribute="centerY" secondItem="VJo-qT-ad0" secondAttribute="centerY" id="nnz-vC-NTq"/>
-                            <constraint firstItem="YUP-nD-pmU" firstAttribute="top" secondItem="VJo-qT-ad0" secondAttribute="bottom" constant="12" id="xCp-qm-upU"/>
-                            <constraint firstItem="VJo-qT-ad0" firstAttribute="leading" secondItem="YUP-nD-pmU" secondAttribute="leading" id="zNP-df-Fwv"/>
+                            <constraint firstItem="rO6-yz-Ley" firstAttribute="centerY" secondItem="qPo-W9-ffW" secondAttribute="centerY" id="1VU-Ou-Bmy"/>
+                            <constraint firstItem="qPo-W9-ffW" firstAttribute="leading" secondItem="hPL-8R-kV1" secondAttribute="leading" id="6cz-lE-839"/>
+                            <constraint firstItem="hPL-8R-kV1" firstAttribute="top" secondItem="qPo-W9-ffW" secondAttribute="bottom" constant="12" id="6ku-1r-Dxu"/>
+                            <constraint firstItem="hPL-8R-kV1" firstAttribute="centerX" secondItem="Ozz-r1-QRp" secondAttribute="centerX" id="Bid-bY-zes"/>
+                            <constraint firstItem="hPL-8R-kV1" firstAttribute="height" secondItem="Ozz-r1-QRp" secondAttribute="height" multiplier="0.68" id="FB0-4W-LFq"/>
+                            <constraint firstItem="hPL-8R-kV1" firstAttribute="leading" secondItem="2zN-1n-1Pm" secondAttribute="leading" constant="25" id="Pex-2e-E9M"/>
+                            <constraint firstItem="hPL-8R-kV1" firstAttribute="centerY" secondItem="Ozz-r1-QRp" secondAttribute="centerY" id="Tr9-td-vuZ"/>
+                            <constraint firstItem="rO6-yz-Ley" firstAttribute="centerX" secondItem="Ozz-r1-QRp" secondAttribute="centerX" id="flp-QI-mmD"/>
+                            <constraint firstItem="5H0-ps-Pd1" firstAttribute="centerX" secondItem="Ozz-r1-QRp" secondAttribute="centerX" id="hAc-bd-RKZ"/>
+                            <constraint firstItem="5H0-ps-Pd1" firstAttribute="top" secondItem="hPL-8R-kV1" secondAttribute="bottom" constant="5" id="q85-aJ-yP5"/>
+                            <constraint firstItem="2zN-1n-1Pm" firstAttribute="trailing" secondItem="hPL-8R-kV1" secondAttribute="trailing" constant="25" id="rOQ-MF-L9C"/>
                         </constraints>
                     </view>
                     <connections>
-                        <outlet property="btnBack" destination="VJo-qT-ad0" id="LfY-pS-pJo"/>
-                        <outlet property="btnShare" destination="3IM-iE-g2x" id="Ozc-br-z9f"/>
-                        <outlet property="imgQRCode" destination="RGn-Lr-G1v" id="fgG-M6-Fj4"/>
-                        <outlet property="lblName" destination="AEy-SX-9tj" id="DNV-PW-ApR"/>
-                        <outlet property="qrCodeView" destination="SFH-6Y-uDh" id="FRz-Cs-ePX"/>
-                        <outlet property="viewPreview" destination="12H-Oj-1uW" id="cyu-gR-4iz"/>
-                        <outlet property="viewQR" destination="YUP-nD-pmU" id="XhL-tv-guh"/>
->>>>>>> 1e49fbef
+                        <outlet property="btnBack" destination="qPo-W9-ffW" id="8ks-Q5-NQt"/>
+                        <outlet property="btnShare" destination="KuE-K4-YtZ" id="895-dv-yZG"/>
+                        <outlet property="imgQRCode" destination="pc4-Rk-e64" id="hoK-5M-uWx"/>
+                        <outlet property="lblName" destination="VFe-Gb-BN7" id="FiS-pd-dIn"/>
+                        <outlet property="qrCodeView" destination="JH1-KH-3IA" id="0Kw-Qs-yKD"/>
+                        <outlet property="viewPreview" destination="g31-Cb-c3y" id="1BR-TZ-Je7"/>
+                        <outlet property="viewQR" destination="hPL-8R-kV1" id="Ctx-wU-9Da"/>
                     </connections>
                 </viewController>
-                <placeholder placeholderIdentifier="IBFirstResponder" id="maW-Vp-vtB" userLabel="First Responder" customClass="UIResponder" sceneMemberID="firstResponder"/>
+                <placeholder placeholderIdentifier="IBFirstResponder" id="GZB-zq-Qnd" userLabel="First Responder" customClass="UIResponder" sceneMemberID="firstResponder"/>
             </objects>
             <point key="canvasLocation" x="1560" y="68.957345971563981"/>
         </scene>
