--- conflicted
+++ resolved
@@ -221,8 +221,6 @@
 }
 
 extension UIView {
-<<<<<<< HEAD
-
     static var hasNotch: Bool {
         if let window = UIApplication.shared.keyWindowInConnectedScenes {
             return window.safeAreaInsets.bottom > 0
@@ -264,12 +262,12 @@
             }
          }
          return 0
-=======
+    }
+
     func asImage(rect: CGRect) -> UIImage {
         let renderer = UIGraphicsImageRenderer(bounds: rect)
         return renderer.image { rendererContext in
             layer.render(in: rendererContext.cgContext)
         }
->>>>>>> 1e49fbef
     }
 }