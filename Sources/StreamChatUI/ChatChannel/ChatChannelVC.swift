--- conflicted
+++ resolved
@@ -98,9 +98,11 @@
 
     private(set) lazy var addFriendButton: UIButton = {
         let button = UIButton()
-        button.setImage(UIImage(named: "chat_AddFriend"), for: .normal)
+        button.setImage(appearance.images.personBadgePlus, for: .normal)
         button.tintColor = appearance.colorPalette.themeBlue
-        button.setTitle("", for: .normal)
+        button.setTitle(" ADD FRIENDS", for: .normal)
+        button.setTitleColor(appearance.colorPalette.themeBlue, for: .normal)
+        button.titleLabel?.font =  UIFont.systemFont(ofSize: 15, weight: .semibold)
         button.addTarget(self, action: #selector(addFriendAction), for: .touchUpInside)
         return button.withoutAutoresizingMaskConstraints
     }()
@@ -278,11 +280,7 @@
 
     override open func viewDidLoad() {
         super.viewDidLoad()
-<<<<<<< HEAD
         setupUI()
-=======
-        shareView.isHidden = isChannelCreated ? false : true
->>>>>>> c879c1cc
     }
 
     open override func viewWillAppear(_ animated: Bool) {
@@ -327,6 +325,7 @@
     
     @objc func moreButtonAction(_ sender: Any) {
         shareView.isHidden = false
+        showPinViewButton()
     }
 
     @objc func closePinViewAction(_ sender: Any) {
@@ -346,19 +345,26 @@
     }
 
     private func setupUI() {
-        if channelController.channel?.isDirectMessageChannel {
-            self.shareButton.isHidden = true
-            self.addFriendButton.isHidden = true
+        if channelController.channel?.isDirectMessageChannel ?? false {
+            shareView.isHidden = true
+            moreButton.isHidden = true
         } else {
-            if channelController.channel?.type == .dao {
-                self.shareButton.isHidden = false
-                self.addFriendButton.isHidden = true
-            } else {
-                self.addFriendButton.isHidden = false
-                self.shareButton.isHidden = true
+            shareView.isHidden = isChannelCreated ? false : true
+            if isChannelCreated {
+                showPinViewButton()
             }
         }
         channelController.markRead()
+    }
+
+    private func showPinViewButton() {
+        if channelController.channel?.type == .dao {
+            shareButton.isHidden = false
+            addFriendButton.isHidden = true
+        } else {
+            addFriendButton.isHidden = false
+            shareButton.isHidden = true
+        }
     }
 
     // MARK: - ChatMessageListVCDataSource
