//
// Copyright © 2021 Stream.io Inc. All rights reserved.
//

import StreamChat
import UIKit
import StreamChatUI
extension Notification.Name {
    public static let showTabbar = Notification.Name("kStreamChatshowTabbar")
    public static let hideTabbar = Notification.Name("kStreamHideTabbar")
    public static let showDaoShareScreen = Notification.Name("showDaoShareScreen")
    public static let hidePaymentOptions = Notification.Name("kStreamHidePaymentOptions")
}

/// Controller responsible for displaying the channel messages.
@available(iOSApplicationExtension, unavailable)
open class ChatChannelVC:
    _ViewController,
    ThemeProvider,
    ChatMessageListVCDataSource,
    ChatMessageListVCDelegate,
    ChatChannelControllerDelegate {
    /// Controller for observing data changes within the channel.
    open var channelController: ChatChannelController!

    /// boolean flag for first time navigate here after creating new channel
    open var isChannelCreated = false

    /// Listen to keyboard observer or not
    open var enableKeyboardObserver = false

    /// User search controller for suggestion users when typing in the composer.
    open lazy var userSuggestionSearchController: ChatUserSearchController =
        channelController.client.userSearchController()

    /// The size of the channel avatar.
    open var channelAvatarSize: CGSize {
        CGSize(width: 32, height: 32)
    }

    public var client: ChatClient {
        channelController.client
    }

//    /// Component responsible for setting the correct offset when keyboard frame is changed.
    open lazy var keyboardHandler: KeyboardHandler = ComposerKeyboardHandler(
        composerParentVC: self,
        composerBottomConstraint: messageComposerBottomConstraint
    )

    open private(set) lazy var navigationSafeAreaView: UIView = {
        let view = UIView(frame: .zero).withoutAutoresizingMaskConstraints
        view.backgroundColor = appearance.colorPalette.walletTabbarBackground
        return view
    }()

    open private(set) lazy var navigationHeaderView: UIView = {
        let view = UIView(frame: .zero).withoutAutoresizingMaskConstraints
        view.backgroundColor = appearance.colorPalette.walletTabbarBackground
        return view
    }()

    open private(set) lazy var moreButton: UIButton = {
        let button = UIButton()
        button.setImage(appearance.images.moreVertical, for: .normal)
        button.tintColor = .white
        button.addTarget(self, action: #selector(moreButtonAction), for: .touchUpInside)
        return button.withoutAutoresizingMaskConstraints
    }()

    open private(set) lazy var rightStackView: UIStackView = {
        let stack = UIStackView().withoutAutoresizingMaskConstraints
        stack.axis = .horizontal
        stack.spacing = 4
        stack.alignment = .center
        stack.distribution = .fillProportionally
        return stack
    }()

    open private(set) lazy var shareView: UIView = {
        let view = UIView(frame: .zero).withoutAutoresizingMaskConstraints
        view.backgroundColor = appearance.colorPalette.walletTabbarBackground
        return view
    }()

    private(set) lazy var shareButton: UIButton = {
        let button = UIButton()
        button.setImage(appearance.images.arrowUpRightSquare, for: .normal)
        button.tintColor = appearance.colorPalette.themeBlue
        button.setTitle(" SHARE", for: .normal)
        button.setTitleColor(appearance.colorPalette.themeBlue, for: .normal)
        button.titleLabel?.font =  UIFont.systemFont(ofSize: 15, weight: .semibold)
        button.addTarget(self, action: #selector(shareAction), for: .touchUpInside)
        return button.withoutAutoresizingMaskConstraints
    }()

    open private(set) lazy var backButton: UIButton = {
        let button = UIButton()
        button.setImage(appearance.images.backCircle, for: .normal)
        button.tintColor = .white
        button.addTarget(self, action: #selector(backAction), for: .touchUpInside)
        return button.withoutAutoresizingMaskConstraints
    }()

    open private(set) lazy var closePinButton: UIButton = {
        let button = UIButton()
        button.setImage(appearance.images.closeBold, for: .normal)
        button.tintColor = .white
        button.addTarget(self, action: #selector(closePinViewAction), for: .touchUpInside)
        return button.withoutAutoresizingMaskConstraints
    }()

    /// The message list component responsible to render the messages.
    open lazy var messageListVC: ChatMessageListVC = components
        .messageListVC
        .init()

    /// Controller that handles the composer view
    open private(set) lazy var messageComposerVC = components
        .messageComposerVC
        .init()

    /// Header View
    open private(set) lazy var headerView: ChatChannelHeaderView = components
        .channelHeaderView.init()
        .withoutAutoresizingMaskConstraints

    /// View for displaying the channel image in the navigation bar.
    open private(set) lazy var channelAvatarView = components
        .channelAvatarView.init()
        .withoutAutoresizingMaskConstraints

    public var messageComposerBottomConstraint: NSLayoutConstraint?

    private var loadingPreviousMessages: Bool = false

    override open func setUp() {
        super.setUp()

        messageListVC.delegate = self
        messageListVC.dataSource = self
        messageListVC.client = client

        messageComposerVC.channelController = channelController
        messageComposerVC.userSearchController = userSuggestionSearchController

        channelController.delegate = self
        channelController.synchronize { [weak self] _ in
            self?.messageComposerVC.updateContent()
        }
    }

    override open func setUpLayout() {
        super.setUpLayout()

        view.backgroundColor = appearance.colorPalette.background

        view.addSubview(navigationSafeAreaView)
        NSLayoutConstraint.activate([
            navigationSafeAreaView.leadingAnchor.constraint(equalTo: view.leadingAnchor, constant: 0),
            navigationSafeAreaView.trailingAnchor.constraint(equalTo: view.trailingAnchor, constant: 0),
            navigationSafeAreaView.topAnchor.constraint(equalTo: view.topAnchor, constant: 0),
            navigationSafeAreaView.bottomAnchor.constraint(equalTo: view.safeAreaLayoutGuide.topAnchor, constant: 0)
        ])

        view.addSubview(navigationHeaderView)
        NSLayoutConstraint.activate([
            navigationHeaderView.leadingAnchor.constraint(equalTo: view.leadingAnchor, constant: 0),
            navigationHeaderView.trailingAnchor.constraint(equalTo: view.trailingAnchor, constant: 0),
            navigationHeaderView.topAnchor.constraint(equalTo: navigationSafeAreaView.bottomAnchor, constant: 0),
            navigationHeaderView.heightAnchor.constraint(equalToConstant: 44)
        ])

        navigationHeaderView.addSubview(backButton)
        NSLayoutConstraint.activate([
            backButton.leadingAnchor.constraint(equalTo: navigationHeaderView.leadingAnchor, constant: 8),
            backButton.centerYAnchor.constraint(equalTo: navigationHeaderView.centerYAnchor, constant: 0),
            backButton.heightAnchor.constraint(equalToConstant: 32),
            backButton.widthAnchor.constraint(equalToConstant: 32)
        ])

        navigationHeaderView.addSubview(rightStackView)
        rightStackView.addArrangedSubview(channelAvatarView)
        channelAvatarView.content = (channelController.channel, client.currentUserId)
        if channelController.channel?.type == .dao {
            rightStackView.addArrangedSubview(moreButton)
            moreButton.widthAnchor.constraint(equalToConstant: 30).isActive = true
        }

        NSLayoutConstraint.activate([
            rightStackView.centerYAnchor.constraint(equalTo: navigationHeaderView.centerYAnchor, constant: 0),
            rightStackView.trailingAnchor.constraint(equalTo: navigationHeaderView.trailingAnchor, constant: -8),
            channelAvatarView.widthAnchor.constraint(equalToConstant: channelAvatarSize.width),
            channelAvatarView.heightAnchor.constraint(equalToConstant: channelAvatarSize.height),
        ])

        navigationHeaderView.addSubview(headerView)
        NSLayoutConstraint.activate([
            headerView.centerYAnchor.constraint(equalTo: navigationHeaderView.centerYAnchor, constant: 0),
            headerView.centerXAnchor.constraint(equalTo: navigationHeaderView.centerXAnchor, constant: 0),
            headerView.widthAnchor.constraint(equalTo: navigationHeaderView.widthAnchor, multiplier: 0.6)
        ])

        addChildViewController(messageListVC, targetView: view)
        NSLayoutConstraint.activate([
            messageListVC.view.leadingAnchor.constraint(equalTo: view.leadingAnchor, constant: 0),
            messageListVC.view.trailingAnchor.constraint(equalTo: view.trailingAnchor, constant: 0),
            messageListVC.view.topAnchor.constraint(equalTo: navigationHeaderView.bottomAnchor, constant: 0),
        ])
        addChildViewController(messageComposerVC, targetView: view)
        messageComposerVC.view.pin(anchors: [.leading, .trailing], to: view)
        messageComposerVC.view.topAnchor.pin(equalTo: messageListVC.view.bottomAnchor).isActive = true
        messageComposerBottomConstraint = messageComposerVC.view.bottomAnchor.pin(equalTo: view.bottomAnchor)
        messageComposerBottomConstraint?.isActive = true

        view.addSubview(shareView)
        NSLayoutConstraint.activate([
            shareView.heightAnchor.constraint(equalToConstant: 52),
            shareView.leadingAnchor.constraint(equalTo: view.leadingAnchor, constant: 0),
            shareView.trailingAnchor.constraint(equalTo: view.trailingAnchor, constant: 0),
            shareView.topAnchor.constraint(equalTo: navigationHeaderView.bottomAnchor, constant: 0)
        ])

        shareView.addSubview(shareButton)
        NSLayoutConstraint.activate([
            shareButton.centerXAnchor.constraint(equalTo: shareView.centerXAnchor, constant: 0),
            shareButton.centerYAnchor.constraint(equalTo: shareView.centerYAnchor, constant: 0),
            shareButton.heightAnchor.constraint(equalToConstant: 25),
        ])

        shareView.addSubview(closePinButton)
        NSLayoutConstraint.activate([
            closePinButton.trailingAnchor.constraint(equalTo: shareView.trailingAnchor, constant: -20),
            closePinButton.centerYAnchor.constraint(equalTo: shareView.centerYAnchor, constant: 0),
            closePinButton.widthAnchor.constraint(equalToConstant: 20),
            closePinButton.heightAnchor.constraint(equalToConstant: 20)
        ])

        if let cid = channelController.cid {
            headerView.channelController = client.channelController(for: cid)
        }
        if channelController.channelQuery.type == .announcement {
            messageComposerVC.composerView.isUserInteractionEnabled = false
            messageComposerVC.composerView.alpha = 0.5
            headerView.titleContainerView.subtitleLabel.isHidden = true
            channelAvatarView.isHidden = true
        } else {
            messageComposerVC.composerView.isUserInteractionEnabled = true
            messageComposerVC.composerView.alpha = 1.0
            channelAvatarView.isHidden = false
        }
        if #available(iOS 13.0, *) {
            if channelController.channel?.type == .privateMessaging {
                let interaction = UIContextMenuInteraction(delegate: self)
                channelAvatarView.addInteraction(interaction)
            }
        }
    }

    override open func viewDidLoad() {
        super.viewDidLoad()
<<<<<<< HEAD
        KeyboardService.shared.observeKeyboard(self.view)
        shareView.isHidden = true
=======
        shareView.isHidden = isChannelCreated ? false : true
>>>>>>> c879c1cc
    }

    open override func viewWillAppear(_ animated: Bool) {
        super.viewWillAppear(animated)
        NotificationCenter.default.post(name: .hideTabbar, object: nil)
    }

    override open func viewDidAppear(_ animated: Bool) {
        super.viewDidAppear(animated)

        if enableKeyboardObserver {
            keyboardHandler.start()
        }
    }

    override open func viewDidDisappear(_ animated: Bool) {
        super.viewDidDisappear(animated)
        resignFirstResponder()
        if enableKeyboardObserver {
            keyboardHandler.stop()
        }
    }

    @objc func backAction(_ sender: Any) {
        self.navigationController?.popViewController(animated: true)
        self.dismiss(animated: true, completion: nil)
        NotificationCenter.default.post(name: .showTabbar, object: nil)
    }

    @objc func shareAction(_ sender: Any) {
        guard let extraData = channelController.channel?.extraData,
              channelController.channel?.type == .dao else {
            return
        }
        var userInfo = [AnyHashable: Any]()
        userInfo["extraData"] = channelController.channel?.extraData
        NotificationCenter.default.post(name: .showDaoShareScreen, object: nil, userInfo: userInfo)
    }

    @objc func moreButtonAction(_ sender: Any) {
        shareView.isHidden = false
    }

    @objc func closePinViewAction(_ sender: Any) {
        shareView.isHidden = true
    }

    private func getGroupLink() -> String? {
        guard let extraData = channelController.channel?.extraData["joinLink"] else {
            return nil
        }
        switch extraData {
        case .string(let link):
            return link
        default:
            return nil
        }
    }

    // MARK: - ChatMessageListVCDataSource
    
    open func channel(for vc: ChatMessageListVC) -> ChatChannel? {
        channelController.channel
    }

    open func numberOfMessages(in vc: ChatMessageListVC) -> Int {
        channelController.messages.count
    }

    open func chatMessageListVC(_ vc: ChatMessageListVC, messageAt indexPath: IndexPath) -> ChatMessage? {
        guard indexPath.item < channelController.messages.count else { return nil }
        return channelController.messages[indexPath.item]
    }

    open func chatMessageListVC(
        _ vc: ChatMessageListVC,
        messageLayoutOptionsAt indexPath: IndexPath
    ) -> ChatMessageLayoutOptions {
        guard let channel = channelController.channel else { return [] }

        return components.messageLayoutOptionsResolver.optionsForMessage(
            at: indexPath,
            in: channel,
            with: AnyRandomAccessCollection(channelController.messages),
            appearance: appearance
        )
    }

    // MARK: - ChatMessageListVCDelegate

    open func chatMessageListVC(
        _ vc: ChatMessageListVC,
        willDisplayMessageAt indexPath: IndexPath
    ) {
        if channelController.state != .remoteDataFetched {
            return
        }

        if indexPath.row < channelController.messages.count - 10 {
            return
        }

        guard !loadingPreviousMessages else {
            return
        }
        loadingPreviousMessages = true

        channelController.loadPreviousMessages(completion: { [weak self] _ in
            self?.loadingPreviousMessages = false
        })
    }

    open func chatMessageListVC(
        _ vc: ChatMessageListVC,
        didTapOnAction actionItem: ChatMessageActionItem,
        for message: ChatMessage
    ) {
        switch actionItem {
        case is EditActionItem:
            dismiss(animated: true) { [weak self] in
                self?.messageComposerVC.content.editMessage(message)
            }
        case is InlineReplyActionItem:
            dismiss(animated: true) { [weak self] in
                self?.messageComposerVC.content.quoteMessage(message)
            }
        case is ThreadReplyActionItem:
            dismiss(animated: true) { [weak self] in
                self?.messageListVC.showThread(messageId: message.id)
            }
        default:
            return
        }
    }

    var didReadAllMessages: Bool {
        messageListVC.listView.isLastCellFullyVisible
    }

    open func chatMessageListVC(_ vc: ChatMessageListVC, scrollViewDidScroll scrollView: UIScrollView) {
        if didReadAllMessages {
            channelController.markRead()
        }

        if messageListVC.listView.isLastCellFullyVisible, channelController.channel?.isUnread == true {
            // Hide the badge immediately. Temporary solution until CIS-881 is implemented.
            messageListVC.scrollToLatestMessageButton.content = .noUnread
        }
    }

    // MARK: - ChatChannelControllerDelegate

    open func channelController(
        _ channelController: ChatChannelController,
        didUpdateMessages changes: [ListChange<ChatMessage>]
    ) {
        if didReadAllMessages {
            channelController.markRead()
        }
        messageListVC.updateMessages(with: changes)
    }

    open func channelController(
        _ channelController: ChatChannelController,
        didUpdateChannel channel: EntityChange<ChatChannel>
    ) {
        let channelUnreadCount = channelController.channel?.unreadCount ?? .noUnread
        messageListVC.scrollToLatestMessageButton.content = channelUnreadCount
    }

    open func channelController(
        _ channelController: ChatChannelController,
        didChangeTypingUsers typingUsers: Set<ChatUser>
    ) {
        guard channelController.areTypingEventsEnabled else { return }

        let typingUsersWithoutCurrentUser = typingUsers
            .sorted { $0.id < $1.id }
            .filter { $0.id != self.client.currentUserId }

        if typingUsersWithoutCurrentUser.isEmpty {
            messageListVC.hideTypingIndicator()
        } else {
            messageListVC.showTypingIndicator(typingUsers: typingUsersWithoutCurrentUser)
        }
    }
}

extension ChatChannelVC: UIContextMenuInteractionDelegate {
    @available(iOS 13.0, *)
    public func contextMenuInteraction(_ interaction: UIContextMenuInteraction, configurationForMenuAtLocation location: CGPoint) -> UIContextMenuConfiguration? {
        let qrCode = UIAction(title: "Group QR", image: UIImage(systemName: "qrcode.viewfinder")) { [weak self] action in
            guard let self = self else {
                return
            }
            guard let qrCodeVc: GroupQRCodeVC = GroupQRCodeVC.instantiateController(storyboard: .PrivateGroup) else {
                return
            }
            qrCodeVc.strContent = self.getGroupLink()
            self.navigationController?.pushViewController(qrCodeVc, animated: true)
        }
        return UIContextMenuConfiguration(identifier: nil,
            previewProvider: nil) { _ in
            UIMenu(title: "", children: [qrCode])
          }
    }
}<|MERGE_RESOLUTION|>--- conflicted
+++ resolved
@@ -259,12 +259,9 @@
 
     override open func viewDidLoad() {
         super.viewDidLoad()
-<<<<<<< HEAD
         KeyboardService.shared.observeKeyboard(self.view)
         shareView.isHidden = true
-=======
         shareView.isHidden = isChannelCreated ? false : true
->>>>>>> c879c1cc
     }
 
     open override func viewWillAppear(_ animated: Bool) {
