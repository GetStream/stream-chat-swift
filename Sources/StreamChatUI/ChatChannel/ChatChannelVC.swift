//
// Copyright © 2021 Stream.io Inc. All rights reserved.
//

import StreamChat
import UIKit
import StreamChatUI

extension Notification.Name {
    public static let showTabbar = Notification.Name("kStreamChatshowTabbar")
    public static let hideTabbar = Notification.Name("kStreamHideTabbar")
    public static let showDaoShareScreen = Notification.Name("showDaoShareScreen")
    public static let hidePaymentOptions = Notification.Name("kStreamHidePaymentOptions")
    public static let showFriendScreen = Notification.Name("showFriendScreen")
    public static let generalGroupInviteLink = Notification.Name("kGeneralGoupeInviteLink")
}

public let kExtraDataChannelDescription = "channelDescription"
public let kExtraDataOneToOneChat = "OneToOneChat"
public let kExtraDataIsGroupChat = "DataIsGroupChat"

public let kInviteGroupID = "kInviteGroupID"
public let kInviteExpiryDate = "kInviteExpiryDate"


/// Controller responsible for displaying the channel messages.
@available(iOSApplicationExtension, unavailable)
open class ChatChannelVC:
    _ViewController,
    ThemeProvider,
    ChatMessageListVCDataSource,
    ChatMessageListVCDelegate,
    ChatChannelControllerDelegate {
    /// Controller for observing data changes within the channel.
    open var channelController: ChatChannelController?

    /// boolean flag for first time navigate here after creating new channel
    open var isChannelCreated = false

    /// Listen to keyboard observer or not
    open var enableKeyboardObserver = false
    
    /// Local variable to toggle channel mute flag
    private var isChannelMuted = false

    /// User search controller for suggestion users when typing in the composer.
    open lazy var userSuggestionSearchController: ChatUserSearchController? =
    channelController?.client.userSearchController()

    /// The size of the channel avatar.
    open var channelAvatarSize: CGSize {
        CGSize(width: 32, height: 32)
    }

    public var client: ChatClient? {
        channelController?.client
    }

//    /// Component responsible for setting the correct offset when keyboard frame is changed.
    open lazy var keyboardHandler: KeyboardHandler = ComposerKeyboardHandler(
        composerParentVC: self,
        composerBottomConstraint: messageComposerBottomConstraint
    )

    open private(set) lazy var navigationSafeAreaView: UIView = {
        let view = UIView(frame: .zero).withoutAutoresizingMaskConstraints
        view.backgroundColor =  Appearance.default.colorPalette.walletTabbarBackground
        return view
    }()

    open private(set) lazy var navigationHeaderView: UIView = {
        let view = UIView(frame: .zero).withoutAutoresizingMaskConstraints
        view.backgroundColor =  Appearance.default.colorPalette.walletTabbarBackground
        return view
    }()

    open private(set) lazy var moreButton: UIButton = {
        let button = UIButton()
        button.setImage(Appearance.default.images.moreVertical, for: .normal)
        button.tintColor = .white
        button.backgroundColor = .clear
        return button.withoutAutoresizingMaskConstraints
    }()

    open private(set) lazy var channelAction: UIView = {
        let actionView = UIView()
        actionView.backgroundColor = Appearance.default.colorPalette.walletTabbarBackground
        return actionView.withoutAutoresizingMaskConstraints
    }()

    open private(set) lazy var btnAction: UIButton = {
        let button = UIButton()
        return button.withoutAutoresizingMaskConstraints
    }()

    open private(set) lazy var rightStackView: UIStackView = {
        let stack = UIStackView().withoutAutoresizingMaskConstraints
        stack.axis = .horizontal
        stack.spacing = 4
        stack.alignment = .center
        stack.distribution = .fillProportionally
        return stack
    }()

    open private(set) lazy var shareView: UIStackView = {
        let view = UIStackView(frame: .zero).withoutAutoresizingMaskConstraints
        view.backgroundColor =  Appearance.default.colorPalette.walletTabbarBackground
        view.distribution = .fill
        return view
    }()

    private(set) lazy var shareButton: UIButton = {
        let button = UIButton()
        button.setImage(appearance.images.arrowUpRightSquare, for: .normal)
        button.tintColor =  Appearance.default.colorPalette.themeBlue
        button.setTitle(" SHARE", for: .normal)
        button.setTitleColor( Appearance.default.colorPalette.themeBlue, for: .normal)
        button.titleLabel?.font =  UIFont.systemFont(ofSize: 15, weight: .semibold)
        button.addTarget(self, action: #selector(shareAction), for: .touchUpInside)
        return button.withoutAutoresizingMaskConstraints
    }()

    private(set) lazy var addFriendButton: UIButton = {
        let button = UIButton()
        button.setImage(appearance.images.personBadgePlus, for: .normal)
        button.tintColor =  Appearance.default.colorPalette.themeBlue
        button.setTitle(" ADD FRIENDS", for: .normal)
        button.setTitleColor(Appearance.default.colorPalette.themeBlue, for: .normal)
        button.titleLabel?.font =  UIFont.systemFont(ofSize: 15, weight: .semibold)
        button.addTarget(self, action: #selector(addFriendAction), for: .touchUpInside)
        return button.withoutAutoresizingMaskConstraints
    }()
    
    open private(set) lazy var backButton: UIButton = {
        let button = UIButton()
        button.setImage(appearance.images.backCircle, for: .normal)
        button.tintColor = .white
        button.contentEdgeInsets = UIEdgeInsets.init(top: 8, left: 8, bottom: 8, right: 8)
        button.addTarget(self, action: #selector(backAction), for: .touchUpInside)
        return button.withoutAutoresizingMaskConstraints
    }()

    open private(set) lazy var closePinButton: UIButton = {
        let button = UIButton()
        button.setImage(appearance.images.closeBold, for: .normal)
        button.tintColor = .white
        button.addTarget(self, action: #selector(closePinViewAction), for: .touchUpInside)
        return button.withoutAutoresizingMaskConstraints
    }()

    lazy var groupCreateMessageView: AdminMessageTVCell? = {
        return Bundle.main.loadNibNamed("AdminMessageTVCell", owner: nil, options: nil)?.first as? AdminMessageTVCell
    }()

    /// The message list component responsible to render the messages.
    open lazy var messageListVC: ChatMessageListVC? = components
        .messageListVC
        .init()
    
    /// bottom safe area view
    open lazy var bottomSafeArea: BottomSafeAreaView = components
        .bottomSafeAreaView
        .init()
        .withoutAutoresizingMaskConstraints

    /// Controller that handles the composer view
    open private(set) lazy var messageComposerVC: ComposerVC? = components
        .messageComposerVC
        .init()

    /// Header View
    open private(set) lazy var headerView: ChatChannelHeaderView = components
        .channelHeaderView.init()
        .withoutAutoresizingMaskConstraints

    /// View for displaying the channel image in the navigation bar.
    open private(set) lazy var channelAvatarView = components
        .channelAvatarView.init()
        .withoutAutoresizingMaskConstraints

    public var messageComposerBottomConstraint: NSLayoutConstraint?

    private var loadingPreviousMessages: Bool = false
    
    /// A boolean value indicating wether the last message is fully visible or not.
    /// If the value is `true` it means the message list is fully scrolled to the bottom.
    open var isLastMessageFullyVisible: Bool {
        messageListVC?.listView.isLastCellFullyVisible ?? false
    }

    private var isLoadingPreviousMessages: Bool = false

    override open func setUp() {
        super.setUp()

        messageListVC?.delegate = self
        messageListVC?.dataSource = self
        if let client = channelController?.client {
            messageListVC?.client = client
        }
        messageComposerVC?.channelController = channelController
        messageComposerVC?.userSearchController = userSuggestionSearchController

        channelController?.delegate = self
        channelController?.synchronize { [weak self] _ in
            self?.messageComposerVC?.updateContent()
        }
    }

    override open func setUpLayout() {
        super.setUpLayout()

        view.backgroundColor = appearance.colorPalette.chatViewBackground

        view.addSubview(navigationSafeAreaView)
        NSLayoutConstraint.activate([
            navigationSafeAreaView.leadingAnchor.constraint(equalTo: view.leadingAnchor, constant: 0),
            navigationSafeAreaView.trailingAnchor.constraint(equalTo: view.trailingAnchor, constant: 0),
            navigationSafeAreaView.topAnchor.constraint(equalTo: view.topAnchor, constant: 0),
            navigationSafeAreaView.heightAnchor.constraint(equalToConstant: UIView.safeAreaTop)
        ])

        view.addSubview(navigationHeaderView)
        NSLayoutConstraint.activate([
            navigationHeaderView.leadingAnchor.constraint(equalTo: view.leadingAnchor, constant: 0),
            navigationHeaderView.trailingAnchor.constraint(equalTo: view.trailingAnchor, constant: 0),
            navigationHeaderView.topAnchor.constraint(equalTo: navigationSafeAreaView.bottomAnchor, constant: 0),
            navigationHeaderView.heightAnchor.constraint(equalToConstant: 44)
        ])

        navigationHeaderView.addSubview(backButton)
        NSLayoutConstraint.activate([
            backButton.leadingAnchor.constraint(equalTo: navigationHeaderView.leadingAnchor, constant: 12),
            backButton.centerYAnchor.constraint(equalTo: navigationHeaderView.centerYAnchor, constant: 0),
            backButton.heightAnchor.constraint(equalToConstant: 46),
            backButton.widthAnchor.constraint(equalToConstant: 46)
        ])

        navigationHeaderView.addSubview(rightStackView)
        rightStackView.addArrangedSubview(channelAvatarView)
        channelAvatarView.content = (channelController?.channel, client?.currentUserId)
        rightStackView.addArrangedSubview(moreButton)
        moreButton.widthAnchor.constraint(equalToConstant: 30).isActive = true

        NSLayoutConstraint.activate([
            rightStackView.centerYAnchor.constraint(equalTo: navigationHeaderView.centerYAnchor, constant: 0),
            rightStackView.trailingAnchor.constraint(equalTo: navigationHeaderView.trailingAnchor, constant: -8),
            channelAvatarView.widthAnchor.constraint(equalToConstant: channelAvatarSize.width),
            channelAvatarView.heightAnchor.constraint(equalToConstant: channelAvatarSize.height),
        ])

        navigationHeaderView.addSubview(headerView)
        NSLayoutConstraint.activate([
            headerView.centerYAnchor.constraint(equalTo: navigationHeaderView.centerYAnchor, constant: 0),
            headerView.centerXAnchor.constraint(equalTo: navigationHeaderView.centerXAnchor, constant: 0),
            headerView.widthAnchor.constraint(equalTo: navigationHeaderView.widthAnchor, multiplier: 0.6)
        ])
        
        view.addSubview(bottomSafeArea)
        bottomSafeArea.backgroundColor = appearance.colorPalette.tabbarBackground
        NSLayoutConstraint.activate([
            bottomSafeArea.bottomAnchor.constraint(equalTo: view.bottomAnchor),
            bottomSafeArea.leadingAnchor.constraint(equalTo: view.leadingAnchor),
            bottomSafeArea.trailingAnchor.constraint(equalTo: view.trailingAnchor),
            bottomSafeArea.heightAnchor.constraint(equalToConstant: UIView.safeAreaBottom)
        ])
        
        if let messageListVC = messageListVC {
            addChildViewController(messageListVC, targetView: view)
            NSLayoutConstraint.activate([
                messageListVC.view.leadingAnchor.constraint(equalTo: view.leadingAnchor, constant: 0),
                messageListVC.view.trailingAnchor.constraint(equalTo: view.trailingAnchor, constant: 0),
                messageListVC.view.topAnchor.constraint(equalTo: navigationHeaderView.bottomAnchor, constant: 0),
            ])
            if let messageComposerVC = messageComposerVC {
                addChildViewController(messageComposerVC, targetView: view)
                messageComposerVC.view.pin(anchors: [.leading, .trailing], to: view)
                messageComposerVC.view.topAnchor.pin(equalTo: messageListVC.view.bottomAnchor).isActive = true
                messageComposerBottomConstraint = messageComposerVC.view.bottomAnchor.pin(equalTo: bottomSafeArea.topAnchor)
                messageComposerBottomConstraint?.isActive = true
            }
            if channelController?.channel?.type == .announcement, let mute = channelController?.channel?.isMuted {
                self.navigationController?.isToolbarHidden = true
                btnAction.setTitle(mute ? "Unmute" : "Mute", for: .normal)
                btnAction.addTarget(self, action: #selector(muteAction), for: .touchUpInside)
                messageComposerVC?.view.isHidden = true

                view.insertSubview(channelAction, aboveSubview: messageComposerVC?.view ?? .init())
                channelAction.pin(anchors: [.leading, .trailing], to: view)
                channelAction.topAnchor.pin(equalTo: messageListVC.view.bottomAnchor).isActive = true
                channelAction.bottomAnchor.pin(equalTo: view.bottomAnchor).isActive = true
                channelAction.embed(btnAction)
                btnAction.pin(to: channelAction)
            } else {
                self.messageComposerVC?.view.isHidden = false
                self.navigationController?.isToolbarHidden = true
            }
        }
        
        view.addSubview(shareView)
        NSLayoutConstraint.activate([
            shareView.leadingAnchor.constraint(equalTo: view.leadingAnchor, constant: 0),
            shareView.trailingAnchor.constraint(equalTo: view.trailingAnchor, constant: 0),
            shareView.topAnchor.constraint(equalTo: navigationHeaderView.bottomAnchor, constant: 0)
        ])

        shareView.addArrangedSubview(shareButton)
        shareView.addArrangedSubview(addFriendButton)

        NSLayoutConstraint.activate([
            shareButton.heightAnchor.constraint(equalToConstant: 52),
            addFriendButton.heightAnchor.constraint(equalToConstant: 52),
        ])

        shareView.addSubview(closePinButton)
        NSLayoutConstraint.activate([
            closePinButton.trailingAnchor.constraint(equalTo: shareView.trailingAnchor, constant: -20),
            closePinButton.centerYAnchor.constraint(equalTo: shareView.centerYAnchor, constant: 0),
            closePinButton.widthAnchor.constraint(equalToConstant: 30),
            closePinButton.heightAnchor.constraint(equalToConstant: 30)
        ])

        if let cid = channelController?.cid {
            headerView.channelController = client?.channelController(for: cid)
            headerView.updateContent()
        }
        if channelController?.channelQuery.type == .announcement {
            messageComposerVC?.composerView.isUserInteractionEnabled = false
            messageComposerVC?.composerView.alpha = 0.5
            headerView.titleContainerView.subtitleLabel.isHidden = true
            messageComposerVC?.composerView.inputMessageView.textView.resignFirstResponder()
            channelAvatarView.isHidden = true
            moreButton.isHidden = true
        } else {
            messageComposerVC?.composerView.isUserInteractionEnabled = true
            messageComposerVC?.composerView.alpha = 1.0
            channelAvatarView.isHidden = false
            messageComposerVC?.composerView.isUserInteractionEnabled = true
            moreButton.isHidden = false
        }
        let tapGesture = UITapGestureRecognizer.init(target: self, action: #selector(self.headerViewAction(_:)))
        tapGesture.numberOfTapsRequired = 1
        headerView.addGestureRecognizer(tapGesture)

        let avatarTapGesture = UITapGestureRecognizer.init(target: self, action: #selector(self.avatarViewAction(_:)))
        avatarTapGesture.numberOfTapsRequired = 1
        channelAvatarView.addGestureRecognizer(avatarTapGesture)

        headerView.titleContainerView.titleLabel.setChatNavTitleColor()
        headerView.titleContainerView.subtitleLabel.setChatNavSubtitleColor()
        
        navigationHeaderView.backgroundColor = Appearance.default.colorPalette.chatNavBarBackgroundColor
    }

    override open func viewDidLoad() {
        super.viewDidLoad()
        setupUI()
    }

    open override func viewWillAppear(_ animated: Bool) {
        super.viewWillAppear(animated)
        NotificationCenter.default.post(name: .hideTabbar, object: nil)
    }

    open override func viewWillDisappear(_ animated: Bool) {
        super.viewWillDisappear(animated)
        self.navigationController?.isToolbarHidden = true
    }

    override open func viewDidAppear(_ animated: Bool) {
        super.viewDidAppear(animated)
        if enableKeyboardObserver {
            keyboardHandler.start()
        }
    }

    override open func viewDidDisappear(_ animated: Bool) {
        super.viewDidDisappear(animated)
        resignFirstResponder()
        if enableKeyboardObserver {
            keyboardHandler.stop()
        }
    }

    @objc func backAction(_ sender: Any) {
        removeMenu()
        self.popWithAnimation()
        self.dismiss(animated: true, completion: nil)
        NotificationCenter.default.post(name: .showTabbar, object: nil)
    }

    @objc func muteAction(_ sender: UIButton) {
        guard let isMute = channelController?.channel?.isMuted,
              let currentUserId = ChatClient.shared.currentUserId
        else { return }
        if isMute {
            self.channelController?.unmuteChannel(completion: nil)
            // Add user in channel to enable notification
            self.channelController?.addMembers(userIds: [currentUserId], completion: nil)
            sender.setTitle("Mute", for: .normal)
            return;
        }
        self.channelController?.muteChannel(completion: nil)
        // Remove user from channel to disable notification
        self.channelController?.removeMembers(userIds: [currentUserId], completion: nil)
        sender.setTitle("Unmute", for: .normal)
    }
    
    @objc func headerViewAction(_ sender: Any) {
<<<<<<< HEAD
        guard let channelController = channelController,
              let controller: ChatGroupDetailsVC = ChatGroupDetailsVC.instantiateController(storyboard: .GroupChat) else {
=======
        guard channelController?.channel?.type != .announcement else { return }
        if self.channelController?.channel?.isDirectMessageChannel ?? true {
            return
        }
        guard let controller: ChatGroupDetailsVC = ChatGroupDetailsVC.instantiateController(storyboard: .GroupChat) else {
>>>>>>> 45785a4c
            return
        }
        controller.viewModel = .init(controller: channelController)
        self.pushWithAnimation(controller: controller)
    }

    @objc func avatarViewAction(_ sender: Any) {
        if self.channelController?.channel?.isDirectMessageChannel ?? true {
            return
        }
        showPinViewButton()
    }

    @objc func shareAction(_ sender: Any) {
        guard let extraData = channelController?.channel?.extraData,
              channelController?.channel?.type == .dao else {
            return
        }
        var userInfo = [AnyHashable: Any]()
        userInfo["extraData"] = channelController?.channel?.extraData
        NotificationCenter.default.post(name: .showDaoShareScreen, object: nil, userInfo: userInfo)
    }
    
    @objc func addFriendAction(_ sender: Any) {
        guard let channelVC = self.channelController else { return }
        guard let controller = ChatAddFriendVC
                .instantiateController(storyboard: .GroupChat)  as? ChatAddFriendVC else {
            return
        }
        controller.groupInviteLink = self.getGroupLink()
        let memberListController = try? ChatClient.shared.memberListController(query: .init(cid: .init(cid: channelVC.channel?.cid.description ?? "")))
        memberListController?.synchronize{ [weak self] error in
            guard error == nil, let self = self else {
                return
            }
            controller.existingUsers = memberListController?.members.shuffled() ?? []
            controller.channelController = channelVC
            controller.bCallbackInviteFriend = { [weak self] users in
                guard let weakSelf = self else { return }
                let ids = users.map{ $0.id}
                weakSelf.channelController?.inviteMembers(userIds: Set(ids), completion: { error in
                    if error == nil {
                        DispatchQueue.main.async {
                            Snackbar.show(text: "Group invite sent")
                        }
                    } else {
                        Snackbar.show(text: "Error while sending invitation link")
                    }
                })
            }

            controller.bCallbackAddFriend = { [weak self] users in
                guard let weakSelf = self else { return }
                let ids = users.map{ $0.id}
                weakSelf.channelController?.addMembers(userIds: Set(ids), completion: { error in
                    if error == nil {
                        // nothing
                        DispatchQueue.main.async {
                            Snackbar.show(text: "Group Member updated")
                        }
                    } else {
                        Snackbar.show(text: "Error operation could be completed")
                    }
                })
            }
            self.presentPanModal(controller)
        }
    }

    @objc func closePinViewAction(_ sender: Any) {
        shareView.isHidden = true
    }
    
    private func getGroupLink() -> String? {
        guard let extraData = channelController?.channel?.extraData["joinLink"] else {
            return nil
        }
        switch extraData {
        case .string(let link):
            return link
        default:
            return nil
        }
    }

    private func setupUI() {
        isChannelMuted = channelController?.channel?.isMuted ?? false
        reloadMenu()
        KeyboardService.shared.observeKeyboard(self.view)
        if channelController?.channel?.isDirectMessageChannel ?? false {
            shareView.isHidden = true
        } else {
            shareView.isHidden = isChannelCreated ? false : true
            if isChannelCreated {
                showPinViewButton()
            }
        }
        channelController?.markRead()
    }

    private func showPinViewButton() {
        if channelController?.channel?.type == .dao {
            shareView.isHidden = false
            shareButton.isHidden = false
            addFriendButton.isHidden = true
        } else if self.isChannelCreated {
            shareView.isHidden = false
            addFriendButton.isHidden = false
            shareButton.isHidden = true
            guard self.isChannelCreated == true else { return  }
            self.isChannelCreated = false
            let members = (channelController?.channel?.lastActiveMembers ?? []).reduce(into: [String: RawJSON](), { $0[$1.id] = .string($1.name ?? "")})
            let joiningText = "Group Created\nTry using the menu item to share with others."
            //
            var extraData = [String: RawJSON]()
            extraData["adminMessage"] = .string(joiningText)
            extraData["members"] = .dictionary(members)
            channelController?.createNewMessage(
                text: "",
                pinning: nil,
                attachments: [],
                extraData: ["adminMessage": .dictionary(extraData),
                            "messageType": .string(AdminMessageType.simpleGroupChat.rawValue)],
                completion: nil)
        }
    }
    
    private func reloadMenu() {
        if #available(iOS 14.0, *) {
            let menu = UIMenu(title: "",
                              options: .displayInline,
                              children: getMenuItems())
            moreButton.menu = menu
            moreButton.showsMenuAsPrimaryAction = true
        }
    }
    
    private func removeMenu() {
        if #available(iOS 14.0, *) {
            moreButton.menu = nil
        }
    }
    
    // MARK: - Menu actions
    public func inviteUserAction() {
        guard let channelVC = self.channelController else { return }
        guard let controller = ChatAddFriendVC
                .instantiateController(storyboard: .GroupChat)  as? ChatAddFriendVC else {
            return
        }
        controller.channelController = channelVC
        controller.groupInviteLink = self.getGroupLink()
        controller.selectionType = .inviteUser
        let memberListController = try? ChatClient.shared.memberListController(
            query: .init(cid: .init(cid: channelVC.channel?.cid.description ?? "")))
        memberListController?.synchronize{ [weak self] error in
            guard let self = self else {
                return
            }
            controller.bCallbackInviteFriend = { [weak self] users in
                guard let weakSelf = self else { return }
                let ids = users.map{ $0.id}
                weakSelf.channelController?.inviteMembers(userIds: Set(ids), completion: { error in
                    if error == nil {
                        DispatchQueue.main.async {
                            Snackbar.show(text: "Group invite sent")
                        }
                    } else {
                        Snackbar.show(text: "Error while sending invitation link")
                    }
                })
            }
            self.presentPanModal(controller)
        }
    }

    public func showGroupQRAction() {
        DispatchQueue.main.async { [weak self] in
            guard let weakSelf = self else { return }
            guard let qrCodeVc: GroupQRCodeVC = GroupQRCodeVC.instantiateController(storyboard: .PrivateGroup) else {
                return
            }
            qrCodeVc.strContent = weakSelf.getGroupLink()
            qrCodeVc.groupName = weakSelf.channelController?.channel?.name
            qrCodeVc.modalPresentationStyle = .fullScreen
            UIApplication.shared.keyWindow?.rootViewController?.present(qrCodeVc, animated: true, completion: nil)
        }
    }
    
    public func leaveGroupAction() {
        guard let controller = ChatAlertVC
                .instantiateController(storyboard: .GroupChat)  as? ChatAlertVC else {
            return
        }
        controller.alertType = .leaveChatRoom
        controller.bCallbackActionHandler = { [weak self] in
            guard let weakSelf = self else { return }
            
            weakSelf.channelController?.removeMembers(userIds: [ChatClient.shared.currentUserId ?? ""]) { [weak self] error in
                guard error == nil, let self = self else {
                    Snackbar.show(text: error?.localizedDescription ?? "")
                    return
                }
                DispatchQueue.main.asyncAfter(deadline: .now() + 1.0) { [weak self] in
                    guard let self = self else { return }
                    self.backAction(UIButton())
                }
            }
        }
        self.presentPanModal(controller)
    }
    
    public func leaveGroupDeleteGroupAction() {
        guard let controller = ChatAlertVC
                .instantiateController(storyboard: .GroupChat)  as? ChatAlertVC else {
            return
        }
        controller.alertType = .deleteGroup
        controller.bCallbackActionHandler = { [weak self] in
            guard let weakSelf = self else { return }
            weakSelf.deleteThisChannel()
        }
        self.presentPanModal(controller)
    }
    
    private func deleteThisChannel() {
        guard let channelController = channelController,
              let channelId = channelController.channel?.cid else {
                  Snackbar.show(text: "Error when deleting the channel")
            return
        }
        let memberListController = channelController.client.memberListController(query: .init(cid: channelId))
        memberListController.synchronize { error in
            guard error == nil else {
                Snackbar.show(text: "Error when deleting the channel")
                return
            }
            let userIds: [UserId] = memberListController.members.map({ member in
                return member.id
            })
            channelController.removeMembers(userIds: Set(userIds)) { _ in
                channelController.deleteChannel { [weak self] error in
                    guard error == nil, let self = self else {
                        Snackbar.show(text: error?.localizedDescription ?? "")
                        return
                    }
                    Snackbar.show(text: "Group deleted successfully")
                    DispatchQueue.main.asyncAfter(deadline: .now() + 0.2) { [weak self] in
                        guard let self = self else { return }
                        self.backAction(UIButton())
                    }
                }
            }
        }
        
    }
    
    public func muteNotification() {
        channelController?.muteChannel(completion: { [weak self] error in
            guard let weakSelf = self else { return }
            guard error == nil else {
                Snackbar.show(text: "Error while mute group notifications")
                weakSelf.isChannelMuted = false
                weakSelf.reloadMenu()
                return
            }
            weakSelf.isChannelMuted = true
            weakSelf.reloadMenu()
            Snackbar.show(text: "Notifications muted", messageType: StreamChatMessageType.ChatGroupMute)
        })
    }
    
    public func unMuteNotification() {
        channelController?.unmuteChannel(completion: { [weak self] error in
            guard let weakSelf = self else { return }
            guard error == nil else {
                Snackbar.show(text: "Error while unmute group notifications")
                weakSelf.isChannelMuted = true
                weakSelf.reloadMenu()
                return
            }
            weakSelf.isChannelMuted = false
            weakSelf.reloadMenu()
            Snackbar.show(text: "Notifications unmuted", messageType: StreamChatMessageType.ChatGroupMute)
        })
    }
    
    public func deleteChat() {
        let yesAction = UIAlertAction(title: "Yes", style: .default) { [weak self] _ in
            guard let self = self else {
                return
            }
            self.channelController?.hideChannel(clearHistory: true) { [weak self] error in
                guard let weakSelf = self else { return }
                guard error == nil else {
                    Snackbar.show(text: error?.localizedDescription ?? "")
                    return
                }
                DispatchQueue.main.asyncAfter(deadline: .now() + 1.0) { [weak self] in
                    guard let self = self else { return }
                    self.backAction(UIButton())
                }
            }
        }
        let noAction = UIAlertAction(title: "No", style: .default) { _ in }
        presentAlert(
            title: "Are you sure you want to delete chat?",
            message: nil, actions: [yesAction, noAction])
    }
    // MARK: - ChatMessageListVCDataSource
    public var messages: [ChatMessage] {
        Array(channelController?.messages ?? [])
    }
    
    open func channel(for vc: ChatMessageListVC) -> ChatChannel? {
        channelController?.channel
    }

    open func numberOfMessages(in vc: ChatMessageListVC) -> Int {
        channelController?.messages.count ?? 0
    }

    open func chatMessageListVC(_ vc: ChatMessageListVC, messageAt indexPath: IndexPath) -> ChatMessage? {
        guard indexPath.item < channelController?.messages.count ?? 0 else { return nil }
        return channelController?.messages[indexPath.item]
    }

    open func chatMessageListVC(
        _ vc: ChatMessageListVC,
        messageLayoutOptionsAt indexPath: IndexPath
    ) -> ChatMessageLayoutOptions {
        guard let channel = channelController?.channel,
              let message = channelController?.messages else { return [] }

        return components.messageLayoutOptionsResolver.optionsForMessage(
            at: indexPath,
            in: channel,
            with: AnyRandomAccessCollection(message),
            appearance: appearance
        )
    }

    // MARK: - ChatMessageListVCDelegate

    open func chatMessageListVC(
        _ vc: ChatMessageListVC,
        willDisplayMessageAt indexPath: IndexPath
    ) {
        if channelController?.state != .remoteDataFetched {
            return
        }
        if indexPath.row < (channelController?.messages.count ?? 0) - 10 {
            return
        }
        guard !loadingPreviousMessages else {
            return
        }
        loadingPreviousMessages = true
        channelController?.loadPreviousMessages { [weak self] _ in
            self?.isLoadingPreviousMessages = false
        }
    }

    open func chatMessageListVC(
        _ vc: ChatMessageListVC,
        didTapOnAction actionItem: ChatMessageActionItem,
        for message: ChatMessage
    ) {
        switch actionItem {
        case is EditActionItem:
            dismiss(animated: true) { [weak self] in
                self?.messageComposerVC?.content.editMessage(message)
            }
        case is InlineReplyActionItem:
            dismiss(animated: true) { [weak self] in
                self?.messageComposerVC?.content.quoteMessage(message)
            }
        case is ThreadReplyActionItem:
            dismiss(animated: true) { [weak self] in
                self?.messageListVC?.showThread(messageId: message.id)
            }
        default:
            return
        }
    }

    var didReadAllMessages: Bool {
        messageListVC?.listView.isLastCellFullyVisible ?? false
    }

    open func chatMessageListVC(_ vc: ChatMessageListVC, scrollViewDidScroll scrollView: UIScrollView) {
        if didReadAllMessages {
            channelController?.markRead()
        }
        if messageListVC?.listView.isLastCellFullyVisible ?? false, channelController?.channel?.isUnread == true {
            // Hide the badge immediately. Temporary solution until CIS-881 is implemented.
            messageListVC?.scrollToLatestMessageButton.content = .noUnread
        }
    }

    open func chatMessageListVC(
        _ vc: ChatMessageListVC,
        didTapOnMessageListView messageListView: ChatMessageListView,
        with gestureRecognizer: UITapGestureRecognizer
    ) {
        messageComposerVC?.dismissSuggestions()
    }

    // MARK: - ChatChannelControllerDelegate

    open func channelController(
        _ channelController: ChatChannelController,
        didUpdateMessages changes: [ListChange<ChatMessage>]
    ) {
        if didReadAllMessages {
            channelController.markRead()
        }
        messageListVC?.updateMessages(with: changes)
        if channelController.messages.count > 0 {
            self.groupCreateMessageView?.contentView.removeFromSuperview()
            self.groupCreateMessageView = nil
        }
    }

    open func channelController(
        _ channelController: ChatChannelController,
        didUpdateChannel channel: EntityChange<ChatChannel>
    ) {
        let channelUnreadCount = channelController.channel?.unreadCount ?? .noUnread
        messageListVC?.scrollToLatestMessageButton.content = channelUnreadCount
        if channelController.messages.count > 0 {
            self.groupCreateMessageView?.contentView.removeFromSuperview()
            self.groupCreateMessageView = nil
        }
    }

    open func channelController(
        _ channelController: ChatChannelController,
        didChangeTypingUsers typingUsers: Set<ChatUser>
    ) {
        // By default the channel message view is not interested in message events
        // but this can be overridden by subclassing this component.
    }

    // TODO: - Invite and other action need to implement
    @available(iOS 13.0, *)
    func getMenuItems() -> [UIAction] {
        // private group
        let privateGroup = UIAction(title: "Group QR", image: appearance.images.qrCodeViewFinder) { [weak self] _ in
            guard let self = self else {
                return
            }
            guard let qrCodeVc: GroupQRCodeVC = GroupQRCodeVC.instantiateController(storyboard: .PrivateGroup) else {
                return
            }
            qrCodeVc.strContent = self.getGroupLink()
            qrCodeVc.groupName = self.channelController?.channel?.name
            qrCodeVc.modalPresentationStyle = .fullScreen
            UIApplication.shared.keyWindow?.rootViewController?.present(qrCodeVc, animated: true, completion: nil)
        }
        // search
        // To do:- will add in future release
//        let search = UIAction(title: "Search", image: Appearance.Images.systemMagnifying) { [weak self] _ in
//            Snackbar.show(text: "Not available on alpha release")
//        }
        // invite
        let invite = UIAction(title: "Invite", image: appearance.images.personBadgePlus) { [weak self] _ in
            guard let self = self else {
                return
            }
            self.inviteUserAction()
        }
        // groupQR
        let groupQR = UIAction(title: "QR", image: appearance.images.qrCode) { [weak self] _ in
            guard let self = self else {
                return
            }
            if self.channelController?.channel?.type == .dao {
                self.shareAction(UIButton())
            } else {
                self.showGroupQRAction()
            }
            
        }
        // mute
        let mute = UIAction(title: "Mute", image: appearance.images.mute) { _ in
            DispatchQueue.main.async { [weak self] in
                guard let self = self else {
                    return
                }
                self.muteNotification()
            }
        }
        // unmute
        let unmute = UIAction(title: "Unmute", image: appearance.images.unMute) { _ in
            DispatchQueue.main.async { [weak self] in
                guard let self = self else {
                    return
                }
                self.unMuteNotification()
            }
        }
        // leaveGroup
        let leaveGroup = UIAction(title: "Leave Group", image: appearance.images.rectangleArrowRight) { [weak self] _ in
            guard let self = self else {
                return
            }
            DispatchQueue.main.async { [weak self] in
                guard let self = self else {
                    return
                }
                self.leaveGroupAction()
            }
        }
        // delete and leave
        let deleteAndLeave = UIAction(title: "Delete and Leave", image: appearance.images.rectangleArrowRight) { [weak self] _ in
            guard let self = self else {
                return
            }
            self.leaveGroupDeleteGroupAction()
        }
        // deleteChat
        let deleteChat = UIAction(title: "Delete Chat", image: appearance.images.trash) { [weak self] _ in
            guard let self = self else {
                return
            }
            self.deleteChat()
        }
        // group Image
        // To do:- will add in future release
//        let groupImage = UIAction(title: "Group Image", image: appearance.images.photo) { _ in
//        }
        if channelController?.channel?.type == .privateMessaging {
            //return [privateGroup]
            var actions: [UIAction] = []
            actions.append(privateGroup)
            if channelController?.channel?.membership?.userRole == .admin {
                actions.append(deleteAndLeave)
            } else {
                actions.append(leaveGroup)
            }
            return actions
        } else {
            if channelController?.channel?.isDirectMessageChannel ?? false {
                var actions: [UIAction] = []
                // To do:- will add in future release
                //actions.append(search)
                if isChannelMuted {
                    actions.append(unmute)
                } else {
                    actions.append(mute)
                }
                actions.append(deleteChat)
                return actions
            } else {
                let isAdmin = channelController?.channel?.createdBy?.id == ChatClient.shared.currentUserId
                if isAdmin {
                    var actions: [UIAction] = []
                    // To do:- will add in future release
                    //actions.append(contentsOf: [groupImage, search,invite,groupQR])
                    actions.append(contentsOf: [invite, groupQR])
                    if isChannelMuted {
                        actions.append(unmute)
                    } else {
                        actions.append(mute)
                    }
                    actions.append(deleteAndLeave)
                    return actions
                } else {
                    var actions: [UIAction] = []
                    // To do:- will add in future release
                    //actions.append(contentsOf: [search,groupQR])
                    actions.append(contentsOf: [groupQR])
                    if isChannelMuted {
                        actions.append(unmute)
                    } else {
                        actions.append(mute)
                    }
                    actions.append(leaveGroup)
                    return actions
                }
            }
        }
    }
}<|MERGE_RESOLUTION|>--- conflicted
+++ resolved
@@ -407,16 +407,8 @@
     }
     
     @objc func headerViewAction(_ sender: Any) {
-<<<<<<< HEAD
         guard let channelController = channelController,
               let controller: ChatGroupDetailsVC = ChatGroupDetailsVC.instantiateController(storyboard: .GroupChat) else {
-=======
-        guard channelController?.channel?.type != .announcement else { return }
-        if self.channelController?.channel?.isDirectMessageChannel ?? true {
-            return
-        }
-        guard let controller: ChatGroupDetailsVC = ChatGroupDetailsVC.instantiateController(storyboard: .GroupChat) else {
->>>>>>> 45785a4c
             return
         }
         controller.viewModel = .init(controller: channelController)
