--- conflicted
+++ resolved
@@ -142,28 +142,7 @@
 
         channelController.delegate = self
         channelController.synchronize { [weak self] error in
-<<<<<<< HEAD
-            if let error = error {
-                log.error("Error when synchronizing ChannelController: \(error)")
-            }
-            self?.setChannelControllerToComposerIfNeeded(cid: self?.channelController.cid)
-            self?.messageComposerVC.updateContent()
-
-            if let messageId = self?.channelController.channelQuery.pagination?.parameter?.aroundMessageId {
-                self?.jumpToMessage(id: messageId)
-            }
-
-            if let replyId = initialReplyId {
-                // The delay is necessary so that the animation does not happen to quickly.
-                DispatchQueue.main.asyncAfter(deadline: .now() + 0.5) {
-                    self?.jumpToMessage(id: replyId)
-                }
-            }
-
-            self?.updateUnreadMessagesRelatedComponents()
-=======
             self?.didFinishSynchronizing(with: error)
->>>>>>> be263c31
         }
 
         if channelController.channelQuery.pagination?.parameter == nil {
@@ -266,6 +245,8 @@
                 )
             }
         }
+
+        updateUnreadMessagesRelatedComponents()
     }
 
     // MARK: - Actions
@@ -476,23 +457,11 @@
     ) {
         let channelUnreadCount = channelController.channel?.unreadCount ?? .noUnread
         messageListVC.scrollToBottomButton.content = channelUnreadCount
-<<<<<<< HEAD
-=======
-
-        if channelController.firstUnreadMessageId != firstUnreadMessageId {
-            let previousUnreadMessageId = firstUnreadMessageId
-            firstUnreadMessageId = channelController.firstUnreadMessageId
-            messageListVC.updateUnreadMessagesSeparator(
-                at: firstUnreadMessageId,
-                previousId: previousUnreadMessageId
-            )
-        }
 
         if headerView.channelController == nil, let cid = channelController.cid {
             headerView.channelController = client.channelController(for: cid)
         }
 
->>>>>>> be263c31
         channelAvatarView.content = (channelController.channel, client.currentUserId)
     }
 
