//
// Copyright © 2021 Stream.io Inc. All rights reserved.
//

import StreamChat
import UIKit
import StreamChatUI
extension Notification.Name {
    public static let showTabbar = Notification.Name("kStreamChatshowTabbar")
    public static let hideTabbar = Notification.Name("kStreamHideTabbar")
    public static let showDaoShareScreen = Notification.Name("showDaoShareScreen")
    public static let hidePaymentOptions = Notification.Name("kStreamHidePaymentOptions")
    public static let showFriendScreen = Notification.Name("showFriendScreen")
}

public let kExtraDataChannelDescription = "channelDescription"
public let kExtraDataOneToOneChat = "OneToOneChat"
public let kExtraDataIsGroupChat = "DataIsGroupChat"

/// Controller responsible for displaying the channel messages.
@available(iOSApplicationExtension, unavailable)
open class ChatChannelVC:
    _ViewController,
    ThemeProvider,
    ChatMessageListVCDataSource,
    ChatMessageListVCDelegate,
    ChatChannelControllerDelegate {
    /// Controller for observing data changes within the channel.
    open var channelController: ChatChannelController!

    /// boolean flag for first time navigate here after creating new channel
    open var isChannelCreated = false

    /// Listen to keyboard observer or not
    open var enableKeyboardObserver = false

    /// User search controller for suggestion users when typing in the composer.
    open lazy var userSuggestionSearchController: ChatUserSearchController =
        channelController.client.userSearchController()

    /// The size of the channel avatar.
    open var channelAvatarSize: CGSize {
        CGSize(width: 32, height: 32)
    }

    public var client: ChatClient {
        channelController.client
    }

//    /// Component responsible for setting the correct offset when keyboard frame is changed.
    open lazy var keyboardHandler: KeyboardHandler = ComposerKeyboardHandler(
        composerParentVC: self,
        composerBottomConstraint: messageComposerBottomConstraint
    )

    open private(set) lazy var navigationSafeAreaView: UIView = {
        let view = UIView(frame: .zero).withoutAutoresizingMaskConstraints
        view.backgroundColor = appearance.colorPalette.walletTabbarBackground
        return view
    }()

    open private(set) lazy var navigationHeaderView: UIView = {
        let view = UIView(frame: .zero).withoutAutoresizingMaskConstraints
        view.backgroundColor = appearance.colorPalette.walletTabbarBackground
        return view
    }()

    open private(set) lazy var moreButton: UIButton = {
        let button = UIButton()
        button.setImage(appearance.images.moreVertical, for: .normal)
        button.tintColor = .white
        button.addTarget(self, action: #selector(moreButtonAction), for: .touchUpInside)
        return button.withoutAutoresizingMaskConstraints
    }()

    open private(set) lazy var rightStackView: UIStackView = {
        let stack = UIStackView().withoutAutoresizingMaskConstraints
        stack.axis = .horizontal
        stack.spacing = 4
        stack.alignment = .center
        stack.distribution = .fillProportionally
        return stack
    }()

    open private(set) lazy var shareView: UIStackView = {
        let view = UIStackView(frame: .zero).withoutAutoresizingMaskConstraints
        view.backgroundColor = appearance.colorPalette.walletTabbarBackground
        view.distribution = .fill
        return view
    }()

    private(set) lazy var shareButton: UIButton = {
        let button = UIButton()
        button.setImage(appearance.images.arrowUpRightSquare, for: .normal)
        button.tintColor = appearance.colorPalette.themeBlue
        button.setTitle(" SHARE", for: .normal)
        button.setTitleColor(appearance.colorPalette.themeBlue, for: .normal)
        button.titleLabel?.font =  UIFont.systemFont(ofSize: 15, weight: .semibold)
        button.addTarget(self, action: #selector(shareAction), for: .touchUpInside)
        return button.withoutAutoresizingMaskConstraints
    }()

    private(set) lazy var addFriendButton: UIButton = {
        let button = UIButton()
        button.setImage(appearance.images.personBadgePlus, for: .normal)
        button.tintColor = appearance.colorPalette.themeBlue
        button.setTitle(" ADD FRIENDS", for: .normal)
        button.setTitleColor(appearance.colorPalette.themeBlue, for: .normal)
        button.titleLabel?.font =  UIFont.systemFont(ofSize: 15, weight: .semibold)
        button.addTarget(self, action: #selector(addFriendAction), for: .touchUpInside)
        return button.withoutAutoresizingMaskConstraints
    }()
    
    open private(set) lazy var backButton: UIButton = {
        let button = UIButton()
        button.setImage(appearance.images.backCircle, for: .normal)
        button.tintColor = .white
        button.addTarget(self, action: #selector(backAction), for: .touchUpInside)
        return button.withoutAutoresizingMaskConstraints
    }()

    open private(set) lazy var closePinButton: UIButton = {
        let button = UIButton()
        button.setImage(appearance.images.closeBold, for: .normal)
        button.tintColor = .white
        button.addTarget(self, action: #selector(closePinViewAction), for: .touchUpInside)
        return button.withoutAutoresizingMaskConstraints
    }()

    /// The message list component responsible to render the messages.
    open lazy var messageListVC: ChatMessageListVC = components
        .messageListVC
        .init()

    /// Controller that handles the composer view
    open private(set) lazy var messageComposerVC = components
        .messageComposerVC
        .init()

    /// Header View
    open private(set) lazy var headerView: ChatChannelHeaderView = components
        .channelHeaderView.init()
        .withoutAutoresizingMaskConstraints

    /// View for displaying the channel image in the navigation bar.
    open private(set) lazy var channelAvatarView = components
        .channelAvatarView.init()
        .withoutAutoresizingMaskConstraints

    public var messageComposerBottomConstraint: NSLayoutConstraint?

    private var loadingPreviousMessages: Bool = false

    
    override open func setUp() {
        super.setUp()

        messageListVC.delegate = self
        messageListVC.dataSource = self
        messageListVC.client = client

        messageComposerVC.channelController = channelController
        messageComposerVC.userSearchController = userSuggestionSearchController

        channelController.delegate = self
        channelController.synchronize { [weak self] _ in
            self?.messageComposerVC.updateContent()
        }
    }

    override open func setUpLayout() {
        super.setUpLayout()

        view.backgroundColor = appearance.colorPalette.background

        view.addSubview(navigationSafeAreaView)
        NSLayoutConstraint.activate([
            navigationSafeAreaView.leadingAnchor.constraint(equalTo: view.leadingAnchor, constant: 0),
            navigationSafeAreaView.trailingAnchor.constraint(equalTo: view.trailingAnchor, constant: 0),
            navigationSafeAreaView.topAnchor.constraint(equalTo: view.topAnchor, constant: 0),
            navigationSafeAreaView.bottomAnchor.constraint(equalTo: view.safeAreaLayoutGuide.topAnchor, constant: 0)
        ])

        view.addSubview(navigationHeaderView)
        NSLayoutConstraint.activate([
            navigationHeaderView.leadingAnchor.constraint(equalTo: view.leadingAnchor, constant: 0),
            navigationHeaderView.trailingAnchor.constraint(equalTo: view.trailingAnchor, constant: 0),
            navigationHeaderView.topAnchor.constraint(equalTo: navigationSafeAreaView.bottomAnchor, constant: 0),
            navigationHeaderView.heightAnchor.constraint(equalToConstant: 44)
        ])

        navigationHeaderView.addSubview(backButton)
        NSLayoutConstraint.activate([
            backButton.leadingAnchor.constraint(equalTo: navigationHeaderView.leadingAnchor, constant: 8),
            backButton.centerYAnchor.constraint(equalTo: navigationHeaderView.centerYAnchor, constant: 0),
            backButton.heightAnchor.constraint(equalToConstant: 32),
            backButton.widthAnchor.constraint(equalToConstant: 32)
        ])

        navigationHeaderView.addSubview(rightStackView)
        rightStackView.addArrangedSubview(channelAvatarView)
        channelAvatarView.content = (channelController.channel, client.currentUserId)
        rightStackView.addArrangedSubview(moreButton)
        moreButton.widthAnchor.constraint(equalToConstant: 30).isActive = true

        NSLayoutConstraint.activate([
            rightStackView.centerYAnchor.constraint(equalTo: navigationHeaderView.centerYAnchor, constant: 0),
            rightStackView.trailingAnchor.constraint(equalTo: navigationHeaderView.trailingAnchor, constant: -8),
            channelAvatarView.widthAnchor.constraint(equalToConstant: channelAvatarSize.width),
            channelAvatarView.heightAnchor.constraint(equalToConstant: channelAvatarSize.height),
        ])

        navigationHeaderView.addSubview(headerView)
        NSLayoutConstraint.activate([
            headerView.centerYAnchor.constraint(equalTo: navigationHeaderView.centerYAnchor, constant: 0),
            headerView.centerXAnchor.constraint(equalTo: navigationHeaderView.centerXAnchor, constant: 0),
            headerView.widthAnchor.constraint(equalTo: navigationHeaderView.widthAnchor, multiplier: 0.6)
        ])

        addChildViewController(messageListVC, targetView: view)
        NSLayoutConstraint.activate([
            messageListVC.view.leadingAnchor.constraint(equalTo: view.leadingAnchor, constant: 0),
            messageListVC.view.trailingAnchor.constraint(equalTo: view.trailingAnchor, constant: 0),
            messageListVC.view.topAnchor.constraint(equalTo: navigationHeaderView.bottomAnchor, constant: 0),
        ])
        addChildViewController(messageComposerVC, targetView: view)
        messageComposerVC.view.pin(anchors: [.leading, .trailing], to: view)
        messageComposerVC.view.topAnchor.pin(equalTo: messageListVC.view.bottomAnchor).isActive = true
        messageComposerBottomConstraint = messageComposerVC.view.bottomAnchor.pin(equalTo: view.bottomAnchor)
        messageComposerBottomConstraint?.isActive = true

        view.addSubview(shareView)
        NSLayoutConstraint.activate([
            //shareView.heightAnchor.constraint(equalToConstant: 52),
            shareView.leadingAnchor.constraint(equalTo: view.leadingAnchor, constant: 0),
            shareView.trailingAnchor.constraint(equalTo: view.trailingAnchor, constant: 0),
            shareView.topAnchor.constraint(equalTo: navigationHeaderView.bottomAnchor, constant: 0)
        ])

        //shareView.addSubview(shareButton)
        shareView.addArrangedSubview(shareButton)
        shareView.addArrangedSubview(addFriendButton)
        //        NSLayoutConstraint.activate([
        //            shareButton.centerXAnchor.constraint(equalTo: shareView.centerXAnchor, constant: 0),
        //            shareButton.centerYAnchor.constraint(equalTo: shareView.centerYAnchor, constant: 0),
        //            shareButton.heightAnchor.constraint(equalToConstant: 25),
        //        ])

        NSLayoutConstraint.activate([
            shareButton.heightAnchor.constraint(equalToConstant: 52),
            addFriendButton.heightAnchor.constraint(equalToConstant: 52),
        ])

        shareView.addSubview(closePinButton)
        NSLayoutConstraint.activate([
            closePinButton.trailingAnchor.constraint(equalTo: shareView.trailingAnchor, constant: -20),
            closePinButton.centerYAnchor.constraint(equalTo: shareView.centerYAnchor, constant: 0),
            closePinButton.widthAnchor.constraint(equalToConstant: 20),
            closePinButton.heightAnchor.constraint(equalToConstant: 20)
        ])

        if let cid = channelController.cid {
            headerView.channelController = client.channelController(for: cid)
        }
        if channelController.channelQuery.type == .announcement {
            messageComposerVC.composerView.isUserInteractionEnabled = false
            messageComposerVC.composerView.alpha = 0.5
            headerView.titleContainerView.subtitleLabel.isHidden = true
            channelAvatarView.isHidden = true
        } else {
            messageComposerVC.composerView.isUserInteractionEnabled = true
            messageComposerVC.composerView.alpha = 1.0
            channelAvatarView.isHidden = false
        }
        if #available(iOS 13.0, *) {
<<<<<<< HEAD
            let interaction = UIContextMenuInteraction(delegate: self)
            channelAvatarView.addInteraction(interaction)
=======
            if channelController.channel?.type == .privateMessaging {
                let interaction = UIContextMenuInteraction(delegate: self)
                channelAvatarView.addInteraction(interaction)
            } else {
                let tapGesture = UITapGestureRecognizer.init(target: self, action: #selector(self.headerViewAction(_:)))
                tapGesture.numberOfTapsRequired = 1
                headerView.addGestureRecognizer(tapGesture)
            }
>>>>>>> f36bbd8c
        }
    }

    override open func viewDidLoad() {
        super.viewDidLoad()
        setupUI()
    }

    open override func viewWillAppear(_ animated: Bool) {
        super.viewWillAppear(animated)
        NotificationCenter.default.post(name: .hideTabbar, object: nil)
    }

    override open func viewDidAppear(_ animated: Bool) {
        super.viewDidAppear(animated)

        if enableKeyboardObserver {
            keyboardHandler.start()
        }
    }

    override open func viewDidDisappear(_ animated: Bool) {
        super.viewDidDisappear(animated)
        resignFirstResponder()
        if enableKeyboardObserver {
            keyboardHandler.stop()
        }
    }

    @objc func backAction(_ sender: Any) {
        self.navigationController?.popViewController(animated: true)
        self.dismiss(animated: true, completion: nil)
        NotificationCenter.default.post(name: .showTabbar, object: nil)
    }
    @objc func headerViewAction(_ sender: Any) {
        
        if self.channelController.channel?.isDirectMessageChannel ?? true {
            return
        }
        guard let controller: ChatGroupDetailsVC = ChatGroupDetailsVC.instantiateController(storyboard: .GroupChat) else {
            return
        }
        controller.channelController = channelController
        self.navigationController?.pushViewController(controller, animated: true)
    }
    @objc func shareAction(_ sender: Any) {
        guard let extraData = channelController.channel?.extraData,
              channelController.channel?.type == .dao else {
            return
        }
        var userInfo = [AnyHashable: Any]()
        userInfo["extraData"] = channelController.channel?.extraData
        NotificationCenter.default.post(name: .showDaoShareScreen, object: nil, userInfo: userInfo)
    }
    @objc func addFriendAction(_ sender: Any) {
        
        guard let controller = ChatAddFriendVC
                .instantiateController(storyboard: .GroupChat)  as? ChatAddFriendVC else {
            return
        }
        //
        controller.bCallbackAddUser = { [weak self] users in
            guard let weakSelf = self else { return }
            let ids = users.map{ $0.id}
            weakSelf.channelController?.addMembers(userIds: Set(ids), completion: { error in
                if error == nil {
                    // nothing
                } else {
                    weakSelf.presentAlert(title: "Error", message: error!.localizedDescription)
                }
            })
        }
        //
        controller.modalPresentationStyle = .overCurrentContext
        controller.modalTransitionStyle = .crossDissolve
        
        self.present(controller, animated: true, completion: nil)
    }
    
    @objc func moreButtonAction(_ sender: Any) {
        shareView.isHidden = false
        showPinViewButton()
    }

    @objc func closePinViewAction(_ sender: Any) {
        shareView.isHidden = true
    }

    private func getGroupLink() -> String? {
        guard let extraData = channelController.channel?.extraData["joinLink"] else {
            return nil
        }
        switch extraData {
        case .string(let link):
            return link
        default:
            return nil
        }
    }

    private func setupUI() {
        if channelController.channel?.isDirectMessageChannel ?? false {
            shareView.isHidden = true
            moreButton.isHidden = true
        } else {
            shareView.isHidden = isChannelCreated ? false : true
            if isChannelCreated {
                showPinViewButton()
            }
        }
        channelController.markRead()
    }

    private func showPinViewButton() {
        if channelController.channel?.type == .dao {
            shareButton.isHidden = false
            addFriendButton.isHidden = true
        } else {
            addFriendButton.isHidden = false
            shareButton.isHidden = true
        }
    }

    // MARK: - ChatMessageListVCDataSource
    
    open func channel(for vc: ChatMessageListVC) -> ChatChannel? {
        channelController.channel
    }

    open func numberOfMessages(in vc: ChatMessageListVC) -> Int {
        channelController.messages.count
    }

    open func chatMessageListVC(_ vc: ChatMessageListVC, messageAt indexPath: IndexPath) -> ChatMessage? {
        guard indexPath.item < channelController.messages.count else { return nil }
        return channelController.messages[indexPath.item]
    }

    open func chatMessageListVC(
        _ vc: ChatMessageListVC,
        messageLayoutOptionsAt indexPath: IndexPath
    ) -> ChatMessageLayoutOptions {
        guard let channel = channelController.channel else { return [] }

        return components.messageLayoutOptionsResolver.optionsForMessage(
            at: indexPath,
            in: channel,
            with: AnyRandomAccessCollection(channelController.messages),
            appearance: appearance
        )
    }

    // MARK: - ChatMessageListVCDelegate

    open func chatMessageListVC(
        _ vc: ChatMessageListVC,
        willDisplayMessageAt indexPath: IndexPath
    ) {
        if channelController.state != .remoteDataFetched {
            return
        }

        if indexPath.row < channelController.messages.count - 10 {
            return
        }

        guard !loadingPreviousMessages else {
            return
        }
        loadingPreviousMessages = true

        channelController.loadPreviousMessages(completion: { [weak self] _ in
            self?.loadingPreviousMessages = false
        })
    }

    open func chatMessageListVC(
        _ vc: ChatMessageListVC,
        didTapOnAction actionItem: ChatMessageActionItem,
        for message: ChatMessage
    ) {
        switch actionItem {
        case is EditActionItem:
            dismiss(animated: true) { [weak self] in
                self?.messageComposerVC.content.editMessage(message)
            }
        case is InlineReplyActionItem:
            dismiss(animated: true) { [weak self] in
                self?.messageComposerVC.content.quoteMessage(message)
            }
        case is ThreadReplyActionItem:
            dismiss(animated: true) { [weak self] in
                self?.messageListVC.showThread(messageId: message.id)
            }
        default:
            return
        }
    }

    var didReadAllMessages: Bool {
        messageListVC.listView.isLastCellFullyVisible
    }

    open func chatMessageListVC(_ vc: ChatMessageListVC, scrollViewDidScroll scrollView: UIScrollView) {
        if didReadAllMessages {
            channelController.markRead()
        }

        if messageListVC.listView.isLastCellFullyVisible, channelController.channel?.isUnread == true {
            // Hide the badge immediately. Temporary solution until CIS-881 is implemented.
            messageListVC.scrollToLatestMessageButton.content = .noUnread
        }
    }

    // MARK: - ChatChannelControllerDelegate

    open func channelController(
        _ channelController: ChatChannelController,
        didUpdateMessages changes: [ListChange<ChatMessage>]
    ) {
        if didReadAllMessages {
            channelController.markRead()
        }
        messageListVC.updateMessages(with: changes)
    }

    open func channelController(
        _ channelController: ChatChannelController,
        didUpdateChannel channel: EntityChange<ChatChannel>
    ) {
        let channelUnreadCount = channelController.channel?.unreadCount ?? .noUnread
        messageListVC.scrollToLatestMessageButton.content = channelUnreadCount
    }

    open func channelController(
        _ channelController: ChatChannelController,
        didChangeTypingUsers typingUsers: Set<ChatUser>
    ) {
        guard channelController.areTypingEventsEnabled else { return }

        let typingUsersWithoutCurrentUser = typingUsers
            .sorted { $0.id < $1.id }
            .filter { $0.id != self.client.currentUserId }

        if typingUsersWithoutCurrentUser.isEmpty {
            messageListVC.hideTypingIndicator()
        } else {
            messageListVC.showTypingIndicator(typingUsers: typingUsersWithoutCurrentUser)
        }
    }

    @available(iOS 13.0, *)
    func getActions() -> [UIAction] {
        let privateGroup = UIAction(title: "Group QR", image: UIImage(systemName: "qrcode.viewfinder")) { [weak self] action in
            guard let self = self else {
                return
            }
            guard let qrCodeVc: GroupQRCodeVC = GroupQRCodeVC.instantiateController(storyboard: .PrivateGroup) else {
                return
            }
            qrCodeVc.strContent = self.getGroupLink()
            self.navigationController?.pushViewController(qrCodeVc, animated: true)
        }

        let search = UIAction(title: "Search", image: appearance.images.qrCode) { [weak self] action in

        }

        let invite = UIAction(title: "Invite", image: appearance.images.personBadgePlus) { [weak self] action in

        }

        let groupQR = UIAction(title: "QR", image: appearance.images.qrCode) { [weak self] action in
            guard let self = self else {
                return
            }
            self.shareAction(UIButton())
        }

        let mute = UIAction(title: "Mute", image: appearance.images.mute) { [weak self] action in
            guard let self = self else {
                return
            }
            self.channelController.muteChannel(completion: nil)
        }

        let unmute = UIAction(title: "Unmute", image: appearance.images.unMute) { [weak self] action in
            guard let self = self else {
                return
            }
            self.channelController.unmuteChannel(completion: nil)
        }

        let leaveGroup = UIAction(title: "Leave Group", image: appearance.images.unMute) { [weak self] action in
            guard let self = self else {
                return
            }
            let yesAction = UIAlertAction(title: "Yes", style: .default) { _ in
                self.channelController.removeMembers(userIds: [ChatClient.shared.currentUserId ?? ""]) { [weak self] error in
                    guard let error = error, let self = self else {
                        Snackbar.show(text: error?.localizedDescription ?? "")
                        return
                    }
                    self.navigationController?.popViewController(animated: true)
                }
            }
            let noAction = UIAlertAction(title: "No", style: .default) { _ in }
            self.presentAlert(
                title: "Are you sure you want to leave group?",
                message: nil, actions: [yesAction, noAction])
        }

        let deleteAndLeave = UIAction(title: "Delete and Leave", image: appearance.images.unMute) { [weak self] action in
            guard let self = self else {
                return
            }
            let yesAction = UIAlertAction(title: "Yes", style: .default) { _ in
                self.channelController.deleteChannel { error in
                    guard let error = error else {
                        Snackbar.show(text: error?.localizedDescription ?? "")
                        return
                    }
                    self.navigationController?.popViewController(animated: true)
                }
            }
            let noAction = UIAlertAction(title: "No", style: .default) { _ in }
            self.presentAlert(
                title: "Are you sure you want to delete group?",
                message: nil, actions: [yesAction, noAction])
        }

        let deleteChat = UIAction(title: "Delete Chat", image: appearance.images.trash) { [weak self] action in
            guard let self = self else {
                return
            }
            let yesAction = UIAlertAction(title: "Yes", style: .default) { _ in
                self.channelController.hideChannel(clearHistory: true) { error in
                    guard let error = error else {
                        Snackbar.show(text: error?.localizedDescription ?? "")
                        return
                    }
                    self.navigationController?.popViewController(animated: true)
                }
            }
            let noAction = UIAlertAction(title: "No", style: .default) { _ in }
            self.presentAlert(
                title: "Are you sure you want to delete chat?",
                message: nil, actions: [yesAction, noAction])
        }

        let groupImage = UIAction(title: "Group Image", image: appearance.images.photo) { [weak self] action in

        }

        if channelController.channel?.type == .privateMessaging {
            return [privateGroup]
        } else {
            if channelController.channel?.isDirectMessageChannel ?? false {
                var actions: [UIAction] = []
                actions.append(search)
                if channelController.channel?.isMuted ?? false {
                    actions.append(unmute)
                } else {
                    actions.append(mute)
                }
                actions.append(deleteChat)
                return actions
            } else {
                if channelController.channel?.membership?.userRole == .admin {
                    var actions: [UIAction] = []
                    actions.append(contentsOf: [groupImage, search, invite, groupQR])
                    if channelController.channel?.isMuted ?? false {
                        actions.append(unmute)
                    } else {
                        actions.append(mute)
                    }
                    actions.append(deleteAndLeave)
                    return actions
                } else {
                    var actions: [UIAction] = []
                    actions.append(contentsOf: [search, invite, groupQR])
                    if channelController.channel?.isMuted ?? false {
                        actions.append(unmute)
                    } else {
                        actions.append(mute)
                    }
                    actions.append(leaveGroup)
                    return actions
                }
            }
        }
    }
}

extension ChatChannelVC: UIContextMenuInteractionDelegate {
    @available(iOS 13.0, *)
    public func contextMenuInteraction(_ interaction: UIContextMenuInteraction, configurationForMenuAtLocation location: CGPoint) -> UIContextMenuConfiguration? {
        return UIContextMenuConfiguration(identifier: nil,
            previewProvider: nil) { [weak self] _ in
            UIMenu(title: "", children: self?.getActions() ?? [UIAction]())
          }
    }
}<|MERGE_RESOLUTION|>--- conflicted
+++ resolved
@@ -273,20 +273,12 @@
             channelAvatarView.isHidden = false
         }
         if #available(iOS 13.0, *) {
-<<<<<<< HEAD
             let interaction = UIContextMenuInteraction(delegate: self)
             channelAvatarView.addInteraction(interaction)
-=======
-            if channelController.channel?.type == .privateMessaging {
-                let interaction = UIContextMenuInteraction(delegate: self)
-                channelAvatarView.addInteraction(interaction)
-            } else {
-                let tapGesture = UITapGestureRecognizer.init(target: self, action: #selector(self.headerViewAction(_:)))
-                tapGesture.numberOfTapsRequired = 1
-                headerView.addGestureRecognizer(tapGesture)
-            }
->>>>>>> f36bbd8c
-        }
+        }
+        let tapGesture = UITapGestureRecognizer.init(target: self, action: #selector(self.headerViewAction(_:)))
+        tapGesture.numberOfTapsRequired = 1
+        headerView.addGestureRecognizer(tapGesture)
     }
 
     override open func viewDidLoad() {
