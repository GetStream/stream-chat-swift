//
// Copyright © 2023 Stream.io Inc. All rights reserved.
//

import StreamChat
import UIKit

/// Controller responsible for displaying the channel messages.
@available(iOSApplicationExtension, unavailable)
open class ChatChannelVC: _ViewController,
    ThemeProvider,
    ChatMessageListVCDataSource,
    ChatMessageListVCDelegate,
    ChatChannelControllerDelegate,
    EventsControllerDelegate,
    AudioQueuePlayerDatasource
{
    /// Controller for observing data changes within the channel.
    open var channelController: ChatChannelController!

    /// User search controller for suggestion users when typing in the composer.
    open lazy var userSuggestionSearchController: ChatUserSearchController =
        channelController.client.userSearchController()

    /// A controller for observing web socket events.
    public lazy var eventsController: EventsController = client.eventsController()

    /// The size of the channel avatar.
    open var channelAvatarSize: CGSize {
        CGSize(width: 32, height: 32)
    }

    public var client: ChatClient {
        channelController.client
    }

    /// Component responsible for setting the correct offset when keyboard frame is changed.
    open lazy var keyboardHandler: KeyboardHandler = ComposerKeyboardHandler(
        composerParentVC: self,
        composerBottomConstraint: messageComposerBottomConstraint,
        messageListVC: messageListVC
    )

    /// The message list component responsible to render the messages.
    open lazy var messageListVC: ChatMessageListVC = components
        .messageListVC
        .init()

    /// Controller that handles the composer view
    open private(set) lazy var messageComposerVC = components
        .messageComposerVC
        .init()

    /// The audioPlayer  that will be used for the playback of VoiceRecordings
    open private(set) lazy var audioPlayer: AudioPlaying = components
        .audioPlayer
        .init()

    /// The provider that will be asked to provide the next VoiceRecording to play automatically once the
    /// currently playing one, finishes.
    open private(set) lazy var audioQueuePlayerNextItemProvider: AudioQueuePlayerNextItemProvider = components
        .audioQueuePlayerNextItemProvider
        .init()

    /// Header View
    open private(set) lazy var headerView: ChatChannelHeaderView = components
        .channelHeaderView.init()
        .withoutAutoresizingMaskConstraints

    /// View for displaying the channel image in the navigation bar.
    open private(set) lazy var channelAvatarView = components
        .channelAvatarView.init()
        .withoutAutoresizingMaskConstraints

    /// The message composer bottom constraint used for keyboard animation handling.
    public var messageComposerBottomConstraint: NSLayoutConstraint?

    /// A boolean value indicating whether the last message is fully visible or not.
    open var isLastMessageFullyVisible: Bool {
        messageListVC.listView.isLastCellFullyVisible
    }

    internal var isViewVisible: ((ChatChannelVC) -> Bool) = { channelVC in
        channelVC.viewIfLoaded?.window != nil
    }

    /// A boolean value indicating whether it should mark the channel read.
    public var shouldMarkChannelRead: Bool {
        guard isViewVisible(self), case .remoteDataFetched = channelController.state else {
            return false
        }

        return hasSeenLastMessage && hasSeenAllUnreadMessages && channelController.hasLoadedAllNextMessages && !hasMarkedMessageAsUnread
    }

    /// A component responsible to handle when to load new or old messages.
    private lazy var viewPaginationHandler: ViewPaginationHandling = {
        InvertedScrollViewPaginationHandler.make(scrollView: messageListVC.listView)
    }()

    /// Determines if a messaged had been marked as unread in the current session
    private var hasMarkedMessageAsUnread: Bool {
        channelController.markedAsUnread
    }

    /// Determines whether all unread messages have been seen
    private var hasSeenAllUnreadMessages: Bool = false

    /// Determines whether last cell has been seen
    private var hasSeenLastMessage: Bool = false

    /// The id of the first unread message
    private var firstUnreadMessageId: MessageId? {
        channelController.firstUnreadMessageId
    }

    override open func setUp() {
        super.setUp()

        eventsController.delegate = self

        messageListVC.delegate = self
        messageListVC.dataSource = self
        messageListVC.client = client

        messageComposerVC.userSearchController = userSuggestionSearchController

        setChannelControllerToComposerIfNeeded(cid: channelController.cid)

        // If the given message id is a reply that is inside a thread, we need
        // to fetch the parent message, jump to the parent message and then open
        // the thread so that we can jump to the thread reply.
        // For this, we need to manipulate the original channel controller to contain
        // the parent message id instead of the reply id.
        var initialReplyId: MessageId?
        if let initialMessageId = channelController.channelQuery.pagination?.parameter?.aroundMessageId,
           let message = channelController.dataStore.message(id: initialMessageId),
           let parentMessageId = getParentMessageId(forMessageInsideThread: message) {
            initialReplyId = initialMessageId
            channelController = makeChannelController(forParentMessageId: parentMessageId)
        }

        channelController.delegate = self
        channelController.synchronize { [weak self] error in
            if let error = error {
                log.error("Error when synchronizing ChannelController: \(error)")
            }
            self?.setChannelControllerToComposerIfNeeded(cid: self?.channelController.cid)
            self?.messageComposerVC.updateContent()

            if let messageId = self?.channelController.channelQuery.pagination?.parameter?.aroundMessageId {
                self?.jumpToMessage(id: messageId)
            }

            if let replyId = initialReplyId {
                // The delay is necessary so that the animation does not happen to quickly.
                DispatchQueue.main.asyncAfter(deadline: .now() + 0.5) {
                    self?.jumpToMessage(id: replyId)
                }
            }

            self?.updateUnreadMessagesRelatedComponents()
        }

        if channelController.channelQuery.pagination?.parameter == nil {
            // Load initial messages from cache if loading the first page
            messages = Array(channelController.messages)
        }

        // Handle pagination
        viewPaginationHandler.onNewTopPage = { [weak self] in
            self?.channelController.loadPreviousMessages()
        }
        viewPaginationHandler.onNewBottomPage = { [weak self] in
            self?.channelController.loadNextMessages()
        }

        messageListVC.audioPlayer = audioPlayer
        messageComposerVC.audioPlayer = audioPlayer

        if let queueAudioPlayer = audioPlayer as? StreamAudioQueuePlayer {
            queueAudioPlayer.dataSource = self
        }

        messageListVC.swipeToReplyGestureHandler.onReply = { [weak self] message in
            self?.messageComposerVC.content.quoteMessage(message)
        }
    }

    private func setChannelControllerToComposerIfNeeded(cid: ChannelId?) {
        guard messageComposerVC.channelController == nil, let cid = cid else { return }
        messageComposerVC.channelController = client.channelController(for: cid)
    }

    override open func setUpLayout() {
        super.setUpLayout()

        view.backgroundColor = appearance.colorPalette.background

        addChildViewController(messageListVC, targetView: view)
        messageListVC.view.pin(anchors: [.top, .leading, .trailing], to: view.safeAreaLayoutGuide)

        addChildViewController(messageComposerVC, targetView: view)
        messageComposerVC.view.pin(anchors: [.leading, .trailing], to: view)
        messageComposerVC.view.topAnchor.pin(equalTo: messageListVC.view.bottomAnchor).isActive = true
        messageComposerBottomConstraint = messageComposerVC.view.bottomAnchor.pin(equalTo: view.bottomAnchor)
        messageComposerBottomConstraint?.isActive = true

        NSLayoutConstraint.activate([
            channelAvatarView.widthAnchor.pin(equalToConstant: channelAvatarSize.width),
            channelAvatarView.heightAnchor.pin(equalToConstant: channelAvatarSize.height)
        ])

        navigationItem.rightBarButtonItem = UIBarButtonItem(customView: channelAvatarView)
        channelAvatarView.content = (channelController.channel, client.currentUserId)

        if let cid = channelController.cid {
            headerView.channelController = client.channelController(for: cid)
        }

        navigationItem.titleView = headerView
        navigationItem.largeTitleDisplayMode = .never
    }

    override open func viewDidAppear(_ animated: Bool) {
        super.viewDidAppear(animated)

        keyboardHandler.start()

        if shouldMarkChannelRead {
            markRead()
        }
    }

    override open func viewWillDisappear(_ animated: Bool) {
        super.viewWillDisappear(animated)

        keyboardHandler.stop()

        resignFirstResponder()
    }

    // MARK: - Actions

    /// Marks the channel read and updates the UI optimistically.
    public func markRead() {
        channelController.markRead()
        messageListVC.scrollToBottomButton.content = .noUnread
    }

    /// Jump to a given message.
    /// In case the message is already loaded, it directly goes to it.
    /// If not, it will load the messages around it and go to that page.
    ///
    /// This function is an high-level abstraction of `messageListVC.jumpToMessage(id:onHighlight:)`.
    ///
    /// - Parameters:
    ///   - id: The id of message which the message list should go to.
    ///   - shouldHighlight: Whether the message should be highlighted when jumping to it. By default it is highlighted.
    public func jumpToMessage(id: MessageId, shouldHighlight: Bool = true) {
        if shouldHighlight {
            messageListVC.jumpToMessage(id: id) { [weak self] indexPath in
                self?.messageListVC.highlightCell(at: indexPath)
            }
            return
        }

        messageListVC.jumpToMessage(id: id)
    }

    // MARK: - ChatMessageListVCDataSource

    public var messages: [ChatMessage] = []

    public var isFirstPageLoaded: Bool {
        channelController.hasLoadedAllNextMessages
    }
    
    open func channel(for vc: ChatMessageListVC) -> ChatChannel? {
        channelController.channel
    }

    open func numberOfMessages(in vc: ChatMessageListVC) -> Int {
        messages.count
    }

    open func chatMessageListVC(_ vc: ChatMessageListVC, messageAt indexPath: IndexPath) -> ChatMessage? {
        messages[safe: indexPath.item]
    }

    open func chatMessageListVC(
        _ vc: ChatMessageListVC,
        messageLayoutOptionsAt indexPath: IndexPath
    ) -> ChatMessageLayoutOptions {
        guard let channel = channelController.channel else { return [] }

        return components.messageLayoutOptionsResolver.optionsForMessage(
            at: indexPath,
            in: channel,
            with: AnyRandomAccessCollection(messages),
            appearance: appearance
        )
    }

    public func chatMessageListVC(
        _ vc: ChatMessageListVC,
        shouldLoadPageAroundMessageId messageId: MessageId,
        _ completion: @escaping ((Error?) -> Void)
    ) {
        if let message = channelController.dataStore.message(id: messageId),
           let parentMessageId = getParentMessageId(forMessageInsideThread: message) {
            let replyId = message.id
            messageListVC.showThread(messageId: parentMessageId, at: replyId)
            return
        }

        channelController.loadPageAroundMessageId(messageId, completion: completion)
    }

    open func chatMessageListVCShouldLoadFirstPage(
        _ vc: ChatMessageListVC
    ) {
        channelController.loadFirstPage()
    }

    // MARK: - ChatMessageListVCDelegate

    open func chatMessageListVC(
        _ vc: ChatMessageListVC,
        willDisplayMessageAt indexPath: IndexPath
    ) {
        let message = chatMessageListVC(vc, messageAt: indexPath)
        if message?.id == firstUnreadMessageId || firstUnreadMessageId == nil {
            hasSeenAllUnreadMessages = true
        }
        if isLastMessageFullyVisible {
            hasSeenLastMessage = true
        }
    }

    open func chatMessageListVC(
        _ vc: ChatMessageListVC,
        didTapOnAction actionItem: ChatMessageActionItem,
        for message: ChatMessage
    ) {
        switch actionItem {
        case is EditActionItem:
            dismiss(animated: true) { [weak self] in
                self?.messageComposerVC.content.editMessage(message)
            }
        case is InlineReplyActionItem:
            dismiss(animated: true) { [weak self] in
                self?.messageComposerVC.content.quoteMessage(message)
            }
        case is ThreadReplyActionItem:
            dismiss(animated: true) { [weak self] in
                self?.messageListVC.showThread(messageId: message.id)
            }
        case is MarkUnreadActionItem:
            dismiss(animated: true) { [weak self] in
                self?.channelController.markUnread(from: message.id) { _ in
                    self?.updateUnreadMessagesRelatedComponents()
                }
            }
        default:
            return
        }
    }

    public func chatMessageListDidDiscardUnreadMessages(_ vc: ChatMessageListVC) {
        markRead()
    }

    open func chatMessageListVC(
        _ vc: ChatMessageListVC,
        scrollViewDidScroll scrollView: UIScrollView
    ) {
        if shouldMarkChannelRead {
            markRead()
        }
    }

    open func chatMessageListVC(
        _ vc: ChatMessageListVC,
        didTapOnMessageListView messageListView: ChatMessageListView,
        with gestureRecognizer: UITapGestureRecognizer
    ) {
        messageComposerVC.dismissSuggestions()
    }

    open func chatMessageListVC(
        _ vc: ChatMessageListVC,
        headerViewForMessage message: ChatMessage,
        at indexPath: IndexPath
    ) -> ChatMessageDecorationView? {
        let shouldShowDate = vc.shouldShowDateSeparator(forMessage: message, at: indexPath)
        let shouldShowUnreadMessages = message.id == firstUnreadMessageId

        guard (shouldShowDate || shouldShowUnreadMessages), let channel = channelController.channel else {
            return nil
        }

        let header = components.messageHeaderDecorationView.init()
        header.content = ChatChannelMessageHeaderDecoratorViewContent(
            message: message,
            channel: channel,
            dateFormatter: vc.dateSeparatorFormatter,
            shouldShowDate: shouldShowDate,
            shouldShowUnreadMessages: shouldShowUnreadMessages
        )
        return header
    }

    open func chatMessageListVC(
        _ vc: ChatMessageListVC,
        footerViewForMessage message: ChatMessage,
        at indexPath: IndexPath
    ) -> ChatMessageDecorationView? {
        nil
    }

    // MARK: - ChatChannelControllerDelegate

    open func channelController(
        _ channelController: ChatChannelController,
        didUpdateMessages changes: [ListChange<ChatMessage>]
    ) {
        messageListVC.setPreviousMessagesSnapshot(messages)
        messageListVC.setNewMessagesSnapshot(Array(channelController.messages))
        messageListVC.updateMessages(with: changes) { [weak self] in
            if self?.shouldMarkChannelRead == true {
                self?.markRead()
            }
        }
    }

    open func channelController(
        _ channelController: ChatChannelController,
        didUpdateChannel channel: EntityChange<ChatChannel>
    ) {
        let channelUnreadCount = channelController.channel?.unreadCount ?? .noUnread
<<<<<<< HEAD
        messageListVC.scrollToLatestMessageButton.content = channelUnreadCount
    }
=======
        messageListVC.scrollToBottomButton.content = channelUnreadCount
>>>>>>> d16a5c8a

    private func updateUnreadMessagesRelatedComponents() {
        messageListVC.updateUnreadMessagesSeparator(at: firstUnreadMessageId)
        messageListVC.updateJumpToUnreadMessagesVisibility()
    }

    open func channelController(
        _ channelController: ChatChannelController,
        didChangeTypingUsers typingUsers: Set<ChatUser>
    ) {
        guard channelController.areTypingEventsEnabled else { return }

        let typingUsersWithoutCurrentUser = typingUsers
            .sorted { $0.id < $1.id }
            .filter { $0.id != self.client.currentUserId }

        if typingUsersWithoutCurrentUser.isEmpty {
            messageListVC.hideTypingIndicator()
        } else {
            messageListVC.showTypingIndicator(typingUsers: typingUsersWithoutCurrentUser)
        }
    }

    // MARK: - EventsControllerDelegate

    open func eventsController(_ controller: EventsController, didReceiveEvent event: Event) {
        if let newMessagePendingEvent = event as? NewMessagePendingEvent {
            let newMessage = newMessagePendingEvent.message
            if !isFirstPageLoaded && newMessage.isSentByCurrentUser && !newMessage.isPartOfThread {
                channelController.loadFirstPage()
            }
        }
    }

    // MARK: - AudioQueuePlayerDatasource

    open func audioQueuePlayerNextAssetURL(
        _ audioPlayer: AudioPlaying,
        currentAssetURL: URL?
    ) -> URL? {
        audioQueuePlayerNextItemProvider.findNextItem(
            in: messages,
            currentVoiceRecordingURL: currentAssetURL,
            lookUpScope: .subsequentMessagesFromUser
        )
    }
}

// MARK: - Helpers

private extension ChatChannelVC {
    /// Returns a parent message id if the given message is a reply inside a thread only.
    func getParentMessageId(forMessageInsideThread message: ChatMessage) -> MessageId? {
        guard message.isPartOfThread && !message.showReplyInChannel else {
            return nil
        }

        return message.parentMessageId
    }

    func makeChannelController(forParentMessageId parentMessageId: MessageId) -> ChatChannelController {
        var newQuery = channelController.channelQuery
        let pageSize = newQuery.pagination?.pageSize ?? .messagesPageSize
        newQuery.pagination = MessagesPagination(pageSize: pageSize, parameter: .around(parentMessageId))
        return client.channelController(
            for: newQuery,
            channelListQuery: channelController.channelListQuery,
            messageOrdering: channelController.messageOrdering
        )
    }
}<|MERGE_RESOLUTION|>--- conflicted
+++ resolved
@@ -439,12 +439,8 @@
         didUpdateChannel channel: EntityChange<ChatChannel>
     ) {
         let channelUnreadCount = channelController.channel?.unreadCount ?? .noUnread
-<<<<<<< HEAD
-        messageListVC.scrollToLatestMessageButton.content = channelUnreadCount
-    }
-=======
         messageListVC.scrollToBottomButton.content = channelUnreadCount
->>>>>>> d16a5c8a
+    }
 
     private func updateUnreadMessagesRelatedComponents() {
         messageListVC.updateUnreadMessagesSeparator(at: firstUnreadMessageId)
