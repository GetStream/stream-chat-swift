--- conflicted
+++ resolved
@@ -445,14 +445,7 @@
     ) {
         let channelUnreadCount = channelController.channel?.unreadCount ?? .noUnread
         messageListVC.scrollToBottomButton.content = channelUnreadCount
-    }
-
-<<<<<<< HEAD
-    private func updateUnreadMessagesRelatedComponents() {
-        firstUnreadMessageId = channelController.firstUnreadMessageId
-        messageListVC.updateUnreadMessagesSeparator(at: firstUnreadMessageId)
-        messageListVC.updateJumpToUnreadMessagesVisibility()
-=======
+
         if channelController.firstUnreadMessageId != firstUnreadMessageId {
             let previousUnreadMessageId = firstUnreadMessageId
             firstUnreadMessageId = channelController.firstUnreadMessageId
@@ -463,7 +456,12 @@
         }
 
         channelAvatarView.content = (channelController.channel, client.currentUserId)
->>>>>>> b5669f09
+    }
+
+    private func updateUnreadMessagesRelatedComponents() {
+        firstUnreadMessageId = channelController.firstUnreadMessageId
+        messageListVC.updateUnreadMessagesSeparator(at: firstUnreadMessageId)
+        messageListVC.updateJumpToUnreadMessagesVisibility()
     }
 
     open func channelController(
