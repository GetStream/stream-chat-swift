//
// Copyright © 2021 Stream.io Inc. All rights reserved.
//

import StreamChat
import UIKit
import StreamChatUI

extension Notification.Name {
    public static let showTabbar = Notification.Name("kStreamChatshowTabbar")
    public static let hideTabbar = Notification.Name("kStreamHideTabbar")
    public static let showDaoShareScreen = Notification.Name("showDaoShareScreen")
    public static let hidePaymentOptions = Notification.Name("kStreamHidePaymentOptions")
    public static let showFriendScreen = Notification.Name("showFriendScreen")
    public static let generalGroupInviteLink = Notification.Name("kGeneralGoupeInviteLink")
}

public let kExtraDataChannelDescription = "channelDescription"
public let kExtraDataOneToOneChat = "OneToOneChat"
public let kExtraDataIsGroupChat = "DataIsGroupChat"

public let kInviteGroupID = "kInviteGroupID"
public let kInviteExpiryDate = "kInviteExpiryDate"


/// Controller responsible for displaying the channel messages.
@available(iOSApplicationExtension, unavailable)
open class ChatChannelVC:
    _ViewController,
    ThemeProvider,
    ChatMessageListVCDataSource,
    ChatMessageListVCDelegate,
    ChatChannelControllerDelegate {
    /// Controller for observing data changes within the channel.
    open var channelController: ChatChannelController?

    /// boolean flag for first time navigate here after creating new channel
    open var isChannelCreated = false

    /// Listen to keyboard observer or not
    open var enableKeyboardObserver = false

    /// User search controller for suggestion users when typing in the composer.
    open lazy var userSuggestionSearchController: ChatUserSearchController? =
    channelController?.client.userSearchController()

    /// The size of the channel avatar.
    open var channelAvatarSize: CGSize {
        CGSize(width: 32, height: 32)
    }

    public var client: ChatClient? {
        channelController?.client
    }

//    /// Component responsible for setting the correct offset when keyboard frame is changed.
    open lazy var keyboardHandler: KeyboardHandler = ComposerKeyboardHandler(
        composerParentVC: self,
        composerBottomConstraint: messageComposerBottomConstraint
    )

    open private(set) lazy var navigationSafeAreaView: UIView = {
        let view = UIView(frame: .zero).withoutAutoresizingMaskConstraints
        view.backgroundColor =  Appearance.default.colorPalette.walletTabbarBackground
        return view
    }()

    open private(set) lazy var navigationHeaderView: UIView = {
        let view = UIView(frame: .zero).withoutAutoresizingMaskConstraints
        view.backgroundColor =  Appearance.default.colorPalette.walletTabbarBackground
        return view
    }()

    open private(set) lazy var moreButton: UIButton = {
        let button = UIButton()
        button.setImage(appearance.images.moreVertical, for: .normal)
        button.tintColor = .white
        button.backgroundColor = .clear
        if #available(iOS 14.0, *) {
            let menu = UIMenu(title: "",
                              options: .displayInline,
                              children: getMenuItems())
            button.menu = menu
            button.showsMenuAsPrimaryAction = true
        }
        return button.withoutAutoresizingMaskConstraints
    }()

    open private(set) lazy var rightStackView: UIStackView = {
        let stack = UIStackView().withoutAutoresizingMaskConstraints
        stack.axis = .horizontal
        stack.spacing = 4
        stack.alignment = .center
        stack.distribution = .fillProportionally
        return stack
    }()

    open private(set) lazy var shareView: UIStackView = {
        let view = UIStackView(frame: .zero).withoutAutoresizingMaskConstraints
        view.backgroundColor =  Appearance.default.colorPalette.walletTabbarBackground
        view.distribution = .fill
        return view
    }()

    private(set) lazy var shareButton: UIButton = {
        let button = UIButton()
        button.setImage(appearance.images.arrowUpRightSquare, for: .normal)
        button.tintColor =  Appearance.default.colorPalette.themeBlue
        button.setTitle(" SHARE", for: .normal)
        button.setTitleColor( Appearance.default.colorPalette.themeBlue, for: .normal)
        button.titleLabel?.font =  UIFont.systemFont(ofSize: 15, weight: .semibold)
        button.addTarget(self, action: #selector(shareAction), for: .touchUpInside)
        return button.withoutAutoresizingMaskConstraints
    }()

    private(set) lazy var addFriendButton: UIButton = {
        let button = UIButton()
        button.setImage(appearance.images.personBadgePlus, for: .normal)
        button.tintColor =  Appearance.default.colorPalette.themeBlue
        button.setTitle(" ADD FRIENDS", for: .normal)
        button.setTitleColor(Appearance.default.colorPalette.themeBlue, for: .normal)
        button.titleLabel?.font =  UIFont.systemFont(ofSize: 15, weight: .semibold)
        button.addTarget(self, action: #selector(addFriendAction), for: .touchUpInside)
        return button.withoutAutoresizingMaskConstraints
    }()
    
    open private(set) lazy var backButton: UIButton = {
        let button = UIButton()
        button.setImage(appearance.images.backCircle, for: .normal)
        button.tintColor = .white
        button.contentEdgeInsets = UIEdgeInsets.init(top: 8, left: 8, bottom: 8, right: 8)
        button.addTarget(self, action: #selector(backAction), for: .touchUpInside)
        return button.withoutAutoresizingMaskConstraints
    }()

    open private(set) lazy var closePinButton: UIButton = {
        let button = UIButton()
        button.setImage(appearance.images.closeBold, for: .normal)
        button.tintColor = .white
        button.addTarget(self, action: #selector(closePinViewAction), for: .touchUpInside)
        return button.withoutAutoresizingMaskConstraints
    }()

    lazy var groupCreateMessageView: AdminMessageTVCell? = {
        return Bundle.main.loadNibNamed("AdminMessageTVCell", owner: nil, options: nil)?.first as? AdminMessageTVCell
    }()

    /// The message list component responsible to render the messages.
    open lazy var messageListVC: ChatMessageListVC? = components
        .messageListVC
        .init()

    /// Controller that handles the composer view
    open private(set) lazy var messageComposerVC: ComposerVC? = components
        .messageComposerVC
        .init()

    /// Header View
    open private(set) lazy var headerView: ChatChannelHeaderView = components
        .channelHeaderView.init()
        .withoutAutoresizingMaskConstraints

    /// View for displaying the channel image in the navigation bar.
    open private(set) lazy var channelAvatarView = components
        .channelAvatarView.init()
        .withoutAutoresizingMaskConstraints

    public var messageComposerBottomConstraint: NSLayoutConstraint?

    private var loadingPreviousMessages: Bool = false
    
    /// A boolean value indicating wether the last message is fully visible or not.
    /// If the value is `true` it means the message list is fully scrolled to the bottom.
    open var isLastMessageFullyVisible: Bool {
        messageListVC?.listView.isLastCellFullyVisible ?? false
    }

    private var isLoadingPreviousMessages: Bool = false

    override open func setUp() {
        super.setUp()

<<<<<<< HEAD
        messageListVC.delegate = self
        messageListVC.dataSource = self
        messageListVC.client = client
        messageListVC.channelType = channelController.channel?.type ?? .messaging

        messageComposerVC.channelController = channelController
        messageComposerVC.userSearchController = userSuggestionSearchController
=======
        messageListVC?.delegate = self
        messageListVC?.dataSource = self
        if let client = channelController?.client {
            messageListVC?.client = client
        }
        messageComposerVC?.channelController = channelController
        messageComposerVC?.userSearchController = userSuggestionSearchController
>>>>>>> 19b7a3e4

        channelController?.delegate = self
        channelController?.synchronize { [weak self] _ in
            self?.messageComposerVC?.updateContent()
        }
    }

    override open func setUpLayout() {
        super.setUpLayout()

        view.backgroundColor = appearance.colorPalette.chatViewBackground

        view.addSubview(navigationSafeAreaView)
        NSLayoutConstraint.activate([
            navigationSafeAreaView.leadingAnchor.constraint(equalTo: view.leadingAnchor, constant: 0),
            navigationSafeAreaView.trailingAnchor.constraint(equalTo: view.trailingAnchor, constant: 0),
            navigationSafeAreaView.topAnchor.constraint(equalTo: view.topAnchor, constant: 0),
            navigationSafeAreaView.bottomAnchor.constraint(equalTo: view.safeAreaLayoutGuide.topAnchor, constant: 0)
        ])

        view.addSubview(navigationHeaderView)
        NSLayoutConstraint.activate([
            navigationHeaderView.leadingAnchor.constraint(equalTo: view.leadingAnchor, constant: 0),
            navigationHeaderView.trailingAnchor.constraint(equalTo: view.trailingAnchor, constant: 0),
            navigationHeaderView.topAnchor.constraint(equalTo: navigationSafeAreaView.bottomAnchor, constant: 0),
            navigationHeaderView.heightAnchor.constraint(equalToConstant: 44)
        ])

        navigationHeaderView.addSubview(backButton)
        NSLayoutConstraint.activate([
            backButton.leadingAnchor.constraint(equalTo: navigationHeaderView.leadingAnchor, constant: 12),
            backButton.centerYAnchor.constraint(equalTo: navigationHeaderView.centerYAnchor, constant: 0),
            backButton.heightAnchor.constraint(equalToConstant: 46),
            backButton.widthAnchor.constraint(equalToConstant: 46)
        ])

        navigationHeaderView.addSubview(rightStackView)
        rightStackView.addArrangedSubview(channelAvatarView)
        channelAvatarView.content = (channelController?.channel, client?.currentUserId)
        rightStackView.addArrangedSubview(moreButton)
        moreButton.widthAnchor.constraint(equalToConstant: 30).isActive = true

        NSLayoutConstraint.activate([
            rightStackView.centerYAnchor.constraint(equalTo: navigationHeaderView.centerYAnchor, constant: 0),
            rightStackView.trailingAnchor.constraint(equalTo: navigationHeaderView.trailingAnchor, constant: -8),
            channelAvatarView.widthAnchor.constraint(equalToConstant: channelAvatarSize.width),
            channelAvatarView.heightAnchor.constraint(equalToConstant: channelAvatarSize.height),
        ])

        navigationHeaderView.addSubview(headerView)
        NSLayoutConstraint.activate([
            headerView.centerYAnchor.constraint(equalTo: navigationHeaderView.centerYAnchor, constant: 0),
            headerView.centerXAnchor.constraint(equalTo: navigationHeaderView.centerXAnchor, constant: 0),
            headerView.widthAnchor.constraint(equalTo: navigationHeaderView.widthAnchor, multiplier: 0.6)
        ])
        if let messageListVC = messageListVC {
            addChildViewController(messageListVC, targetView: view)
            NSLayoutConstraint.activate([
                messageListVC.view.leadingAnchor.constraint(equalTo: view.leadingAnchor, constant: 0),
                messageListVC.view.trailingAnchor.constraint(equalTo: view.trailingAnchor, constant: 0),
                messageListVC.view.topAnchor.constraint(equalTo: navigationHeaderView.bottomAnchor, constant: 0),
            ])
            if let messageComposerVC = messageComposerVC {
                addChildViewController(messageComposerVC, targetView: view)
                messageComposerVC.view.pin(anchors: [.leading, .trailing], to: view)
                messageComposerVC.view.topAnchor.pin(equalTo: messageListVC.view.bottomAnchor).isActive = true
                messageComposerBottomConstraint = messageComposerVC.view.bottomAnchor.pin(equalTo: view.bottomAnchor)
                messageComposerBottomConstraint?.isActive = true
            }
        }
        
        view.addSubview(shareView)
        NSLayoutConstraint.activate([
            shareView.leadingAnchor.constraint(equalTo: view.leadingAnchor, constant: 0),
            shareView.trailingAnchor.constraint(equalTo: view.trailingAnchor, constant: 0),
            shareView.topAnchor.constraint(equalTo: navigationHeaderView.bottomAnchor, constant: 0)
        ])

        shareView.addArrangedSubview(shareButton)
        shareView.addArrangedSubview(addFriendButton)

        NSLayoutConstraint.activate([
            shareButton.heightAnchor.constraint(equalToConstant: 52),
            addFriendButton.heightAnchor.constraint(equalToConstant: 52),
        ])

        shareView.addSubview(closePinButton)
        NSLayoutConstraint.activate([
            closePinButton.trailingAnchor.constraint(equalTo: shareView.trailingAnchor, constant: -20),
            closePinButton.centerYAnchor.constraint(equalTo: shareView.centerYAnchor, constant: 0),
            closePinButton.widthAnchor.constraint(equalToConstant: 30),
            closePinButton.heightAnchor.constraint(equalToConstant: 30)
        ])

        if let cid = channelController?.cid {
            headerView.channelController = client?.channelController(for: cid)
        }
        if channelController?.channelQuery.type == .announcement {
            messageComposerVC?.composerView.isUserInteractionEnabled = false
            messageComposerVC?.composerView.alpha = 0.5
            headerView.titleContainerView.subtitleLabel.isHidden = true
            channelAvatarView.isHidden = true
            moreButton.isHidden = true
        } else {
            messageComposerVC?.composerView.isUserInteractionEnabled = true
            messageComposerVC?.composerView.alpha = 1.0
            channelAvatarView.isHidden = false
            moreButton.isHidden = false
        }
        let tapGesture = UITapGestureRecognizer.init(target: self, action: #selector(self.headerViewAction(_:)))
        tapGesture.numberOfTapsRequired = 1
        headerView.addGestureRecognizer(tapGesture)

        let avatarTapGesture = UITapGestureRecognizer.init(target: self, action: #selector(self.avatarViewAction(_:)))
        avatarTapGesture.numberOfTapsRequired = 1
        channelAvatarView.addGestureRecognizer(avatarTapGesture)

        headerView.titleContainerView.titleLabel.setChatNavTitleColor()
        headerView.titleContainerView.subtitleLabel.setChatNavSubtitleColor()
        
        navigationHeaderView.backgroundColor = Appearance.default.colorPalette.chatNavBarBackgroundColor
    }

    override open func viewDidLoad() {
        super.viewDidLoad()
        setupUI()
    }

    open override func viewWillAppear(_ animated: Bool) {
        super.viewWillAppear(animated)
        NotificationCenter.default.post(name: .hideTabbar, object: nil)
    }

    override open func viewDidAppear(_ animated: Bool) {
        super.viewDidAppear(animated)
        if enableKeyboardObserver {
            keyboardHandler.start()
        }
    }

    override open func viewDidDisappear(_ animated: Bool) {
        super.viewDidDisappear(animated)
        resignFirstResponder()
        if enableKeyboardObserver {
            keyboardHandler.stop()
        }
    }

    @objc func backAction(_ sender: Any) {
        deallocManually()
        self.popWithAnimation()
        self.dismiss(animated: true, completion: nil)
        NotificationCenter.default.post(name: .showTabbar, object: nil)
    }
    
    @objc func headerViewAction(_ sender: Any) {
        if self.channelController?.channel?.isDirectMessageChannel ?? true {
            return
        }
        guard let controller: ChatGroupDetailsVC = ChatGroupDetailsVC.instantiateController(storyboard: .GroupChat) else {
            return
        }
        controller.groupInviteLink = self.getGroupLink()
        controller.channelController = channelController
        self.pushWithAnimation(controller: controller)
    }

    @objc func avatarViewAction(_ sender: Any) {
        if self.channelController?.channel?.isDirectMessageChannel ?? true {
            return
        }
        showPinViewButton()
    }

    @objc func shareAction(_ sender: Any) {
        guard let extraData = channelController?.channel?.extraData,
              channelController?.channel?.type == .dao else {
            return
        }
        var userInfo = [AnyHashable: Any]()
        userInfo["extraData"] = channelController?.channel?.extraData
        NotificationCenter.default.post(name: .showDaoShareScreen, object: nil, userInfo: userInfo)
    }
    @objc func addFriendAction(_ sender: Any) {
        guard let channelVC = self.channelController else { return }
        guard let controller = ChatAddFriendVC
                .instantiateController(storyboard: .GroupChat)  as? ChatAddFriendVC else {
            return
        }
        controller.groupInviteLink = self.getGroupLink()
        controller.existingUsers = channelVC.channel?.lastActiveMembers as? [ChatUser] ?? []
        controller.channelController = channelVC
        controller.bCallbackInviteFriend = { [weak self] users in
            guard let weakSelf = self else { return }
            let ids = users.map{ $0.id}
            weakSelf.channelController?.inviteMembers(userIds: Set(ids), completion: { error in
                if error == nil {
                    DispatchQueue.main.async {
                        Snackbar.show(text: "Group invite sent")
                    }
                } else {
                    Snackbar.show(text: "Error while sending invitation link")
                }
            })
        }
        
        controller.bCallbackAddFriend = { [weak self] users in
            guard let weakSelf = self else { return }
            let ids = users.map{ $0.id}
            weakSelf.channelController?.addMembers(userIds: Set(ids), completion: { error in
                if error == nil {
                    // nothing
                    DispatchQueue.main.async {
                        Snackbar.show(text: "Group Member updated")
                    }
                } else {
                    Snackbar.show(text: "Error operation could be completed")
                }
            })
        }
    
        presentPanModal(controller)
    }

    @objc func closePinViewAction(_ sender: Any) {
        shareView.isHidden = true
    }

    private func deallocManually() {
        channelController = nil
        NotificationCenter.default.removeObserver(self)
        messageListVC?.client = nil
        messageListVC?.delegate = nil
        messageListVC?.dataSource = nil
        messageListVC = nil
        messageComposerVC = nil
        userSuggestionSearchController = nil
    }
    
    private func getGroupLink() -> String? {
        guard let extraData = channelController?.channel?.extraData["joinLink"] else {
            return nil
        }
        switch extraData {
        case .string(let link):
            return link
        default:
            return nil
        }
    }

    private func setupUI() {
        KeyboardService.shared.observeKeyboard(self.view)
        if channelController?.channel?.isDirectMessageChannel ?? false {
            shareView.isHidden = true
            moreButton.isHidden = true
        } else {
            shareView.isHidden = isChannelCreated ? false : true
            if isChannelCreated {
                showPinViewButton()
            }
        }
        channelController?.markRead()
    }

    private func showPinViewButton() {
        if channelController?.channel?.type == .dao {
            shareView.isHidden = false
            shareButton.isHidden = false
            addFriendButton.isHidden = true
        } else if self.isChannelCreated {
            shareView.isHidden = false
            addFriendButton.isHidden = false
            shareButton.isHidden = true
            guard self.isChannelCreated == true else { return  }
            self.isChannelCreated = false
            let members = (channelController?.channel?.lastActiveMembers ?? []).reduce(into: [String: RawJSON](), { $0[$1.id] = .string($1.name ?? "")})
            let joiningText = "Group Created\nTry using the menu item to share with others."
            //
            var extraData = [String: RawJSON]()
            extraData["adminMessage"] = .string(joiningText)
            extraData["members"] = .dictionary(members)
            channelController?.createNewMessage(
                text: "",
                pinning: nil,
                attachments: [],
                extraData: ["adminMessage": .dictionary(extraData),
                            "messageType": .string(AdminMessageType.simpleGroupChat.rawValue)],
                completion: nil)
        }
    }
    // MARK: - Menu actions
    public func inviteUserAction() {
        guard let channelVC = self.channelController else { return }
        guard let controller = ChatAddFriendVC
                .instantiateController(storyboard: .GroupChat)  as? ChatAddFriendVC else {
            return
        }
        controller.channelController = channelVC
        controller.groupInviteLink = self.getGroupLink()
        controller.selectionType = .inviteUser
        controller.existingUsers = channelVC.channel?.lastActiveMembers as? [ChatUser] ?? []
        controller.bCallbackInviteFriend = { [weak self] users in
            guard let weakSelf = self else { return }
            let ids = users.map{ $0.id}
            weakSelf.channelController?.inviteMembers(userIds: Set(ids), completion: { error in
                if error == nil {
                    DispatchQueue.main.async {
                        Snackbar.show(text: "Group invite sent")
                    }
                } else {
                    Snackbar.show(text: "Error while sending invitation link")
                }
            })
        }
        presentPanModal(controller)
    }
    public func showGroupQRAction() {
        DispatchQueue.main.async { [weak self] in
            guard let weakSelf = self else { return }
            guard let qrCodeVc: GroupQRCodeVC = GroupQRCodeVC.instantiateController(storyboard: .PrivateGroup) else {
                return
            }
            qrCodeVc.strContent = weakSelf.getGroupLink()
            weakSelf.pushWithAnimation(controller: qrCodeVc)
        }
    }
    
    public func leaveGroupAction() {
        guard let controller = ChatAlertVC
                .instantiateController(storyboard: .GroupChat)  as? ChatAlertVC else {
            return
        }
        controller.alertType = .leaveChatRoom
        controller.bCallbackActionHandler = { [weak self] in
            guard let weakSelf = self else { return }
            
            weakSelf.channelController?.removeMembers(userIds: [ChatClient.shared.currentUserId ?? ""]) { [weak self] error in
                guard error == nil, let self = self else {
                    Snackbar.show(text: error?.localizedDescription ?? "")
                    return
                }
                DispatchQueue.main.asyncAfter(deadline: .now() + 1.0) { [weak self] in
                    guard let self = self else { return }
                    self.backAction(UIButton())
                }
            }
        }
        controller.modalPresentationStyle = .overCurrentContext
        controller.modalTransitionStyle = .crossDissolve
        self.present(controller, animated: true, completion: nil)
    }
    
    public func leaveGroupDeleteGroupAction() {
        guard let controller = ChatAlertVC
                .instantiateController(storyboard: .GroupChat)  as? ChatAlertVC else {
            return
        }
        controller.alertType = .deleteGroup
        controller.bCallbackActionHandler = { [weak self] in
            guard let weakSelf = self else { return }
            weakSelf.deleteThisChannel()
        }
        controller.modalPresentationStyle = .overCurrentContext
        controller.modalTransitionStyle = .crossDissolve
        self.present(controller, animated: true, completion: nil)
    }
    
    private func deleteThisChannel() {
        guard let channelController = channelController,
              let channelId = channelController.channel?.cid else {
                  Snackbar.show(text: "Error when deleting the channel")
            return
        }
        let memberListController = channelController.client.memberListController(query: .init(cid: channelId))
        memberListController.synchronize { error in
            guard error == nil else {
                Snackbar.show(text: "Error when deleting the channel")
                return
            }
            let userIds: [UserId] = memberListController.members.map({ member in
                return member.id
            })
            channelController.removeMembers(userIds: Set(userIds)) { _ in
                channelController.deleteChannel { [weak self] error in
                    guard error == nil, let self = self else {
                        Snackbar.show(text: error?.localizedDescription ?? "")
                        return
                    }
                    Snackbar.show(text: "Group deleted successfully")
                    DispatchQueue.main.asyncAfter(deadline: .now() + 0.2) { [weak self] in
                        guard let self = self else { return }
                        self.backAction(UIButton())
                    }
                }
            }
        }
        
    }
    
    public func muteNotification() {
        channelController?.muteChannel { [weak self] error in
            guard let weakSelf = self else { return }
            let msg = error == nil ? "Notifications muted" : "Error while muted group notifications"
            DispatchQueue.main.async {
                Snackbar.show(text: msg, messageType: StreamChatMessageType.ChatGroupMute)
            }
        }
    }
    public func unMuteNotification() {
        channelController?.unmuteChannel { [weak self] error in
            guard let weakSelf = self else { return }
            let msg = error == nil ? "Notifications unmuted" : "Error while unmute group notifications"
            DispatchQueue.main.async {
                Snackbar.show(text: msg, messageType: StreamChatMessageType.ChatGroupUnMute)
            }
        }
    }
    public func deleteChat() {
        let yesAction = UIAlertAction(title: "Yes", style: .default) { [weak self] _ in
            guard let self = self else {
                return
            }
            self.channelController?.hideChannel(clearHistory: true) { [weak self] error in
                guard let weakSelf = self else { return }
                guard error == nil else {
                    Snackbar.show(text: error?.localizedDescription ?? "")
                    return
                }
                DispatchQueue.main.asyncAfter(deadline: .now() + 1.0) { [weak self] in
                    guard let self = self else { return }
                    self.backAction(UIButton())
                }
            }
        }
        let noAction = UIAlertAction(title: "No", style: .default) { _ in }
        presentAlert(
            title: "Are you sure you want to delete chat?",
            message: nil, actions: [yesAction, noAction])
    }
    // MARK: - ChatMessageListVCDataSource
    public var messages: [ChatMessage] {
        Array(channelController?.messages ?? [])
    }
    
    open func channel(for vc: ChatMessageListVC) -> ChatChannel? {
        channelController?.channel
    }

    open func numberOfMessages(in vc: ChatMessageListVC) -> Int {
        channelController?.messages.count ?? 0
    }

    open func chatMessageListVC(_ vc: ChatMessageListVC, messageAt indexPath: IndexPath) -> ChatMessage? {
        guard indexPath.item < channelController?.messages.count ?? 0 else { return nil }
        return channelController?.messages[indexPath.item]
    }

    open func chatMessageListVC(
        _ vc: ChatMessageListVC,
        messageLayoutOptionsAt indexPath: IndexPath
    ) -> ChatMessageLayoutOptions {
        guard let channel = channelController?.channel,
              let message = channelController?.messages else { return [] }

        return components.messageLayoutOptionsResolver.optionsForMessage(
            at: indexPath,
            in: channel,
            with: AnyRandomAccessCollection(message),
            appearance: appearance
        )
    }

    // MARK: - ChatMessageListVCDelegate

    open func chatMessageListVC(
        _ vc: ChatMessageListVC,
        willDisplayMessageAt indexPath: IndexPath
    ) {
        if channelController?.state != .remoteDataFetched {
            return
        }
        if indexPath.row < (channelController?.messages.count ?? 0) - 10 {
            return
        }
        guard !loadingPreviousMessages else {
            return
        }
        loadingPreviousMessages = true
        channelController?.loadPreviousMessages { [weak self] _ in
            self?.isLoadingPreviousMessages = false
        }
    }

    open func chatMessageListVC(
        _ vc: ChatMessageListVC,
        didTapOnAction actionItem: ChatMessageActionItem,
        for message: ChatMessage
    ) {
        switch actionItem {
        case is EditActionItem:
            dismiss(animated: true) { [weak self] in
                self?.messageComposerVC?.content.editMessage(message)
            }
        case is InlineReplyActionItem:
            dismiss(animated: true) { [weak self] in
                self?.messageComposerVC?.content.quoteMessage(message)
            }
        case is ThreadReplyActionItem:
            dismiss(animated: true) { [weak self] in
                self?.messageListVC?.showThread(messageId: message.id)
            }
        default:
            return
        }
    }

    var didReadAllMessages: Bool {
        messageListVC?.listView.isLastCellFullyVisible ?? false
    }

    open func chatMessageListVC(_ vc: ChatMessageListVC, scrollViewDidScroll scrollView: UIScrollView) {
        if didReadAllMessages {
            channelController?.markRead()
        }
        if messageListVC?.listView.isLastCellFullyVisible ?? false, channelController?.channel?.isUnread == true {
            // Hide the badge immediately. Temporary solution until CIS-881 is implemented.
            messageListVC?.scrollToLatestMessageButton.content = .noUnread
        }
    }

    open func chatMessageListVC(
        _ vc: ChatMessageListVC,
        didTapOnMessageListView messageListView: ChatMessageListView,
        with gestureRecognizer: UITapGestureRecognizer
    ) {
        messageComposerVC?.dismissSuggestions()
    }

    // MARK: - ChatChannelControllerDelegate

    open func channelController(
        _ channelController: ChatChannelController,
        didUpdateMessages changes: [ListChange<ChatMessage>]
    ) {
        if didReadAllMessages {
            channelController.markRead()
        }
        messageListVC?.updateMessages(with: changes)
        if channelController.messages.count > 0 {
            self.groupCreateMessageView?.contentView.removeFromSuperview()
            self.groupCreateMessageView = nil
        }
    }

    open func channelController(
        _ channelController: ChatChannelController,
        didUpdateChannel channel: EntityChange<ChatChannel>
    ) {
        let channelUnreadCount = channelController.channel?.unreadCount ?? .noUnread
        messageListVC?.scrollToLatestMessageButton.content = channelUnreadCount
        if channelController.messages.count > 0 {
            self.groupCreateMessageView?.contentView.removeFromSuperview()
            self.groupCreateMessageView = nil
        }
    }

    open func channelController(
        _ channelController: ChatChannelController,
        didChangeTypingUsers typingUsers: Set<ChatUser>
    ) {
        guard channelController.areTypingEventsEnabled else { return }

        let typingUsersWithoutCurrentUser = typingUsers
            .sorted { $0.id < $1.id }
            .filter { $0.id != self.client?.currentUserId }

        if typingUsersWithoutCurrentUser.isEmpty {
            messageListVC?.hideTypingIndicator()
        } else {
            messageListVC?.showTypingIndicator(typingUsers: typingUsersWithoutCurrentUser)
        }
    }

    // TODO: - Invite and other action need to implement
    @available(iOS 13.0, *)
    func getMenuItems() -> [UIAction] {
        // private group
        let privateGroup = UIAction(title: "Group QR", image: appearance.images.qrCodeViewFinder) { [weak self] _ in
            guard let self = self else {
                return
            }
            guard let qrCodeVc: GroupQRCodeVC = GroupQRCodeVC.instantiateController(storyboard: .PrivateGroup) else {
                return
            }
            qrCodeVc.strContent = self.getGroupLink()
            self.pushWithAnimation(controller: qrCodeVc)
        }
        // search
        // To do:- will add in future release
//        let search = UIAction(title: "Search", image: Appearance.Images.systemMagnifying) { [weak self] _ in
//            Snackbar.show(text: "Not available on alpha release")
//        }
        // invite
        let invite = UIAction(title: "Invite", image: appearance.images.personBadgePlus) { [weak self] _ in
            guard let self = self else {
                return
            }
            self.inviteUserAction()
        }
        // groupQR
        let groupQR = UIAction(title: "QR", image: appearance.images.qrCode) { [weak self] _ in
            guard let self = self else {
                return
            }
            if self.channelController?.channel?.type == .dao {
                self.shareAction(UIButton())
            } else {
                self.showGroupQRAction()
            }
            
        }
        // mute
        let mute = UIAction(title: "Mute", image: appearance.images.mute) { _ in
            DispatchQueue.main.async { [weak self] in
                guard let self = self else {
                    return
                }
                self.muteNotification()
            }
        }
        // unmute
        let unmute = UIAction(title: "Unmute", image: appearance.images.unMute) { _ in
            DispatchQueue.main.async { [weak self] in
                guard let self = self else {
                    return
                }
                self.unMuteNotification()
            }
        }
        // leaveGroup
        let leaveGroup = UIAction(title: "Leave Group", image: appearance.images.rectangleArrowRight) { [weak self] _ in
            guard let self = self else {
                return
            }
            DispatchQueue.main.async { [weak self] in
                guard let self = self else {
                    return
                }
                self.leaveGroupAction()
            }
        }
        // delete and leave
        let deleteAndLeave = UIAction(title: "Delete and Leave", image: appearance.images.rectangleArrowRight) { [weak self] _ in
            guard let self = self else {
                return
            }
            self.leaveGroupDeleteGroupAction()
        }
        // deleteChat
        let deleteChat = UIAction(title: "Delete Chat", image: appearance.images.trash) { [weak self] _ in
            guard let self = self else {
                return
            }
            self.deleteChat()
        }
        // group Image
        // To do:- will add in future release
//        let groupImage = UIAction(title: "Group Image", image: appearance.images.photo) { _ in
//        }
        if channelController?.channel?.type == .privateMessaging {
            //return [privateGroup]
            var actions: [UIAction] = []
            actions.append(privateGroup)
            if channelController?.channel?.membership?.userRole == .admin {
                actions.append(deleteAndLeave)
            } else {
                actions.append(leaveGroup)
            }
            return actions
        } else {
            if channelController?.channel?.isDirectMessageChannel ?? false {
                var actions: [UIAction] = []
                // To do:- will add in future release
                //actions.append(search)
                if channelController?.channel?.isMuted ?? false {
                    actions.append(unmute)
                } else {
                    actions.append(mute)
                }
                actions.append(deleteChat)
                return actions
            } else {
                let isAdmin = channelController?.channel?.createdBy?.id == ChatClient.shared.currentUserId
                if isAdmin {
                    var actions: [UIAction] = []
                    // To do:- will add in future release
                    //actions.append(contentsOf: [groupImage, search,invite,groupQR])
                    actions.append(contentsOf: [invite, groupQR])
                    if channelController?.channel?.isMuted ?? false {
                        actions.append(unmute)
                    } else {
                        actions.append(mute)
                    }
                    actions.append(deleteAndLeave)
                    return actions
                } else {
                    var actions: [UIAction] = []
                    // To do:- will add in future release
                    //actions.append(contentsOf: [search,groupQR])
                    actions.append(contentsOf: [groupQR])
                    if channelController?.channel?.isMuted ?? false {
                        actions.append(unmute)
                    } else {
                        actions.append(mute)
                    }
                    actions.append(leaveGroup)
                    return actions
                }
            }
        }
    }
}<|MERGE_RESOLUTION|>--- conflicted
+++ resolved
@@ -180,15 +180,6 @@
     override open func setUp() {
         super.setUp()
 
-<<<<<<< HEAD
-        messageListVC.delegate = self
-        messageListVC.dataSource = self
-        messageListVC.client = client
-        messageListVC.channelType = channelController.channel?.type ?? .messaging
-
-        messageComposerVC.channelController = channelController
-        messageComposerVC.userSearchController = userSuggestionSearchController
-=======
         messageListVC?.delegate = self
         messageListVC?.dataSource = self
         if let client = channelController?.client {
@@ -196,7 +187,6 @@
         }
         messageComposerVC?.channelController = channelController
         messageComposerVC?.userSearchController = userSuggestionSearchController
->>>>>>> 19b7a3e4
 
         channelController?.delegate = self
         channelController?.synchronize { [weak self] _ in
