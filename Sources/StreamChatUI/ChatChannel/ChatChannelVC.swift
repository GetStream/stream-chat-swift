//
// Copyright © 2021 Stream.io Inc. All rights reserved.
//

import StreamChat
import UIKit
import StreamChatUI
extension Notification.Name {
    public static let showTabbar = Notification.Name("kStreamChatshowTabbar")
    public static let hideTabbar = Notification.Name("kStreamHideTabbar")
    public static let showDaoShareScreen = Notification.Name("showDaoShareScreen")
    public static let hidePaymentOptions = Notification.Name("kStreamHidePaymentOptions")
    public static let showFriendScreen = Notification.Name("showFriendScreen")
}

public let kExtraDataChannelDescription = "channelDescription"
public let kExtraDataOneToOneChat = "OneToOneChat"
public let kExtraDataIsGroupChat = "DataIsGroupChat"

/// Controller responsible for displaying the channel messages.
@available(iOSApplicationExtension, unavailable)
open class ChatChannelVC:
    _ViewController,
    ThemeProvider,
    ChatMessageListVCDataSource,
    ChatMessageListVCDelegate,
    ChatChannelControllerDelegate {
    /// Controller for observing data changes within the channel.
    open var channelController: ChatChannelController?

    /// boolean flag for first time navigate here after creating new channel
    open var isChannelCreated = false

    /// Listen to keyboard observer or not
    open var enableKeyboardObserver = false

    /// User search controller for suggestion users when typing in the composer.
    open lazy var userSuggestionSearchController: ChatUserSearchController? =
    channelController?.client.userSearchController()

    /// The size of the channel avatar.
    open var channelAvatarSize: CGSize {
        CGSize(width: 32, height: 32)
    }

    public var client: ChatClient? {
        channelController?.client
    }

//    /// Component responsible for setting the correct offset when keyboard frame is changed.
    open lazy var keyboardHandler: KeyboardHandler = ComposerKeyboardHandler(
        composerParentVC: self,
        composerBottomConstraint: messageComposerBottomConstraint
    )

    open private(set) lazy var navigationSafeAreaView: UIView = {
        let view = UIView(frame: .zero).withoutAutoresizingMaskConstraints
        view.backgroundColor =  Appearance.default.colorPalette.walletTabbarBackground
        return view
    }()

    open private(set) lazy var navigationHeaderView: UIView = {
        let view = UIView(frame: .zero).withoutAutoresizingMaskConstraints
        view.backgroundColor =  Appearance.default.colorPalette.walletTabbarBackground
        return view
    }()

    open private(set) lazy var moreButton: UIButton = {
        let button = UIButton()
        button.setImage(appearance.images.moreVertical, for: .normal)
        button.tintColor = .white
        button.backgroundColor = .clear
        if #available(iOS 14.0, *) {
            let menu = UIMenu(title: "",
                              options: .displayInline,
                              children: getMenuItems())
            button.menu = menu
            button.showsMenuAsPrimaryAction = true
        }
        return button.withoutAutoresizingMaskConstraints
    }()

    open private(set) lazy var rightStackView: UIStackView = {
        let stack = UIStackView().withoutAutoresizingMaskConstraints
        stack.axis = .horizontal
        stack.spacing = 4
        stack.alignment = .center
        stack.distribution = .fillProportionally
        return stack
    }()

    open private(set) lazy var shareView: UIStackView = {
        let view = UIStackView(frame: .zero).withoutAutoresizingMaskConstraints
        view.backgroundColor =  Appearance.default.colorPalette.walletTabbarBackground
        view.distribution = .fill
        return view
    }()

    private(set) lazy var shareButton: UIButton = {
        let button = UIButton()
        button.setImage(appearance.images.arrowUpRightSquare, for: .normal)
        button.tintColor =  Appearance.default.colorPalette.themeBlue
        button.setTitle(" SHARE", for: .normal)
        button.setTitleColor( Appearance.default.colorPalette.themeBlue, for: .normal)
        button.titleLabel?.font =  UIFont.systemFont(ofSize: 15, weight: .semibold)
        button.addTarget(self, action: #selector(shareAction), for: .touchUpInside)
        return button.withoutAutoresizingMaskConstraints
    }()

    private(set) lazy var addFriendButton: UIButton = {
        let button = UIButton()
        button.setImage(appearance.images.personBadgePlus, for: .normal)
        button.tintColor =  Appearance.default.colorPalette.themeBlue
        button.setTitle(" ADD FRIENDS", for: .normal)
        button.setTitleColor(Appearance.default.colorPalette.themeBlue, for: .normal)
        button.titleLabel?.font =  UIFont.systemFont(ofSize: 15, weight: .semibold)
        button.addTarget(self, action: #selector(addFriendAction), for: .touchUpInside)
        return button.withoutAutoresizingMaskConstraints
    }()
    
    open private(set) lazy var backButton: UIButton = {
        let button = UIButton()
        button.setImage(appearance.images.backCircle, for: .normal)
        button.tintColor = .white
        button.contentEdgeInsets = UIEdgeInsets.init(top: 8, left: 8, bottom: 8, right: 8)
        button.addTarget(self, action: #selector(backAction), for: .touchUpInside)
        return button.withoutAutoresizingMaskConstraints
    }()

    open private(set) lazy var closePinButton: UIButton = {
        let button = UIButton()
        button.setImage(appearance.images.closeBold, for: .normal)
        button.tintColor = .white
        button.addTarget(self, action: #selector(closePinViewAction), for: .touchUpInside)
        return button.withoutAutoresizingMaskConstraints
    }()

    lazy var groupCreateMessageView: AdminMessageTVCell? = {
        return Bundle.main.loadNibNamed("AdminMessageTVCell", owner: nil, options: nil)?.first as? AdminMessageTVCell
    }()

    /// The message list component responsible to render the messages.
    open lazy var messageListVC: ChatMessageListVC? = components
        .messageListVC
        .init()

    /// Controller that handles the composer view
    open private(set) lazy var messageComposerVC: ComposerVC? = components
        .messageComposerVC
        .init()

    /// Header View
    open private(set) lazy var headerView: ChatChannelHeaderView = components
        .channelHeaderView.init()
        .withoutAutoresizingMaskConstraints

    /// View for displaying the channel image in the navigation bar.
    open private(set) lazy var channelAvatarView = components
        .channelAvatarView.init()
        .withoutAutoresizingMaskConstraints

    public var messageComposerBottomConstraint: NSLayoutConstraint?

    private var loadingPreviousMessages: Bool = false
    
    /// A boolean value indicating wether the last message is fully visible or not.
    /// If the value is `true` it means the message list is fully scrolled to the bottom.
    open var isLastMessageFullyVisible: Bool {
        messageListVC?.listView.isLastCellFullyVisible ?? false
    }

    private var isLoadingPreviousMessages: Bool = false

    override open func setUp() {
        super.setUp()

        messageListVC?.delegate = self
        messageListVC?.dataSource = self
        if let client = channelController?.client {
            messageListVC?.client = client
        }
        messageComposerVC?.channelController = channelController
        messageComposerVC?.userSearchController = userSuggestionSearchController

        channelController?.delegate = self
        channelController?.synchronize { [weak self] _ in
            self?.messageComposerVC?.updateContent()
        }
    }

    override open func setUpLayout() {
        super.setUpLayout()

        view.backgroundColor = appearance.colorPalette.chatViewBackground

        view.addSubview(navigationSafeAreaView)
        NSLayoutConstraint.activate([
            navigationSafeAreaView.leadingAnchor.constraint(equalTo: view.leadingAnchor, constant: 0),
            navigationSafeAreaView.trailingAnchor.constraint(equalTo: view.trailingAnchor, constant: 0),
            navigationSafeAreaView.topAnchor.constraint(equalTo: view.topAnchor, constant: 0),
            navigationSafeAreaView.bottomAnchor.constraint(equalTo: view.safeAreaLayoutGuide.topAnchor, constant: 0)
        ])

        view.addSubview(navigationHeaderView)
        NSLayoutConstraint.activate([
            navigationHeaderView.leadingAnchor.constraint(equalTo: view.leadingAnchor, constant: 0),
            navigationHeaderView.trailingAnchor.constraint(equalTo: view.trailingAnchor, constant: 0),
            navigationHeaderView.topAnchor.constraint(equalTo: navigationSafeAreaView.bottomAnchor, constant: 0),
            navigationHeaderView.heightAnchor.constraint(equalToConstant: 44)
        ])

        navigationHeaderView.addSubview(backButton)
        NSLayoutConstraint.activate([
            backButton.leadingAnchor.constraint(equalTo: navigationHeaderView.leadingAnchor, constant: 12),
            backButton.centerYAnchor.constraint(equalTo: navigationHeaderView.centerYAnchor, constant: 0),
            backButton.heightAnchor.constraint(equalToConstant: 46),
            backButton.widthAnchor.constraint(equalToConstant: 46)
        ])

        navigationHeaderView.addSubview(rightStackView)
        rightStackView.addArrangedSubview(channelAvatarView)
        channelAvatarView.content = (channelController?.channel, client?.currentUserId)
        rightStackView.addArrangedSubview(moreButton)
        moreButton.widthAnchor.constraint(equalToConstant: 30).isActive = true

        NSLayoutConstraint.activate([
            rightStackView.centerYAnchor.constraint(equalTo: navigationHeaderView.centerYAnchor, constant: 0),
            rightStackView.trailingAnchor.constraint(equalTo: navigationHeaderView.trailingAnchor, constant: -8),
            channelAvatarView.widthAnchor.constraint(equalToConstant: channelAvatarSize.width),
            channelAvatarView.heightAnchor.constraint(equalToConstant: channelAvatarSize.height),
        ])

        navigationHeaderView.addSubview(headerView)
        NSLayoutConstraint.activate([
            headerView.centerYAnchor.constraint(equalTo: navigationHeaderView.centerYAnchor, constant: 0),
            headerView.centerXAnchor.constraint(equalTo: navigationHeaderView.centerXAnchor, constant: 0),
            headerView.widthAnchor.constraint(equalTo: navigationHeaderView.widthAnchor, multiplier: 0.6)
        ])
        if let messageListVC = messageListVC {
            addChildViewController(messageListVC, targetView: view)
            NSLayoutConstraint.activate([
                messageListVC.view.leadingAnchor.constraint(equalTo: view.leadingAnchor, constant: 0),
                messageListVC.view.trailingAnchor.constraint(equalTo: view.trailingAnchor, constant: 0),
                messageListVC.view.topAnchor.constraint(equalTo: navigationHeaderView.bottomAnchor, constant: 0),
            ])
            if let messageComposerVC = messageComposerVC {
                addChildViewController(messageComposerVC, targetView: view)
                messageComposerVC.view.pin(anchors: [.leading, .trailing], to: view)
                messageComposerVC.view.topAnchor.pin(equalTo: messageListVC.view.bottomAnchor).isActive = true
                messageComposerBottomConstraint = messageComposerVC.view.bottomAnchor.pin(equalTo: view.bottomAnchor)
                messageComposerBottomConstraint?.isActive = true
            }
        }
        
        view.addSubview(shareView)
        NSLayoutConstraint.activate([
            shareView.leadingAnchor.constraint(equalTo: view.leadingAnchor, constant: 0),
            shareView.trailingAnchor.constraint(equalTo: view.trailingAnchor, constant: 0),
            shareView.topAnchor.constraint(equalTo: navigationHeaderView.bottomAnchor, constant: 0)
        ])

        shareView.addArrangedSubview(shareButton)
        shareView.addArrangedSubview(addFriendButton)

        NSLayoutConstraint.activate([
            shareButton.heightAnchor.constraint(equalToConstant: 52),
            addFriendButton.heightAnchor.constraint(equalToConstant: 52),
        ])

        shareView.addSubview(closePinButton)
        NSLayoutConstraint.activate([
            closePinButton.trailingAnchor.constraint(equalTo: shareView.trailingAnchor, constant: -20),
            closePinButton.centerYAnchor.constraint(equalTo: shareView.centerYAnchor, constant: 0),
            closePinButton.widthAnchor.constraint(equalToConstant: 30),
            closePinButton.heightAnchor.constraint(equalToConstant: 30)
        ])

        if let cid = channelController?.cid {
            headerView.channelController = client?.channelController(for: cid)
        }
        if channelController?.channelQuery.type == .announcement {
            messageComposerVC?.composerView.isUserInteractionEnabled = false
            messageComposerVC?.composerView.alpha = 0.5
            headerView.titleContainerView.subtitleLabel.isHidden = true
            channelAvatarView.isHidden = true
        } else {
            messageComposerVC?.composerView.isUserInteractionEnabled = true
            messageComposerVC?.composerView.alpha = 1.0
            channelAvatarView.isHidden = false
        }
        let tapGesture = UITapGestureRecognizer.init(target: self, action: #selector(self.headerViewAction(_:)))
        tapGesture.numberOfTapsRequired = 1
        headerView.addGestureRecognizer(tapGesture)

        let avatarTapGesture = UITapGestureRecognizer.init(target: self, action: #selector(self.avatarViewAction(_:)))
        avatarTapGesture.numberOfTapsRequired = 1
        channelAvatarView.addGestureRecognizer(avatarTapGesture)

        headerView.titleContainerView.titleLabel.setChatNavTitleColor()
        headerView.titleContainerView.subtitleLabel.setChatNavSubtitleColor()
        
        navigationHeaderView.backgroundColor = Appearance.default.colorPalette.chatNavBarBackgroundColor
    }

    override open func viewDidLoad() {
        super.viewDidLoad()
        setupUI()
    }

    open override func viewWillAppear(_ animated: Bool) {
        super.viewWillAppear(animated)
        NotificationCenter.default.post(name: .hideTabbar, object: nil)
    }

    override open func viewDidAppear(_ animated: Bool) {
        super.viewDidAppear(animated)
        if enableKeyboardObserver {
            keyboardHandler.start()
        }
    }

    override open func viewDidDisappear(_ animated: Bool) {
        super.viewDidDisappear(animated)
        resignFirstResponder()
        if enableKeyboardObserver {
            keyboardHandler.stop()
        }
    }

    @objc func backAction(_ sender: Any) {
        deallocManually()
        self.popWithAnimation()
        self.dismiss(animated: true, completion: nil)
        NotificationCenter.default.post(name: .showTabbar, object: nil)
    }
    
    @objc func headerViewAction(_ sender: Any) {
        if self.channelController?.channel?.isDirectMessageChannel ?? true {
            return
        }
        guard let controller: ChatGroupDetailsVC = ChatGroupDetailsVC.instantiateController(storyboard: .GroupChat) else {
            return
        }
        controller.channelController = channelController
        self.pushWithAnimation(controller: controller)
    }

    @objc func avatarViewAction(_ sender: Any) {
        if self.channelController?.channel?.isDirectMessageChannel ?? true {
            return
        }
        showPinViewButton()
    }

    @objc func shareAction(_ sender: Any) {
        guard let extraData = channelController?.channel?.extraData,
              channelController?.channel?.type == .dao else {
            return
        }
        var userInfo = [AnyHashable: Any]()
        userInfo["extraData"] = channelController?.channel?.extraData
        NotificationCenter.default.post(name: .showDaoShareScreen, object: nil, userInfo: userInfo)
    }
    @objc func addFriendAction(_ sender: Any) {
        guard let controller = ChatAddFriendVC
                .instantiateController(storyboard: .GroupChat)  as? ChatAddFriendVC else {
            return
        }
        controller.existingUsers = self.channelController?.channel?.lastActiveMembers as? [ChatUser] ?? []
        
        controller.bCallbackInviteFriend = { [weak self] users in
            guard let weakSelf = self else { return }
            let ids = users.map{ $0.id}
            weakSelf.channelController?.inviteMembers(userIds: Set(ids), completion: { error in
                if error == nil {
                    DispatchQueue.main.async {
                        Snackbar.show(text: "Group invite sent")
                    }
                } else {
                    Snackbar.show(text: "Error while sending invitation link")
                }
            })
        }
        
        controller.bCallbackAddFriend = { [weak self] users in
            guard let weakSelf = self else { return }
            let ids = users.map{ $0.id}
            weakSelf.channelController?.addMembers(userIds: Set(ids), completion: { error in
                if error == nil {
                    // nothing
                    DispatchQueue.main.async {
                        Snackbar.show(text: "Group Member updated")
                    }
                } else {
                    Snackbar.show(text: "Error operation could be completed")
                }
            })
        }
    
        presentPanModal(controller)
    }

    @objc func closePinViewAction(_ sender: Any) {
        shareView.isHidden = true
    }

    private func deallocManually() {
        channelController = nil
        NotificationCenter.default.removeObserver(self)
        messageListVC?.client = nil
        messageListVC?.delegate = nil
        messageListVC?.dataSource = nil
        messageListVC = nil
        messageComposerVC = nil
        userSuggestionSearchController = nil
    }
    
    private func getGroupLink() -> String? {
        guard let extraData = channelController?.channel?.extraData["joinLink"] else {
            return nil
        }
        switch extraData {
        case .string(let link):
            return link
        default:
            return nil
        }
    }

    private func setupUI() {
        KeyboardService.shared.observeKeyboard(self.view)
        if channelController?.channel?.isDirectMessageChannel ?? false {
            shareView.isHidden = true
            moreButton.isHidden = true
        } else {
            shareView.isHidden = isChannelCreated ? false : true
            if isChannelCreated {
                showPinViewButton()
            }
        }
        channelController?.markRead()
    }

    private func showPinViewButton() {
        if channelController?.channel?.type == .dao {
            shareView.isHidden = false
            shareButton.isHidden = false
            addFriendButton.isHidden = true
        } else if self.isChannelCreated {
            shareView.isHidden = false
            addFriendButton.isHidden = false
            shareButton.isHidden = true
            guard self.isChannelCreated == true else { return  }
            self.isChannelCreated = false
            let members = (channelController?.channel?.lastActiveMembers ?? []).reduce(into: [String: RawJSON](), { $0[$1.id] = .string($1.name ?? "")})
            let joiningText = "Group Created\nTry using the menu item to share with others."
            //
            var extraData = [String: RawJSON]()
            extraData["adminMessage"] = .string(joiningText)
            extraData["members"] = .dictionary(members)
            channelController?.createNewMessage(
                text: "",
                pinning: nil,
                attachments: [],
                extraData: ["adminMessage": .dictionary(extraData),
                            "messageType": .string(AdminMessageType.simpleGroupChat.rawValue)],
                completion: nil)
        }
    }
    // MARK: - Menu actions
    public func inviteUserAction() {
        guard let controller = ChatAddFriendVC
                .instantiateController(storyboard: .GroupChat)  as? ChatAddFriendVC else {
            return
        }
        controller.selectionType = .inviteUser
        controller.existingUsers = self.channelController?.channel?.lastActiveMembers as? [ChatUser] ?? []
        controller.bCallbackInviteFriend = { [weak self] users in
            guard let weakSelf = self else { return }
            let ids = users.map{ $0.id}
            weakSelf.channelController?.inviteMembers(userIds: Set(ids), completion: { error in
                if error == nil {
                    DispatchQueue.main.async {
                        Snackbar.show(text: "Group invite sent")
                    }
                } else {
                    Snackbar.show(text: "Error while sending invitation link")
                }
            })
        }
        presentPanModal(controller)
    }
    
    public func leaveGroupAction() {
        guard let controller = ChatAlertVC
                .instantiateController(storyboard: .GroupChat)  as? ChatAlertVC else {
            return
        }
        controller.alertType = .leaveChatRoom
        controller.bCallbackActionHandler = { [weak self] in
            guard let weakSelf = self else { return }
            
            weakSelf.channelController?.removeMembers(userIds: [ChatClient.shared.currentUserId ?? ""]) { [weak self] error in
                guard error == nil, let self = self else {
                    Snackbar.show(text: error?.localizedDescription ?? "")
                    return
                }
                DispatchQueue.main.asyncAfter(deadline: .now() + 1.0) { [weak self] in
                    guard let self = self else { return }
                    self.backAction(UIButton())
                }
            }
        }
        controller.modalPresentationStyle = .overCurrentContext
        controller.modalTransitionStyle = .crossDissolve
        self.present(controller, animated: true, completion: nil)
    }
    
    public func leaveGroupDeleteGroupAction() {
        guard let controller = ChatAlertVC
                .instantiateController(storyboard: .GroupChat)  as? ChatAlertVC else {
            return
        }
        controller.alertType = .deleteGroup
        controller.bCallbackActionHandler = { [weak self] in
            guard let weakSelf = self else { return }
            weakSelf.deleteThisChannel()
        }
        controller.modalPresentationStyle = .overCurrentContext
        controller.modalTransitionStyle = .crossDissolve
        self.present(controller, animated: true, completion: nil)
    }
    
    private func deleteThisChannel() {
        guard let channelController = channelController,
              let channelId = channelController.channel?.cid else {
                  Snackbar.show(text: "Error when deleting the channel")
            return
        }
        let memberListController = channelController.client.memberListController(query: .init(cid: channelId))
        memberListController.synchronize { error in
            guard error == nil else {
                Snackbar.show(text: "Error when deleting the channel")
                return
            }
            let userIds: [UserId] = memberListController.members.map({ member in
                return member.id
            })
            channelController.removeMembers(userIds: Set(userIds)) { _ in
                channelController.deleteChannel { [weak self] error in
                    guard error == nil, let self = self else {
                        Snackbar.show(text: error?.localizedDescription ?? "")
                        return
                    }
                    Snackbar.show(text: "Group deleted successfully")
                    DispatchQueue.main.asyncAfter(deadline: .now() + 0.2) { [weak self] in
                        guard let self = self else { return }
                        self.backAction(UIButton())
                    }
                }
            }
        }
        
    }
    
    public func muteNotification() {
        channelController?.muteChannel { [weak self] error in
            guard let weakSelf = self else { return }
            let msg = error == nil ? "Notifications muted" : "Error while muted group notifications"
            DispatchQueue.main.async {
                Snackbar.show(text: msg, messageType: StreamChatMessageType.ChatGroupMute)
            }
        }
    }
    public func unMuteNotification() {
        channelController?.unmuteChannel { [weak self] error in
            guard let weakSelf = self else { return }
            let msg = error == nil ? "Notifications unmuted" : "Error while unmute group notifications"
            DispatchQueue.main.async {
                Snackbar.show(text: msg, messageType: StreamChatMessageType.ChatGroupUnMute)
            }
        }
    }
    public func deleteChat() {
        let yesAction = UIAlertAction(title: "Yes", style: .default) { [weak self] _ in
            guard let self = self else {
                return
            }
            self.channelController?.hideChannel(clearHistory: true) { [weak self] error in
                guard let weakSelf = self else { return }
                guard error == nil else {
                    Snackbar.show(text: error?.localizedDescription ?? "")
                    return
                }
                DispatchQueue.main.asyncAfter(deadline: .now() + 1.0) { [weak self] in
                    guard let self = self else { return }
                    self.backAction(UIButton())
                }
            }
        }
        let noAction = UIAlertAction(title: "No", style: .default) { _ in }
        presentAlert(
            title: "Are you sure you want to delete chat?",
            message: nil, actions: [yesAction, noAction])
    }
    // MARK: - ChatMessageListVCDataSource
    public var messages: [ChatMessage] {
        Array(channelController?.messages ?? [])
    }
    
    open func channel(for vc: ChatMessageListVC) -> ChatChannel? {
        channelController?.channel
    }

    open func numberOfMessages(in vc: ChatMessageListVC) -> Int {
        channelController?.messages.count ?? 0
    }

    open func chatMessageListVC(_ vc: ChatMessageListVC, messageAt indexPath: IndexPath) -> ChatMessage? {
        guard indexPath.item < channelController?.messages.count ?? 0 else { return nil }
        return channelController?.messages[indexPath.item]
    }

    open func chatMessageListVC(
        _ vc: ChatMessageListVC,
        messageLayoutOptionsAt indexPath: IndexPath
    ) -> ChatMessageLayoutOptions {
        guard let channel = channelController?.channel,
              let message = channelController?.messages else { return [] }

        return components.messageLayoutOptionsResolver.optionsForMessage(
            at: indexPath,
            in: channel,
            with: AnyRandomAccessCollection(message),
            appearance: appearance
        )
    }

    // MARK: - ChatMessageListVCDelegate

    open func chatMessageListVC(
        _ vc: ChatMessageListVC,
        willDisplayMessageAt indexPath: IndexPath
    ) {
        if channelController?.state != .remoteDataFetched {
            return
        }
        if indexPath.row < (channelController?.messages.count ?? 0) - 10 {
            return
        }
        guard !loadingPreviousMessages else {
            return
        }
        loadingPreviousMessages = true
        channelController?.loadPreviousMessages { [weak self] _ in
            self?.isLoadingPreviousMessages = false
        }
    }

    open func chatMessageListVC(
        _ vc: ChatMessageListVC,
        didTapOnAction actionItem: ChatMessageActionItem,
        for message: ChatMessage
    ) {
        switch actionItem {
        case is EditActionItem:
            dismiss(animated: true) { [weak self] in
                self?.messageComposerVC?.content.editMessage(message)
            }
        case is InlineReplyActionItem:
            dismiss(animated: true) { [weak self] in
                self?.messageComposerVC?.content.quoteMessage(message)
            }
        case is ThreadReplyActionItem:
            dismiss(animated: true) { [weak self] in
                self?.messageListVC?.showThread(messageId: message.id)
            }
        default:
            return
        }
    }

    var didReadAllMessages: Bool {
        messageListVC?.listView.isLastCellFullyVisible ?? false
    }

    open func chatMessageListVC(_ vc: ChatMessageListVC, scrollViewDidScroll scrollView: UIScrollView) {
        if didReadAllMessages {
            channelController?.markRead()
        }
        if messageListVC?.listView.isLastCellFullyVisible ?? false, channelController?.channel?.isUnread == true {
            // Hide the badge immediately. Temporary solution until CIS-881 is implemented.
            messageListVC?.scrollToLatestMessageButton.content = .noUnread
        }
    }

    open func chatMessageListVC(
        _ vc: ChatMessageListVC,
        didTapOnMessageListView messageListView: ChatMessageListView,
        with gestureRecognizer: UITapGestureRecognizer
    ) {
        messageComposerVC?.dismissSuggestions()
    }

    // MARK: - ChatChannelControllerDelegate

    open func channelController(
        _ channelController: ChatChannelController,
        didUpdateMessages changes: [ListChange<ChatMessage>]
    ) {
        if didReadAllMessages {
            channelController.markRead()
        }
        messageListVC?.updateMessages(with: changes)
        if channelController.messages.count > 0 {
            self.groupCreateMessageView?.contentView.removeFromSuperview()
            self.groupCreateMessageView = nil
        }
    }

    open func channelController(
        _ channelController: ChatChannelController,
        didUpdateChannel channel: EntityChange<ChatChannel>
    ) {
        let channelUnreadCount = channelController.channel?.unreadCount ?? .noUnread
        messageListVC?.scrollToLatestMessageButton.content = channelUnreadCount
        if channelController.messages.count > 0 {
            self.groupCreateMessageView?.contentView.removeFromSuperview()
            self.groupCreateMessageView = nil
        }
    }

    open func channelController(
        _ channelController: ChatChannelController,
        didChangeTypingUsers typingUsers: Set<ChatUser>
    ) {
        guard channelController.areTypingEventsEnabled else { return }

        let typingUsersWithoutCurrentUser = typingUsers
            .sorted { $0.id < $1.id }
            .filter { $0.id != self.client?.currentUserId }

        if typingUsersWithoutCurrentUser.isEmpty {
            messageListVC?.hideTypingIndicator()
        } else {
            messageListVC?.showTypingIndicator(typingUsers: typingUsersWithoutCurrentUser)
        }
    }

    // TODO: - Invite and other action need to implement
    @available(iOS 13.0, *)
    func getMenuItems() -> [UIAction] {
        // private group
        let privateGroup = UIAction(title: "Group QR", image: appearance.images.qrCodeViewFinder) { [weak self] _ in
            guard let self = self else {
                return
            }
            guard let qrCodeVc: GroupQRCodeVC = GroupQRCodeVC.instantiateController(storyboard: .PrivateGroup) else {
                return
            }
            qrCodeVc.strContent = self.getGroupLink()
            self.pushWithAnimation(controller: qrCodeVc)
        }
        // search
        // To do:- will add in future release
//        let search = UIAction(title: "Search", image: Appearance.Images.systemMagnifying) { [weak self] _ in
//            Snackbar.show(text: "Not available on alpha release")
//        }
        // invite
        let invite = UIAction(title: "Invite", image: appearance.images.personBadgePlus) { [weak self] _ in
            guard let self = self else {
                return
            }
            self.inviteUserAction()
        }
        // groupQR
        let groupQR = UIAction(title: "QR", image: appearance.images.qrCode) { [weak self] _ in
            guard let self = self else {
                return
            }
            self.shareAction(UIButton())
        }
        // mute
        let mute = UIAction(title: "Mute", image: appearance.images.mute) { _ in
            DispatchQueue.main.async { [weak self] in
                guard let self = self else {
                    return
                }
                self.muteNotification()
            }
        }
        // unmute
        let unmute = UIAction(title: "Unmute", image: appearance.images.unMute) { _ in
            DispatchQueue.main.async { [weak self] in
                guard let self = self else {
                    return
                }
                self.unMuteNotification()
            }
        }
        // leaveGroup
        let leaveGroup = UIAction(title: "Leave Group", image: appearance.images.rectangleArrowRight) { [weak self] _ in
            guard let self = self else {
                return
            }
            DispatchQueue.main.async { [weak self] in
                guard let self = self else {
                    return
                }
                self.leaveGroupAction()
            }
        }
        // delete and leave
        let deleteAndLeave = UIAction(title: "Delete and Leave", image: appearance.images.rectangleArrowRight) { [weak self] _ in
            guard let self = self else {
                return
            }
            self.leaveGroupDeleteGroupAction()
        }
        // deleteChat
        let deleteChat = UIAction(title: "Delete Chat", image: appearance.images.trash) { [weak self] _ in
            guard let self = self else {
                return
            }
            self.deleteChat()
        }
        // group Image
<<<<<<< HEAD
        // To do:- will add in future release
//        let groupImage = UIAction(title: "Group Image", image: appearance.images.photo) { _ in
//        }
        if channelController.channel?.type == .privateMessaging {
=======
        let groupImage = UIAction(title: "Group Image", image: appearance.images.photo) { _ in
        }
        if channelController?.channel?.type == .privateMessaging {
>>>>>>> 6956c285
            //return [privateGroup]
            var actions: [UIAction] = []
            actions.append(privateGroup)
            if channelController?.channel?.membership?.userRole == .admin {
                actions.append(deleteAndLeave)
            } else {
                actions.append(leaveGroup)
            }
            return actions
        } else {
            if channelController?.channel?.isDirectMessageChannel ?? false {
                var actions: [UIAction] = []
<<<<<<< HEAD
                // To do:- will add in future release
                //actions.append(search)
                if channelController.channel?.isMuted ?? false {
=======
                actions.append(search)
                if channelController?.channel?.isMuted ?? false {
>>>>>>> 6956c285
                    actions.append(unmute)
                } else {
                    actions.append(mute)
                }
                actions.append(deleteChat)
                return actions
            } else {
                let isAdmin = channelController?.channel?.createdBy?.id == ChatClient.shared.currentUserId
                if isAdmin {
                    var actions: [UIAction] = []
<<<<<<< HEAD
                    // To do:- will add in future release
                    //actions.append(contentsOf: [groupImage, search,invite,groupQR])
                    actions.append(contentsOf: [invite,groupQR])
                    if channelController.channel?.isMuted ?? false {
=======
                    actions.append(contentsOf: [groupImage, search,invite,groupQR])
                    if channelController?.channel?.isMuted ?? false {
>>>>>>> 6956c285
                        actions.append(unmute)
                    } else {
                        actions.append(mute)
                    }
                    actions.append(deleteAndLeave)
                    return actions
                } else {
                    var actions: [UIAction] = []
<<<<<<< HEAD
                    // To do:- will add in future release
                    //actions.append(contentsOf: [search,groupQR])
                    actions.append(contentsOf: [groupQR])
                    if channelController.channel?.isMuted ?? false {
=======
                    actions.append(contentsOf: [search,groupQR])
                    if channelController?.channel?.isMuted ?? false {
>>>>>>> 6956c285
                        actions.append(unmute)
                    } else {
                        actions.append(mute)
                    }
                    actions.append(leaveGroup)
                    return actions
                }
            }
        }
    }
}<|MERGE_RESOLUTION|>--- conflicted
+++ resolved
@@ -825,16 +825,10 @@
             self.deleteChat()
         }
         // group Image
-<<<<<<< HEAD
         // To do:- will add in future release
 //        let groupImage = UIAction(title: "Group Image", image: appearance.images.photo) { _ in
 //        }
-        if channelController.channel?.type == .privateMessaging {
-=======
-        let groupImage = UIAction(title: "Group Image", image: appearance.images.photo) { _ in
-        }
         if channelController?.channel?.type == .privateMessaging {
->>>>>>> 6956c285
             //return [privateGroup]
             var actions: [UIAction] = []
             actions.append(privateGroup)
@@ -847,14 +841,9 @@
         } else {
             if channelController?.channel?.isDirectMessageChannel ?? false {
                 var actions: [UIAction] = []
-<<<<<<< HEAD
                 // To do:- will add in future release
                 //actions.append(search)
-                if channelController.channel?.isMuted ?? false {
-=======
-                actions.append(search)
                 if channelController?.channel?.isMuted ?? false {
->>>>>>> 6956c285
                     actions.append(unmute)
                 } else {
                     actions.append(mute)
@@ -865,15 +854,10 @@
                 let isAdmin = channelController?.channel?.createdBy?.id == ChatClient.shared.currentUserId
                 if isAdmin {
                     var actions: [UIAction] = []
-<<<<<<< HEAD
                     // To do:- will add in future release
                     //actions.append(contentsOf: [groupImage, search,invite,groupQR])
                     actions.append(contentsOf: [invite,groupQR])
-                    if channelController.channel?.isMuted ?? false {
-=======
-                    actions.append(contentsOf: [groupImage, search,invite,groupQR])
                     if channelController?.channel?.isMuted ?? false {
->>>>>>> 6956c285
                         actions.append(unmute)
                     } else {
                         actions.append(mute)
@@ -882,15 +866,10 @@
                     return actions
                 } else {
                     var actions: [UIAction] = []
-<<<<<<< HEAD
                     // To do:- will add in future release
                     //actions.append(contentsOf: [search,groupQR])
                     actions.append(contentsOf: [groupQR])
-                    if channelController.channel?.isMuted ?? false {
-=======
-                    actions.append(contentsOf: [search,groupQR])
                     if channelController?.channel?.isMuted ?? false {
->>>>>>> 6956c285
                         actions.append(unmute)
                     } else {
                         actions.append(mute)
