--- conflicted
+++ resolved
@@ -1,15 +1,8 @@
 Pod::Spec.new do |spec|
-<<<<<<< HEAD
   spec.name = 'StreamChatUI'
-  spec.version = '4.89.0'
+  spec.version = '4.90.0'
   spec.summary = 'StreamChat UI Components'
   spec.description = 'StreamChatUI SDK offers flexible UI components able to display data provided by StreamChat SDK.'
-=======
-  spec.name = "StreamChatUI"
-  spec.version = "4.90.0"
-  spec.summary = "StreamChat UI Components"
-  spec.description = "StreamChatUI SDK offers flexible UI components able to display data provided by StreamChat SDK."
->>>>>>> c0bde8a4
 
   spec.homepage = 'https://getstream.io/chat/'
   spec.license = { type: 'BSD-3', file: 'LICENSE' }
