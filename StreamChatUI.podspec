--- conflicted
+++ resolved
@@ -1,15 +1,8 @@
 Pod::Spec.new do |spec|
-<<<<<<< HEAD
-    spec.name = "StreamChatUI"
-    spec.version = "4.5.2"
-    spec.summary = "StreamChat UI Components"
-    spec.description = "StreamChatUI SDK offers flexible UI components able to display data provided by StreamChat SDK."
-=======
   spec.name = "StreamChatUI"
-  spec.version = "4.5.1"
+  spec.version = "4.5.2"
   spec.summary = "StreamChat UI Components"
   spec.description = "StreamChatUI SDK offers flexible UI components able to display data provided by StreamChat SDK."
->>>>>>> 5468a235
 
   spec.homepage = "https://getstream.io/chat/"
   spec.license = { :type => "BSD-3", :file => "LICENSE" }
