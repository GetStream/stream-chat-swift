default_platform :ios
opt_out_usage
skip_docs

require 'json'
require 'net/http'
require 'xcodeproj'
import 'Sonarfile'
import 'Allurefile'

xcode_version = ENV['XCODE_VERSION'] || '26.1.1'
xcode_project = 'StreamChat.xcodeproj'
sdk_names = ['StreamChat', 'StreamChatUI']
github_repo = ENV['GITHUB_REPOSITORY'] || 'GetStream/stream-chat-swift'
stress_tests_cycles = 50
derived_data_path = 'derived_data'
source_packages_path = 'spm_cache'
metrics_git = 'git@github.com:GetStream/stream-internal-metrics.git'
xcmetrics_path = "metrics/#{github_repo.split('/').last}-xcmetrics.json"
testlab_bucket = 'gs://test-lab-af3rt9m4yh360-mqm1zzm767nhc'
swift_environment_path = File.absolute_path('../Sources/StreamChat/Generated/SystemEnvironment+Version.swift')
is_localhost = !is_ci
@force_check = false

before_all do |lane|
  if is_ci
    setup_ci
    setup_git_config
    select_xcode(version: xcode_version) unless [:sonar_upload, :allure_launch, :allure_upload, :sync_mock_server, :copyright, :merge_main].include?(lane)
  end
end

after_all do |lane|
  stop_sinatra if lane == :test_e2e_mock
end

desc "Build .xcframeworks"
lane :build_xcframeworks do
  match_me
  output_directory = "#{Dir.pwd}/../Products"
  team_id = File.read('Matchfile').match(/team_id\("(.*)"\)/)[1]
  codesign = ["codesign --timestamp -v --sign 'Apple Distribution: Stream.io Inc (#{team_id})'"]
  sdk_names.each do |sdk|
    create_xcframework(
      project: xcode_project,
      scheme: sdk,
      destinations: ['iOS'],
      include_BCSymbolMaps: true,
      include_debug_symbols: true,
      xcframework_output_directory: output_directory,
      remove_xcarchives: true
    )
    sh('../Scripts/removeUnneededSymbols.sh', sdk, output_directory)
    codesign << lane_context[SharedValues::XCFRAMEWORK_OUTPUT_PATH]
    resolve_swiftui_xcframework_issue if sdk == 'StreamChatUI'
  end
  sh(codesign.join(' ')) # We need to sign all frameworks at once
end

desc 'https://linear.app/stream/issue/IOS-630'
private_lane :resolve_swiftui_xcframework_issue do
  Dir.glob("#{lane_context[SharedValues::XCFRAMEWORK_OUTPUT_PATH]}/**/*.swiftinterface").each do |file|
    old_text = File.read(file)
    new_text = old_text.gsub(/SwiftUICore.View/, 'View')
    File.open(file, 'w') { |f| f.puts(new_text) } if old_text != new_text
  end
end

desc 'Start a new release'
lane :release do |options|
  artifacts_path = File.absolute_path('../StreamChatArtifacts.json')
  extra_changes = lambda do |release_version|
    # Set the framework version on the artifacts
    artifacts = JSON.parse(File.read(artifacts_path))
    artifacts[release_version.to_s] = "https://github.com/#{github_repo}/releases/download/#{release_version}/StreamChat-All.zip"
    File.write(artifacts_path, JSON.dump(artifacts))

    # Set the framework version in SystemEnvironment+Version.swift
    old_content = File.read(swift_environment_path)
    current_version = old_content[/version: String = "([^"]+)"/, 1]
    new_content = old_content.gsub(current_version, release_version)
    File.open(swift_environment_path, 'w') { |f| f.puts(new_content) }

    # Update sdk sizes
    Dir.chdir('fastlane') { update_img_shields_sdk_sizes }
  end

  match_me
  release_ios_sdk(
    version: options[:version],
    bump_type: options[:type],
    sdk_names: sdk_names,
    github_repo: github_repo,
    extra_changes: extra_changes,
    create_pull_request: true
  )
end

lane :merge_release do |options|
  merge_release_to_main(author: options[:author])
  sh('gh workflow run release-publish.yml --ref main')
end

lane :merge_main do
  merge_main_to_develop
  update_release_version_to_snapshot(file_path: swift_environment_path)
  ensure_git_branch(branch: 'develop')
  sh("git add #{swift_environment_path}")
  sh("git commit -m 'Update release version to snapshot'")
  sh('git push')
end

desc 'Completes an SDK Release'
lane :publish_release do |options|
  release_version = get_sdk_version_from_environment
  UI.user_error!("Release #{release_version} has already been published.") if git_tag_exists(tag: release_version, remote: true)
  UI.user_error!('Release version cannot be empty') if release_version.to_s.empty?
  ensure_git_branch(branch: 'main')

  clean_products
  build_xcframeworks
  compress_frameworks
  clean_products

  publish_ios_sdk(
    skip_git_status_check: false,
    version: release_version,
    sdk_names: sdk_names,
    github_repo: github_repo,
    upload_assets: ['Products/StreamChat.zip', 'Products/StreamChatUI.zip', 'Products/StreamChat-All.zip']
  )

  update_spm(version: release_version)
end

lane :get_sdk_version_from_environment do
  File.read(swift_environment_path).match(/String\s+=\s+"([\d.]+).*"/)[1]
end

desc 'Compresses the XCFrameworks into zip files'
lane :compress_frameworks do
  Dir.chdir('..') do
    FileUtils.cp('LICENSE', 'Products/LICENSE')
    Dir.chdir('Products') do
      sdk_names.each do |framework|
        sh("zip -r #{framework} ./#{framework}.xcframework ./LICENSE")
        sh("swift package compute-checksum #{framework}.zip")
      end
      sh('zip -r "StreamChat-All" ./*.xcframework ./LICENSE')
    end
  end
end

desc 'Cleans Products and DerivedData folders'
lane :clean_products do
  Dir.chdir('..') do
    ['*.xcframework', '*.bundle', '*.BCSymbolMaps', '*.dSYMs', 'LICENSE'].each do |f|
      sh("rm -rf Products/#{f}") # FileUtils.rm_rf does not work from Makefile, using sh instead
    end
  end
end

desc 'Update XCFrameworks and submit to the SPM repository'
private_lane :update_spm do |options|
  version = options[:version] || ''
  UI.user_error!('You need to pass the version of the release you want to obtain the changelog from') unless version.length > 0

  # Generate Checksums
  stream_chat_checksum = sh('swift package compute-checksum ../Products/StreamChat.zip').strip
  stream_chat_ui_checksum = sh('swift package compute-checksum ../Products/StreamChatUI.zip').strip

  initial_directory = Dir.pwd

  # Update SPM Repo
  spm_directory_name = 'StreamSPM'
  spm_directory = "../../#{spm_directory_name}"
  sh("git clone git@github.com:#{github_repo}-spm.git ../../#{spm_directory_name}")
  Dir.chdir(spm_directory)

  result = sh('basename `git rev-parse --show-toplevel`').strip
  UI.error("Not using #{spm_directory_name} repo") unless result.to_s == spm_directory_name

  file_lines = File.readlines('Package.swift')
  file_data = ''
  previous_module = ''

  file_lines.each do |line|
    formatted_line =
      case previous_module
      when 'StreamChat'
        line.gsub(/(checksum: ")[a-z0-9]+(")/, "\\1#{stream_chat_checksum}\\2")
      when "StreamChatUI"
        line.gsub(/(checksum: ")[a-z0-9]+(")/, "\\1#{stream_chat_ui_checksum}\\2")
      else
        line
      end

    url_pattern = %r{(releases/download/)[.0-9]+(/)}
    if line.match(url_pattern)
      formatted_line = line.gsub(url_pattern, "\\1#{version}\\2")
      previous_module = line.match(/([a-zA-Z]+).zip/).to_s.gsub(/.zip/, '')
    end

    file_data << formatted_line
  end

  # Write the new changes
  File.open('./Package.swift', 'w') { |file| file << file_data }

  # Update the repo
  sh('git add -A')
  sh("git commit -m 'Bump #{version}'")
  sh('git push')

  github_release = set_github_release(
    repository_name: "#{github_repo}-spm",
    api_token: ENV.fetch('GITHUB_TOKEN', nil),
    name: version,
    tag_name: version,
    commitish: 'main',
    description: "https://github.com/#{github_repo}/releases/tag/#{version}"
  )

  UI.message("Moving back to fastlane's directory - #{initial_directory}")
  Dir.chdir(initial_directory)

  # Clean Up
  sh("rm -rf #{spm_directory}")
  UI.success("New SPM release available: #{github_release['html_url']}")
  github_release['html_url']
end

private_lane :appstore_api_key do
  @appstore_api_key ||= app_store_connect_api_key(
    key_id: 'MT3PRT8TB7',
    issuer_id: '69a6de96-0738-47e3-e053-5b8c7c11a4d1',
    key_content: ENV.fetch('APPSTORE_API_KEY', nil),
    in_house: false
  )
end

desc "If `readonly: true` (by default), installs all Certs and Profiles necessary for development and ad-hoc.\nIf `readonly: false`, recreates all Profiles necessary for development and ad-hoc, updates them locally and remotely."
lane :match_me do |options|
  app_identifiers = [
    'io.getstream.StreamChat',
    'io.stream.StreamChatUI',
    'io.getstream.iOS.ChatDemoApp',
    'io.getstream.iOS.ChatDemoAppTwo',
    'io.getstream.iOS.ChatDemoApp.DemoAppPush',
    'io.getstream.iOS.iMessageClone',
    'io.getstream.iOS.SlackClone',
    'io.getstream.iOS.MessengerClone',
    'io.getstream.iOS.YouTubeClone',
    'io.getstream.iOS.DemoAppUIKit',
    'io.getstream.iOS.ChatDemoApp.DemoShare',
    'io.getstream.iOS.StreamChatMockServer',
    'io.getstream.iOS.StreamChatUITestsApp',
    'io.getstream.iOS.StreamChatUITestsAppUITests.xctrunner'
  ]
  custom_match(
    api_key: appstore_api_key,
    app_identifier: app_identifiers,
    readonly: options[:readonly],
    register_device: options[:register_device]
  )
end

desc 'Builds the latest version of Demo app and uploads it to TestFlight'
lane :uikit_testflight_build do |options|
  is_manual_upload = is_localhost || ENV['GITHUB_EVENT_NAME'] == 'workflow_dispatch'
  configuration = options[:configuration].to_s.empty? ? 'Release' : options[:configuration]

  match_me

  sdk_version = get_sdk_version_from_environment
  UI.important("[TestFlight] Uploading DemoApp version: #{sdk_version}")

  testflight_build(
    api_key: appstore_api_key,
    xcode_project: xcode_project,
    sdk_target: 'StreamChat',
    app_target: 'DemoApp',
    app_version: sdk_version,
    app_identifier: 'io.getstream.iOS.ChatDemoApp',
    configuration: configuration,
    extensions: ['DemoShare'],
    use_changelog: true,
    is_manual_upload: is_manual_upload
  )
end

desc 'Get next PR number from github to be used in CHANGELOG'
lane :get_next_issue_number do
  result = github_api(api_token: ENV.fetch('FASTLANE_GITHUB_TOKEN', nil), path: "/repos/#{github_repo}/issues")

  next_issue_number = result[:json][0]['number'] + 1
  next_issue_link = "[##{next_issue_number}](https://github.com/#{github_repo}/issues/#{next_issue_number})"

  clipboard(value: next_issue_link)

  UI.success("The next PR / Issue will have number: #{next_issue_number}")
  UI.success("So the next markdown link is: #{next_issue_link}")
  UI.success('Next markdown link is copied to your clipboard! ⬆️')
end

desc 'Runs tests in Debug config'
lane :test do |options|
  next unless is_check_required(sources: sources_matrix[:llc], force_check: @force_check)

  update_testplan_on_ci(path: 'Tests/StreamChatTests/StreamChatFlakyTests.xctestplan')

  scan(
    project: xcode_project,
    scheme: 'StreamChat',
    testplan: 'StreamChatFlakyTests',
    clean: is_localhost,
    derived_data_path: derived_data_path,
    cloned_source_packages_path: source_packages_path,
    devices: options[:device],
    number_of_retries: 5,
    build_for_testing: options[:build_for_testing],
    skip_build: options[:skip_build]
  )

  next if options[:build_for_testing]

  update_testplan_on_ci(path: 'Tests/StreamChatTests/StreamChatTestPlan.xctestplan')

  scan_options = {
    project: xcode_project,
    scheme: 'StreamChat',
    testplan: 'StreamChatTestPlan',
    derived_data_path: derived_data_path,
    cloned_source_packages_path: source_packages_path,
    devices: options[:device],
    skip_build: true,
    number_of_retries: options[:cron] ? 3 : 2
  }

  scan(scan_options)

  slather
end

desc 'Starts Sinatra web server'
lane :start_sinatra do
  sh('bundle exec ruby sinatra.rb > sinatra_log.txt 2>&1 &')
end

desc 'Stops Sinatra web server'
lane :stop_sinatra do
  sh('lsof -t -i:4567 | xargs kill -9')
end

lane :build_test_app_and_frameworks do
  scan(
    project: xcode_project,
    scheme: 'StreamChatUITestsApp',
    testplan: 'StreamChatUITestsApp',
    result_bundle: true,
    derived_data_path: derived_data_path,
    cloned_source_packages_path: source_packages_path,
    clean: is_localhost,
    build_for_testing: true
  )
end

lane :xcmetrics do |options|
  next unless is_check_required(sources: sources_matrix[:xcmetrics], force_check: @force_check)

  ['test_output/', 'metrics/', "../#{derived_data_path}/Build/Products"].each { |dir| FileUtils.remove_dir(dir, force: true) }

  match_me

  scan(
    project: xcode_project,
    scheme: 'StreamChatUITestsApp',
    testplan: 'Performance',
    result_bundle: true,
    derived_data_path: derived_data_path,
    cloned_source_packages_path: source_packages_path,
    clean: is_localhost,
    sdk: 'iphoneos',
    skip_detect_devices: true,
    build_for_testing: true
  )

  firebase_error = ''
  xcodebuild_output = ''
  Dir.chdir("../#{derived_data_path}/Build/Products") do
    begin
      sh("zip -r MyTests.zip .")
      sh("gcloud firebase test ios run --test MyTests.zip --timeout 7m --results-dir test_output --device 'model=iphone14pro,version=16.6,orientation=portrait'")
    rescue StandardError => e
      UI.error("Test failed on Firebase:\n#{e}")
      firebase_error = e
    end

    sh("gsutil cp -r #{testlab_bucket}/test_output/iphone14pro-16.6-en-portrait/xcodebuild_output.log xcodebuild_output.log")
    xcodebuild_output = File.read('xcodebuild_output.log')
  end

  warning_status = '🟡' # Warning if a branch is #{max_tolerance} less performant than the benchmark
  fail_status = '🔴' # Failure if a branch is more than #{max_tolerance} less performant than the benchmark
  success_status = '🟢' # Success if a branch is more performant or equals to the benchmark

  sh("git clone #{metrics_git} #{File.dirname(xcmetrics_path)}")
  performance_benchmarks = JSON.parse(File.read(xcmetrics_path))
  expected_performance = performance_benchmarks['benchmark']
  actual_performance = xcmetrics_log_parser(log: xcodebuild_output)

  table_header = '## SDK Performance'
  markdown_table = "#{table_header}\n| `target` | `metric` | `benchmark` | `branch` | `performance` | `status` |\n| - | - | - | - | - | - |\n"
  ['testMessageListScrollTime', 'testChannelListScrollTime'].each do |test_name|
    next if test_name == 'testChannelListScrollTime' # Delete this line and return the test to the testplan as soon as PBE-5666 is solved

    index = 0
    ['hitches_total_duration', 'duration', 'hitch_time_ratio', 'frame_rate', 'number_of_hitches'].each do |metric|
      is_frame_rate = metric == 'frame_rate'
      benchmark_value = expected_performance[test_name][metric]['value']
      branch_value = actual_performance[test_name][metric]['value']
      value_extension = actual_performance[test_name][metric]['ext']
      max_tolerance = benchmark_value * 0.1 # Default Xcode Max Tolerance is 10%

      benchmark_value_avoids_zero_division = benchmark_value == 0 ? 1 : benchmark_value
      diff = is_frame_rate ? branch_value - benchmark_value : benchmark_value - branch_value
      diff = (diff * 100.0 / benchmark_value_avoids_zero_division).round(2)
      diff_emoji = if diff > 0
                     '🔼'
                   elsif diff.zero?
                     '🟰'
                   else
                     '🔽'
                   end

      status_emoji =
        if is_frame_rate
          if branch_value < benchmark_value && branch_value > benchmark_value - max_tolerance
            warning_status
          elsif branch_value < benchmark_value
            fail_status
          else
            success_status
          end
        else
          if branch_value > benchmark_value && branch_value < benchmark_value + max_tolerance
            warning_status
          elsif branch_value > benchmark_value
            fail_status
          else
            success_status
          end
        end

      title = metric.to_s.gsub('_', ' ').capitalize
      target = index.zero? ? test_name.match(/(?<=test)(.*?)(?=ScrollTime)/).to_s : ''
      index += 1

      markdown_table << "| #{target} | #{title} | #{benchmark_value} #{value_extension} | #{branch_value} #{value_extension} | #{diff}% #{diff_emoji} | #{status_emoji} |\n"
      FastlaneCore::PrintTable.print_values(
        title: title,
        config: {
          benchmark: "#{benchmark_value} #{value_extension}",
          branch: "#{branch_value} #{value_extension}",
          diff: "#{diff}% #{diff_emoji}",
          status: status_emoji
        }
      )
    end
  end

  UI.user_error!("See Firebase error above ☝️") unless firebase_error.to_s.empty?

  pr_comment(text: markdown_table, edit_last_comment_with_text: table_header) if is_ci

  UI.user_error!("#{table_header} benchmark failed.") if markdown_table.include?(fail_status)
end

private_lane :xcmetrics_log_parser do |options|
  log = options[:log]
  method = 'Scroll_DraggingAndDeceleration'
  metrics = {}

  ['testMessageListScrollTime', 'testChannelListScrollTime'].each do |test_name|
    next if test_name == 'testChannelListScrollTime' # Delete this line and return the test to the testplan as soon as PBE-5666 is solved

    hitches_total_duration = log.match(/#{test_name}\]' measured \[Hitches Total Duration \(#{method}\), ms\] average: (\d+\.\d+)/)
    UI.user_error!("Hitches Total Duration not found for #{test_name}") if hitches_total_duration.nil?

    duration = log.match(/#{test_name}\]' measured \[Duration \(#{method}\), s\] average: (\d+\.\d+)/)
    UI.user_error!("Duration not found for #{test_name}") if duration.nil?

    hitch_time_ratio = log.match(/#{test_name}\]' measured \[Hitch Time Ratio \(#{method}\), ms per s\] average: (\d+\.\d+)/)
    UI.user_error!("Hitch Time Ratio not found for #{test_name}") if hitch_time_ratio.nil?

    frame_rate = log.match(/#{test_name}\]' measured \[Frame Rate \(#{method}\), fps\] average: (\d+\.\d+)/)
    UI.user_error!("Frame Rate not found for #{test_name}") if frame_rate.nil?

    number_of_hitches = log.match(/#{test_name}\]' measured \[Number of Hitches \(#{method}\), hitches\] average: (\d+\.\d+)/)
    UI.user_error!("Number of Hitches not found for #{test_name}") if number_of_hitches.nil?

    metrics[test_name] = {
      'hitches_total_duration' => {
        'value' => hitches_total_duration[1].to_f.round(2),
        'ext' => 'ms'
      },
      'duration' => {
        'value' => duration[1].to_f.round(2),
        'ext' => 's'
      },
      'hitch_time_ratio' => {
        'value' => hitch_time_ratio[1].to_f.round(2),
        'ext' => 'ms per s'
      },
      'frame_rate' => {
        'value' => frame_rate[1].to_f.round(2),
        'ext' => 'fps'
      },
      'number_of_hitches' => {
        'value' => number_of_hitches[1].to_f.round(2),
        'ext' => ''
      }
    }
  end

  metrics
end

desc 'Runs e2e ui tests using real backend server in Debug config'
lane :test_e2e do |options|
  scan_options = {
    project: xcode_project,
    scheme: 'StreamChatUITestsApp',
    testplan: 'Backend',
    result_bundle: true,
    derived_data_path: derived_data_path,
    cloned_source_packages_path: source_packages_path,
    clean: is_localhost,
    test_without_building: options[:test_without_building],
    xcargs: buildcache_xcargs,
    devices: options[:device],
    prelaunch_simulator: is_ci,
    number_of_retries: 3
  }

  begin
    scan(scan_options)
  rescue StandardError
    failed_tests = retreive_failed_tests
    UI.important("Re-running #{failed_tests.size} failed tests ⌛️")
    scan(scan_options.merge(only_testing: failed_tests))
  end
end

desc 'Runs e2e ui tests using mock server in Debug config'
lane :test_e2e_mock do |options|
  next unless is_check_required(sources: sources_matrix[:e2e], force_check: @force_check)

  start_sinatra

  scan_options = {
    project: xcode_project,
    scheme: 'StreamChatUITestsApp',
    testplan: 'StreamChatUITestsApp',
    result_bundle: true,
    derived_data_path: derived_data_path,
    cloned_source_packages_path: source_packages_path,
    clean: is_localhost,
    test_without_building: options[:test_without_building],
    devices: options[:device],
    prelaunch_simulator: is_ci,
    number_of_retries: 3
  }

  if ENV['MATRIX_SIZE'] && options[:batch]
    products_dir = File.expand_path("../#{derived_data_path}/Build/Products")
    xctestrun = Dir.glob(File.expand_path("#{products_dir}/*.xctestrun")).first
    tests = retrieve_xctest_names(xctestrun: xctestrun).values.flatten
    slice_size = (tests.size / ENV['MATRIX_SIZE'].to_f).ceil
    only_testing = []
    tests.each_slice(slice_size) { |test| only_testing << test }
    only_testing_batch = only_testing[options[:batch].to_i]
    scan_options[:only_testing] = only_testing_batch
    UI.important("Tests in total: #{only_testing.flatten.size}. Running #{only_testing_batch.size} of them ⌛️")
  end

  begin
    scan(scan_options)
  rescue StandardError
    failed_tests = retreive_failed_tests
    UI.important("Re-running #{failed_tests.size} failed tests ⌛️")
    scan(scan_options.merge(only_testing: failed_tests))
  end
end

private_lane :retreive_failed_tests do
  report_path = 'test_output/report.junit'
  raise UI.user_error!('There is no junit report to parse') unless File.file?(report_path)

  junit_report = Nokogiri::XML(File.read(report_path))
  failed_tests = []
  passed_tests = []
  suite_name = junit_report.xpath('//testsuite').first['name'].split('.').first
  junit_report.xpath('//testcase').each do |testcase|
    class_name = testcase['classname'].split('.').last
    test_name = testcase['name'].delete('()')

    if testcase.at_xpath('failure')
      failed_tests << "#{suite_name}/#{class_name}/#{test_name}"
    else
      passed_tests << "#{suite_name}/#{class_name}/#{test_name}"
    end
  end

  (failed_tests - passed_tests).uniq
end

desc 'Runs ui tests in Debug config'
lane :test_ui do |options|
  next unless is_check_required(sources: sources_matrix[:ui], force_check: @force_check)

  record_mode = options[:record].to_s == 'true'
  remove_snapshots if record_mode

  update_testplan_on_ci(path: 'Tests/StreamChatUITests/StreamChatUITestPlan.xctestplan')

  scan(
    project: xcode_project,
    scheme: 'StreamChatUI',
    testplan: 'StreamChatUITestPlan',
    clean: is_localhost,
    derived_data_path: derived_data_path,
    cloned_source_packages_path: source_packages_path,
    build_for_testing: options[:build_for_testing],
    skip_build: options[:skip_build],
    result_bundle: true,
    devices: options[:device],
    fail_build: !record_mode
  )

  if record_mode && is_ci
    png_files = git_status(ext: '.png').map { |_, png| png }.flatten
    next if png_files.empty?

    # Discard all files apart from the snapshots
    Dir.chdir('..') do
      png_files.each { |png| sh("git add #{png}") || true }
      sh('git restore .')
    end

    pr_create(
      title: '[CI] Snapshots',
      base_branch: current_branch,
      head_branch: "#{current_branch}-snapshots-#{Time.now.to_i}"
    )
  end
end

private_lane :match_macos do
  %w[development appstore].each do |type|
    match(
      type: type,
      app_identifier: 'io.getstream.StreamChat',
      platform: 'macos'
    )
  end
end

desc 'Runs stress tests for Debug config'
lane :stress_test do
  scan(
    project: xcode_project,
    scheme: 'StreamChat',
    clean: true,
    build_for_testing: true,
    devices: options[:device]
  )

  update_testplan_on_ci(path: 'Tests/StreamChatTests/StreamChatStressTestPlan.xctestplan')

  stress_tests_cycles.times do
    scan(
      project: xcode_project,
      scheme: 'StreamChat',
      test_without_building: true,
      testplan: 'StreamChatStressTestPlan',
      devices: options[:device],
      xcpretty_args: '--test' # simplify logs
    )
  end
end

desc 'Builds Demo app'
lane :build_demo do |options|
  options[:scheme] = 'DemoApp'
  build_example_app(options)
end

desc 'Builds iMessageClone app'
lane :build_imessage_clone do |options|
  options[:scheme] = 'iMessage'
  build_example_app(options)
end

desc 'Builds SlackClone app'
lane :build_slack_clone do |options|
  options[:scheme] = 'Slack'
  build_example_app(options)
end

desc 'Builds MessengerClone app'
lane :build_messenger_clone do |options|
  options[:scheme] = 'Messenger'
  build_example_app(options)
end

desc 'Builds YouTubeClone app'
lane :build_youtube_clone do |options|
  options[:scheme] = 'YouTube'
  build_example_app(options)
end

private_lane :build_example_app do |options|
  next unless is_check_required(sources: sources_matrix[:sample_apps], force_check: @force_check)

  scan(
    project: xcode_project,
    scheme: options[:scheme],
    clean: is_localhost,
    derived_data_path: derived_data_path,
    cloned_source_packages_path: source_packages_path,
    build_for_testing: true,
    devices: options[:device]
  )
end

desc 'Test SPM Integration'
lane :spm_integration do
  next unless is_check_required(sources: sources_matrix[:integration], force_check: @force_check)

  gym(
    project: 'Integration/SPM/SwiftPackageManager.xcodeproj',
    scheme: 'SwiftPackageManager',
    skip_package_ipa: true,
    skip_archive: true,
    clean: is_localhost,
    derived_data_path: derived_data_path,
    cloned_source_packages_path: source_packages_path,
    destination: 'generic/platform=iOS Simulator'
  )
end

<<<<<<< HEAD
=======
desc 'Test CocoaPods Integration'
lane :cocoapods_integration do
  next unless is_check_required(sources: sources_matrix[:integration], force_check: @force_check)

  cocoapods(
    clean_install: true,
    podfile: 'Integration/CocoaPods/'
  )

  gym(
    workspace: 'Integration/CocoaPods/CocoaPods.xcworkspace',
    scheme: 'CocoaPods',
    skip_package_ipa: true,
    skip_archive: true,
    clean: is_localhost,
    derived_data_path: derived_data_path,
    cloned_source_packages_path: source_packages_path,
    destination: 'generic/platform=iOS Simulator'
  )
end

>>>>>>> 7dda4715
private_lane :update_testplan_on_ci do |options|
  update_testplan(path: options[:path], env_vars: { key: 'CI', value: 'TRUE' }) if is_ci
end

lane :sync_mock_server do
  sh('bundle exec ruby sync_mock_server.rb')
  next unless is_ci

  pr_create(
    title: '[CI] Sync Mock Server',
    head_branch: "ci/sync-mock-server-#{Time.now.to_i}",
    git_add: 'TestTools/StreamChatTestMockServer/Fixtures/'
  )
end

desc 'Run fastlane linting'
lane :rubocop do
  next unless is_check_required(sources: sources_matrix[:ruby], force_check: @force_check)

  sh('bundle exec rubocop')
end

desc 'Run PR linting'
lane :lint_pr do
  danger(dangerfile: 'Dangerfile') if is_ci
end

desc 'Run source code formatting/linting'
lane :run_swift_format do |options|
  Dir.chdir('..') do
    strict = options[:strict] ? '--lint' : nil
    sh("swiftformat #{strict} --config .swiftformat .")
    sh("swiftlint lint --config .swiftlint.yml --fix --progress --reporter json") unless strict
    sh("swiftlint lint --config .swiftlint.yml --strict --progress --reporter json")
  end
end

lane :install_runtime do |options|
  install_ios_runtime(version: options[:ios], custom_script: 'Scripts/install_ios_runtime.sh')
end

desc 'Remove UI snapshots'
private_lane :remove_snapshots do |options|
  snapshots_path = "../Tests/StreamChatUITests/**/__Snapshots__/**/*.png"
  if options[:only_unchanged]
    pnf_files = git_status(ext: '.png')
    changed_snapshots = (pnf_files[:a] + pnf_files[:m]).map { |f| File.expand_path(f) }
    Dir.glob(snapshots_path).select { |f| File.delete(f) unless changed_snapshots.include?(File.expand_path(f)) }
  else
    Dir.glob(snapshots_path).select { |f| File.delete(f) }
  end
end

lane :sources_matrix do
  {
    e2e: ['Sources', 'StreamChatUITestsAppUITests', 'StreamChatUITestsApp', 'TestTools/StreamChatTestMockServer', xcode_project],
    llc: ['Sources/StreamChat', 'Tests/StreamChatTests', 'Tests/Shared', 'TestTools/StreamChatTestTools', xcode_project],
    ui: ['Sources', 'Tests/StreamChatUITests', 'Tests/Shared', xcode_project],
    sample_apps: ['Sources', 'Examples', 'DemoApp', xcode_project],
    integration: ['Sources', 'Integration', xcode_project],
    ruby: ['fastlane', 'Gemfile', 'Gemfile.lock'],
    size: ['Sources', xcode_project],
    xcmetrics: ['Sources'],
    public_interface: ['Sources']
  }
end

lane :copyright do
  update_copyright(ignore: [derived_data_path, source_packages_path, 'vendor/'])
  next unless is_ci

  pr_create(
    title: '[CI] Update Copyright',
    head_branch: "ci/update-copyright-#{Time.now.to_i}"
  )
end

lane :validate_public_interface do
  next unless is_check_required(sources: sources_matrix[:public_interface], force_check: @force_check)

  # Get branch names
  original_branch = current_branch
  target_branch = ENV['GITHUB_BASE_REF'] || (original_branch.include?('release/') ? 'main' : 'develop')
  UI.important("Target branch: #{target_branch} 🕊️")

  # Run the analysis on the current branch
  sh('interface-analyser analysis ../Sources/ public_interface_current.json')

  # Checkout the target branch
  sh("git fetch origin #{target_branch}")
  sh("git checkout #{target_branch}")

  # Run the analysis on the target branch
  sh('interface-analyser analysis ../Sources/ public_interface_previous.json')

  # Run diff
  report_path = 'interface-analyser-report.md'
  sh("interface-analyser diff public_interface_current.json public_interface_previous.json #{report_path}")

  # Check if report exists and is non-zero in size
  diff =
    if File.exist?(report_path) && File.size(report_path) > 0
      File.read(report_path).strip
    else
      '🚀 No changes affecting the public interface.'
    end

  # Generate markdown table for the PR comment
  header = '## Public Interface'
  content = "#{header}\n#{diff}"

  # Post PR comment if running in CI
  pr_comment(text: content, edit_last_comment_with_text: header) if is_ci

  # Checkout the original branch
  sh("git fetch origin #{original_branch}")
  sh("git checkout #{original_branch}")
end

lane :show_frameworks_sizes do |options|
  next unless is_check_required(sources: sources_matrix[:size], force_check: @force_check)

  sizes = options[:sizes] || frameworks_sizes
  show_sdk_size(branch_sizes: sizes, github_repo: github_repo)
  update_img_shields_sdk_sizes(sizes: sizes, open_pr: options[:open_pr]) if options[:update_readme]
end

lane :update_img_shields_sdk_sizes do |options|
  update_sdk_size_in_readme(
    open_pr: options[:open_pr] || false,
    readme_path: 'README.md',
    sizes: options[:sizes] || frameworks_sizes
  )
end

private_lane :frameworks_sizes do
  root_dir = 'Build/SDKSize'
  archive_dir = "#{root_dir}/DemoApp.xcarchive"

  # Cleanup the previous builds
  FileUtils.rm_rf("../#{root_dir}/")

  match_me

  gym(
    scheme: 'DemoApp',
    configuration: 'Release',
    archive_path: archive_dir,
    export_method: 'ad-hoc',
    export_options: 'fastlane/sdk_size_export_options.plist',
    derived_data_path: derived_data_path,
    cloned_source_packages_path: source_packages_path
  )

  # Parse the thinned size of Assets.car from Packaging.log
  assets_size_regex = %r{\b(\d+)\sbytes\sfor\s./Payload/ChatSample.app/Frameworks/StreamChatUI.framework/Assets.car\b}
  packaging_log_content = File.read("#{Gym.cache[:temporary_output_path]}/Packaging.log")
  match = packaging_log_content.match(assets_size_regex)
  assets_thinned_size = match[1].to_i

  frameworks_path = "../#{archive_dir}/Products/Library/Frameworks/ChatSample.app/Frameworks"
  stream_chat_size = File.size("#{frameworks_path}/StreamChat.framework/StreamChat")
  stream_chat_ui_size = File.size("#{frameworks_path}/StreamChatUI.framework/StreamChatUI")

  stream_chat_size_kb = stream_chat_size / 1024.0
  stream_chat_ui_size_kb = (stream_chat_ui_size + assets_thinned_size) / 1024.0

  {
    StreamChat: stream_chat_size_kb.round(0),
    StreamChatUI: stream_chat_ui_size_kb.round(0)
  }
end

lane :size_analyze do
  next unless is_check_required(sources: sources_matrix[:size], force_check: @force_check)

  gym(
    scheme: 'DemoApp',
    configuration: 'Release',
    skip_archive: true,
    skip_package_ipa: true,
    skip_package_pkg: true,
    skip_codesigning: true,
    derived_data_path: derived_data_path,
    cloned_source_packages_path: source_packages_path
  )

  show_detailed_sdk_size(sdk_names: sdk_names, threshold: 42)
end<|MERGE_RESOLUTION|>--- conflicted
+++ resolved
@@ -750,30 +750,6 @@
   )
 end
 
-<<<<<<< HEAD
-=======
-desc 'Test CocoaPods Integration'
-lane :cocoapods_integration do
-  next unless is_check_required(sources: sources_matrix[:integration], force_check: @force_check)
-
-  cocoapods(
-    clean_install: true,
-    podfile: 'Integration/CocoaPods/'
-  )
-
-  gym(
-    workspace: 'Integration/CocoaPods/CocoaPods.xcworkspace',
-    scheme: 'CocoaPods',
-    skip_package_ipa: true,
-    skip_archive: true,
-    clean: is_localhost,
-    derived_data_path: derived_data_path,
-    cloned_source_packages_path: source_packages_path,
-    destination: 'generic/platform=iOS Simulator'
-  )
-end
-
->>>>>>> 7dda4715
 private_lane :update_testplan_on_ci do |options|
   update_testplan(path: options[:path], env_vars: { key: 'CI', value: 'TRUE' }) if is_ci
 end
