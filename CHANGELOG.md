# StreamChat iOS SDK CHANGELOG
The format is based on [Keep a Changelog](https://keepachangelog.com/en/1.0.0/).

# Upcoming

## StreamChatUI
<<<<<<< HEAD
### 🐞 Fixed
- Fix channel list rendering username on subtitle text in 1:1 channel [#2737](https://github.com/GetStream/stream-chat-swift/pull/2737)
=======
### 🔄 Changed
- Change timestamp formatting in Channel List according to the default design and other SDKs [#2736](https://github.com/GetStream/stream-chat-swift/pull/2736)
>>>>>>> 2717345b

# [4.35.2](https://github.com/GetStream/stream-chat-swift/releases/tag/4.35.2)
_August 16, 2023_

## StreamChat
### 🐞 Fixed
- Fix video attachments not being sent with `thumb_url`, which caused issues in other platforms [#2720](https://github.com/GetStream/stream-chat-swift/pull/2720)
- Make sure loud speaker is always used for playback in voice messages [#2734](https://github.com/GetStream/stream-chat-swift/pull/2734)

## StreamChatUI
### 🐞 Fixed
- Explicitly disable channel list states for Search Components [#2725](https://github.com/GetStream/stream-chat-swift/pull/2725)
- Fix blank channel name in Message Search [#2726](https://github.com/GetStream/stream-chat-swift/pull/2726)

# [4.35.1](https://github.com/GetStream/stream-chat-swift/releases/tag/4.35.1)
_August 09, 2023_

## StreamChat
### 🐞 Fixed
- Fix channel list sorting for iOS 14 and below [#2719](https://github.com/GetStream/stream-chat-swift/pull/2719)

# [4.35.0](https://github.com/GetStream/stream-chat-swift/releases/tag/4.35.0)
_August 08, 2023_

## StreamChat
### ✅ Added
- Add support for sorting Channel List with custom data [#2701](https://github.com/GetStream/stream-chat-swift/pull/2701)

### 🐞 Fixed
- Fix pinning messages with attachments not synced with server [#2698](https://github.com/GetStream/stream-chat-swift/pull/2698)
- Fix messages disappearing in search query after entering a channel [#2700](https://github.com/GetStream/stream-chat-swift/pull/2700)
- Fix unread counts not updating if the channelRead information was missing from the persistence storage [#2709](https://github.com/GetStream/stream-chat-swift/pull/2709)
- Fix channel search with `autocomplete` only showing results if value started with the given query [#2703](https://github.com/GetStream/stream-chat-swift/pull/2703)

## StreamChatUI
### ✅ Added
- Add Message Search UI Component [#2703](https://github.com/GetStream/stream-chat-swift/pull/2703)
- Add Channel Search UI Component [#2703](https://github.com/GetStream/stream-chat-swift/pull/2703)
- Add `Components.channelListSearchStrategy` to enable channel list search [#2703](https://github.com/GetStream/stream-chat-swift/pull/2703)

### 🔄 Changed
- Renames `Components.mentionAvatarView` -> `Components.userAvatarView` [#2703](https://github.com/GetStream/stream-chat-swift/pull/2703)
- Use Diffing to update Channel List data to improve stability  [#2701](https://github.com/GetStream/stream-chat-swift/pull/2701)

# [4.34.0](https://github.com/GetStream/stream-chat-swift/releases/tag/4.34.0)
_July 05, 2023_

## StreamChat
### ✅ Added
- Expose Extra Data for Giphy Attachment Payloads [#2678](https://github.com/GetStream/stream-chat-swift/pull/2678)
- Add support for partial Channel update [#2681](https://github.com/GetStream/stream-chat-swift/pull/2681)

### 🐞 Fixed
- Rescue messages that are stuck in `.sending` state [#2676](https://github.com/GetStream/stream-chat-swift/pull/2676)
- Fix not being able to resend failed attachments [#2680](https://github.com/GetStream/stream-chat-swift/pull/2680)
- Fix channel list having data from a different channel list query [#2684](https://github.com/GetStream/stream-chat-swift/pull/2684)

## StreamChatUI
### ✅ Added
- Add support for starting thread from oldest replies by enabling `Components.threadRepliesStartFromOldest` [#2682](https://github.com/GetStream/stream-chat-swift/pull/2682)
### 🐞 Fixed
- Fix custom `ImageLoading` functions with default arguments not being called [#2695](https://github.com/GetStream/stream-chat-swift/pull/2695)
- Improve Channel List prefetching when loading more channels [#2682](https://github.com/GetStream/stream-chat-swift/pull/2682)
### 🔄 Changed
- Renamed `scrollToMostRecentMessage()` -> `scrollToBottom()` [#2682](https://github.com/GetStream/stream-chat-swift/pull/2682)
- Renamed `ScrollToLatestButton` -> `ScrollToBottomButton` [#2682](https://github.com/GetStream/stream-chat-swift/pull/2682)

# [4.33.0](https://github.com/GetStream/stream-chat-swift/releases/tag/4.33.0)
_June 08, 2023_

## StreamChat
### ✅ Added
- Add support for shadow banning a member [#2660](https://github.com/GetStream/stream-chat-swift/pull/2660)
- Expose `ChatChannelMember.isShadowBannedFromChannel` [#2660](https://github.com/GetStream/stream-chat-swift/pull/2660)
- Add support for passing a custom id when creating a message/reply [#2667](https://github.com/GetStream/stream-chat-swift/pull/2667)

### 🐞 Fixed
- Fix not being able to send messages when jumping to message in newest page [#2647](https://github.com/GetStream/stream-chat-swift/pull/2647)
- Fix shadow message making hidden channel reappear [#2663](https://github.com/GetStream/stream-chat-swift/pull/2663)

## StreamChatUI
### ✅ Added
- Add jumping to a reply inside a thread when tapping a quoted message which is inside a thread [#2647](https://github.com/GetStream/stream-chat-swift/pull/2647)
- Add jumping to a reply inside a thread when opening a thread from a thread reply in the channel view [#2647](https://github.com/GetStream/stream-chat-swift/pull/2647)
- Add jumping to a reply inside a thread when opening a channel from a reply as the given message around id [#2647](https://github.com/GetStream/stream-chat-swift/pull/2647)
- Add swipe to reply when `Components.default.messageSwipeToReplyEnabled` is `true` [#2665](https://github.com/GetStream/stream-chat-swift/pull/2665)
- Allow editing messages with attachments [#2659](https://github.com/GetStream/stream-chat-swift/pull/2659)

# [4.32.0](https://github.com/GetStream/stream-chat-swift/releases/tag/4.32.0)
_May 26, 2023_

## StreamChat
### ✅ Added
- Audio Support is now available. We added components that will allow you to record and playback audio files [#2638](https://github.com/GetStream/stream-chat-swift/issues/2638)
### 🐞 Fixed
- Fix "to-many key not allowed here" error when using the `memberName` filter [#2604](https://github.com/GetStream/stream-chat-swift/pull/2604)
- Fix memory leak in `ChannelListController` when loading more channels [#2624](https://github.com/GetStream/stream-chat-swift/pull/2624)
- Fix `isJumpingToMessage` being `true` after jumping to message on the first page [#2608](https://github.com/GetStream/stream-chat-swift/pull/2608)
- Fix `noTeam` filter that was causing an error [#2632](https://github.com/GetStream/stream-chat-swift/pull/2632)
- Fix muted and joined channel list queries with empty data (Auto Filtering Enabled) [#2634](https://github.com/GetStream/stream-chat-swift/pull/2634)
- Fix user information not being updated when receiving updated information from backend [#2643](https://github.com/GetStream/stream-chat-swift/pull/2643)

## StreamChatUI
### ✅ Added
- Add `Components.threadRendersParentMessageEnabled` to control whether the parent message is rendered in the Thread [#2636](https://github.com/GetStream/stream-chat-swift/pull/2636)
- Add `replaceQuery()` and `replaceChannelListController()` to `ChatChannelListVC` [#2630](https://github.com/GetStream/stream-chat-swift/pull/2630)
- Voice Recording attachments are here. You can now record voice messages and share them in your conversations. You can enable it by setting the `Components.default.isVoiceRecordingEnabled = true`. [#2638](https://github.com/GetStream/stream-chat-swift/issues/2638)
### 🐞 Fixed
- Fix Composer's keyboard not adjusted when presenting alert controllers [#2610](https://github.com/GetStream/stream-chat-swift/pull/2610)
- Fix InputTextView not scrolling to caret when pasting long text [#2609](https://github.com/GetStream/stream-chat-swift/pull/2609)
- Fix scrollToBottomButton visible when jumping to message on the first page [#2608](https://github.com/GetStream/stream-chat-swift/pull/2608)
- Allow sending replies to soft-deleted parent messages [#2633](https://github.com/GetStream/stream-chat-swift/pull/2633)
- Fix an issue where attachment preview in Composer was breaking when more attachments than the `maxNumberOfVerticalItems` were added. [#2638](https://github.com/GetStream/stream-chat-swift/issues/2638)

# [4.31.0](https://github.com/GetStream/stream-chat-swift/releases/tag/4.31.0)
_April 25, 2023_

## StreamChat
### ✅ Added
- Add `ChatMessageController.loadPageAroundReplyId()` to load mid-page inside threads [#2566](https://github.com/GetStream/stream-chat-swift/pull/2566)

### 🐞 Fixed
- Fix channel disappearing when channel list auto-filtering is enabled and the user is not a member of the channel [#2557](https://github.com/GetStream/stream-chat-swift/pull/2557)
- Fix an issue which was causing the app to terminate when using a filter with the `in` operator and `cid` values [#2561](https://github.com/GetStream/stream-chat-swift/pull/2561)
- Fix unexpected 401s produced at launch while the chat is not yet fully connected [#2559](https://github.com/GetStream/stream-chat-swift/pull/2559)
- Fix crash when getting unread count in an invalid state [#2570](https://github.com/GetStream/stream-chat-swift/pull/2570)
- Fix crash when accessing FetchCache with an unexecuted NSFetchRequest [#2572](https://github.com/GetStream/stream-chat-swift/pull/2572)
- Fix an issue which was blocking a Guest Authentication operation to retrieve a connection token [#2574](https://github.com/GetStream/stream-chat-swift/pull/2574)
- Make connect/disconnect safer when network is offline [#2571](https://github.com/GetStream/stream-chat-swift/pull/2571)
- Make connect safer by logging out the user first if needed [#2577](https://github.com/GetStream/stream-chat-swift/pull/2577)

## StreamChatUI
### ✅ Added
- Add support for bidirectional scrolling inside threads [#2566](https://github.com/GetStream/stream-chat-swift/pull/2566)
- Add support for jumping to a message which is not in the message list inside Threads [#2566](https://github.com/GetStream/stream-chat-swift/pull/2566)

### 🐞 Fixed
- Fix the message text font when the text accessibility setting is set to large after closing the app [#2575](https://github.com/GetStream/stream-chat-swift/pull/2575)
- Fix the timestamp label being clipped when the text font size is larger [#2575](https://github.com/GetStream/stream-chat-swift/pull/2575)

### ⚠️ Known Issue
When changing the text accessibility while the app is running, it won't affect the message cell text, only after closing the app. So this is a regression of [#2325](https://github.com/GetStream/stream-chat-swift/issues/2325). This regression is necessary, since the original fix did not work 100% as it changed the text font size after closing the app, causing the font to be too big when the text accessibility is set to large. If you still want to have the dynamic font size to be working while the app is running, there is a workaround. You need to return a new `UIFont` instance everytime in `ChatMessageContentView.defaultMessageFont`. Example:
```swift
override var defaultMessageFont: UIFont {
    UIFont.preferredFont(forTextStyle: .body)
}
```
For more details, you can read the documentation of `ChatMessageContentView.defaultMessageFont` or read the PR [#2575](https://github.com/GetStream/stream-chat-swift/pull/2575).

# [4.30.0](https://github.com/GetStream/stream-chat-swift/releases/tag/4.30.0)
_March 30, 2023_

## StreamChat
### ✅ Added
- Expose `deactivatedAt` and `isDeactivated` in ChatUser [#2547](https://github.com/GetStream/stream-chat-swift/pull/2547)

### 🐞 Fixed
- Fix channel list parsing failing completely if one channel fails parsing [#2541](https://github.com/GetStream/stream-chat-swift/pull/2541)
- Fix completion blocks not called when loading more messages [#2553](https://github.com/GetStream/stream-chat-swift/pull/2553)
- Fix `ChatChannelController` ignoring initial pagination parameter [#2546](https://github.com/GetStream/stream-chat-swift/pull/2546)

## StreamChatUI
### 🔄 Changed
- Deprecated `ChatMessageListVC.jumpToMessage(message:)` -> `ChatMessageListVC.jumpToMessage(id:)` [#2546](https://github.com/GetStream/stream-chat-swift/pull/2546)
- Deprecated `ChatMessageListVCDelegate.chatMessageListVC(vc:shouldLoadPageAroundMessage:completion:)` -> `ChatMessageListVCDelegate.chatMessageListVC(vc:shouldLoadPageAroundMessageId:completion:)` [#2546](https://github.com/GetStream/stream-chat-swift/pull/2546)
### ✅ Added
- Allow the message list to start at the top if `Components.shouldMessagesStartAtTheTop` is enabled [#2537](https://github.com/GetStream/stream-chat-swift/pull/2537)
- Add support for jumping to message when opening channel [#2546](https://github.com/GetStream/stream-chat-swift/pull/2546)
- Add `ChatChannelVC.jumpToMessage(id:shouldHighlight)` high-level function for jumping to a message [#2546](https://github.com/GetStream/stream-chat-swift/pull/2546)
### 🐞 Fixed
- Fix channel marking read when view is not visible [#2544](https://github.com/GetStream/stream-chat-swift/pull/2544)

# [4.29.0](https://github.com/GetStream/stream-chat-swift/releases/tag/4.29.0)
_March 17, 2023_
## StreamChat
### ✅ Added
- Add support for loading messages around a given message id in a Channel [#2464](https://github.com/GetStream/stream-chat-swift/pull/2464)
- Add support for bidirectional scrolling in a Channel [#2464](https://github.com/GetStream/stream-chat-swift/pull/2464)
### 🐞 Fixed
- Fix ephemeral message disappearing after leaving channel [#2464](https://github.com/GetStream/stream-chat-swift/pull/2464)
- Fix ephemeral message appearing in channel preview [#2464](https://github.com/GetStream/stream-chat-swift/pull/2464)
- Fix issue when using `in` or `notIn` operators with auto-filtering enabled. [#2531](https://github.com/GetStream/stream-chat-swift/pull/2531)

## StreamChatUI
### 🔄 Changed
- Deprecated `setScrollToLatestMessageButton(visible:animated:)` -> `updateScrollToBottomButtonVisibility(animated:)`
- Replaces `messageContentViewDidTapOnQuotedMessage(_ indexPath: IndexPath?)` -> `messageContentViewDidTapOnQuotedMessage(_ quotedMessage: ChatMessage)`
    - This one is a breaking change, but a required one. The previous API was not working as intended.
### ✅ Added
- Mark as unread: Now you can mark a message as unread when you are inside a channel [#2519](https://github.com/GetStream/stream-chat-swift/pull/2519) [#2526](https://github.com/GetStream/stream-chat-swift/pull/2526)
- Now you can easily configure your own Decorations(headers and/or footers) around messages [#2507](https://github.com/GetStream/stream-chat-swift/pull/2507)
- There is a new `ChatThreadRepliesCountDecorationView` component that should be used to display the number of replies in a thread. Read [here](https://getstream.io/chat/docs/sdk/ios/uikit/components/message/#thread-replies-counter) for more details.
- Add support for jumping to a quoted message [#2464](https://github.com/GetStream/stream-chat-swift/pull/2464)
- Add support for jumping to a message which is not in the message list (only channel view) [#2464](https://github.com/GetStream/stream-chat-swift/pull/2464)
- Add bidirectional scrolling in the Channel view [#2464](https://github.com/GetStream/stream-chat-swift/pull/2464)

# [4.28.0](https://github.com/GetStream/stream-chat-swift/releases/tag/4.28.0)
_February 28, 2023_

## StreamChat
### 🔄 Changed
- Remove [URLQueryItem] public conformance of ExpressibleByDictionaryLiteral [#2505](https://github.com/GetStream/stream-chat-swift/pull/2505)

### 🐞 Fixed
- Fix messages appearing sooner in Thread pagination [#2470](https://github.com/GetStream/stream-chat-swift/pull/2470)
- Fix messages disappearing from the Message List when quoting a message [#2470](https://github.com/GetStream/stream-chat-swift/pull/2470)
- Fix Markdown formatting hanging with edge case pattern [#2513](https://github.com/GetStream/stream-chat-swift/pull/2513)
- Fix "In" Filter only returning results when all values match [#2514][https://github.com/GetStream/stream-chat-swift/pull/2514]

# [4.27.1](https://github.com/GetStream/stream-chat-swift/releases/tag/4.27.1)
_February 20, 2023_
## StreamChat
### 🐞 Fixed
- Fix channel auto-filtering when the filter contains the `type` key [#2497](https://github.com/GetStream/stream-chat-swift/pull/2497)

## StreamChat
### ✅ Added
- Add support for `skip_enrich_url` when sending a message [#2498](https://github.com/GetStream/stream-chat-swift/pull/2498)

# [4.27.0](https://github.com/GetStream/stream-chat-swift/releases/tag/4.27.0)
_February 16, 2023_

## StreamChat
### ✅ Added
- Add `UploadedAttachmentPostProcessor` in `ChatClientConfig` to allow changing custom attachment payloads after an attachment has been uploaded [#2457](https://github.com/GetStream/stream-chat-swift/pull/2457)
- Add `AnyAttachmentPayload(localFileURL:customPayload:)` initializer to allow creating custom attachments without a remote URL [#2457](https://github.com/GetStream/stream-chat-swift/pull/2457)
- Add skip push support when sending a message [#2486](https://github.com/GetStream/stream-chat-swift/pull/2486)
- Add support for automatically filtering channels in the Channel List [#2488](https://github.com/GetStream/stream-chat-swift/pull/2488)
- Add `isChannelAutomaticFilteringEnabled` in `ChatClientConfig` to allow changing whether the Channels in ChannelList will be automatically filtered [#2488](https://github.com/GetStream/stream-chat-swift/pull/2488)


### 🔄 Changed
- Remove unused ReactionNotificationContent [#2485](https://github.com/GetStream/stream-chat-swift/pull/2485)

### 🐞 Fixed
- Fix channel unread count not updating when in foreground and notification extension is saving messages [#2481](https://github.com/GetStream/stream-chat-swift/pull/2481)

## StreamChatUI
### 🔄 Changed
- Deprecates `ChatMessageGalleryView.UploadingOverlay` in favor of `UploadingOverlayView` (Renaming) [#2457](https://github.com/GetStream/stream-chat-swift/pull/2457)
- Deprecates `Components.default.imageUploadingOverlay` in favor of `Components.default.uploadingOverlayView` (Renaming) [#2457](https://github.com/GetStream/stream-chat-swift/pull/2457)

### 🐞 Fixed
- Fix message cell not updated when custom attachment data is different [#2454](https://github.com/GetStream/stream-chat-swift/pull/2454)

# [4.26.0](https://github.com/GetStream/stream-chat-swift/releases/tag/4.26.0)
_January 11, 2023_

## StreamChat
### 🔄 Changed
- Offline mode now only fetches the first page of the Channel List and Message List. This is a short coming right now until we support offline pagination. [#2434](https://github.com/GetStream/stream-chat-swift/pull/2434)

### 🐞 Fixed
- Fix Channel List pagination gaps [#2420](https://github.com/GetStream/stream-chat-swift/pull/2420)
- Fix truncated channels being moved to the bottom of the channel list [#2420](https://github.com/GetStream/stream-chat-swift/pull/2420)
- Fix reactions not insantly updating when enforce unique is true [#2421](https://github.com/GetStream/stream-chat-swift/pull/2421)
- Fix not being able to delete messages in `pendingSend` state [#2432](https://github.com/GetStream/stream-chat-swift/pull/2432)
- Fix messages intermittently disappearing when first opening the channel [#2434](https://github.com/GetStream/stream-chat-swift/pull/2434)
- Fix first page not being loaded from the cache when using a lower `messagesLimit` in Channel List Query [#2434](https://github.com/GetStream/stream-chat-swift/pull/2434)
- Fix inaccuracies in for channel unread count [#2433](https://github.com/GetStream/stream-chat-swift/pull/2433)

## StreamChatUI
### ✅ Added
- Add `Components.default.isUniqueReactionsEnabled` to easily configure unique reactions [#2421](https://github.com/GetStream/stream-chat-swift/pull/2421)
### 🐞 Fixed
- Fix Reaction Picker not updating when reaction added with enforce unique [#2421](https://github.com/GetStream/stream-chat-swift/pull/2421)

# [4.25.1](https://github.com/GetStream/stream-chat-swift/releases/tag/4.25.1)
_January 06, 2023_

## StreamChat
### 🐞 Fixed
- Fix UserInfo not being updated on connect [#2438](https://github.com/GetStream/stream-chat-swift/pull/2438)

# [4.25.0](https://github.com/GetStream/stream-chat-swift/releases/tag/4.25.0)
_December 15, 2022_

## StreamChat
### 🔄 Changed
- `logOut` and `disconnect` methods are now asynchronous. Its sync versions are deprecated [#2386](https://github.com/GetStream/stream-chat-swift/pull/2386)

### ✅ Added
- Add support for hiding connection status with `isInvisible` [#2373](https://github.com/GetStream/stream-chat-swift/pull/2373)
- Add `.withAttachments` in `MessageSearchFilterScope` to filter messages with attachments only [#2417](https://github.com/GetStream/stream-chat-swift/pull/2417)
- Add `.withoutAttachments` in `MessageSearchFilterScope` to filter messages without any attachments [#2417](https://github.com/GetStream/stream-chat-swift/pull/2417)
- Add retries mechanism to AuthenticationRepository [#2414](https://github.com/GetStream/stream-chat-swift/pull/2414)

### 🐞 Fixed
- Fix connecting user with non-expiring tokens (ex: development token) [#2393](https://github.com/GetStream/stream-chat-swift/pull/2393)
- Fix crash when calling `addDevice()` from background thread [#2398](https://github.com/GetStream/stream-chat-swift/pull/2398)

## StreamChatUI
### 🐞 Fixed
- Fix message actions popup in cached thread replies [#2415](https://github.com/GetStream/stream-chat-swift/pull/2415)

# [4.24.1](https://github.com/GetStream/stream-chat-swift/releases/tag/4.24.1)
_November 23, 2022_

## StreamChat
### 🐞 Fixed
- Avoid double completion calls when getting/fetching tokens [#2387](https://github.com/GetStream/stream-chat-swift/pull/2387)

# [4.24.0](https://github.com/GetStream/stream-chat-swift/releases/tag/4.24.0)
_November 15, 2022_

## StreamChat
### 🔄 Changed
- `channelController.uploadFile()` and `channelController.uploadImage()` are deprecated in favour of `channelController.uploadAttachment()` [#2369](https://github.com/GetStream/stream-chat-swift/pull/2369) 
- `imageAttachmentPayload.imagePreviewURL` is deprecated since it was misleading, it was basically using the original `imageURL` [#2369](https://github.com/GetStream/stream-chat-swift/pull/2369)

### ✅ Added
- Added new `AttachmentUploader` to allow changing attachment info with custom CDN [#2369](https://github.com/GetStream/stream-chat-swift/pull/2369)

### 🐞 Fixed
- Add timeout for token/connectionId providers so that `ChatClient.connect()` completes even in edge cases where we cannot get the needed data [#2361](https://github.com/GetStream/stream-chat-swift/pull/2361)
- Stop spamming the console with "Socket is not connected" error when token is being refreshed [#2361](https://github.com/GetStream/stream-chat-swift/pull/2361)
- Update documentation around `CurrentUserController.currentUser` to state that a non-nil value does not mean there is a valid authentication [#2361](https://github.com/GetStream/stream-chat-swift/pull/2361)
- Allow flow where `ChatClient.setToken()` is called before `ChatClient.connect()` [#2361](https://github.com/GetStream/stream-chat-swift/pull/2361)
- Properly recover from a missing/expired token on the first execution of `TokenProvider` [#2361](https://github.com/GetStream/stream-chat-swift/pull/2361)
- Fix data races created by `AsyncOperation` looped execution when refreshing tokens [#2361](https://github.com/GetStream/stream-chat-swift/pull/2361)

## StreamChatUI
### 🐞 Fixed
- Fix issue where cell content would not be updated when order changes in Channel List [#2371](https://github.com/GetStream/stream-chat-swift/pull/2371)

# [4.23.0](https://github.com/GetStream/stream-chat-swift/releases/tag/4.23.0)
_October 27, 2022_

## StreamChat
### ✅ Added
- Added support for Stream's Image CDN v2 [#2339](https://github.com/GetStream/stream-chat-swift/pull/2339)
- Expose `EntityChange.item` [#2351](https://github.com/GetStream/stream-chat-swift/pull/2351)

### 🐞 Fixed
- Fix CurrentChatUserController+Combine initialValue hard coded to `.noUnread` instead of using the initial value from the current user data model [#2334](https://github.com/GetStream/stream-chat-swift/pull/2334)
- Allow Message Search pagination when using sort parameters [#2347](https://github.com/GetStream/stream-chat-swift/pull/2347)
- Fix TokenProvider sometimes being invoked two times when token is expired [#2337](https://github.com/GetStream/stream-chat-swift/pull/2347)

## StreamChatUI
### ✅ Added
- Uses Stream's Image CDN v2 to reduce the memory footprint [#2339](https://github.com/GetStream/stream-chat-swift/pull/2339)
- Make ChatMessageListVC.tableView(heightForRowAt:) open [#2342](https://github.com/GetStream/stream-chat-swift/pull/2342)
### 🐞 Fixed
- Fix message text not dynamically scalable with content size category changes [#2328](https://github.com/GetStream/stream-chat-swift/pull/2328)

### 🚨 Minor Breaking Changes
Although we don't usually ship breaking changes in minor releases, in some cases where they are minimal and important, we have to do them to keep improving the SDK long-term. Either way, these changes are for advanced customizations which won't affect most of the customers.

- The `ImageCDN` protocol has some minor breaking changes that were needed to support the new Stream CDN v2 and to make it more scalable in the future.
  - `urlRequest(forImage:)` -> `urlRequest(forImageUrl:resize:)`.
  - `cachingKey(forImage:)` -> `cachingKey(forImageUrl:)`.
  - Removed `thumbnail(originalURL:preferreSize:)`. This is now handled by `urlRequest(forImageUrl:resize:)` as well. If your CDN does not support resizing, you can ignore the resize parameter.

# [4.22.0](https://github.com/GetStream/stream-chat-swift/releases/tag/4.22.0)
_September 26, 2022_
## StreamChat
### ✅ Added
- Added `timeoutIntervalForRequest` to ChatClientConfig to control URLSession's timeout [#2311](https://github.com/GetStream/stream-chat-swift/pull/2311)
- Added `channel.ownCapabilities` [#2317](https://github.com/GetStream/stream-chat-swift/pull/2317)

### 🐞 Fixed
- Fixed pagination in message list not working when synchronize does not succeed [#2241](https://github.com/GetStream/stream-chat-swift/pull/2241)
- Do not mark channels as read when the controller is not on screen [#2288](https://github.com/GetStream/stream-chat-swift/pull/2288)
- Do not show old messages not belonging to the history when paginating [#2298](https://github.com/GetStream/stream-chat-swift/pull/2298)). Caveat: [Explained here](https://github.com/GetStream/stream-chat-swift/pull/2298)
- Fix logic to determine errors related to connectivity [#2311](https://github.com/GetStream/stream-chat-swift/pull/2311)
- Stop logging false positive errors for 'channel.created' events [#2314](https://github.com/GetStream/stream-chat-swift/pull/2314)
- Properly handle Global Ban events [#2312](https://github.com/GetStream/stream-chat-swift/pull/2312)

## StreamChatUI
### ✅ Added
- Highlighted user mentions support [#2253](https://github.com/GetStream/stream-chat-swift/pull/2253)
- New `ChatMessageListRouter.showUser()` to easily provide a custom profile view when user clicks on an avatar or user mention [#2253](https://github.com/GetStream/stream-chat-swift/pull/2253)

### 🐞 Fixed
- User mentions suggestions would not show when typing in a new line [#2253](https://github.com/GetStream/stream-chat-swift/pull/2253)
- User mentions suggestions would stop showing when typing a space [#2253](https://github.com/GetStream/stream-chat-swift/pull/2253)
- Fix Thread not loading more replies [#2297](https://github.com/GetStream/stream-chat-swift/pull/2297)
- Fix Channel and Thread pagination not working when initialized offline [#2297](https://github.com/GetStream/stream-chat-swift/pull/2297)

# [4.21.2](https://github.com/GetStream/stream-chat-swift/releases/tag/4.21.2)
_September 19, 2022_

## StreamChatUI
### 🐞 Fixed
- Fix Message List cell not updating when an existing reaction of the same type was updated from the current user [#2304](https://github.com/GetStream/stream-chat-swift/pull/2304)
- Fix Message List cell not updating when the number of reactions of the same type changed [#2304](https://github.com/GetStream/stream-chat-swift/pull/2304)

# [4.21.1](https://github.com/GetStream/stream-chat-swift/releases/tag/4.21.1)
_September 06, 2022_

## StreamChatUI
### 🐞 Fixed
- Fix message list crash when inserting message in empty list on iOS <15 [#2269](https://github.com/GetStream/stream-chat-swift/pull/2269)

# [4.21.0](https://github.com/GetStream/stream-chat-swift/releases/tag/4.21.0)
_September 01, 2022_

🚨 **Known Issue: There is a crash on iOS <15 when inserting messages in an empty list, please update to [4.21.1](https://github.com/GetStream/stream-chat-swift/releases/tag/4.21.1)**

## StreamChat
### 🔄 Changed
- From now on, if you want to logout the user from the app, especially when switching users, you should call the `client.logout()` method instead of `client.disconnect()`. Read more [here](https://getstream.io/chat/docs/sdk/ios/uikit/getting-started/#disconnect--logout) [#2241](https://github.com/GetStream/stream-chat-swift/pull/2241)
### 🐞 Fixed
- Fix hidden channels showing past history [#2216](https://github.com/GetStream/stream-chat-swift/pull/2216)
- Fix token not being refreshed because of parsing error [#2248](https://github.com/GetStream/stream-chat-swift/pull/2248)
- Fix deadlock caused by ListDatabaseObserver.startObserving() changes [#2252](https://github.com/GetStream/stream-chat-swift/pull/2252)
- Fix parsing `member` field in `notification.removed_from_channel` event [#2259](https://github.com/GetStream/stream-chat-swift/pull/2259)
- Fix broken pagination when quoting or pinning old messages [#2258](https://github.com/GetStream/stream-chat-swift/pull/2258)

## StreamChatUI
### 🔄 Changed
- New Message List Diffing Implementation [#2226](https://github.com/GetStream/stream-chat-swift/pull/2226)
- `_messageListDiffingEnabled` flag has been removed [#2226](https://github.com/GetStream/stream-chat-swift/pull/2226)
### 🐞 Fixed
- Fix jumps in Message List [#2226](https://github.com/GetStream/stream-chat-swift/pull/2226)
- Fix image flickers when adding image attachment to a message [#2226](https://github.com/GetStream/stream-chat-swift/pull/2226)
- Fix message list scrolling when popping from navigation stack [#2239](https://github.com/GetStream/stream-chat-swift/pull/2239)
- Fix message timestamp not appearing after hard deleting the last message in the group [#2226](https://github.com/GetStream/stream-chat-swift/pull/2226)

# [4.20.0](https://github.com/GetStream/stream-chat-swift/releases/tag/4.20.0)
_August 02, 2022_

## StreamChat
### ✅ Added
- Support for message moderation (NNBB) [#2103](https://github.com/GetStream/stream-chat-swift/pull/2103/files)
### 🐞 Fixed
- Fix crash in ListDatabaseObserver.startObserving() [#2177](https://github.com/GetStream/stream-chat-swift/pull/2177)
- Make BaseOperation thread safe [#2198](https://github.com/GetStream/stream-chat-swift/pull/2198)
- Fix build issues in Xcode 14 beta [#2202](https://github.com/GetStream/stream-chat-swift/pull/2202)
- Improve consistency when retrieving Message after Push Notification [#2200](https://github.com/GetStream/stream-chat-swift/pull/2200)
- Make sure ChannelDTO is still valid when accessing Lazy blocks [#2204](https://github.com/GetStream/stream-chat-swift/pull/2204)

## StreamChatUI
### ✅ Added
- Add channel list states; empty, error and loading views [#2187](https://github.com/GetStream/stream-chat-swift/pull/2187)
- Support for message moderation (NNBB) [#2103](https://github.com/GetStream/stream-chat-swift/pull/2103/files)

# [4.19.0](https://github.com/GetStream/stream-chat-swift/releases/tag/4.19.0)
_July 21, 2022_

## StreamChat
### ✅ Added
- Add hide history option when adding a new member [#2155](https://github.com/GetStream/stream-chat-swift/issues/2155)
- Add Extra Data Usage Improvements [#2174](https://github.com/GetStream/stream-chat-swift/pull/2174)
  - For more details please read the documentation [here](https://getstream.io/chat/docs/sdk/ios/uikit/extra-data).
### 🐞 Fixed
- Avoid triggering CoreData updates in willSave() [#2156](https://github.com/GetStream/stream-chat-swift/pull/2156)
- Sync active channels when no channel list [#2163](https://github.com/GetStream/stream-chat-swift/pull/2163)

## StreamChatUI
### 🐞 Fixed
- Fix Channel missing messages from NSE push updates [#2166](https://github.com/GetStream/stream-chat-swift/pull/2166)

# [4.18.0](https://github.com/GetStream/stream-chat-swift/releases/tag/4.18.0)
_July 05, 2022_

## StreamChat
### ✅ Added
- Added missing `ChannelListFilterScope` and `MemberListFilterScope` filter keys [#2119](https://github.com/GetStream/stream-chat-swift/issues/2119)
### 🔄 Changed
- Improved performance when saving big payloads (by 50% in some edge cases)[#2113](https://github.com/GetStream/stream-chat-swift/pull/2113)
- Chat SDK now leverages `chat.stream-io-api.com` endpoint by default [#2125](https://github.com/GetStream/stream-chat-swift/pull/2125)
- JSON decoding performance is futher increased, parsing time reduced by another %50 [#2128](https://github.com/GetStream/stream-chat-swift/issues/2128)
- Better errors in case JSON decoding fails [#2126](https://github.com/GetStream/stream-chat-swift/issues/2126)
- File upload size limit is increased to 100MB [#2136](https://github.com/GetStream/stream-chat-swift/pull/2136)

### 🐞 Fixed
- Allow sending giphy messages programmatically [#2124](https://github.com/GetStream/stream-chat-swift/pull/2124)
- JSON decoding is now more robust, single incomplete/broken object won't disable whole channel list [#2126](https://github.com/GetStream/stream-chat-swift/issues/2126)

## StreamChatUI
### 🐞 Fixed
- Allow scroll automatically to the bottom when sending a giphy from the middle of the message list [#2130](https://github.com/GetStream/stream-chat-swift/pull/2130)

# [4.17.0](https://github.com/GetStream/stream-chat-swift/releases/tag/4.17.0)
_June 22, 2022_
## StreamChat
### ✅ Added
- `parentMessageId` parameter for typing events [#2080](https://github.com/GetStream/stream-chat-swift/issues/2080)
- Adds support for multi bundle push notifications [#2101](https://github.com/GetStream/stream-chat-swift/pull/2101)

### 🐞 Fixed
- Fix hidden channels not appearing on relaunch [#2056](https://github.com/GetStream/stream-chat-swift/issues/2056)
- Fix `channel.hidden` event failing to decode on launch/reconnection [#2056](https://github.com/GetStream/stream-chat-swift/issues/2056)
- Fix messages in hidden channels with `clearHistory` re-appearing [#2056](https://github.com/GetStream/stream-chat-swift/issues/2056)
- Fix last message of hidden channel with `clearHistory` visible in channel list [#2056](https://github.com/GetStream/stream-chat-swift/issues/2056)
- Message action title now supports displaying 2 lines of text instead of 1 [#2082](https://github.com/GetStream/stream-chat-swift/pull/2082)
- Fix Logger persisting config after usage, preventing changing parameters (such as LogLevel) [#2081](https://github.com/GetStream/stream-chat-swift/issues/2081)
- Fix crash in `ChannelVC` when it's initialized using a `ChannelController` created with `createDirectMessageChannelWith` factory [#2097](https://github.com/GetStream/stream-chat-swift/issues/2097)
- Fix `ChannelListSortingKey.unreadCount` causing database crash [#2094](https://github.com/GetStream/stream-chat-swift/issues/2094)
- Fix attachment link previews with missing URL scheme not opening in browser [#2106](https://github.com/GetStream/stream-chat-swift/pull/2106)

### 🔄 Changed
- JSON decoding performance is increased 3 times, parsing time reduced by %70 [#2081](https://github.com/GetStream/stream-chat-swift/issues/2081)
- EventPayload decoding errors are now more verbose [#2099](https://github.com/GetStream/stream-chat-swift/issues/2099)

## StreamChatUI
### ✅ Added
- Show typing users within a thread [#2080](https://github.com/GetStream/stream-chat-swift/issues/2080)
- Add support for Markdown syntax [#2067](https://github.com/GetStream/stream-chat-swift/pull/2067)
### 🐞 Fixed
- Fix Logger persisting config after usage, preventing changing parameters (such as LogLevel) [#2081](https://github.com/GetStream/stream-chat-swift/issues/2081)

# [4.16.0](https://github.com/GetStream/stream-chat-swift/releases/tag/4.16.0)
_June 10, 2022_
## StreamChat
### 💥 Removed
- The `tokenProvider` property was removed from `ChatClient` [#2031](https://github.com/GetStream/stream-chat-swift/issues/2031)
### ✅ Added
- Make it possible to call `ChatClient.connect` with a `tokenProvider` [#2031](https://github.com/GetStream/stream-chat-swift/issues/2031)
### 🐞 Fixed
- Saving payloads to local database is now 50% faster. Initial launch and displaying channel list should be noticeably faster [#1973](https://github.com/GetStream/stream-chat-swift/issues/1973)
- Fix not waiting for last batch of events to be processed when connecting as another user [#2016](https://github.com/GetStream/stream-chat-swift/issues/2016)
- Fix `Date._unconditionallyBridgeFromObjectiveC(NSDate?)` crash [#2027](https://github.com/GetStream/stream-chat-swift/pull/2027)
- Fix `NSHashTable` count underflow crash [#2032](https://github.com/GetStream/stream-chat-swift/pull/2032)
- Fix crash when participant hard deletes a message [2075](https://github.com/GetStream/stream-chat-swift/pull/2075)
- Fix possible deadlock in `CurrentUserController` functions being called from background threads [#2074](https://github.com/GetStream/stream-chat-swift/issues/2074)
- Fix using incorrect index path for updates [#2044](https://github.com/GetStream/stream-chat-swift/pull/2044)
### 🔄 Changed
- Changing the decoding of `role` to `channel_role` as `role` is now deprecated on the backend. This allows for custom roles defined within your V2 permissions [#2028](https://github.com/GetStream/stream-chat-swift/issues/2028)

## StreamChatUI
### ✅ Added
- Add Support for Slow Mode [#1953](https://github.com/GetStream/stream-chat-swift/pull/1953)
- Present channel screen modally when channel list in not embedded by navigation controller [#2011](https://github.com/GetStream/stream-chat-swift/pull/2011)
- Show channel screen as right detail when channel list is embedded by split view controller [#2011](https://github.com/GetStream/stream-chat-swift/pull/2011)
### 🐞 Fixed
- Fix DM Channel with multiple members displaying only 1 user avatar [#2019](https://github.com/GetStream/stream-chat-swift/pull/2019)
- Improve stability of Message List with Diffing disabled [#2006](https://github.com/GetStream/stream-chat-swift/pull/2006) [#2076](https://github.com/GetStream/stream-chat-swift/pull/2076)
- Fix quoted message extra spacing jump UI glitch [#2050](https://github.com/GetStream/stream-chat-swift/pull/2050)
- Fix edge case where cell would be hidden after reacting to it [#2053](https://github.com/GetStream/stream-chat-swift/pull/2053)

# [4.15.1](https://github.com/GetStream/stream-chat-swift/releases/tag/4.15.1)
_June 01, 2022_

This release does not contain any code changes.

### 🔄 Changed
* Provides new `SPI` config.
* Adds [swift docc plugin](https://github.com/apple/swift-docc-plugin) to package dependencies.

# [4.15.1](https://github.com/GetStream/stream-chat-swift/releases/tag/4.15.1)
_June 01, 2022_

This release does not contain any code changes.

### 🔄 Changed
* Provides new `SPI` config.
* Adds [swift docc plugin](https://github.com/apple/swift-docc-plugin) to package dependencies.

# [4.15.1](https://github.com/GetStream/stream-chat-swift/releases/tag/4.15.1)
_June 01, 2022_

This release does not contain any code changes.

### 🔄 Changed
* Provides new `SPI` config.
* Adds [swift docc plugin](https://github.com/apple/swift-docc-plugin) to package dependencies.

# [4.15.0](https://github.com/GetStream/stream-chat-swift/releases/tag/4.15.0)
_May 11, 2022_
## StreamChat
### ✅ Added
- Expose `readBy/readByCount` on `ChatMessage` containing info about users who has seen this message. These fields are populated only for messages sent by the current user [#1887](https://github.com/GetStream/stream-chat-swift/issues/1887)
- Expose preview message on `ChatChannel` [#1935](https://github.com/GetStream/stream-chat-swift/issues/1935)
### 🐞 Fixed
- Fix unread messages count bumping logic [#1978](https://github.com/GetStream/stream-chat-swift/issues/1978)
    - respect muted channels
    - respect muted users
    - decrement when message is hard deleted
- Fix paginated channels in channel list were left without messages when sync is executed [#1985](https://github.com/GetStream/stream-chat-swift/issues/1985)
- Fix `deletedMessagesVisibility == .alwaysVisible` shows deleted ephemeral messages in message list [#1991](https://github.com/GetStream/stream-chat-swift/issues/1991)
- Fix disappearing messages when uploading an attachment and reentering the channel [#2000](https://github.com/GetStream/stream-chat-swift/pull/2000)
### 🔄 Changed
- Rename `mentionedMessages` to `mentions` in `ChannelUnreadCount` [#1978](https://github.com/GetStream/stream-chat-swift/issues/1978)
- Changes `.team` filter `FilterKey` to accept `nil` as a parameter  [#1968](https://github.com/GetStream/stream-chat-swift/pull/1968)

## StreamChatUI
### 🔄 Changed
- Deprecate `ChatMessage.isOnlyVisibleForCurrentUser` as it does not account deleted messages visability setting [#1948](https://github.com/GetStream/stream-chat-swift/pull/1948)
- Rename components related to message footnote content in `ChatMessageContentView` [#1948](https://github.com/GetStream/stream-chat-swift/pull/1948)
### ✅ Added
- Show delivery status indicator for messages sent by the current user [#1887](https://github.com/GetStream/stream-chat-swift/issues/1887)
- Show delivery status indicator for messages sent by the current user in channel preview [#1935](https://github.com/GetStream/stream-chat-swift/issues/1935)
- Add support for custom reactions sorting [#1944](https://github.com/GetStream/stream-chat-swift/pull/1944)
- Add `nonEmpty` filter for channel list query [#1960](https://github.com/GetStream/stream-chat-swift/pull/1960)
### 🐞 Fixed
- Fix `onlyVisibleForYouIndicator` not being shown for ephemeral messages [#1948](https://github.com/GetStream/stream-chat-swift/pull/1948)
- Fix message popup UI glitch for bigger messages and iPad/Landscape [#1975](https://github.com/GetStream/stream-chat-swift/pull/1975)
- Fix footnote being hidden for the message followed by `ephemeral` message [#1956](https://github.com/GetStream/stream-chat-swift/issues/1956)
- Fix footnote being hidden for the message followed by `system` message [#1956](https://github.com/GetStream/stream-chat-swift/issues/1956)

# [4.14.0](https://github.com/GetStream/stream-chat-swift/releases/tag/4.14.0)
_April 26, 2022_
## StreamChat
### ✅ Added
- `quotesEnabled` property is added to the `ChannelConfig` [#1891](https://github.com/GetStream/stream-chat-swift/issues/1891)

### 🔄 Changed
- Assertions are no longer thrown by default. Check `StreamRuntimeCheck` to enable them [#1885](https://github.com/GetStream/stream-chat-swift/pull/1885)
- Local Storage is enabled by default. You can read more [here](https://getstream.io/chat/docs/sdk/ios/guides/offline-support) [#1890](https://github.com/GetStream/stream-chat-swift/pull/1890)
- Mark all read has been relocated to `CurrentUserController` to have parity with other platforms [#1927](https://github.com/GetStream/stream-chat-swift/pull/1927)
- New `CurrentUserController.addDevice(_pushDevice:)` replaces `CurrentUserController.addDevice(token:pushProvider:)` [#1934](https://github.com/GetStream/stream-chat-swift/pull/1934)
   - How to use the new addDevice API: `currentUserController.addDevice(.apn(token: apnDeviceToken))`

### 🐞 Fixed
- Fix support for multiple active channel lists at the same time [#1879](https://github.com/GetStream/stream-chat-swift/pull/1879)
- Fix channels linked to the channel list not being watched [#1924](https://github.com/GetStream/stream-chat-swift/pull/1924)
- Fix connection recovery flow being triggered after the first connection [#1925](https://github.com/GetStream/stream-chat-swift/pull/1925)
- Fix connection recovery flow not being cancelled on disconnect [#1925](https://github.com/GetStream/stream-chat-swift/pull/1925)
- Fix cooldown being applied to /sync endpoint in connection recovery flow [#1925](https://github.com/GetStream/stream-chat-swift/pull/1925)
- Fix active components not being reset when another user is connected [#1925](https://github.com/GetStream/stream-chat-swift/pull/1925)
- Fix unusable firebase push provider [#1934](https://github.com/GetStream/stream-chat-swift/pull/1934)
- Fix DB errors happening when logging in after a logout / user switch [#1926](https://github.com/GetStream/stream-chat-swift/issues/1926)

## StreamChatUI
### 💥 Removed
- The `toVCSnapshot`, `fromVCSnapshot` and `containerTransitionImageView` properties were removed `ZoomAnimator` because they were the root cause of animation issues when presenting the popup actions [#1899](https://github.com/GetStream/stream-chat-swift/issues/1899)
### 🔄 Changed
- The time interval between 2 messages so they are grouped in the UI is changed from `30 sec` to `60 sec` [#1893](https://github.com/GetStream/stream-chat-swift/issues/1893)
### ✅ Added
- Quote message action visibility can be controlled from the dashboard [#1891](https://github.com/GetStream/stream-chat-swift/issues/1891)
### 🐞 Fixed
- Fix full screen live photos weird flicker when presented / dismissed to / from full screen [#1899](https://github.com/GetStream/stream-chat-swift/issues/1899)
- Timestamp not being shown for the message when the next message is error [#1893](https://github.com/GetStream/stream-chat-swift/issues/1893)
- Another user's avatar not being shown for deleted message last in a group [#1893](https://github.com/GetStream/stream-chat-swift/issues/1893)
- Fix audio files not rendering previews [#1907](https://github.com/GetStream/stream-chat-swift/issues/1907)
- Fix message sender name is not shown in channel with > 2 members if member identifiers were passed on channel creation [#1931](https://github.com/GetStream/stream-chat-swift/issues/1931)
- Fix incorrectly called viewWillAppear inside viewWillDissapear [#1938](https://github.com/GetStream/stream-chat-swift/pull/1938)

# [4.13.1](https://github.com/GetStream/stream-chat-swift/releases/tag/4.13.1)
_April 04, 2022_

## StreamChat
### 🚨 Fixed
- Fix deadlock when accessing some properties from Events Delegate [#1898](https://github.com/GetStream/stream-chat-swift/issues/1898)

# [4.13.0](https://github.com/GetStream/stream-chat-swift/releases/tag/4.13.0)
_March 29, 2022_

## StreamChat
### ✅ Added
- Introduce message translations. See [docs](https://getstream.io/chat/docs/ios-swift/translation/?language=swift) for more info [#1867](https://github.com/GetStream/stream-chat-swift/issues/1867)
- Add support for multiple push providers [#1864](https://github.com/GetStream/stream-chat-swift/issues/1864)
### 🐞 Fixed
- Fix payload for reaction when using `enforce_unique` [#1861](https://github.com/GetStream/stream-chat-swift/issues/1861)
- Use IndexPath's item instead of row for macOS compatibility [#1859](https://github.com/GetStream/stream-chat-swift/pull/1859)
- Fix mime-type for file attachments [#1873](https://github.com/GetStream/stream-chat-swift/pull/1873)
- Properly decode `removed_from_channel` event when channel is incomplete [#1881](https://github.com/GetStream/stream-chat-swift/pull/1881)

## StreamChatUI
### ⚠️ Changed
- `AttachmentsPreviewVC` contains significant deprecations [#1877](https://github.com/GetStream/stream-chat-swift/pull/1877)
### ✅ Added
- Add Mixed Attachments UI Support [#1877](https://github.com/GetStream/stream-chat-swift/pull/1877)
### 🐞 Fixed
- Resolve attachment type when importing file from file picker [#1873](https://github.com/GetStream/stream-chat-swift/pull/1873)
- Fix long file names overlapped by the close button [#1880](https://github.com/GetStream/stream-chat-swift/issues/1880)
- Fix long file names being truncated at the end instead of the middle [#1880](https://github.com/GetStream/stream-chat-swift/issues/1880)
- Fix commands without arguments cannot be sent without text [#1869](https://github.com/GetStream/stream-chat-swift/issues/1869)
- Fix pasting long text into composer won't update input height [#1875](https://github.com/GetStream/stream-chat-swift/issues/1875)

# [4.12.0](https://github.com/GetStream/stream-chat-swift/releases/tag/4.12.0)
_March 16, 2022_

## StreamChat
### ✅ Added
- Add Offline Support (Connection & events recovery, and offline actions queuing) [#1831](https://github.com/GetStream/stream-chat-swift/pull/1831)
- Add `MessageSearchSortingKey.createdAt` and `updatedAt` for sorting options [#1824](https://github.com/GetStream/stream-chat-swift/issues/1824)
### 🐞 Fixed
- Fix `ChatMessageSearchController` not respecting `sort` param [#1824](https://github.com/GetStream/stream-chat-swift/issues/1824)
- Fix `ChatMessageSearchController` not removing old search results [#1824](https://github.com/GetStream/stream-chat-swift/issues/1824)
- Fix `ChatMessageSearchController` making empty searches [#1824](https://github.com/GetStream/stream-chat-swift/issues/1824)

## StreamChatUI
### 🔄 Changed
- ⚠️ Change default message deleted visibility to `.alwaysVisible` [#1851](https://github.com/GetStream/stream-chat-swift/pull/1851)
   - **Note:** This change is required to be align with the other SDK Platforms. If you still want the older behaviour, you should set the `ChatClientConfig.deletedMessagesVisibility` to `.visibleForCurrentUser`.
### ✅ Added
- Make it possible to customize the message view only in the popup actions [#1844](https://github.com/GetStream/stream-chat-swift/pull/1844)
### 🐞 Fixed
- Fix blurred avatar views when using image merger [#1841](https://github.com/GetStream/stream-chat-swift/pull/1841)
- Fix "Only visible to you" shown when deleted messages visible for all users [#1847](https://github.com/GetStream/stream-chat-swift/pull/1847)
- Fix channels list cell staying as selected when in Airplane mode [#1831](https://github.com/GetStream/stream-chat-swift/pull/1831)

# [4.11.0](https://github.com/GetStream/stream-chat-swift/releases/tag/4.11.0)
_March 01, 2022_

### ✅ Added
- Add Support for Message List Data Source Diffing (Experimental) [#1770](https://github.com/GetStream/stream-chat-swift/pull/1770)
- Show Camera option on the ComposerVC [#1798](https://github.com/GetStream/stream-chat-swift/pull/1798)
- `ChannelController`'s `truncateChannel` function now allows you to specify `systemMessage`, `hardDelete`, `skipPush` properties [#1799](https://github.com/GetStream/stream-chat-swift/pull/1799)
- Added `truncatedAt` property to `ChatChannel`
- Added increased logging for CoreData crashes caused by lingering models from previous sessions [#1814](https://github.com/GetStream/stream-chat-swift/issues/1814)

### 🐞 Fixed
- Fix `ChatMentionSuggestionView` permanently hiding subviews [#1800](https://github.com/GetStream/stream-chat-swift/issues/1800)
- Fix showing channel watchers in mention suggestions list [#1803](https://github.com/GetStream/stream-chat-swift/issues/1803)
- System message is now properly shown when channel is truncated [#1799](https://github.com/GetStream/stream-chat-swift/pull/1799)
- Fix Memory Leaks when opening and closing channels [#1812](https://github.com/GetStream/stream-chat-swift/pull/1812)

# [4.10.1](https://github.com/GetStream/stream-chat-swift/releases/tag/4.10.1)
_February 16, 2022_

### 🔄 Changed
- `ChannelListVC` now keeps track of channels where user is a member only instead of all channels loaded in the SDK. [#1785](https://github.com/GetStream/stream-chat-swift/pull/1785)

### 🐞 Fixed
- Make SendButton animation overridable [#1781](https://github.com/GetStream/stream-chat-swift/issues/1781)
- Make ChannelId.rawValue public [#1780](https://github.com/GetStream/stream-chat-swift/pull/1780)
- Fix channel not removed from channel list when user leaves the channel [#1785](https://github.com/GetStream/stream-chat-swift/pull/1785)
- Fix `ChannelListController.loadNextChannels` using incorrect `limit` when argument is omitted [#1786](https://github.com/GetStream/stream-chat-swift/issues/1786)
- Fix Message Input Accessibility for Large Text [#1787](https://github.com/GetStream/stream-chat-swift/pull/1787)
- Fix crash on iOS 12 when local storage enabled [#1784](https://github.com/GetStream/stream-chat-swift/pull/1784)

# [4.10.0](https://github.com/GetStream/stream-chat-swift/releases/tag/4.10.0)
_February 01, 2022_

### ✅ Added
- Make Date Formatters Configurable [#1742](https://github.com/GetStream/stream-chat-swift/pull/1742)
- Add quoted video support [#1765](https://github.com/GetStream/stream-chat-swift/pull/1765)

### 🔄 Changed
- In case you are presenting the `ChatChannelVC` in a modal, you should now be using the `StreamModalTransitioningDelegate`. The workaround to fix the message list being dismissed when scrolling to the bottom has been removed in favor of the custom modal transition. Please check the following PR description to see how to use it: [#1760](https://github.com/GetStream/stream-chat-swift/pull/1760)

### 🐞 Fixed
- Add custom modal transition for message list [#1760](https://github.com/GetStream/stream-chat-swift/pull/1760)
- Fix composer not showing any files when >3 files are selected in bulk [#1768](https://github.com/GetStream/stream-chat-swift/issues/1768)
- Crashfix for hanging `DispatchWorkItem` reference in `WebSocketClient`[#1766](https://github.com/GetStream/stream-chat-swift/issues/1766)

# [4.9.0](https://github.com/GetStream/stream-chat-swift/releases/tag/4.9.0)
_January 18, 2022_

### ✅ Added
- Add hard delete messages support [#1745](https://github.com/GetStream/stream-chat-swift/pull/1745)

### 🐞 Fixed
- Fix wrong image resolution when images are being quoted [#1747](https://github.com/GetStream/stream-chat-swift/pull/1747)
- Fix message list NSInternalInconsistencyException crash [#1752](https://github.com/GetStream/stream-chat-swift/pull/1752)
- Fix Image and Video sharing behaviour [#1753](https://github.com/GetStream/stream-chat-swift/pull/1753)

# [4.8.0](https://github.com/GetStream/stream-chat-swift/releases/tag/4.8.0)
_January 4, 2022_

### ✅ Added
- Add support to paginate messages pinned in a channel [#1741](https://github.com/GetStream/stream-chat-swift/issues/1741)

### 🐞 Fixed
- `notification.channel_deleted` events are now handled by the SDK [#1737](https://github.com/GetStream/stream-chat-swift/pull/1737)
- `MemberListController` receives new members correctly [#1736](https://github.com/GetStream/stream-chat-swift/issues/1736)
- `ChatChannel.membership` is correctly reflected in all cases [#1736](https://github.com/GetStream/stream-chat-swift/issues/1736)

# [4.7.0](https://github.com/GetStream/stream-chat-swift/releases/tag/4.7.0)
_December 28, 2021_

### ✅ Added
- `ChannelListQuery.membersLimit` param for controlling the number of members returned for each channel [#1721](https://github.com/GetStream/stream-chat-swift/issues/1721)
- Adds support to pass extra data for message from `ComposerVC` [#1722](https://github.com/GetStream/stream-chat-swift/pull/1722)

### 🐞 Fixed
- Fix multiple pagination requests being fired from `ChatChannelVC` and `ChatChannelListVC` [#1706](https://github.com/GetStream/stream-chat-swift/issues/1706)
- Fix rendering unavailable reactions on `ChatMessageReactionAuthorsVC` [#1719](https://github.com/GetStream/stream-chat-swift/issues/1719)
- Fix unncessary API calls performed when loading threads [#1716](https://github.com/GetStream/stream-chat-swift/issues/1716)
- Fix quoted messages not updated after edit [#1703](https://github.com/GetStream/stream-chat-swift/pull/1703)
- Fix deleted replies being shown in channel [#1707](https://github.com/GetStream/stream-chat-swift/pull/1707)
- Fix Date._unconditionallyBridgeFromObjectiveC crashes [#1646](https://github.com/GetStream/stream-chat-swift/pull/1646)

# [4.6.0](https://github.com/GetStream/stream-chat-swift/releases/tag/4.6.0)
_December 20, 2021_

### ⚠️ Important
- Dependencies are no longer exposed (this includes Nuke, SwiftyGif and Starscream). If you were using those dependencies we were exposing, you would need to import them manually. This is due to our newest addition supporting Module Stable XCFrameworks, see more below in the "Added" section.

### 🔄 Changed
- Change `ChatMessageLayoutOptions` to a `Set` instead of an `OptionSet` for a more flexible and safer customization [#1651](https://github.com/GetStream/stream-chat-swift/issues/1651)
- There is a new `ChatMessageListDateSeparatorView` component that should be used instead of the `ChatMessageListScrollOverlayView` if the goal is customize the styling of the date separator. Read [here](https://getstream.io/chat/docs/sdk/ios/uikit/components/message/#date-separators) for more details.
- `UnknownEvent` is now deprecated, use `UnknownChannelEvent` or `UnknownUserEvent` instead. [#1695](https://github.com/GetStream/stream-chat-swift/pull/1695).
- SwiftyGif now points to [v5.4.2](https://github.com/kirualex/SwiftyGif/releases/tag/5.4.2) that resolves crash related to leaked delegate reference.

### 🐞 Fixed
- Fix `stopTyping` can be called on `TypingEventSender` after calling `startTyping` [#1649](https://github.com/GetStream/stream-chat-swift/issues/1649).
- Reactions no longer cover the text in message bubble [#1666](https://github.com/GetStream/stream-chat-swift/pull/1666).
- Fix `error` type messages rendered as user's messages and interactive [#1672](https://github.com/GetStream/stream-chat-swift/issues/1672).
- Fix `ChannelListController` makes one redundant API call [#1687](https://github.com/GetStream/stream-chat-swift/issues/1687).
- Safely access indexes of collections [#1692](https://github.com/GetStream/stream-chat-swift/pull/1692).

### ✅ Added
- Add support for pre-built XCFrameworks [#1665](https://github.com/GetStream/stream-chat-swift/pull/1665).
- Added `LogConfig.destinationTypes` for ease of adding new destinations to logger [#1681](https://github.com/GetStream/stream-chat-swift/issues/1681).
- Expose container embedding top & bottom containers by `ChatChannelListItemView` [#1670](https://github.com/GetStream/stream-chat-swift/issues/1670).
- Add Static Message List Date Separators [#1686](https://github.com/GetStream/stream-chat-swift/issues/1686) (You can read this [doc](https://getstream.io/chat/docs/sdk/ios/uikit/components/message/#date-separators) to understand how to configure this feature).
- Adds `UnknownUserEvent` that models custom user event [#1695](https://github.com/GetStream/stream-chat-swift/pull/1695).
- `ChannelQuery.options` and `ChannelListQuery.options` are now public and mutable [#1696](https://github.com/GetStream/stream-chat-swift/issues/1696)
- `ChannelController.startWatching` and `stopWatching` are now `public`. You can explicitly stop watching a channel [#1696](https://github.com/GetStream/stream-chat-swift/issues/1696).

# [4.5.2](https://github.com/GetStream/stream-chat-swift/releases/tag/4.5.2)
_December 10, 2021_

### 🐞 Fixed

- Fix regression for reactions left by the current user being not accurate [#1680](https://github.com/GetStream/stream-chat-swift/issues/1680)

# [4.5.1](https://github.com/GetStream/stream-chat-swift/releases/tag/4.5.1)
_December 01, 2021_

### 🐞 Fixed
- Fix memory leak in GalleryVC [#1631](https://github.com/GetStream/stream-chat-swift/pull/1631)
- Increase tappable area surrounding the ShareButton inside the GalleryVC [#1640](https://github.com/GetStream/stream-chat-swift/pull/1640)
- Fix giphy action message (ephemeral message) in a thread is also shown in the channel [#1641](https://github.com/GetStream/stream-chat-swift/issues/1641)
- Fix crash when sending giphies. (Requires update of SwiftyGif to 5.4.1) [SwiftyGif#158](https://github.com/kirualex/SwiftyGif/pull/158)
- Improve stability of marking channel read [#1656](https://github.com/GetStream/stream-chat-swift/issues/1656)

### 🔄 Changed
- Make `LogDetails` fields `public` so they are be accessible. Typical usage is when overriding `process(logDetails:)` when subclassing `BaseLogDestination` [#1650](https://github.com/GetStream/stream-chat-swift/issues/1650)

# [4.5.0](https://github.com/GetStream/stream-chat-swift/releases/tag/4.5.0)
_November 16, 2021_

### 🐞 Fixed
- Fix message list scrolling jumps when a new message is received [#1605](https://github.com/GetStream/stream-chat-swift/pull/1605)
- Fix message cell not resized after editing a message with bigger/smaller content [#1605](https://github.com/GetStream/stream-chat-swift/pull/1605)
- Improve send button tap responsiveness [#1626](https://github.com/GetStream/stream-chat-swift/pull/1626)
- Dismiss suggestions popup when tapping outside [#1627](https://github.com/GetStream/stream-chat-swift/pull/1627)

### ✅ Added

- Optimistic Reaction UI, adding/removing reactions can be done offline and API calls are performed asynchronously [#1592](https://github.com/GetStream/stream-chat-swift/pull/1592)
- Automatically retry failed API calls for adding and removing reactions [#1592](https://github.com/GetStream/stream-chat-swift/pull/1592)

# [4.4.0](https://github.com/GetStream/stream-chat-swift/releases/tag/4.4.0)
_November 11, 2021_

### 🐞 Fixed
- Using Xcode 13 & CocoaPods should load all the required assets. [#1602](https://github.com/GetStream/stream-chat-swift/pull/1602)
- Make the NukeImageLoader initialiser accessible [#1600](https://github.com/GetStream/stream-chat-swift/issues/1600)
- Fix message not pinned when there is no expiration date [#1603](https://github.com/GetStream/stream-chat-swift/issues/1603)
- Fix uploaded videos' mime types were not encoded correctly [#1604](https://github.com/GetStream/stream-chat-swift/issues/1604)

### ✅ Added
- Added a new `make` API within our ChatChannelListVC so it's easier to instantiate, this eliminates the need to setup within the ViewController lifecycle [#1597](https://github.com/GetStream/stream-chat-swift/issues/1597)
- Add view to show all reactions of a message when tapping reactions [#1582](https://github.com/GetStream/stream-chat-swift/pull/1582)

# [4.3.0](https://github.com/GetStream/stream-chat-swift/releases/tag/4.3.0)
_November 03, 2021_

### 🐞 Fixed
- `flag` command is no longer visible on Composer [#1590](https://github.com/GetStream/stream-chat-swift/issues/1590)
- Fix long-pressed message being swapped with newly received message if both have the same visual style [#1596](https://github.com/GetStream/stream-chat-swift/issues/1596)
- Fix crash when message actions pop-up is dismissed with the selected message being outside the visible area of message list [#1596](https://github.com/GetStream/stream-chat-swift/issues/1596)

### 🔄 Changed
- The message action icons were changed to be a bit more darker color [#1583](https://github.com/GetStream/stream-chat-swift/issues/1583)
- The long-pressed message view is no longer moved across `ChatMessageListVC` and `ChatMessagePopupVC` hierarchies [#1596](https://github.com/GetStream/stream-chat-swift/issues/1596)

### ✅ Added
- Added Flag message action [#1583](https://github.com/GetStream/stream-chat-swift/issues/1583)
- Added handling of "shadowed" messages (messages from shadow banned users). The behavior is controlled by `ChatClientConfig.shouldShowShadowedMessages` and defaults to `false`. [#1591](https://github.com/GetStream/stream-chat-swift/issues/1591)
- Add message actions transition controller to `Components` [#1596](https://github.com/GetStream/stream-chat-swift/issues/1596)

# [4.2.0](https://github.com/GetStream/stream-chat-swift/releases/tag/4.2.0)
_October 26, 2021_

### ✅ Added
- `LogConfig.subsystems` for customizing subsysems where logger should be active [#1522](https://github.com/GetStream/stream-chat-swift/issues/1522)
- `ChannelListController` can now correctly give a list of hidden channels [#1529](https://github.com/GetStream/stream-chat-swift/issues/1529)
- `ChatChannel.isHidden` is now exposed [#1529](https://github.com/GetStream/stream-chat-swift/issues/1529)
- Add `name` sort option for member list queries [#1576](https://github.com/GetStream/stream-chat-swift/issues/1576)
- Update `ComposerVC` to respect API limitation and show an alert when > 10 attachments are added to the message. [#1579](https://github.com/GetStream/stream-chat-swift/issues/1579)

### 🐞 Fixed
- Fix incorrect key in `created_by` filter used in channel list query [#1544](https://github.com/GetStream/stream-chat-swift/issues/1544)
- Fix message list jumps when new reaction added [#1542](https://github.com/GetStream/stream-chat-swift/pull/1542)
- Fix message list jumps when message received [#1542](https://github.com/GetStream/stream-chat-swift/pull/1542)
- Fix broken constraint in the `ComposerView`, we have made the `BottomContainer` a standard `UIStackView` [#1545](https://github.com/GetStream/stream-chat-swift/pull/1545)
- Fix whitespace when dismissing Gallery Image by using the PanGesture. This now displays keyboard as required [#1563](https://github.com/GetStream/stream-chat-swift/pull/1563)
- Fix `ChannelListSortingKey.hasUnread` causing a crash when used [#1561](https://github.com/GetStream/stream-chat-swift/issues/1561)
- Fix Logger not logging when custom `subsystem` is specified [#1559](https://github.com/GetStream/stream-chat-swift/issues/1559)
- Fix channel not updated when a member is removed [#1560](https://github.com/GetStream/stream-chat-swift/issues/1560)
- Fix channel mark read [#1569](https://github.com/GetStream/stream-chat-swift/pull/1569)
- Fix lowercased username was used for mention instead of original name [#1575](https://github.com/GetStream/stream-chat-swift/issues/1575)

### 🔄 Changed
- `LogConfig` changes after logger was used will now take affect [#1522](https://github.com/GetStream/stream-chat-swift/issues/1522)
- `setDelegate(delegate:)` is now deprecated in favor of using the `delegate` property directly [#1564](https://github.com/GetStream/stream-chat-swift/pull/1564)

# [4.1.0](https://github.com/GetStream/stream-chat-swift/releases/tag/4.1.0)
_October 12, 2021_

### 🐞 Fixed
- Fixes left buttons not being hidden when a command was added in the composer [#1528](https://github.com/GetStream/stream-chat-swift/pull/1528)
- Fixes attachments not being cleared when a command was added [#1528](https://github.com/GetStream/stream-chat-swift/pull/1528)
- Fix `imageURL` is incorrectly encoded as `image_url` during `connectUser` [#1523](https://github.com/GetStream/stream-chat-swift/pull/1523)
- Fix fallback to `Components.default` because of responder chain being broken in `ChatChannelVC/ChatThreadVC/ChatMessageCell` [#1519](https://github.com/GetStream/stream-chat-swift/pull/1519)
- Fix crash after `ChatClient` disconnection [#1532](https://github.com/GetStream/stream-chat-swift/pull/1532)
- Fix when sending a new message UI flickers [#1536](https://github.com/GetStream/stream-chat-swift/pull/1536)
- Fix crash on `GalleryVC` happening on iPad when share button is clicked [#1537](https://github.com/GetStream/stream-chat-swift/pull/1537)
- Fix pending API requests being cancelled when client is connecting for the first time [#1538](https://github.com/GetStream/stream-chat-swift/issues/1538)

### ✅ Added
- Make it possible to customize video asset (e.g. include custom HTTP header) before it's preview/content is loaded [#1510](https://github.com/GetStream/stream-chat-swift/pull/1510)
- Make it possible to search for messages containing attachments of the given types [#1525](https://github.com/GetStream/stream-chat-swift/pull/1525)
- Make `ChatReactionsBubbleView` open for UI customization [#1526](https://github.com/GetStream/stream-chat-swift/pull/1526)

### 🔄 Changed
- Rename `VideoPreviewLoader` type to `VideoLoading` and `videoPreviewLoader` to `videoLoader` in `Components` [#1510](https://github.com/GetStream/stream-chat-swift/pull/1510)
- Changes `ComposerVC.Content.command` to `let` instead of `var` and introduces `ComposerVC.content.addCommand` to add commands to a message for a safer approach [#1528](https://github.com/GetStream/stream-chat-swift/pull/1528)

# [4.0.4](https://github.com/GetStream/stream-chat-swift/releases/tag/4.0.4)
_October 06, 2021_

### 🐞 Fixed
- Fix keyboard showing over composer [#1506](https://github.com/GetStream/stream-chat-swift/pull/1506)
- Safely unwrap images to prevent crashes on images from bundle [#1502](https://github.com/GetStream/stream-chat-swift/pull/1502)
- Fixed when a channel list query has no channels, any future channels are not added to the controller [#1513](https://github.com/GetStream/stream-chat-swift/issues/1513)

### 🔄 Changed
- Take `VideoAttachmentGalleryCell` and `ImageAttachmentGalleryCell` types used in `GalleryVC` from `Components` [#1509](https://github.com/GetStream/stream-chat-swift/pull/1509)

# [4.0.3](https://github.com/GetStream/stream-chat-swift/releases/tag/4.0.3)
_October 01, 2021_

### ✅ Added
- Events expose chat models (e.g. `channel: ChatChannel`) instead of just IDs [#1081](https://github.com/GetStream/stream-chat-swift/pull/1081)
- SDK is now Carthage compatible [#1495](https://github.com/GetStream/stream-chat-swift/pull/1495)

### 🐞 Fixed
- Dynamic height for the composer attachment previews [#1480](https://github.com/GetStream/stream-chat-swift/pull/1480)
- Fix `shouldAddNewChannelToList` and `shouldListUpdatedChannel` delegate funcs are not overridable in ChannelListVC subclasses [#1497](https://github.com/GetStream/stream-chat-swift/issues/1497)
- Make messageComposerBottomConstraint public [#1501](https://github.com/GetStream/stream-chat-swift/pull/1501)
- Fix `ChatChannelListVC` showing channels muted by the current user when default `shouldAddNewChannelToList/shouldListUpdatedChannel` delegate method implementations are used [#1476](https://github.com/GetStream/stream-chat-swift/pull/1476)

# [4.0.2](https://github.com/GetStream/stream-chat-swift/releases/tag/4.0.2)
_September 24, 2021_

### ✅ Added
- Introduce `ChannelController.uploadFile` function for uploading files to CDN to obtain a remote URL [#1468](https://github.com/GetStream/stream-chat-swift/issues/1468)

### 🐞 Fixed
- Fix channel unread counts, thread replies and silent messages do not increase the count anymore [#1472](https://github.com/GetStream/stream-chat-swift/pull/1472)
- Fix token expiration refresh mechanism for API endpoints [#1446](https://github.com/GetStream/stream-chat-swift/pull/1446)
- Fix keyboard handling when navigation bar or tab bar are not translucent [#1470](https://github.com/GetStream/stream-chat-swift/pull/1470) [#1464](https://github.com/GetStream/stream-chat-swift/pull/1464)

### 🔄 Changed
- Attachments types are now `Hashable` [1469](https://github.com/GetStream/stream-chat-swift/pull/1469/files)

# [4.0.1](https://github.com/GetStream/stream-chat-swift/releases/tag/4.0.1)
_September 17, 2021_

### ✅ Added
- Introduce `shouldAddNewChannelToList` and `shouldListUpdatedChannel` delegate callbacks to `ChannelListController`. With these, one can list/unlist new/updated channels to the existing controller. [#1438](https://github.com/GetStream/stream-chat-swift/issues/1438) [#1460](https://github.com/GetStream/stream-chat-swift/issues/1460)
- Added injection of `ChatMessageReactionsBubbleView` to `Components`, so customers will be able to subclass and customise it. [#1451](https://github.com/GetStream/stream-chat-swift/pull/1451)
- Add delegate func for tap on user avatar for a message [#1453](https://github.com/GetStream/stream-chat-swift/issues/1453)

### 🐞 Fixed
- `CurrentUser.currentDevice` is always `nil`. Now it won't be nil after `addDevice` is called [#1457](https://github.com/GetStream/stream-chat-swift/issues/1457)

### 🔄 Changed
- Update `ChatClient` to disconnect immediately when the Internet connection disappears [#1449](https://github.com/GetStream/stream-chat-swift/issues/1449)
- `NewChannelQueryUpdater`, which takes care of listing/unlisting new/updated channels, is disabled. We recommend using the new `ChannelListController` delegate methods `shouldAddNewChannelToList` and `shouldListUpdatedChannel` [#1460](https://github.com/GetStream/stream-chat-swift/issues/1460)

### 🐞 Fixed
- Fix message list wrong content inset when typing events disabled [#1455](https://github.com/GetStream/stream-chat-swift/pull/1455)
- Fix message list unwanted scrolling when typing indicator shown [#1456](https://github.com/GetStream/stream-chat-swift/pull/1456)
- Fix typing events always disabled when channel opened without cache from Channel List [#1458](https://github.com/GetStream/stream-chat-swift/pull/1458)
- Fix hypens (-) are not allowed in custom channel types [#1461](https://github.com/GetStream/stream-chat-swift/issues/1461)

# [4.0.0](https://github.com/GetStream/stream-chat-swift/releases/tag/4.0.0)
_September 10, 2021_

### 🔄 Changed

# [4.0.0-RC.1](https://github.com/GetStream/stream-chat-swift/releases/tag/4.0.0-RC.1)
_September 09, 2021_

### 🐞 Fixed
 - Fix channel list showing outdated data, and channels not showing any messages after reconnection [#1435](https://github.com/GetStream/stream-chat-swift/issues/1435)

# [4.0.0-RC](https://github.com/GetStream/stream-chat-swift/releases/tag/4.0.0-RC)
_September 03, 2021_

### ⚠️ Breaking Changes from `4.0-beta.11`
- JSON Encoding/Decoding for both Network and Database date formatting changed to RFC3339 formats [#1403](https://github.com/GetStream/stream-chat-swift/pull/1403)
- `ChatMessage.threadParticipants` is now an Array instead of Set [#1398](https://github.com/GetStream/stream-chat-swift/pull/1398)
- Introduces `ChatChannelVC` and removes responsibilities of `ChatMessageListVC`. The latter now is only responsible to render the message list layout, the data is provided by `ChatChannelVC` or `ChatThreadVC`. [#1314](https://github.com/GetStream/stream-chat-swift/pull/1314)
- Replaces `ChatMessageActionsVC.Delegate` with `ChatMessageActionsVCDelegate` [#1314](https://github.com/GetStream/stream-chat-swift/pull/1314)
- Renames `ChatChannelListRouter.showMessageList()` -> `showChannel()` [#1314](https://github.com/GetStream/stream-chat-swift/pull/1314)
- Removal of `ComposerVCDelegate` [#1314](https://github.com/GetStream/stream-chat-swift/pull/1314)
- Replaces `ChatMessageListKeyboardObserver` with `ComposerKeyboardHandler` [#1314](https://github.com/GetStream/stream-chat-swift/pull/1314)

#### Understanding `ChatChannelVC` vs `ChatTheadVC` vs `ChatMessageListVC`
- `ChatChannelVC`:
    - `ChatChannelHeaderView`
    - `ChatMessageListVC`
    - `ComposerVC`

- `ChatThreadVC`:
    - `ChatThreadHeaderView`
    - `ChatMessageListVC`
    - `ComposerVC`

A new `ChatChannelVC` is introduced that represents the old `ChatMessageListVC`, which was responsible to display the messages from a channel. The `ChatThreadVC` remains the same and it is responsible for displaying the replies in a thread, but now instead of duplicating the implementation from the channel, both use the `ChatMessageListVC` and configure it for their needs. For this to be possible the `ChatMessageListVC` has now a `ChatMessageListVCDataSource` and `ChatMessageListVCDelegate`. Both `ChatChannelVC` and `ChatThreadVC` implement the `ChatMessageListVCDataSource` and `ChatMessageListVCDelegate`.

### 🔄 Changed
- Nuke dependency was updated to v10 [#1405](https://github.com/GetStream/stream-chat-swift/pull/1405)

### ✅ Added
- For non-DM channels, the avatar is now shown as a combination of the avatars of the last active members of the channel [#1344](https://github.com/GetStream/stream-chat-swift/pull/1344)
- New DateFormatter methods `rfc3339Date` and `rfc3339DateString` [#1403](https://github.com/GetStream/stream-chat-swift/pull/1403)
- Add a new `isMentionsEnabled` flag to make it easier to disable the user mentions in the ComposerVC [#1416](https://github.com/GetStream/stream-chat-swift/pull/1416)
- Use remote config to disable mute actions [#1418](https://github.com/GetStream/stream-chat-swift/pull/1418)
- Use remote config to disable thread info from message options [#1418](https://github.com/GetStream/stream-chat-swift/pull/1418)
- Provide different Objc name for InputTextView [#1420](https://github.com/GetStream/stream-chat-swift/pull/1421)
- Add message search support through `MessageSearchController` [#1426](https://github.com/GetStream/stream-chat-swift/pull/1426)

### 🐞 Fixed
- Fix incorrect RawJSON number handling, the `.integer` case is no longer supported and is replaced by `.number` [#1375](https://github.com/GetStream/stream-chat-swift/pull/1375)
- Fix message list and thread index out of range issue on `tableView(_:cellForRowAt:)` [#1373](https://github.com/GetStream/stream-chat-swift/pull/1373)
- Fix crash when dismissing gallery images [#1383](https://github.com/GetStream/stream-chat-swift/pull/1383)
- Improve pagination efficiency [#1381](https://github.com/GetStream/stream-chat-swift/pull/1381)
- Fix user mention suggestions not showing all members [#1390](https://github.com/GetStream/stream-chat-swift/pull/1381)
- Fix thread avatar view not displaying latest reply author avatar [#1398](https://github.com/GetStream/stream-chat-swift/pull/1398)
- Fix crash on incorrect date string parsing [#1403](https://github.com/GetStream/stream-chat-swift/pull/1403)
- Fix threads not showing all the responses if there were responses that were also sent to the channel [#1413](https://github.com/GetStream/stream-chat-swift/pull/1413)
- Fix crash when accessing `ChatMessage.attachmentCounts` on <iOS13 with in-memory storage turned ON
- Fix `isCommandsEnabled` not disabling the typing commands [#1416](https://github.com/GetStream/stream-chat-swift/pull/1416)
- Fix mention suggester now supports `options.minimumRequiredCharacters` equal to 0 and sorts results with same score consistently
- Fix filters with wrong Date encoding strategy [#1420](https://github.com/GetStream/stream-chat-swift/pull/1420)
- Fix message height is now calculated correctly when a message is updated [#1424](https://github.com/GetStream/stream-chat-swift/pull/1424)
- Fix `ChatMessageReactionData.init` not public [#1425](https://github.com/GetStream/stream-chat-swift/pull/1425)

# [4.0.0-beta.11](https://github.com/GetStream/stream-chat-swift/releases/tag/4.0.0-beta.11)
_August 13, 2021_

### 🐞 Fixed
- Fix jumps when presenting message popup actions in a modal [#1361](https://github.com/GetStream/stream-chat-swift/issues/1361)
- Fix custom Channel Types not allowing uppercase letters [#1361](https://github.com/GetStream/stream-chat-swift/issues/1361)
- Fix `ChatMessageGalleryView.ImagePreview` not compiling in Obj-c [#1363](https://github.com/GetStream/stream-chat-swift/pull/1363)
- Fix force unwrap crashes on unknown user roles cases [#1365](https://github.com/GetStream/stream-chat-swift/pull/1365)
- Fix "last seen at" representation to use other units other than minutes [#1368](https://github.com/GetStream/stream-chat-swift/pull/1368)
- Fix message list dismissing on a modal when scrolling [#1364](https://github.com/GetStream/stream-chat-swift/pull/1364)
- Fix crash on channel delete event [#1408](https://github.com/GetStream/stream-chat-swift/pull/1408)

# [4.0.0-beta.10](https://github.com/GetStream/stream-chat-swift/releases/tag/4.0.0-beta.10)
_August 11, 2021_

### ✅ Added
- New `ChannelListSortingKey`s `unreadCount` and `hasUnread` [#1348](https://github.com/GetStream/stream-chat-swift/issues/1348)
- Added `GalleryAttachmentViewInjector.galleryViewAspectRatio` to control the aspect ratio of a gallery inside a message cell [#1300](https://github.com/GetStream/stream-chat-swift/pull/1300)

### 🔄 Changed
- `ChatMessageReactionsVC.toggleReaction` is now `open` [#1348](https://github.com/GetStream/stream-chat-swift/issues/1348)
- User mentions now fetch suggestions from current channel instead of doing a user search query. Set `Components.mentionAllAppUsers` to true if you want to perform user search instead [#1357](https://github.com/GetStream/stream-chat-swift/pull/1357)

### 🐞 Fixed
- Fix `ChannelListController.synchronize` completion closure not being called when the client is connected [#1353](https://github.com/GetStream/stream-chat-swift/issues/1353)
- Selecting suggestions from Composer did not work correctly [#1352](https://github.com/GetStream/stream-chat-swift/pull/1352)
- Fixed race condition on `ChatMessageListVC` and `ChatThreadVC` that caused `UITableView` crashes [#1347](https://github.com/GetStream/stream-chat-swift/pull/1347)
- Fixed an issue for `ChatThreadVC` opened from a deeplink when new replies are only added to the chat, but not to the replies thread [#1354](https://github.com/GetStream/stream-chat-swift/pull/1354)


# [4.0.0-beta.9](https://github.com/GetStream/stream-chat-swift/releases/tag/4.0.0-beta.9)
_August 05, 2021_

### ⚠️ Breaking Changes from `4.0-beta.8`
- Extra data is now stored on a hashmap and not using the `ExtraData` generic system
- `ChatMessageLayoutOptionsResolver.optionsForMessage` has a new parameter: `appearance` [#1304](https://github.com/GetStream/stream-chat-swift/issues/1304)
- Renamed `Components.navigationTitleView` -> `Components.titleContainerView` [#1294](https://github.com/GetStream/stream-chat-swift/pull/1294)

#### New Extra Data Type

The new `4.0` release changes how `extraData` is stored and uses a simpler hashmap-based solution. This approach does not require creating type aliases for all generic classes such as `ChatClient`.

Example:

```swift
client.connectUser(
    userInfo: .init(
        id: userCredentials.id,
        extraData: ["country": .string("NL")]
    ),
    token: token
)
```

`Message`, `User`, `Channel`, `MessageReaction` models now store `extraData` in a `[String: RawJSON]` container.

```swift
let extraData:[String: RawJSON] = .dictionary([
    "name": .string(testPayload.name),
    "number": .integer(testPayload.number)
])
```

#### Upgrading from ExtraData

If you are using `ExtraData` from `v3` or before `4.0-beta.8` the steps needed to upgrade are the following:

- Remove all type aliases (`typealias ChatUser = _ChatUser<CustomExtraDataTypes.User>`)
- Replace all generic types from `StreamChat` and `StreamChatUI` classes (`__CurrentChatUserController<T>` -> `CurrentChatUserController`) with the non-generic version
- Remove the extra data structs and either use `extraData` directly or (recommended) extend the models
- Update your views to read your custom fields from the `extraData` field

Before:

```swift
struct Birthland: UserExtraData {
    static var defaultValue = Birthland(birthLand: "")
    let birthLand: String
}
```

After:

```swift
extension ChatUser {
    static let birthLandFieldName = "birthLand"
    var birthLand: String {
        guard let v = extraData[ChatUser.birthLandFieldName] else {
            return ""
        }
        guard case let .string(birthLand) = v else {
            return ""
        }
        return birthLand
    }
}
```

### ✅ Added
- Added `ChatChannelHeaderView` UI Component [#1294](https://github.com/GetStream/stream-chat-swift/pull/1294)
- Added `ChatThreadHeaderView` UI Component [#1294](https://github.com/GetStream/stream-chat-swift/pull/1294)
- Added custom channel events support [#1309](https://github.com/GetStream/stream-chat-swift/pull/1309)
- Added `ChatMessageAudioAttachment`, you can access them via `ChatMessage.audioAttachments`. There's no UI support as of now, it's in our Roadmap. [#1322](https://github.com/GetStream/stream-chat-swift/issues/1322)
- Added message ordering parameter to all `ChannelController` initializers. If you use `ChatChannelListRouter` it can be done by overriding a `showMessageList` method on it. [#1338](https://github.com/GetStream/stream-chat-swift/pull/1338)
- Added support for custom localization of components in framework [#1330](https://github.com/GetStream/stream-chat-swift/pull/1330)

### 🐞 Fixed
- Fix message list header displaying incorrectly the online status for the current user instead of the other one [#1294](https://github.com/GetStream/stream-chat-swift/pull/1294)
- Fix deleted last message's appearance on channels list [#1318](https://github.com/GetStream/stream-chat-swift/pull/1318)
- Fix reaction bubbles sometimes not being aligned to bubble on short incoming message [#1320](https://github.com/GetStream/stream-chat-swift/pull/1320)
- Fix hiding already hidden channels not working [#1327](https://github.com/GetStream/stream-chat-swift/issues/1327)
- Fix compilation for Xcode 13 beta 3 where SDK could not compile because of unvailability of `UIApplication.shared` [#1333](https://github.com/GetStream/stream-chat-swift/pull/1333)
- Fix member removed from a Channel is still present is MemberListController.members [#1323](https://github.com/GetStream/stream-chat-swift/issues/1323)
- Fix composer input field height for long text [#1335](https://github.com/GetStream/stream-chat-swift/issues/1335)
- Fix creating direct messaging channels creates CoreData misuse [#1337](https://github.com/GetStream/stream-chat-swift/issues/1337)

### 🔄 Changed
- `ContainerStackView` doesn't `assert` when trying to remove a subview, these operations are now no-op [#1328](https://github.com/GetStream/stream-chat-swift/issues/1328)
- `ChatClientConfig`'s `isLocalStorageEnabled`'s default value is now `false`
- `/sync` endpoint calls optimized for a setup when local caching is disabled i.e. `isLocalStorageEnabled` is set to false.

# [4.0.0-beta.8](https://github.com/GetStream/stream-chat-swift/releases/tag/4.0.0-beta.8)
_July 21, 2021_

### ✅ Added
- `urlRequest(forImage url:)` added to `ImageCDN` protocol, this can be used to inject custom HTTP headers into image loading requests [#1291](https://github.com/GetStream/stream-chat-swift/issues/1291)
- Functionality that allows [inviting](https://getstream.io/chat/docs/react/channel_invites/?language=swift) users to channels with subsequent acceptance or rejection on their part [#1276](https://github.com/GetStream/stream-chat-swift/pull/1276)
- `EventsController` which exposes event observing API [#1266](https://github.com/GetStream/stream-chat-swift/pull/1266)

### 🐞 Fixed
- Fix an issue where member role sent from backend was not recognized by the SDK [#1288](https://github.com/GetStream/stream-chat-swift/pull/1288)
- Fix crash in `ChannelListUpdater` caused by the lifetime not aligned with `ChatClient` [#1289](https://github.com/GetStream/stream-chat-swift/pull/1289)
- Fix composer allowing sending whitespace only messages [#1293](https://github.com/GetStream/stream-chat-swift/issues/1293)
- Fix a crash that would occur on deleting a message [#1298](https://github.com/GetStream/stream-chat-swift/pull/1298)

# [4.0.0-beta.7](https://github.com/GetStream/stream-chat-swift/releases/tag/4.0.0-beta.7)
_July 19, 2021_

### ⚠️ Breaking Changes from `4.0-beta.6`
- The `ChatSuggestionsViewController` was renamed to `ChatSuggestionsVC` to follow the same pattern across the codebase. [#1195](https://github.com/GetStream/stream-chat-swift/pull/1195)

### 🔄 Changed
- Changed Channel from  `currentlyTypingMembers: Set<ChatChannelMember>` to `currentlyTypingUsers: Set<ChatUser>` to show all typing users (not only channel members; eg: watching users) [#1254](https://github.com/GetStream/stream-chat-swift/pull/1254)  

### 🐞 Fixed
- Fix deleted messages appearance [#1267](https://github.com/GetStream/stream-chat-swift/pull/1267)
- Fix composer commands and attachment buttons not shown in first render when channel is not in cache [#1277](https://github.com/GetStream/stream-chat-swift/pull/1277)
- Fix appearance of only-emoji messages [#1272](https://github.com/GetStream/stream-chat-swift/pull/1272)
- Fix the appearance of system messages [#1281](https://github.com/GetStream/stream-chat-swift/pull/1281)
- Fix a crash happening during MessageList updates [#1286](https://github.com/GetStream/stream-chat-swift/pull/1286)

### ✅ Added
- Support for pasting images into the composer [#1258](https://github.com/GetStream/stream-chat-swift/pull/1258)
- The visibility of deleted messages is now configurable using `ChatClientConfig.deletedMessagesVisibility`. You can choose from the following options [#1269](https://github.com/GetStream/stream-chat-swift/pull/1269):
```swift
/// All deleted messages are always hidden.
case alwaysHidden

/// Deleted message by current user are visible, other deleted messages are hidden.
case visibleForCurrentUser

/// Deleted messages are always visible.
case alwaysVisible
```

### 🐞 Fixed
- Fix crash when scrolling to bottom after sending the first message [#1262](https://github.com/GetStream/stream-chat-swift/pull/1262)
- Fix crash when thread root message is not loaded when thread is opened [#1263](https://github.com/GetStream/stream-chat-swift/pull/1263)
- Fix issue when messages were changing their sizes when channel is opened [#1260](https://github.com/GetStream/stream-chat-swift/pull/1260)
- Fix over fetching previous messages [#1110](https://github.com/GetStream/stream-chat-swift/pull/1110)
- Fix an issue where multiple messages in a channel could not quote a single message [#1264](https://github.com/GetStream/stream-chat-swift/pull/1264)

### 🔄 Changed
- The way attachment view stretches the message cell to fill all available width. Now it's done via `fillAllAvailableWidth` exposed on base attachment injector (set to `true` by default) [#1260](https://github.com/GetStream/stream-chat-swift/pull/1260)

# [4.0.0-beta.6](https://github.com/GetStream/stream-chat-swift/releases/tag/4.0.0-beta.6)
_July 08, 2021_

### 🐞 Fixed
- Fix issue where badge with unread count could remain visible with 0 value [#1259](https://github.com/GetStream/stream-chat-swift/pull/1259)
- Fixed the issue when `ChatClientUpdater.connect` was triggered before the connection was established due to firing `.didBecomeActive` notification [#1256](https://github.com/GetStream/stream-chat-swift/pull/1256)

# [4.0.0-beta.5](https://github.com/GetStream/stream-chat-swift/releases/tag/4.0.0-beta.5)
_July 07, 2021_

### ⚠️ Breaking Changes from `4.0-beta.4`
- The `ChatSuggestionsViewController` was renamed to `ChatSuggestionsVC` to follow the rest of the codebase. [#1195](https://github.com/GetStream/stream-chat-swift/pull/1195)
- The `CreateChatChannelButton` component was removed. The component acted only as a placeholder and the functionality should be always provided by the hosting app. For an example implementation see the [Demo app](https://github.com/GetStream/stream-chat-swift/blob/main/DemoApp/ChatPresenter.swift).
- The payload of `AnyChatMessageAttachment` changed from `Any` to `Data` [#1248](https://github.com/GetStream/stream-chat-swift/pull/1248).
- The user setting API was updated. It's now required to call one of the available `connect` methods on `ChatClient` after `ChatClient`'s instance is created in order to establish connection and set the current user.

  Migration tips:
  ---
  If you were doing:
  ```
  let client = ChatClient(config: config, tokenProvider: .static(token))
  ```
  Now you should do:
  ```
  let client = ChatClient(config: config)
  client.connectUser(userInfo: .init(id: userId), token: token)
  ```
  ---
  Guest users before:
  ```
  let client = ChatClient(
    config: config,
    tokenProvider: .guest(
      userId: userId,
      name: userName
    )
  )
  ```
  Now you should do:
  ```
  let client = ChatClient(config: config)
  client.connectGuestUser(userInfo: .init(id: userId))
  ```
  ---
  Anonymous users before:
  ```
  let client = ChatClient(config: config, tokenProvider: .anonymous)
  ```
  Now you should do:
  ```
  let client = ChatClient(config: config)
  client.connectAnonymousUser()
  ```
  ---
  If you use tokens that expire you probably do something like this:
  ```
  let client = ChatClient(
    config: config,
    tokenProvider: .closure { client, completion in
      service.fetchToken { token in
        completion(token)
      }
    }
  )
  ```
  Now you should do:
  ```
  let client = ChatClient(config: config)
  service.fetchToken { token in
    client.connectUser(userInfo: .init(id: userId), token: token)
  }
  // `tokenProvider` property is used to reobtain a new token in case if the current one is expired
  client.tokenProvider = { completion in
    service.fetchToken { token in
      completion(token)
    }
  }
  ```

### ✅ Added
- `search(query:)` function to `UserSearchController` to make a custom search with a query [#1206](https://github.com/GetStream/stream-chat-swift/issues/1206)
- `queryForMentionSuggestionsSearch(typingMention:)` function to `ComposerVC`, users can override this function to customize mention search behavior [#1206](https://github.com/GetStream/stream-chat-swift/issues/1206)
- `.contains` added to `Filter` to be able to filter for `teams` [#1206](https://github.com/GetStream/stream-chat-swift/issues/1206)

### 🔄 Changed
- `shouldConnectAutomatically` setting in `ChatConfig`, it now has no effect and all logic that used it now behaves like it was set to `true`.

### 🐞 Fixed
- `ConnectionController` fires its `controllerDidChangeConnectionStatus` method only when the connection status actually changes [#1207](https://github.com/GetStream/stream-chat-swift/issues/1207)
- Fix cancelled ephemeral (giphy) messages and deleted messages are visible in threads [#1238](https://github.com/GetStream/stream-chat-swift/issues/1238)
- Fix crash on missing `cid` value of `Message` during local cache invalidation [#1245](https://github.com/GetStream/stream-chat-swift/issues/1245)
- Messages keep correct order if the local device time is different from the server time [#1246](https://github.com/GetStream/stream-chat-swift/issues/1246)

# [4.0.0-beta.4](https://github.com/GetStream/stream-chat-swift/releases/tag/4.0.0-beta.4)
_June 23, 2021_

### ⚠️ Breaking Changes from `4.0-beta.3`
- `ChatOnlineIndicatorView` renamed to `OnlineIndicatorView`
- `GalleryContentViewDelegate` methods updated to have optional index path
- `FileActionContentViewDelegate` methods updated to have optional index path
- `LinkPreviewViewDelegate` methods updated to have optional index path
- `scrollToLatestMessageButton` type changed from `UIButton` to `_ScrollToLatestMessageButton<ExtraData>`
- `UITableView` is now used instead of `UICollectionView` to display the message list [#1219](https://github.com/GetStream/stream-chat-swift/pull/1219)
- `ChatMessageImageGallery` renamed to `ChatMessageGalleryView`, updated to show any content
- `ImageGalleryVC` renamed to `GalleryVC`
- `ImagePreviewable` renamed to `GalleryItemPreview`, updated to expose `AttachmentId` only
- `GalleryContentViewDelegate` methods are renamed to work not only for image attachment but for any
- `selectedAttachmentType` removed from `ComposerVC`
- `imagePickerVC` renamed to `mediaPickerVC` in `ComposerVC`

### ✅ Added
- Video attachments support:
 - `VideoAttachmentPayload` type is introduced, video attachments are exposed on `ChatMessage`
 - `VideoAttachmentComposerView` component is added to displaying video thumbnails in `ComposerVC`
 - `VideoAttachmentCellView` displaying video previews in `ChatMessageImageGallery`
 - `VideoCollectionViewCell` displaying videos in `GalleryVC`
 - `VideoPlaybackControlView` used to take actions on the playing video in `GalleryVC`
 - `VideoPreviewLoader` loading video thumbnails
 For more information, see [#1194](https://github.com/GetStream/stream-chat-swift/pull/1194)
- `mentionText(for:)` function added to `ComposerVC` for customizing the text displayed for mentions [#1188](https://github.com/GetStream/stream-chat-swift/issues/1188) [#1000](https://github.com/GetStream/stream-chat-swift/issues/1000)
- `score` to `ChatMessageReactionData` so a slack-like reaction view is achievable. This would be used as content in `ChatMessageReactionsView` [#1200](https://github.com/GetStream/stream-chat-swift/issues/1200)
- Ability to send silent messages. Silent messages are normal messages with an additional `isSilent` value set to `true`. Silent messages don’t trigger push notification for the recipient.[#1211](https://github.com/GetStream/stream-chat-swift/pull/1211)
- Expose `cid` on `Message` [#1215](https://github.com/GetStream/stream-chat-swift/issues/1215)
- `showMediaPicker`/`showFilePicker`/`attachmentsPickerActions` functions added to `ComposerVC` so it's possible to customize media/document pickers and add extend action sheet with actions for custom attachment types [#1194](https://github.com/GetStream/stream-chat-swift/pull/1194)
- Make `ChatThreadVC` show overlay with timestamp of currently visible messages when scrolling [#1235](https://github.com/GetStream/stream-chat-swift/pull/1235)
- Expose `layoutOptions` on `ChatMessageContentView` [#1241](https://github.com/GetStream/stream-chat-swift/pull/1241)

### 🔄 Changed
- `scrollToLatestMessageButton` is now visible every time the last message is not visible. Not only when there is unread message. [#1208](https://github.com/GetStream/stream-chat-swift/pull/1208)
- `mediaPickerVC` in `ComposerVC` updated to show both photos and videos [#1194](https://github.com/GetStream/stream-chat-swift/pull/1194)
- `ChatMessageListScrollOverlayView` moved outside the `ChatMessageListView`. Now it's managed by `ChatMessageListVC` and `ChatThreadVC` explicitly [#1235](https://github.com/GetStream/stream-chat-swift/pull/1235)
- Date formatter for scroll overlay used in `ChatMessageListVC` is now exposed as `DateFormatter.messageListDateOverlay` [#1235](https://github.com/GetStream/stream-chat-swift/pull/1235)

### 🐞 Fixed
- Fix sorting Member List by `createdAt` causing an issue [#1185](https://github.com/GetStream/stream-chat-swift/issues/1185)
- Fix ComposerView not respecting `ChannelConfig.maxMessageLength [#1190](https://github.com/GetStream/stream-chat-swift/issues/1190)
- Fix mentions not being parsed correctly [#1188](https://github.com/GetStream/stream-chat-swift/issues/1188)
- Fix layout feedback loop for Quoted Message without bubble view [#1203](https://github.com/GetStream/stream-chat-swift/issues/1203)
- Fix image/file/link/giphy actions not being handled in `ChatThreadVC` [#1207](https://github.com/GetStream/stream-chat-swift/pull/1207)
- Fix `ChatMessageLinkPreviewView` not being taken from `Components` [#1207](https://github.com/GetStream/stream-chat-swift/pull/1207)
- Subviews of `ChatMessageDefaultReactionsBubbleView` are now public [#1209](https://github.com/GetStream/stream-chat-swift/pull/1209)
- Fix composer overlapping last message. This happened for channels with typing events disabled. [#1210](https://github.com/GetStream/stream-chat-swift/issues/1210)
- Fix an issue where composer textView's caret jumps to the end of input [#1117](https://github.com/GetStream/stream-chat-swift/issues/1117)
- Fix deadlock in Controllers when `synchronize` is called in a delegate callback [#1214](https://github.com/GetStream/stream-chat-swift/issues/1214)
- Fix restart uploading action not being propagated [#1194](https://github.com/GetStream/stream-chat-swift/pull/1194)
- Fix uploading progress not visible on image uploading overlay [#1194](https://github.com/GetStream/stream-chat-swift/pull/1194)
- Fix timestamp overlay jumping when more messages are loaded [#1235](https://github.com/GetStream/stream-chat-swift/pull/1235)
- Fix flickering of local messages while sending [#1241](https://github.com/GetStream/stream-chat-swift/pull/1241)

# [4.0.0-beta.3](https://github.com/GetStream/stream-chat-swift/releases/tag/4.0.0-beta.3)
_June 11, 2021_

### ⚠️ Breaking Changes from `4.0.0-beta.2`
- Due to App Store Connect suddenly starting rejecting builds, we've renamed the following funcs everywhere:
  - `didPan` -> `handlePan`
  - `didTouchUpInside` -> `handleTouchUpInside`
  - `didTap` -> `handleTap`
  - `didLongPress` -> `handleLongPress`
  - `textDidChange` -> `handleTextChange`
  If you've subclassed UI components and overridden these functions, you should rename your overrides.
  For more information, see [#1177](https://github.com/GetStream/stream-chat-swift/pull/1177) and [#1178](https://github.com/GetStream/stream-chat-swift/issues/1178)
- `ChannelConfig.commands` is no longer an optional [#1182](https://github.com/GetStream/stream-chat-swift/issues/1182)

### ⛔️ Deprecated
- `_ChatChannelListVC.View` is now deprecated. Please use `asView` instead [#1174](https://github.com/GetStream/stream-chat-swift/pull/1174)

### ✅ Added
- Add `staysConnectedInBackground` flag to `ChatClientConfig` [#1170](https://github.com/GetStream/stream-chat-swift/pull/1170)
- Add `asView` helper for getting SwiftUI views from StreamChatUI UIViewControllers [#1174](https://github.com/GetStream/stream-chat-swift/pull/1174)

### 🔄 Changed
- Logic for displaying suggestions (commands or mentions) were not compatible with SwiftUI, so it's changed to AutoLayout [#1171](https://github.com/GetStream/stream-chat-swift/pull/1171)

### 🐞 Fixed
-  `ChatChannelListItemView` now doesn't enable swipe context actions when there are no `swipeableViews` for the cell. [#1161](https://github.com/GetStream/stream-chat-swift/pull/1161)
- Fix websocket connection automatically restored in background [#1170](https://github.com/GetStream/stream-chat-swift/pull/1170)
- Commands view in composer is no longer displayed when there are no commands [#1171](https://github.com/GetStream/stream-chat-swift/pull/1171) [#1178](https://github.com/GetStream/stream-chat-swift/issues/1178)
- `ChatMessageContentView` does not add views to main container in reverse order when `.flipped` option is included [#1125](https://github.com/GetStream/stream-chat-swift/pull/1125)

# [4.0.0-beta.2](https://github.com/GetStream/stream-chat-swift/releases/tag/4.0.0-beta.2)
_June 04, 2021_

### ⚠️ Breaking Changes from `4.0-beta.1`
**Severity of changes**: 🟢 _minor_
- `MessageLayoutOption.metadata` was renamed to `.timestamp` [#1141](https://github.com/GetStream/stream-chat-swift/pull/1141)
- `ComposerVC.showSuggestionsAsChildVC` was renamed to `showSuggestions` [#1139](https://github.com/GetStream/stream-chat-swift/pull/1139)
- The inner structure of `ChatMessageBubbleView` was updated to match the common component pattern [#1118](https://github.com/GetStream/stream-chat-swift/pull/1118)
- The inner structure of `QuotedChatMessageView` was updated to match the common component pattern [#1123](https://github.com/GetStream/stream-chat-swift/pull/1123)
- The superclasses of `ImageAttachmentView` and `ImageCollectionViewCell` became generic over `ExtraData` [#1111](https://github.com/GetStream/stream-chat-swift/pull/1111)

### ✅ Added
- Add `areTypingEventsEnabled`, `areReactionsEnabled`, `areRepliesEnabled`, `areReadEventsEnabled`, `areUploadsEnabled` to `ChatChannelListController` [#1085](https://github.com/GetStream/stream-chat-swift/pull/1085)
- Add `ImageCDN` protocol to improve work with image cache and thumbnails [#1111](https://github.com/GetStream/stream-chat-swift/pull/1111)
- Add missing APIs `open` of `ComposerVC`. Including the delegate implementations and showing the suggestions as a child view controller. [#1140](https://github.com/GetStream/stream-chat-swift/pull/1140)
- Add possibility to build the `StreamChat` framework on macOS
    [#1132](https://github.com/GetStream/stream-chat-swift/pull/1132)
- Add `scrollToLatestMessageButton` to Message list when there is new unread message [#1147](https://github.com/GetStream/stream-chat-swift/pull/1147)

### 🐞 Fixed
- Fix background color of message list in dark mode [#1109](https://github.com/GetStream/stream-chat-swift/pull/1109)
- Fix inconsistent dismissal of popup actions [#1109](https://github.com/GetStream/stream-chat-swift/pull/1109)
- Fix message list animation glitches when keyboard appears [#1139](https://github.com/GetStream/stream-chat-swift/pull/1139)
- Fix issue where images might not render in the message composer in some cases [#1140](https://github.com/GetStream/stream-chat-swift/pull/1140)
- Fix issue with message bubbles not being updated properly when a message withing the same group is sent/deleted [#1141](https://github.com/GetStream/stream-chat-swift/pull/1141), [#1149](https://github.com/GetStream/stream-chat-swift/pull/1149)
- Fix jumps on message list when old message is edited or when the new message comes [#1148](https://github.com/GetStream/stream-chat-swift/pull/1148)
- `ThreadVC`, `ChatMessageReactionsVC`, and `ChatMessageRActionsVC` are now configurable via `Components` [#1155](https://github.com/GetStream/stream-chat-swift/pull/1155)
- Fix `CurrentUserDTO` not available after completion of `reloadUserIfNeeded` [#1153](https://github.com/GetStream/stream-chat-swift/issues/1153)

### 🔄 Changed
- `swipeableViewWillShowActionViews(for:)` and `swipeableViewActionViews(for:)` are `open` now [#1122](https://github.com/GetStream/stream-chat-swift/issues/1122)
- Add `preferredSize` to `UIImageView.loadImage` function to utilise ImageCDN functions [#1111](https://github.com/GetStream/stream-chat-swift/pull/1111)
- Update `ErrorPayload` access control to expose for client-side handling [#1134](https://github.com/GetStream/stream-chat-swift/pull/1134)
- The default time interval for message grouping was changed from 10 to 30 seconds [#1141](https://github.com/GetStream/stream-chat-swift/pull/1141)

# [4.0-beta.1](https://github.com/GetStream/stream-chat-swift/releases/tag/4.0-beta.1)
_May 21, 2021_

### ✅ Added
- Refresh authorization token when WebSocket connection disconnects because the token has expired [#1069](https://github.com/GetStream/stream-chat-swift/pull/1069)
- Typing indicator inside `ChatMessageListVC` [#1073](https://github.com/GetStream/stream-chat-swift/pull/1073)
- `ChannelController.freeze` and `unfreeze [#1090](https://github.com/GetStream/stream-chat-swift/issues/1090)
  Freezing a channel will disallow sending new messages and sending / deleting reactions.
  For more information, see [our docs](https://getstream.io/chat/docs/ios-swift/freezing_channels/?language=swift)

### 🐞 Fixed
- Fix crash when opening attachments on iPad [#1060](https://github.com/GetStream/stream-chat-swift/pull/1060) [#997](https://github.com/GetStream/stream-chat-swift/pull/977)
- New channels are now visible even if the user was added to them while the connection was interrupted [#1092](https://github.com/GetStream/stream-chat-swift/pull/1092)

### 🔄 Changed
- ⚠️ The default `BaseURL` was changed from `.dublin` to `.usEast` to match other SDKs [#1078](https://github.com/GetStream/stream-chat-swift/pull/1078)
- Split `UIConfig` into `Appearance` and `Components` to improve clarity [#1014](https://github.com/GetStream/stream-chat-swift/pull/1014)
- Change log level for `ChannelRead` when it doesn't exist in channel from `error` to `info` [#1043](https://github.com/GetStream/stream-chat-swift/pull/1043)
- Newly joined members' `markRead` events will cause a read object creation for them [#1068](https://github.com/GetStream/stream-chat-swift/pull/1068)

# [3.1.9](https://github.com/GetStream/stream-chat-swift/releases/tag/3.1.9)
_May 03, 2021_

### ✅ Added
- `ChatChannelListControllerDelegate` now has the `controllerWillChangeChannels` method [#1024](https://github.com/GetStream/stream-chat-swift/pull/1024)

### 🐞 Fixed
- Fix potential issues with data access from across multiple threads [#1024](https://github.com/GetStream/stream-chat-swift/pull/1026)
- Fix warning in `Package.swift` [#1031](https://github.com/GetStream/stream-chat-swift/pull/1031)
- Fix incorrect payload format for `MessageController.synchronize` response [#1033](https://github.com/GetStream/stream-chat-swift/pull/1033)
- Improve handling of incoming events [#1030](https://github.com/GetStream/stream-chat-swift/pull/1030)

# [3.1.8](https://github.com/GetStream/stream-chat-swift/releases/tag/3.1.8)
_April 23, 2021_

### 🐞 Fixed
- All channel events are correctly propagated to the UI.

# [3.1.7](https://github.com/GetStream/stream-chat-swift/releases/tag/3.1.7)
_April 23, 2021_

### 🐞 Fixed
- It's safe now to use `ChatChannel` and `ChatMessage` across multiple threads [#984](https://github.com/GetStream/stream-chat-swift/pull/984)
- Web socket reconnection logic better handles the "no internet" errors [#970](https://github.com/GetStream/stream-chat-swift/pull/970)
- `ChatChannelWatcherListController` now correctly loads initial watchers of the channel [#1012](https://github.com/GetStream/stream-chat-swift/pull/970)

### ✅ Added
- Expose the entire quoted message on `ChatMessage` instead of its `id` [#992](https://github.com/GetStream/stream-chat-swift/pull/992)
- Expose thread participants as a set of `ChartUser` instead of a set of `UserId`[#998](https://github.com/GetStream/stream-chat-swift/pull/998)
- `ChatChannelListController` removes hidden channels from the list in the real time [#1013](https://github.com/GetStream/stream-chat-swift/pull/1013)
- `CurrentChatUser` contains `mutedChannels` field with the muted channels [#1011](https://github.com/GetStream/stream-chat-swift/pull/1011)
- `ChatChannel` contains `isMuted` and `muteDetails` fields with the information about the mute state of the channel [#1011](https://github.com/GetStream/stream-chat-swift/pull/1011)
- Existing `ChatChannelListController` queries get invalidated when the current user membership changes, i.e. when the current users stops being a member of a channel, the channel stop being visible in the query [#1016](https://github.com/GetStream/stream-chat-swift/pull/1016)

### 🔄 Changed
- Updating the current user devices is now done manually by calling `CurrentUserController.synchronizeDevices()` instead of being automatically called on `CurrentUserController.synchronize()`[#1010](https://github.com/GetStream/stream-chat-swift/pull/1010)

### ⛔️ Deprecated
- `ChatMessage.quotedMessageId` is now deprecated. Use `quotedMessage?.id` instead [#992](https://github.com/GetStream/stream-chat-swift/pull/992)

# [3.1.5](https://github.com/GetStream/stream-chat-swift/releases/tag/3.1.5)
_April 09, 2021_

### ✅ Added
- Channels are properly marked as read when `ChatChannelVC` is displayed [#972](https://github.com/GetStream/stream-chat-swift/pull/972)
- Channels now support typing indicators [#986](https://github.com/GetStream/stream-chat-swift/pull/986)

### 🐞 Fixed
- Fix `ChannelController`s created with `createChannelWithId` and `createChannelWithMembers` functions not reporting their initial values [#945](https://github.com/GetStream/stream-chat-swift/pull/945)
- Fix issue where channel `lastMessageDate` was not updated when new message arrived [#949](https://github.com/GetStream/stream-chat-swift/pull/949)
- Fix channel unread count not being updated in the real time [#969](https://github.com/GetStream/stream-chat-swift/pull/969)
- Fix updated values not reported for some controllers if the properties were accessed for the first time after `synchronize` has finished. Affected controllers were `ChatUserListController`, `ChatChannelListController`, `ChatUserSearchController` [#974](https://github.com/GetStream/stream-chat-swift/pull/974)

### 🔄 Changed
- `Logger.assertationFailure` was renamed to `Logger.assertionFailure` [#935](https://github.com/GetStream/stream-chat-swift/pull/935)

# [3.1.4](https://github.com/GetStream/stream-chat-swift/releases/tag/3.1.4)
_March 29, 2021_

### 🐞 Fixed
- Fix `ChannelDoesNotExist` error is logged by `UserWatchingEventMiddleware` when channels are fetched for the first time [#893](https://github.com/GetStream/stream-chat-swift/issues/893)
- Improve model loading performance by lazy loading expensive properties [#906](https://github.com/GetStream/stream-chat-swift/issues/906)
- Fix possible loops when accessing controllers' data from within delegate callbacks [#915](https://github.com/GetStream/stream-chat-swift/issues/915)
- Fix `channel.updated` events failing to parse due to missing `user` field [#922](https://github.com/GetStream/stream-chat-swift/issues/922)
  This was due to backend not sending `user` field when the update was done by server-side auth.

### ✅ Added
- Introduce support for [multitenancy](https://getstream.io/chat/docs/react/multi_tenant_chat/?language=swift) - `teams` for `User` and `team` for `Channel` are now exposed. [#905](https://github.com/GetStream/stream-chat-swift/pull/905)
- Introduce support for [pinned messages](https://getstream.io/chat/docs/react/pinned_messages/?language=swift) [#896](https://github.com/GetStream/stream-chat-swift/pull/896)
- Expose `pinnedMessages` on `ChatChannel` which contains the last 10 pinned messages [#896](https://github.com/GetStream/stream-chat-swift/pull/896)
- Expose `pinDetails` on `ChatMessage` which contains the pinning information, like the expiration date [#896](https://github.com/GetStream/stream-chat-swift/pull/896)
- Add support for pinning and unpinning messages through `pin()` and `unpin()` methods in `MessageController` [#896](https://github.com/GetStream/stream-chat-swift/pull/896)
- Add new optional `pinning: Pinning` parameter when creating a new message in `ChannelController` to create a new message and pin it instantly [#896](https://github.com/GetStream/stream-chat-swift/pull/896)
- Add `lastActiveMembers` and `lastActiveWatchers` to `ChatChannel`. The max number of entities these fields expose is configurable via `ChatClientConfig.localCaching.chatChannel` [#911](https://github.com/GetStream/stream-chat-swift/pull/911)

### 🔄 Changed
- `ChatChannel.latestMessages` now by default contains max 5 messages. You can change this setting in `ChatClientConfig.localCaching.chatChannel.latestMessagesLimit` [#923](https://github.com/GetStream/stream-chat-swift/pull/923)

### ⛔️ Deprecated
- `ChatChannel`'s properties `cachedMembers` and `watchers` were deprecated. Use `lastActiveMembers` and `lastActiveWatchers` instead [#911](https://github.com/GetStream/stream-chat-swift/pull/911)

# [3.1.3](https://github.com/GetStream/stream-chat-swift/releases/tag/3.1.3)
_March 12, 2021_

### 🐞 Fixed
- Fix app getting terminated in background during an unfinished background task [#877](https://github.com/GetStream/stream-chat-swift/issues/877)

### ✅ Added
- Introduce `MemberEventMiddleware` to observe member events and update database accordingly [#880](https://github.com/GetStream/stream-chat-swift/issues/880)
- Expose `membership` value on `ChatChannel` which contains information about the current user membership [#885](https://github.com/GetStream/stream-chat-swift/issues/885)
- `ChatChannelMember` now contains channel-specific ban information: `isBannedFromChannel` and `banExpiresAt` [#885](https://github.com/GetStream/stream-chat-swift/issues/885)
- Channel-specific ban events are handled and the models are properly updated [#885](https://github.com/GetStream/stream-chat-swift/pull/885)

# [3.1.2](https://github.com/GetStream/stream-chat-swift/releases/tag/3.1.2)
_March 09, 2021_

### ✅ Added
- Add support for slow mode. See more info in the [documentation](https://getstream.io/chat/docs/javascript/slow_mode/?language=swift) [#859](https://github.com/GetStream/stream-chat-swift/issues/859)
- Add support for channel watching events. See more info in the [documentation](https://getstream.io/chat/docs/ios/watch_channel/?language=swift) [#864](https://github.com/GetStream/stream-chat-swift/issues/864)
- Add support for channel truncating [#864](https://github.com/GetStream/stream-chat-swift/issues/864)

### 🔄 Changed
- `ChatChannelNamer` is now closure instead of class so it allows better customization of channel naming in `ChatChannelListItemView`.

### 🐞 Fixed
- Fix encoding of channels with custom type [#872](https://github.com/GetStream/stream-chat-swift/pull/872)
- Fix `CurreUserController.currentUser` returning nil before `synchronize()` is called [#875](https://github.com/GetStream/stream-chat-swift/pull/875)

# [3.1.1](https://github.com/GetStream/stream-chat-swift/releases/tag/3.1.1)
_February 26, 2021_

### 🐞 Fixed
- Fix localized strings not being loaded correctly when the SDK is integrated using CocoaPods [#845](https://github.com/GetStream/stream-chat-swift/pull/845)
- Fix message list crash when rotating screen [#847](https://github.com/GetStream/stream-chat-swift/pull/847)

# [3.1.0](https://github.com/GetStream/stream-chat-swift/releases/tag/3.1.0)
_February 22, 2021_

### 🐞 Fixed
- Fix user devices not being removed locally when removed on the backend [#882](https://github.com/GetStream/stream-chat-swift/pull/822)
- Fix issue with bad parsing of malformed attachment data causing channelList not showing channels [#834](https://github.com/GetStream/stream-chat-swift/pull/834/)

### 🔄 Changed

# [3.0.2](https://github.com/GetStream/stream-chat-swift/releases/tag/3.0.2)
_February 12, 2021_

## StreamChat

### ✅ Added
- Add support for custom attachment types with unknown structure
    [#795](https://github.com/GetStream/stream-chat-swift/pull/795)
- Add possibility to send attachments that don't need prior uploading
    [#799](https://github.com/GetStream/stream-chat-swift/pull/799)

### 🔄 Changed
- Improve serialization performance by exposing items as `LazyCachedMapCollection` instead of `Array` [#776](https://github.com/GetStream/stream-chat-swift/pull/776)
- Reduce amount of fake updates by erasing touched objects [#802](https://github.com/GetStream/stream-chat-swift/pull/802)
- Trigger members and current user updates on UserDTO changes [#802](https://github.com/GetStream/stream-chat-swift/pull/802)
- Extracts the connection handling responsibility of `CurrentUserController` to a new `ChatConnectionController`. [#804](https://github.com/GetStream/stream-chat-swift/pull/804)
- Allow delete/edit message for all users [#809](https://github.com/GetStream/stream-chat-swift/issues/809)
  By default, only admin/moderators can edit/delete other's messages, but this configurable on backend and it's not known by the client, so we allow all actions and invalid actions will cause backend to return error.
- Simplify attachment send API by combining `attachment` and `attachmentSeeds` parameters. [#815](https://github.com/GetStream/stream-chat-swift/pull/815)

### 🐞 Fixed
- Fix race conditions in database observers [#796](https://github.com/GetStream/stream-chat-swift/pull/796)

### 🚮 Removed
- Revert changeHash that became obsolete after #802 [#813](https://github.com/GetStream/stream-chat-swift/pull/813)

# [3.0.1](https://github.com/GetStream/stream-chat-swift/releases/tag/3.0.1)
_February 2nd, 2021_

## StreamChat

### ✅ Added
- Add support for `enforce_unique` parameter on sending reactions
    [#770](https://github.com/GetStream/stream-chat-swift/pull/770)
### 🔄 Changed

### 🐞 Fixed
- Fix development token not working properly [#760](https://github.com/GetStream/stream-chat-swift/pull/760)
- Fix lists ordering not updating instantly. [#768](https://github.com/GetStream/stream-chat-swift/pull/768/)
- Fix update changes incorrectly reported when a move change is present for the same index. [#768](https://github.com/GetStream/stream-chat-swift/pull/768/)
- Fix issue with decoding `member_count` for `ChannelDetailPayload`
    [#782](https://github.com/GetStream/stream-chat-swift/pull/782)
- Fix wrong extra data cheat sheet documentation link [#786](https://github.com/GetStream/stream-chat-swift/pull/786)

# [3.0](https://github.com/GetStream/stream-chat-swift/releases/tag/3.0)
_January 22nd, 2021_

## StreamChat SDK reaches another milestone with version 3.0 🎉

### New features:

* **Offline support**: Browse channels and send messages while offline.
* **First-class support for `SwiftUI` and `Combine`**: Built-it wrappers make using the SDK with the latest Apple frameworks a seamless experience.
* **Uses `UIKit` patterns and paradigms:** The API follows the design of native system SDKs. It makes integration with your existing code easy and familiar.
* Currently, 3.0 version is available only using CocoaPods. We will add support for SPM soon.

To use the new version of the framework, add to your `Podfile`:
```ruby
pod 'StreamChat', '~> 3.0'
```

### ⚠️ Breaking Changes ⚠️

In order to provide new features like offline support and `SwiftUI` wrappers, we had to make notable breaking changes to the public API of the SDKs.

**Please don't upgrade to version `3.0` before you get familiar with the changes and their impact on your codebase.**

To prevent CocoaPods from updating `StreamChat` to version 3, you can explicitly pin the SDKs to versions `2.x` in your `podfile`:
```ruby
pod 'StreamChat', '~> 2.0'
pod 'StreamChatCore', '~> 2.0' # if needed
pod 'StreamChatClient', '~> 2.0' # if needed
```

The framework naming and overall structure were changed. Since version 3.0, Stream Chat iOS SDK consists of:

#### `StreamChat` framework

Contains low-level logic and is meant to be used by users who want to build a fully custom UI. It covers functionality previously provided by `StreamChatCore` and `StreamChatClient`.

#### `StreamChat UI` framework _(currently in public beta)_

Contains a complete set of ready-to-use configurable UI elements that you can customize a use for building your own chat UI. It covers functionality previously provided by `StreamChat`.

### Sample App

The best way to explore the SDKs and their usage is our [sample app](https://github.com/GetStream/stream-chat-swift/tree/main/Sample). It contains an example implementation of a simple IRC-style chat app using the following patterns:

* `UIKit` using delegates
* `UIKit` using reactive patterns and SDK's built-in `Combine` wrappers.
* `SwiftUI` using the SDK's built-in `ObservableObject` wrappers.
* Learn more about the sample app at its own [README](https://github.com/GetStream/stream-chat-swift/tree/main/Sample).

### Documentation Quick Links

- [**Cheat Sheet**](https://github.com/GetStream/stream-chat-swift/wiki/Cheat-Sheet) Real-world code examples showcasing the usage of the SDK.
- [**Controller Overview**](https://github.com/GetStream/stream-chat-swift/wiki/Controllers-Overview) This page contains a list of all available controllers within StreamChat, including their short description and typical use-cases.
- [**Glossary**](https://github.com/GetStream/stream-chat-swift/wiki/Glossary) A list of names and terms used in the framework and documentation.<|MERGE_RESOLUTION|>--- conflicted
+++ resolved
@@ -4,13 +4,10 @@
 # Upcoming
 
 ## StreamChatUI
-<<<<<<< HEAD
-### 🐞 Fixed
-- Fix channel list rendering username on subtitle text in 1:1 channel [#2737](https://github.com/GetStream/stream-chat-swift/pull/2737)
-=======
+### 🐞 Fixed
+- Fix channel list rendering user name on subtitle text in 1:1 channel [#2737](https://github.com/GetStream/stream-chat-swift/pull/2737)
 ### 🔄 Changed
 - Change timestamp formatting in Channel List according to the default design and other SDKs [#2736](https://github.com/GetStream/stream-chat-swift/pull/2736)
->>>>>>> 2717345b
 
 # [4.35.2](https://github.com/GetStream/stream-chat-swift/releases/tag/4.35.2)
 _August 16, 2023_
