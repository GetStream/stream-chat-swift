# StreamChat iOS SDK CHANGELOG
The format is based on [Keep a Changelog](https://keepachangelog.com/en/1.0.0/).

# Upcoming

## StreamChatUI
### 🐞 Fixed
<<<<<<< HEAD
- Fix UI glitch in thread parent message when sending a message and scrolling [#3446](https://github.com/GetStream/stream-chat-swift/pull/3446)
=======
- Unread messages divider did not appear in the message list when marking messages as unread [#3444](https://github.com/GetStream/stream-chat-swift/pull/3444)
>>>>>>> 996ec3b0

# [4.64.0](https://github.com/GetStream/stream-chat-swift/releases/tag/4.64.0)
_October 02, 2024_

## StreamChat
### ✅ Added
- Add `ChannelMemberListSortingKey.userId` for sorting channel members by id [#3423](https://github.com/GetStream/stream-chat-swift/pull/3423)
- Add helper functions to `Poll` that extracts common domain logic [#3374](https://github.com/GetStream/stream-chat-swift/pull/3374)
### 🐞 Fixed
- Fix old channel updates not being added to the channel list automatically [#3430](https://github.com/GetStream/stream-chat-swift/pull/3430)
- Keep consistent order in channel and member lists when sorting by key with many equal values [#3423](https://github.com/GetStream/stream-chat-swift/pull/3423)
  - Recommendation: Always add at least one unique key to the query's sort
- Avoid rare optimistic locking failure by refreshing the object before saving to the persistent store [#3432](https://github.com/GetStream/stream-chat-swift/pull/3432)
- Fix `PollOption.latestVotes` sorting [#3374](https://github.com/GetStream/stream-chat-swift/pull/3374)
- Fix `Poll.latestAnswers` sorting [#3374](https://github.com/GetStream/stream-chat-swift/pull/3374)
- Fix `Poll` updates not triggering message updates in `ChannelController` [#3374](https://github.com/GetStream/stream-chat-swift/pull/3374)
- Fix `Poll.latestAnswers` being reset on events, causing "Add a comment" button to not update in the UI SDKs [#3398](https://github.com/GetStream/stream-chat-swift/pull/3398)
- Fix `PollVoteListController` resetting the first page when loading a new page [#3398](https://github.com/GetStream/stream-chat-swift/pull/3398)
- Fix `PollVoteListController` default sorting being from oldest to newest from the server response [#3398](https://github.com/GetStream/stream-chat-swift/pull/3398)
- Fix `PollVoteListQuery.pollId` not limiting the votes query to the given poll id [#3398](https://github.com/GetStream/stream-chat-swift/pull/3398)
### 🔄 Changed
- Deprecates `PollVoteListQuery(pollId:optionId:pagination:filter:)` initializer in favor of `(pollId:filter:pagination:)` [#3381](https://github.com/GetStream/stream-chat-swift/pull/3381)

## StreamChatUI
### ✅ Added
- ✨ Introducing `ViewContainerBuilder`, a new, easier way to customize views [#3374](https://github.com/GetStream/stream-chat-swift/pull/3374) (Learn more by reading the docs [here](https://getstream.io/chat/docs/sdk/ios/uikit/custom-components/))
- Add `PollAttachmentView` component to render polls in the message list [#3374](https://github.com/GetStream/stream-chat-swift/pull/3374)
- Add `PollResultsVC` component to show the results of a poll [#3381](https://github.com/GetStream/stream-chat-swift/pull/3381)
- Add `PollCommentListVC` component to show the comments of a poll [#3398](https://github.com/GetStream/stream-chat-swift/pull/3398)
- Add `PollCreationVC` component to create a poll in a channel [#3433](https://github.com/GetStream/stream-chat-swift/pull/3433)
- Add `PollAllOptionsListVC` component to show all the options of a poll [#3435](https://github.com/GetStream/stream-chat-swift/pull/3435)
- Add `ChatUserAvatarView.shouldShowOnlineIndicator` to disable the online indicator easily [#3374](https://github.com/GetStream/stream-chat-swift/pull/3374)
### 🐞 Fixed
- Fix a crash with thematic breaks in markdown [#3437](https://github.com/GetStream/stream-chat-swift/pull/3437)
- Fix Message Actions Alert view not scrollable when the view has the exact same height as the screen [#3435](https://github.com/GetStream/stream-chat-swift/pull/3435)
### 🎭 New Localizations
Multiple localizations were added to Polls, for more details please check the strings file.
- `polls.subtitle.*`
- `polls.button.*`
- `polls.*`
- `alert.poll.*`
- `message.preview.poll-*`

# [4.63.0](https://github.com/GetStream/stream-chat-swift/releases/tag/4.63.0)
_September 12, 2024_

## StreamChat
### ✅ Added
- Local attachment downloads ([docs](https://getstream.io/chat/docs/sdk/ios/client/attachment-downloads)) [#3393](https://github.com/GetStream/stream-chat-swift/pull/3393)
  - Add `downloadAttachment(_:)` and `deleteLocalAttachmentDownload(for:)` to `Chat` and `MessageController`
  - Add `deleteAllLocalAttachmentDownloads()` to `ConnectedUser` and `CurrentUserController`
- Add `unset` argument to `CurrentChatUserController.updateUserData` and `ConnectedUser.update` for clearing user data fields [#3404](https://github.com/GetStream/stream-chat-swift/pull/3404)
- Add `reason` and `extraData` arguments to `ChatUserController.flag(reason:extraData:completion:)` and `ConnectedUser.flag(_:reason:extraData:)` [#3417](https://github.com/GetStream/stream-chat-swift/pull/3417)
- Add `extraData` argument to `ChatMessageController.flag(reason:extraData:completion:)` and `Chat.flagMessage(_:reason:extraData:)` [#3417](https://github.com/GetStream/stream-chat-swift/pull/3417)
### 🐞 Fixed
- Fix Logger printing the incorrect thread name [#3382](https://github.com/GetStream/stream-chat-swift/pull/3382)
- Channel watching did not resume on web-socket reconnection [#3409](https://github.com/GetStream/stream-chat-swift/pull/3409)
### 🔄 Changed
- Discard offline state changes when saving database changes fails [#3399](https://github.com/GetStream/stream-chat-swift/pull/3399)
- Deprecate `Filter.notEqual` and `Filter.notIn` [#3414](https://github.com/GetStream/stream-chat-swift/pull/3414)

## StreamChatUI
### ✅ Added
- Downloading and sharing file attachments in the message list [#3393](https://github.com/GetStream/stream-chat-swift/pull/3393)
  - Feature toggle for download and share buttons: `Components.default.isDownloadFileAttachmentsEnabled` (default is `false`)

# [4.62.0](https://github.com/GetStream/stream-chat-swift/releases/tag/4.62.0)
_August 15, 2024_

## StreamChat
### ⚡ Performance
- Use background database observers for `CurrentUserController.currentUser`, `ChatChannelMemberListController.members`, and `ChatMessageController.message` which reduces CPU usage on the main thread [#3357](https://github.com/GetStream/stream-chat-swift/pull/3357)
- `CurrentChatUserController` was often recreated when sending typing events [#3372](https://github.com/GetStream/stream-chat-swift/pull/3372)
- Reduce latency of the `BackgroundDatabaseObserver` by reducing thread switching when handling changes [#3373](https://github.com/GetStream/stream-chat-swift/pull/3373)
### 🐞 Fixed
- Fix an issue where pending messages ([moderation feature](https://getstream.io/chat/docs/ios-swift/pending_messages/)) were not visible after returning to the channel [#3378](https://github.com/GetStream/stream-chat-swift/pull/3378)
- Fix rare crashes when deleting local database content on logout [#3355](https://github.com/GetStream/stream-chat-swift/pull/3355)
- Fix rare crashes in `MulticastDelegate` when accessing it concurrently [#3361](https://github.com/GetStream/stream-chat-swift/pull/3361)
- Fix reading the local database state just after the initial write [#3373](https://github.com/GetStream/stream-chat-swift/pull/3373)
- Fix a timing issue where accessing channels in `controllerWillChangeChannels` returned already changed channels [#3373](https://github.com/GetStream/stream-chat-swift/pull/3373)
### 🔄 Changed
- Made loadBlockedUsers in ConnectedUser public [#3352](https://github.com/GetStream/stream-chat-swift/pull/3352)
- Removed Agora and 100ms related code, the recommended way to support calls is to use StreamVideo [#3364](https://github.com/GetStream/stream-chat-swift/pull/3364)
- Run offline state sync in the background instead of pausing other API requests while it runs [#3367](https://github.com/GetStream/stream-chat-swift/pull/3367)

# [4.61.0](https://github.com/GetStream/stream-chat-swift/releases/tag/4.61.0)
_July 30, 2024_

## StreamChat
### ⚡ Performance
- Improve performance of `ChatChannel` database model conversions more than 7 times [#3325](https://github.com/GetStream/stream-chat-swift/pull/3325)
- Improve performance of `ChatChannel` and `ChatMessage` equality checks [#3335](https://github.com/GetStream/stream-chat-swift/pull/3335)
### ✅ Added
- Expose `MissingConnectionId` + `InvalidURL` + `InvalidJSON` Errors [#3332](https://github.com/GetStream/stream-chat-swift/pull/3332)
- Add support for `.hasUnread` filter key to `ChannelListQuery` [#3340](https://github.com/GetStream/stream-chat-swift/pull/3340)
### 🐞 Fixed
- Fix a rare issue with incorrect message order when sending multiple messages while offline [#3316](https://github.com/GetStream/stream-chat-swift/issues/3316)
- Fix sorting channel list by unread count [#3340](https://github.com/GetStream/stream-chat-swift/pull/3340)

## StreamChatUI
### 🐞 Fixed
- Fix message search not showing results for new search terms [#3345](https://github.com/GetStream/stream-chat-swift/pull/3345)

# [4.60.0](https://github.com/GetStream/stream-chat-swift/releases/tag/4.60.0)
_July 18, 2024_

## StreamChat
### ✅ Added
- Add an option to configure a reconnection timeout [#3303](https://github.com/GetStream/stream-chat-swift/pull/3303)
### 🐞 Fixed
- Improve the stability of the reconnection process [#3303](https://github.com/GetStream/stream-chat-swift/pull/3303)
- Fix invalid token errors considered as recoverable errors [#3303](https://github.com/GetStream/stream-chat-swift/pull/3303)
- Fix crashes in `LazyCachedMapCollection` when logging out an user [3299](https://github.com/GetStream/stream-chat-swift/pull/3299)
### 🔄 Changed
- Dropped iOS 12 support [#3285](https://github.com/GetStream/stream-chat-swift/pull/3285)
- Increase QoS for `Throttler` and `Debouncer` to `utility` [#3297](https://github.com/GetStream/stream-chat-swift/issues/3297)
- Improve reliability of accessing data in controllers' completion handlers [#3305](https://github.com/GetStream/stream-chat-swift/issues/3305)

## StreamChatUI
### ✅ Added
- Add support for enabling message list view animations [#3314](https://github.com/GetStream/stream-chat-swift/pull/3314)
### 🐞 Fixed
- Fix Channel List not hiding error state view when data is available [#3303](https://github.com/GetStream/stream-chat-swift/pull/3303)

# [4.59.0](https://github.com/GetStream/stream-chat-swift/releases/tag/4.59.0)
_July 10, 2024_

## ⚠️ Important
- This is the last SDK version that will support iOS 12 as the minimum deployment target.
- Our next release will have iOS 13 as the minimum deployment target.

## StreamChat
### ✅ Added
- Add support for user blocking [#3223](https://github.com/GetStream/stream-chat-swift/pull/3223)
- [Threads v2] Add support for Threads v2 [#3229](https://github.com/GetStream/stream-chat-swift/pull/3229)
   - Add `ChatThreadListController` to fetch current user threads
   - Add `ChatMessageController.markThreadRead()` 
   - Add `ChatMessageController.markThreadUnread()`
   - Add `ChatMessageController.updateThread()`
   - Add `ChatMessageController.loadThread()`
   - Add `ChatCurrentUserController.loadAllUnreads()`
   - Add `CurrentChatUser.unreadCount.threads`
### 🐞 Fixed
- Fix user not able to connect when the user name contains a semicolon [#3275](https://github.com/GetStream/stream-chat-swift/pull/3275)
### 🔄 Changed
- Add additional fields to the `Equatable` conformance in `ChatChannel` and `ChatMessage` [#3277](https://github.com/GetStream/stream-chat-swift/issues/3277)

## StreamChatUI
### ✅ Added
- [Threads v2] Add `ChatThreadListVC` UI Component [#3229](https://github.com/GetStream/stream-chat-swift/pull/3229)
   - Marks a thread read when reaching the bottom of the replies in `ChatThreadVC`
   - Marking the parent message of a thread as unread in `ChatThreadVC` will mark the thread as unread
### 🔄 Changed
- `ChatChannelUnreadCountView` now shares a common view (`badgeView`) with `ChatThreadUnreadCountView` [#3229](https://github.com/GetStream/stream-chat-swift/pull/3229)
### 🎭 New Localizations
- `message.item.deleted`
- `threadListItem.replied-to`
- `threadList.empty.description`
- `threadList.error.message`
- `threadList.new-threads`

# [4.58.0](https://github.com/GetStream/stream-chat-swift/releases/tag/4.58.0)
_June 26, 2024_

## StreamChat
### ✅ Added
- Add `role` argument to partial user updates [#3253](https://github.com/GetStream/stream-chat-swift/pull/3253)
### 🐞 Fixed
- Fix `channel.pinnedMessages` with missing messages [#3244](https://github.com/GetStream/stream-chat-swift/pull/3244)
- Fix notifications muted state for the current user in channel members [#3239](https://github.com/GetStream/stream-chat-swift/pull/3239)
- Reset channel members and watchers state when fetching the initial state of the channel [#3245](https://github.com/GetStream/stream-chat-swift/pull/3245)
- Fix inconsistent message text when extremely quickly updating it [#3242](https://github.com/GetStream/stream-chat-swift/pull/3242)
- Fix message attachments returning nil sometimes in push notification extensions [#3263](https://github.com/GetStream/stream-chat-swift/pull/3263)
- Significantly improve performance of database observers [#3260](https://github.com/GetStream/stream-chat-swift/pull/3260)
### 🔄 Changed
- Enable background mapping by default, which improves performance overall [#3250](https://github.com/GetStream/stream-chat-swift/pull/3250)

## StreamChatUI
### 🐞 Fixed
- Fix an issue with markdown ordered list processing [#3234](https://github.com/GetStream/stream-chat-swift/issues/3234)

# [4.57.0](https://github.com/GetStream/stream-chat-swift/releases/tag/4.57.0)
_June 06, 2024_

## StreamChat
### ✅ Added
- Low-level client support for Polls - creating different types of polls, adding and removing votes, comments, and more [#3220](https://github.com/GetStream/stream-chat-swift/pull/3220)

# [4.56.1](https://github.com/GetStream/stream-chat-swift/releases/tag/4.56.1)
_May 23, 2024_

## StreamChatUI
### 🐞 Fixed
- Do not re-display suggestion view on each character change [#3215](https://github.com/GetStream/stream-chat-swift/pull/3215)
- Fix command suggestions not appearing [#3215](https://github.com/GetStream/stream-chat-swift/pull/3215)
- Reduce suggestion view height updates while scrolling [#3215](https://github.com/GetStream/stream-chat-swift/pull/3215)
### 🔄 Changed
- Replace `updateCommandSuggestions()` and `updateMentionSuggestions()` with `updateSuggestions()` in `ChatSuggestionVC` [#3215](https://github.com/GetStream/stream-chat-swift/pull/3215)

# [4.56.0](https://github.com/GetStream/stream-chat-swift/releases/tag/4.56.0)
_May 20, 2024_

## StreamChat
### ✅ Added
- Add a new state layer with async-await and observable state objects ([learn more](https://getstream.io/chat/docs/sdk/ios/client/state-layer/state-layer-overview/)) [#3177](https://github.com/GetStream/stream-chat-swift/pull/3177)

# [4.55.0](https://github.com/GetStream/stream-chat-swift/releases/tag/4.55.0)
_May 13, 2024_

## StreamChat
### 🐞 Fixed
- Fix triggering user query calls whenever a new user was added in `UserListController` [#3184](https://github.com/GetStream/stream-chat-swift/pull/3184)
- Fix duplicated watching channel calls when reconnecting [#3187](https://github.com/GetStream/stream-chat-swift/pull/3187)
- Fix `/sync` call failing because of surpassing the 255 channels limit [#3188](https://github.com/GetStream/stream-chat-swift/pull/3188)
- Improve channel list performance by enabling reconfigure cells [#3186](https://github.com/GetStream/stream-chat-swift/pull/3186)
### 🔄 Changed
- Do not retry rate-limited requests [#3182](https://github.com/GetStream/stream-chat-swift/pull/3182)
- `UserListController` won't update automatically when a new user is added [#3184](https://github.com/GetStream/stream-chat-swift/pull/3184)

## StreamChatUI
### 🐞 Fixed
- Fix marking channel read after leaving channel view [#3193](https://github.com/GetStream/stream-chat-swift/pull/3193)

# [4.54.0](https://github.com/GetStream/stream-chat-swift/releases/tag/4.54.0)
_May 06, 2024_

## StreamChat
### ✅ Added
- Add `reason` parameter to `flagMessage()` [#3173](https://github.com/GetStream/stream-chat-swift/issues/3173)
### 🐞 Fixed
- Reset managed object contexts before removing all the data on logout [#3170](https://github.com/GetStream/stream-chat-swift/pull/3170)
- Rare crash when `@Cached` property triggered fetching a new value with `computeValue` closure [#3174](https://github.com/GetStream/stream-chat-swift/pull/3174)
### 🔄 Changed
- Replace message update request to partial update on message pinning [#3166](https://github.com/GetStream/stream-chat-swift/pull/3166)

## StreamChatUI
### ✅ Added
- Make `ChatMessageContentView.prepareForReuse()` open [#3176](https://github.com/GetStream/stream-chat-swift/pull/3176)

# [4.53.0](https://github.com/GetStream/stream-chat-swift/releases/tag/4.53.0)
_April 30, 2024_

## StreamChat
### ✅ Added
- Add user privacy settings to control user events [#3142](https://github.com/GetStream/stream-chat-swift/pull/3142)
- Add `privacySettings` parameter to `connectUser()` and `CurrentUserController.updateUserData()` [#3142](https://github.com/GetStream/stream-chat-swift/pull/3142)
- Expose `ChatCurrentUser.privacySettings` [#3142](https://github.com/GetStream/stream-chat-swift/pull/3142)
- Adds `reactionGroups` to `ChatMessage` so that reactions can be sorted by date in the message list [#3158](https://github.com/GetStream/stream-chat-swift/pull/3158)

## StreamChatUI
### ✅ Added
- Adds `firstReactionAt` and `lastReactionAt` to `ChatMessageReactionData` to be able to sort by dates in `Components.reactionsSorting` [#3158](https://github.com/GetStream/stream-chat-swift/pull/3158)
- Add `ChatReactionListController` to query and filter reactions from a message [#3167](https://github.com/GetStream/stream-chat-swift/pull/3167)
- Add `ChatClient.reactionListController()`  to create an instance of `ChatReactionListController` [#3167](https://github.com/GetStream/stream-chat-swift/pull/3167)

# [4.52.0](https://github.com/GetStream/stream-chat-swift/releases/tag/4.52.0)
_April 09, 2024_

## StreamChat
### 🐞 Fixed
- Fix pinning messages with attachments stuck in sending state [#3116](https://github.com/GetStream/stream-chat-swift/pull/3116)
- Fix member list not updated after moderator is demoted [#3132](https://github.com/GetStream/stream-chat-swift/pull/3132)

## StreamChatUI
### 🐞 Fixed
- Fix thread parent message not updating in the Thread View [#3129](https://github.com/GetStream/stream-chat-swift/pull/3129)
- Fix a crash in channel list when reconfiguring cells [#3136](https://github.com/GetStream/stream-chat-swift/pull/3136)

# [4.51.0](https://github.com/GetStream/stream-chat-swift/releases/tag/4.51.0)
_March 26, 2024_

## StreamChat
### ✅ Added
- Add mute expiration support when muting a channel [#3083](https://github.com/GetStream/stream-chat-swift/pull/3083)
- Add `ChatClient.loadAppSettings` and `ChatClient.appSettings` [#3091](https://github.com/GetStream/stream-chat-swift/pull/3091)
- Load the app settings when connecting the user [#3091](https://github.com/GetStream/stream-chat-swift/pull/3091)
- Expose `notificationsMuted` in `ChatChannelMember` [#3111](https://github.com/GetStream/stream-chat-swift/pull/3111)
### 🐞 Fixed
- Fix saving reaction counts for messages [#3109](https://github.com/GetStream/stream-chat-swift/pull/3109)
### 🔄 Changed
- Deprecates `ChatClientConfig.maxAttachmentSize` in favour of defining the value from Stream's Dashboard [#3105](https://github.com/GetStream/stream-chat-swift/pull/3105)

## StreamChatUI
### ✅ Added
- Validates file size limit per attachment type defined in Stream's Dashboard [#3105](https://github.com/GetStream/stream-chat-swift/pull/3105)
- Make it easier to customize `ComposerVC.updateContent()` [#3112](https://github.com/GetStream/stream-chat-swift/pull/3112)
- Add support markdown font styling customization [#3101](https://github.com/GetStream/stream-chat-swift/pull/3101)

### 🐞 Fixed
- Fix support for markdown ordered list with all numbers [#3090](https://github.com/GetStream/stream-chat-swift/pull/3090)
- Fix support for markdown italic and bold styles inside snake-styled text [#3094](https://github.com/GetStream/stream-chat-swift/pull/3094)
- Fix Message View not updated when new translations are added or removed [#3103](https://github.com/GetStream/stream-chat-swift/pull/3103)

# [4.50.0](https://github.com/GetStream/stream-chat-swift/releases/tag/4.50.0)
_March 11, 2024_

## StreamChat
### ✅ Added
- Add new `ChatMessage.textUpdatedAt` for when the message text is edited [#3059](https://github.com/GetStream/stream-chat-swift/pull/3059)
- Expose `ClientError.errorPayload` to easily check for server error details [#3061](https://github.com/GetStream/stream-chat-swift/pull/3061)
### 🐞 Fixed
- Fix token provider retrying after calling disconnect [#3052](https://github.com/GetStream/stream-chat-swift/pull/3052)
- Fix connect user never completing when disconnecting after token provider fails [#3052](https://github.com/GetStream/stream-chat-swift/pull/3052)
- Fix current user cache not deleted on logout causing unread count issues after switching users [#3055](https://github.com/GetStream/stream-chat-swift/pull/3055)
- Fix rare crash in `startObserver()` on logout when converting DTO to model in `itemCreator` [#3053](https://github.com/GetStream/stream-chat-swift/pull/3053)
- Fix invalid token triggering token refresh in an infinite loop [#3056](https://github.com/GetStream/stream-chat-swift/pull/3056)
- Do not mark a message as failed when the server returns duplicated message error [#3061](https://github.com/GetStream/stream-chat-swift/pull/3061)

## StreamChatUI
### ✅ Added
- Add new `Components.isMessageEditedLabelEnabled` [#3059](https://github.com/GetStream/stream-chat-swift/pull/3059)
- Add "Edited" label when a message is edited [#3059](https://github.com/GetStream/stream-chat-swift/pull/3059)
   - Note: For now, only when the text changes it is marked as edited.
 - Add `message.edited` localization key [#3059](https://github.com/GetStream/stream-chat-swift/pull/3059)

# [4.49.0](https://github.com/GetStream/stream-chat-swift/releases/tag/4.49.0)
_February 27, 2024_

## StreamChat
### ✅ Added
- Add parallel attachment uploading [#3034](https://github.com/GetStream/stream-chat-swift/pull/3034)
### 🐞 Fixed
- Fix controllers having empty data when state changed to `.remoteDataFetched` with background mapping enabled [#3042](https://github.com/GetStream/stream-chat-swift/pull/3042)
- Fix showing empty search results with background mapping enabled [#3042](https://github.com/GetStream/stream-chat-swift/pull/3042)

## StreamChatUI
### ✅ Added
- Add support for user mentions in channels with 100+ members [#3043](https://github.com/GetStream/stream-chat-swift/pull/3043)
### 🐞 Fixed
- Fix composer link preview overridden by previous enrichment [#3025](https://github.com/GetStream/stream-chat-swift/pull/3025)
- Fix merged avatars changing sub-image locations when opening channel list [#3013](https://github.com/GetStream/stream-chat-swift/pull/3013)
- Fix native swipe-back gesture overridden by swipe-to-reply [#3029](https://github.com/GetStream/stream-chat-swift/pull/3029)
- Fix `CGBitmapContextInfoCreate` console log warning when creating merged channel avatars [#3018](https://github.com/GetStream/stream-chat-swift/pull/3018)
- Slight performance improvement in the message list by caching `NSRegularExpression` in `MarkdownFormatter` [#3020](https://github.com/GetStream/stream-chat-swift/pull/3020)
- Slight performance improvement in the message list by skipping channel list updates when it is not visible [#3021](https://github.com/GetStream/stream-chat-swift/pull/3021)
- Fix rare race condition when dismissing the gallery causing the UI to be blocked [#3037](https://github.com/GetStream/stream-chat-swift/pull/3037)

# [4.48.1](https://github.com/GetStream/stream-chat-swift/releases/tag/4.48.1)
_February 09, 2024_

## StreamChat
### 🐞 Fixed
- Fix `TextLink.url` in `TextLinkDetector` not having the HTTP URL [#3023](https://github.com/GetStream/stream-chat-swift/pull/3023)

## StreamChatUI
### 🐞 Fixed
- Fix tapping message links without http scheme not opening Safari [#3023](https://github.com/GetStream/stream-chat-swift/pull/3023)
- Fix links not being highlighted when message text contains markdown [#3023](https://github.com/GetStream/stream-chat-swift/pull/3023)

# [4.48.0](https://github.com/GetStream/stream-chat-swift/releases/tag/4.48.0)
_February 09, 2024_

## StreamChat
### ✅ Added
- Add new `ChatChannelController.enrichUrl()` function to get metadata from URL [#2984](https://github.com/GetStream/stream-chat-swift/pull/2984)
- Add new `TextLinkDetector` for parsing and detecting links given a string [#2984](https://github.com/GetStream/stream-chat-swift/pull/2984)
- Automatically restart uploading suspended attachments when the app is reopened [#3008](https://github.com/GetStream/stream-chat-swift/pull/3008)
### 🐞 Fixed
- Fix message link preview showing empty space when no metadata available [#2984](https://github.com/GetStream/stream-chat-swift/pull/2984)
- Fix threading issues in `ConnectionRepository` [#2985](https://github.com/GetStream/stream-chat-swift/pull/2985), [#2987](https://github.com/GetStream/stream-chat-swift/pull/2987)
- Fix threading issues in `AuthenticationRepository` [#2986](https://github.com/GetStream/stream-chat-swift/pull/2986)
- Fix `NewMessagePendingEvent.message` with empty `cid` [#2997](https://github.com/GetStream/stream-chat-swift/pull/2997)
- Fix attachments being sent with local URL paths [#3008](https://github.com/GetStream/stream-chat-swift/pull/3008)
- Fix rare crash in `AttachmentDTO.id` when accessed outside of CoreData's context [#3008](https://github.com/GetStream/stream-chat-swift/pull/3008)
### 🔄 Changed
- Do not check token expiration client-side, only server-side [#3014](https://github.com/GetStream/stream-chat-swift/pull/3014)

## StreamChatUI
### ✅ Added
- Add `Components.default.isComposerLinkPreviewEnabled` flag to enable composer link previews [#2984](https://github.com/GetStream/stream-chat-swift/pull/2984)
- Add support for showing link previews in the composer [#2984](https://github.com/GetStream/stream-chat-swift/pull/2984)
### 🐞 Fixed
- Fix link flickering when opening a channel [#2984](https://github.com/GetStream/stream-chat-swift/pull/2984)
- Fix link flickering when quoting a message with a link [#2984](https://github.com/GetStream/stream-chat-swift/pull/2984)
- Fix channel item actions gesture overriding native swipe go-back gesture [#3000](https://github.com/GetStream/stream-chat-swift/pull/3000)
- Fix flashing channel list avatars and improve channel list update performance [#2996](https://github.com/GetStream/stream-chat-swift/pull/2996)

# [4.47.1](https://github.com/GetStream/stream-chat-swift/releases/tag/4.47.1)
_January 24, 2024_

## StreamChat
### 🐞 Fixed
- Fix not possible to resend messages with failed attachments [#2966](https://github.com/GetStream/stream-chat-swift/pull/2966)
- Fix not mentioning users if they are not fetched in the local device [#2967](https://github.com/GetStream/stream-chat-swift/pull/2967)
- Fix rare crash in `startObserver()` in login/logout flow [#2972](https://github.com/GetStream/stream-chat-swift/pull/2972)
### 🔄 Changed
- Bump `maxAttachmentCountPerMessage` from `10` to `30` to align with the backend. [#2977](https://github.com/GetStream/stream-chat-swift/pull/2977)

## StreamChatUI
### 🐞 Fixed
- Fix file attachments retry button not retrying upload [#2966](https://github.com/GetStream/stream-chat-swift/pull/2966)
- Fix mentioned users without names not highlighted [#2967](https://github.com/GetStream/stream-chat-swift/pull/2967)
- Fix duplicated mentioned users not highlighted [#2967](https://github.com/GetStream/stream-chat-swift/pull/2967)

# [4.47.0](https://github.com/GetStream/stream-chat-swift/releases/tag/4.47.0)
_January 09, 2024_

## StreamChat
### 🐞 Fixed
- Fix Channel ID initializer crashing with an empty string [#2964](https://github.com/GetStream/stream-chat-swift/pull/2964)
### ✅ Added
- Expose `UserListQuery.search(term:)` and `UserListQuery.user(withID:)` [#2959](https://github.com/GetStream/stream-chat-swift/pull/2959)

## StreamChatUI
### ✅ Added
- Better support for custom mixed attachments rendering [#2947](https://github.com/GetStream/stream-chat-swift/pull/2947)
- Add default rendering for unsupported attachments [#2948](https://github.com/GetStream/stream-chat-swift/pull/2948)
### 🐞 Fixed
- Fix deleted messages showing custom attachments [#2947](https://github.com/GetStream/stream-chat-swift/pull/2947)
- Fix blocked messages showing attachments [#2947](https://github.com/GetStream/stream-chat-swift/pull/2947)
### 🔄 Changed
- Minor breaking change in the `ChatMessageListView.reuseIdentifier()` function. It has a new `message` parameter. [#2947](https://github.com/GetStream/stream-chat-swift/pull/2947)
- Minor breaking change in the `ChatMessageListView.dequeueReusableCell()` function. It has a new `message` parameter. [#2947](https://github.com/GetStream/stream-chat-swift/pull/2947)

# [4.46.0](https://github.com/GetStream/stream-chat-swift/releases/tag/4.46.0)
_December 21, 2023_

## StreamChat
### 🐞 Fixed
- Fix duplicated Runpath Search Paths [#2937](https://github.com/GetStream/stream-chat-swift/pull/2937)
- Fix `_dispatch_lane_resume` crash in `RepeatingTimer` [#2938](https://github.com/GetStream/stream-chat-swift/pull/2938)
- Fix editing of async voice messages [#2943](https://github.com/GetStream/stream-chat-swift/pull/2943)

## StreamChatUI
### 🐞 Fixed
- Fix duplicated Runpath Search Paths [#2937](https://github.com/GetStream/stream-chat-swift/pull/2937)
- Fix file attachments not rendering file size [#2941](https://github.com/GetStream/stream-chat-swift/pull/2941)
- Fix quoted chat message view with wrong text [#2946](https://github.com/GetStream/ios-issues-tracking/issues/683)
- Fix jumping to bottom when loading new messages [#2945](https://github.com/GetStream/stream-chat-swift/pull/2945)
- Fix messages failing to be deleted when pending updates to the server [#2949](https://github.com/GetStream/stream-chat-swift/pull/2949)

# [4.45.0](https://github.com/GetStream/stream-chat-swift/releases/tag/4.45.0)
_December 11, 2023_

## StreamChat
### ✅ Added
- Add an option to configure the AudioSession when using VoiceRecordings [#2919](https://github.com/GetStream/stream-chat-swift/pull/2919)
### 🐞 Fixed
- Fix `UserInfo.isInvisible` not nullable [#2920](https://github.com/GetStream/stream-chat-swift/pull/2920)
- Fix CocoaPods minimum iOS target not in sync with the Xcode project [#2924](https://github.com/GetStream/stream-chat-swift/pull/2924)
- Improve `InternetConnection.Monitor` stability [#2923](https://github.com/GetStream/stream-chat-swift/pull/2923)
### 🔄 Changed
- The `UserInfo.isInvisible` is now nullable and `nil` by default [#2920](https://github.com/GetStream/stream-chat-swift/pull/2920)

## StreamChatUI
### 🐞 Fixed
- Fix date separator decoration view showing in the last message of the current page [#2899](https://github.com/GetStream/stream-chat-swift/pull/2899)
- Fix `JumpToUnreadMessagesButton` not localizable [#2917](https://github.com/GetStream/stream-chat-swift/pull/2917)
- Fix CocoaPods minimum iOS target not in sync with the Xcode project [#2924](https://github.com/GetStream/stream-chat-swift/pull/2924)
- Fix quoting message without bubble view when text is only emojis [#2925](https://github.com/GetStream/stream-chat-swift/pull/2925)
- Fix user mention not tappable when contains "@" character [#2928](https://github.com/GetStream/stream-chat-swift/pull/2928)
- Fix user mention not tappable if user does not have a name [#2928](https://github.com/GetStream/stream-chat-swift/pull/2928)
- Fix edit action possible in giphy messages [#2926](https://github.com/GetStream/stream-chat-swift/pull/2926)
- Fix not adding a space in the message input when mentioning a user [#2927](https://github.com/GetStream/stream-chat-swift/pull/2927)

## ⚠️ Important
- iOS 11 support has been dropped since Xcode 15 does not allow publishing apps with iOS 11.

# [4.44.0](https://github.com/GetStream/stream-chat-swift/releases/tag/4.44.0)
_November 30, 2023_

## StreamChatUI
### 🐞 Fixed
- Fix skip slow mode capability not handled [#2904](https://github.com/GetStream/stream-chat-swift/pull/2904)
- Fix layout crash when sending an app to background and ChatMessageGalleryView is visible [#2907](https://github.com/GetStream/stream-chat-swift/pull/2907)
- Fix channel history being marked as read for new members [#2905](https://github.com/GetStream/stream-chat-swift/pull/2905)

### 🔄 Changed
- `ChannelController.markUnread`'s `completion`'s argument is now a `(Result<ChatChannel, Error>` instead of `Error?`

# [4.43.0](https://github.com/GetStream/stream-chat-swift/releases/tag/4.43.0)
_November 17, 2023_

## StreamChat
### ✅ Added
- Add new `NewMessageErrorEvent` when observing `EventsController` [#2885](https://github.com/GetStream/stream-chat-swift/pull/2885)

## StreamChatUI
### ✅ Added
- Add jump to unread messages interaction [#2894](https://github.com/GetStream/stream-chat-swift/pull/2894)
- Add support for opening a channel in the unread messages page with `Components.shouldJumpToUnreadWhenOpeningChannel` [#2894](https://github.com/GetStream/stream-chat-swift/pull/2894)

### 🐞 Fixed
- Fix Message List UI not updated when message.updatedAt changes [#2884](https://github.com/GetStream/stream-chat-swift/pull/2884)
- Fix jump to unread button showing "0" unread counts [#2894](https://github.com/GetStream/stream-chat-swift/pull/2894)
- Fix not able to mark channel read when isJumpToUnread is disabled [#2902](https://github.com/GetStream/stream-chat-swift/pull/2902)

# [4.42.0](https://github.com/GetStream/stream-chat-swift/releases/tag/4.42.0)
_November 14, 2023_

## StreamChat
### 🐞 Fixed
- Fix not able to mark channel read after clearing history [#2867](https://github.com/GetStream/stream-chat-swift/pull/2867)
- Fix pasting images from browser when isPastingImagesEnabled is false [#2874](https://github.com/GetStream/stream-chat-swift/pull/2874)
- Fix not being able to paste images when multiple attachments are present [#2874](https://github.com/GetStream/stream-chat-swift/pull/2874)
- Fix ComposerVC InputTextView caret's position issues [#2878](https://github.com/GetStream/stream-chat-swift/pull/2878)
- Fix avatar alignment in quoted messages [#2876](https://github.com/GetStream/stream-chat-swift/pull/2876)

## StreamChatUI
### ✅ Added
- Add support for editing custom attachments [#2879](https://github.com/GetStream/stream-chat-swift/pull/2879)
### 🐞 Fixed
- Fix composer not interactable after enabling send-message capability [#2866](https://github.com/GetStream/stream-chat-swift/pull/2866)

# [4.41.0](https://github.com/GetStream/stream-chat-swift/releases/tag/4.41.0)
_November 03, 2023_

## StreamChat
### ✅ Added
- Add message moderation details to `ChatMessage` [#2846](https://github.com/GetStream/stream-chat-swift/pull/2846)
- Add support for resending, editing and deleting bounced messages [#2846](https://github.com/GetStream/stream-chat-swift/pull/2846)
### 🐞 Fixed
- Fix not being able to delete local-only messages [#2846](https://github.com/GetStream/stream-chat-swift/pull/2846)
- Fix bounced message displayed as a system message instead of an error [#2846](https://github.com/GetStream/stream-chat-swift/pull/2846)
- Fix not showing bounced actions when long pressing bounced message [#2846](https://github.com/GetStream/stream-chat-swift/pull/2846)
- Fix empty channel list when querying both hidden or shown channels [#2865](https://github.com/GetStream/stream-chat-swift/pull/2865)

## StreamChatUI
### ✅ Added
- Allow easier customisation of the `ChatChannelListItemView` [#2855](https://github.com/GetStream/stream-chat-swift/pull/2855)
### 🐞 Fixed
- Always use `reloadChannels()` in the Channel List to improve stability [#2858](https://github.com/GetStream/stream-chat-swift/pull/2858)

## ⚠️ Important
- From now on, our XCFrameworks will be built with Swift 5.7. In order to use them, you need Xcode 14 or above.

# [4.40.0](https://github.com/GetStream/stream-chat-swift/releases/tag/4.40.0)
_October 25, 2023_

## StreamChat
### ✅ Added
- Add `language` parameter to `connectUser()` [#2847](https://github.com/GetStream/stream-chat-swift/pull/2847)
- Expose `language` in users [#2847](https://github.com/GetStream/stream-chat-swift/pull/2847)
- Expose `originalLanguage` in messages [#2847](https://github.com/GetStream/stream-chat-swift/pull/2847)

## StreamChatUI
### ✅ Added
- Add message attachment preview in the channel list [#2838](https://github.com/GetStream/stream-chat-swift/pull/2838)
- Add support for automatic translations [#2847](https://github.com/GetStream/stream-chat-swift/pull/2847)
    - Enabled by `Components.default.messageAutoTranslationEnabled`
### 🐞 Fixed
- Do not mark a channel as read if the app is in background [#2832](https://github.com/GetStream/stream-chat-swift/pull/2832)
### 🔄 Changed
- Removed `messageActionsForAlertMenu` and `deleteWithoutWarningActionItem` from  `ChatMessageActionsVC` [#2846](https://github.com/GetStream/stream-chat-swift/pull/2846)
    - This is now controlled by `ChatMessageListVC.messageActions(forDebouncedMessage:)`

# [4.39.0](https://github.com/GetStream/stream-chat-swift/releases/tag/4.39.0)
_October 05, 2023_

## StreamChat
### ✅ Added
- Add support for custom HTTP headers in `ChatClientConfig.urlSessionConfiguration` [#2818](https://github.com/GetStream/stream-chat-swift/pull/2818)
### 🐞 Fixed
- Fix showing channel outside of the channel list [#2819](https://github.com/GetStream/stream-chat-swift/pull/2819)
- Fix messages not updated when user name and image change [#2822](https://github.com/GetStream/stream-chat-swift/pull/2822)
- Avoid deadlock in ConnectionRepository when timing out [#2827](https://github.com/GetStream/stream-chat-swift/pull/2827)

## StreamChatUI
### 🐞 Fixed
- Fix showing empty view when creating a new channel [#2821](https://github.com/GetStream/stream-chat-swift/pull/2821)
- Fix showing loading view for cached channels [#2821](https://github.com/GetStream/stream-chat-swift/pull/2821)

# [4.38.0](https://github.com/GetStream/stream-chat-swift/releases/tag/4.38.0)
_September 29, 2023_

## StreamChat
### ✅ Added
- Message parameter in adding/removing members methods [#2799](https://github.com/GetStream/stream-chat-swift/pull/2799)
### 🐞 Fixed
- Fix thread-safety issues when connection waiters time out [#2814](https://github.com/GetStream/stream-chat-swift/pull/2814)

## StreamChatUI
### ⚡ Performance
- Add throttling to mark as read [#2808](https://github.com/GetStream/stream-chat-swift/pull/2808)
- Improve efficiency when skipping messages [#2809](https://github.com/GetStream/stream-chat-swift/pull/2809)
- Revert message updates whenever user info changes [#2810](https://github.com/GetStream/stream-chat-swift/pull/2810)
- Improve efficiency when diffing `ChatMessage` [#2811](https://github.com/GetStream/stream-chat-swift/pull/2811)
### 🐞 Fixed
- Fix skipping messages logic when not scrolled fully to the bottom [#2809](https://github.com/GetStream/stream-chat-swift/pull/2809)
### 🔄 Changed
- When there are user updates the message list won't update the authors instantly [#2810](https://github.com/GetStream/stream-chat-swift/pull/2810)
  - This was recently introduced [here](https://github.com/GetStream/stream-chat-swift/pull/2738) but impacted too much the performance.

# [4.37.1](https://github.com/GetStream/stream-chat-swift/releases/tag/4.37.1)
_September 25, 2023_

## StreamChatUI
### ✅ Added
- Unread messages separator can be enabled/disabled using `components.isUnreadMessagesSeparatorEnabled` (https://github.com/GetStream/stream-chat-swift/pull/2797)

### 🐞 Fixed
- Fix the unread messages banner showing on system messages [#2793](https://github.com/GetStream/stream-chat-swift/pull/2793)
- Fix compilation issues on NSEs when using Cocoapods [#2798](https://github.com/GetStream/stream-chat-swift/pull/2798)
- Fix frozen input view when editing a large message [#2800](https://github.com/GetStream/stream-chat-swift/pull/2800)
- Fix not scrolling to the caret position when typing a message and the caret is out of view [#2800](https://github.com/GetStream/stream-chat-swift/pull/2800)
- Fix not scrolling to the caret position when tapping on the shrink button [#2800](https://github.com/GetStream/stream-chat-swift/pull/2800)
- Fix composer input scrolling getting disabled on iOS 17 [#2802](https://github.com/GetStream/stream-chat-swift/pull/2802)
- Fix unread messages separator disapearing when marking channel as read [#2797](https://github.com/GetStream/stream-chat-swift/pull/2797)

# [4.37.0](https://github.com/GetStream/stream-chat-swift/releases/tag/4.37.0)
_September 18, 2023_

## StreamChat
### ✅ Added
- Allow injecting a custom URLSessionConfiguration in ChatClientConfig [#2756](https://github.com/GetStream/stream-chat-swift/pull/2756)
- Methods for deleting file and image in `ChatChannelController` [#2776](https://github.com/GetStream/stream-chat-swift/pull/2776)
### 🐞 Fixed
- Fix core data warnings when logging with different user [#2759](https://github.com/GetStream/stream-chat-swift/pull/2759)
- Fix connecting user from background thread [#2762](https://github.com/GetStream/stream-chat-swift/pull/2762)
- Make the Logger thread-safe to avoid crashes [#2775](https://github.com/GetStream/stream-chat-swift/pull/2775)
- Improve `addDevice()` and `removeDevice()` with optimistic updates [#2778](https://github.com/GetStream/stream-chat-swift/pull/2778)
- Fix critical issue causing a query channel call for every new message [#2781](https://github.com/GetStream/stream-chat-swift/tree/fix/calling-watch-channel-on-every-new-message)
- Added threshold for queued messages before being sent [#2780](https://github.com/GetStream/stream-chat-swift/pull/2780)
- Fix memory leak caused by `Timer.addTimeout()` [#2777](https://github.com/GetStream/stream-chat-swift/pull/2777)

## StreamChatUI
### ✅ Added
- Add customization support for `ChannelListLoadingView` [#2772](https://github.com/GetStream/stream-chat-swift/pull/2772)
- Add support for disabling jumping to message animation [#2770](https://github.com/GetStream/stream-chat-swift/pull/2770)
### 🐞 Fixed
- Fix tapping on the status bar scrolling to the bottom instead of the top [#2763](https://github.com/GetStream/stream-chat-swift/pull/2763)
- Fix empty channel header view for new DM Channels [#2764](https://github.com/GetStream/stream-chat-swift/pull/2764)
- Fix showing copy message action when text is empty [#2765](https://github.com/GetStream/stream-chat-swift/pull/2765)
- Fix link preview title covering text when image is not loaded [#2773](https://github.com/GetStream/stream-chat-swift/pull/2773)
- Fix UI Glitch in `ChannelListLoadingView` with dummy data [#2772](https://github.com/GetStream/stream-chat-swift/pull/2772)
- Fix composer input jumping when shrink button is tapped [#2774](https://github.com/GetStream/stream-chat-swift/pull/2774)
### 🔄 Changed
- Make record button in composer, visible depending on the channel's capabilities. [#2758](https://github.com/GetStream/stream-chat-swift/pull/2758)
- Rename`Components.chatChannelListLoadingView` -> `Components.channelListLoadingView` [#2772](https://github.com/GetStream/stream-chat-swift/pull/2772)

# [4.36.0](https://github.com/GetStream/stream-chat-swift/releases/tag/4.36.0)
_August 28, 2023_

## StreamChat
### ✅ Added
- Add XCPrivacy manifest [#2740](https://github.com/GetStream/stream-chat-swift/pull/2740)
- Add digital signature to StreamChat XCFramework [#2740](https://github.com/GetStream/stream-chat-swift/pull/2740)
### 🐞 Fixed
- Fix Message List not updating when user info changes [#2738](https://github.com/GetStream/stream-chat-swift/pull/2738)
- Fix Channel List items online presence not updating when user info changes [#2742](https://github.com/GetStream/stream-chat-swift/pull/2742)
- Fix Channel name not updating when member name changes [#2742](https://github.com/GetStream/stream-chat-swift/pull/2742)


## StreamChatUI
### ✅ Added
- Add XCPrivacy manifest [#2740](https://github.com/GetStream/stream-chat-swift/pull/2740)
- Add digital signature to StreamChatUI XCFramework [#2740](https://github.com/GetStream/stream-chat-swift/pull/2740)
- Apply channel capabilities in UI components [#2747](https://github.com/GetStream/stream-chat-swift/pull/2747)

### 🐞 Fixed
- Fix Channel Header View not updating when user info changes [#2742](https://github.com/GetStream/stream-chat-swift/pull/2742)
- Fix Channel List rendering user name on subtitle text in 1:1 channel [#2737](https://github.com/GetStream/stream-chat-swift/pull/2737)
- Fix gap between the composer and the keyboard when parent view’s frame origin is not zero [#2743](https://github.com/GetStream/stream-chat-swift/pull/2743)
### 🔄 Changed
- Change timestamp formatting in Channel List according to the default design and other SDKs [#2736](https://github.com/GetStream/stream-chat-swift/pull/2736)

# [4.35.2](https://github.com/GetStream/stream-chat-swift/releases/tag/4.35.2)
_August 16, 2023_

## StreamChat
### 🐞 Fixed
- Fix video attachments not being sent with `thumb_url`, which caused issues in other platforms [#2720](https://github.com/GetStream/stream-chat-swift/pull/2720)
- Make sure loud speaker is always used for playback in voice messages [#2734](https://github.com/GetStream/stream-chat-swift/pull/2734)

## StreamChatUI
### 🐞 Fixed
- Explicitly disable channel list states for Search Components [#2725](https://github.com/GetStream/stream-chat-swift/pull/2725)
- Fix blank channel name in Message Search [#2726](https://github.com/GetStream/stream-chat-swift/pull/2726)

# [4.35.1](https://github.com/GetStream/stream-chat-swift/releases/tag/4.35.1)
_August 09, 2023_

## StreamChat
### 🐞 Fixed
- Fix channel list sorting for iOS 14 and below [#2719](https://github.com/GetStream/stream-chat-swift/pull/2719)

# [4.35.0](https://github.com/GetStream/stream-chat-swift/releases/tag/4.35.0)
_August 08, 2023_

## StreamChat
### ✅ Added
- Add support for sorting Channel List with custom data [#2701](https://github.com/GetStream/stream-chat-swift/pull/2701)

### 🐞 Fixed
- Fix pinning messages with attachments not synced with server [#2698](https://github.com/GetStream/stream-chat-swift/pull/2698)
- Fix messages disappearing in search query after entering a channel [#2700](https://github.com/GetStream/stream-chat-swift/pull/2700)
- Fix unread counts not updating if the channelRead information was missing from the persistence storage [#2709](https://github.com/GetStream/stream-chat-swift/pull/2709)
- Fix channel search with `autocomplete` only showing results if value started with the given query [#2703](https://github.com/GetStream/stream-chat-swift/pull/2703)

## StreamChatUI
### ✅ Added
- Add Message Search UI Component [#2703](https://github.com/GetStream/stream-chat-swift/pull/2703)
- Add Channel Search UI Component [#2703](https://github.com/GetStream/stream-chat-swift/pull/2703)
- Add `Components.channelListSearchStrategy` to enable channel list search [#2703](https://github.com/GetStream/stream-chat-swift/pull/2703)

### 🔄 Changed
- Renames `Components.mentionAvatarView` -> `Components.userAvatarView` [#2703](https://github.com/GetStream/stream-chat-swift/pull/2703)
- Use Diffing to update Channel List data to improve stability  [#2701](https://github.com/GetStream/stream-chat-swift/pull/2701)

# [4.34.0](https://github.com/GetStream/stream-chat-swift/releases/tag/4.34.0)
_July 05, 2023_

## StreamChat
### ✅ Added
- Expose Extra Data for Giphy Attachment Payloads [#2678](https://github.com/GetStream/stream-chat-swift/pull/2678)
- Add support for partial Channel update [#2681](https://github.com/GetStream/stream-chat-swift/pull/2681)

### 🐞 Fixed
- Rescue messages that are stuck in `.sending` state [#2676](https://github.com/GetStream/stream-chat-swift/pull/2676)
- Fix not being able to resend failed attachments [#2680](https://github.com/GetStream/stream-chat-swift/pull/2680)
- Fix channel list having data from a different channel list query [#2684](https://github.com/GetStream/stream-chat-swift/pull/2684)

## StreamChatUI
### ✅ Added
- Add support for starting thread from oldest replies by enabling `Components.threadRepliesStartFromOldest` [#2682](https://github.com/GetStream/stream-chat-swift/pull/2682)
### 🐞 Fixed
- Fix custom `ImageLoading` functions with default arguments not being called [#2695](https://github.com/GetStream/stream-chat-swift/pull/2695)
- Improve Channel List prefetching when loading more channels [#2682](https://github.com/GetStream/stream-chat-swift/pull/2682)
### 🔄 Changed
- Renamed `scrollToMostRecentMessage()` -> `scrollToBottom()` [#2682](https://github.com/GetStream/stream-chat-swift/pull/2682)
- Renamed `ScrollToLatestButton` -> `ScrollToBottomButton` [#2682](https://github.com/GetStream/stream-chat-swift/pull/2682)

# [4.33.0](https://github.com/GetStream/stream-chat-swift/releases/tag/4.33.0)
_June 08, 2023_

## StreamChat
### ✅ Added
- Add support for shadow banning a member [#2660](https://github.com/GetStream/stream-chat-swift/pull/2660)
- Expose `ChatChannelMember.isShadowBannedFromChannel` [#2660](https://github.com/GetStream/stream-chat-swift/pull/2660)
- Add support for passing a custom id when creating a message/reply [#2667](https://github.com/GetStream/stream-chat-swift/pull/2667)

### 🐞 Fixed
- Fix not being able to send messages when jumping to message in newest page [#2647](https://github.com/GetStream/stream-chat-swift/pull/2647)
- Fix shadow message making hidden channel reappear [#2663](https://github.com/GetStream/stream-chat-swift/pull/2663)

## StreamChatUI
### ✅ Added
- Add jumping to a reply inside a thread when tapping a quoted message which is inside a thread [#2647](https://github.com/GetStream/stream-chat-swift/pull/2647)
- Add jumping to a reply inside a thread when opening a thread from a thread reply in the channel view [#2647](https://github.com/GetStream/stream-chat-swift/pull/2647)
- Add jumping to a reply inside a thread when opening a channel from a reply as the given message around id [#2647](https://github.com/GetStream/stream-chat-swift/pull/2647)
- Add swipe to reply when `Components.default.messageSwipeToReplyEnabled` is `true` [#2665](https://github.com/GetStream/stream-chat-swift/pull/2665)
- Allow editing messages with attachments [#2659](https://github.com/GetStream/stream-chat-swift/pull/2659)

# [4.32.0](https://github.com/GetStream/stream-chat-swift/releases/tag/4.32.0)
_May 26, 2023_

## StreamChat
### ✅ Added
- Audio Support is now available. We added components that will allow you to record and playback audio files [#2638](https://github.com/GetStream/stream-chat-swift/issues/2638)
### 🐞 Fixed
- Fix "to-many key not allowed here" error when using the `memberName` filter [#2604](https://github.com/GetStream/stream-chat-swift/pull/2604)
- Fix memory leak in `ChannelListController` when loading more channels [#2624](https://github.com/GetStream/stream-chat-swift/pull/2624)
- Fix `isJumpingToMessage` being `true` after jumping to message on the first page [#2608](https://github.com/GetStream/stream-chat-swift/pull/2608)
- Fix `noTeam` filter that was causing an error [#2632](https://github.com/GetStream/stream-chat-swift/pull/2632)
- Fix muted and joined channel list queries with empty data (Auto Filtering Enabled) [#2634](https://github.com/GetStream/stream-chat-swift/pull/2634)
- Fix user information not being updated when receiving updated information from backend [#2643](https://github.com/GetStream/stream-chat-swift/pull/2643)

## StreamChatUI
### ✅ Added
- Add `Components.threadRendersParentMessageEnabled` to control whether the parent message is rendered in the Thread [#2636](https://github.com/GetStream/stream-chat-swift/pull/2636)
- Add `replaceQuery()` and `replaceChannelListController()` to `ChatChannelListVC` [#2630](https://github.com/GetStream/stream-chat-swift/pull/2630)
- Voice Recording attachments are here. You can now record voice messages and share them in your conversations. You can enable it by setting the `Components.default.isVoiceRecordingEnabled = true`. [#2638](https://github.com/GetStream/stream-chat-swift/issues/2638)
### 🐞 Fixed
- Fix Composer's keyboard not adjusted when presenting alert controllers [#2610](https://github.com/GetStream/stream-chat-swift/pull/2610)
- Fix InputTextView not scrolling to caret when pasting long text [#2609](https://github.com/GetStream/stream-chat-swift/pull/2609)
- Fix scrollToBottomButton visible when jumping to message on the first page [#2608](https://github.com/GetStream/stream-chat-swift/pull/2608)
- Allow sending replies to soft-deleted parent messages [#2633](https://github.com/GetStream/stream-chat-swift/pull/2633)
- Fix an issue where attachment preview in Composer was breaking when more attachments than the `maxNumberOfVerticalItems` were added. [#2638](https://github.com/GetStream/stream-chat-swift/issues/2638)

# [4.31.0](https://github.com/GetStream/stream-chat-swift/releases/tag/4.31.0)
_April 25, 2023_

## StreamChat
### ✅ Added
- Add `ChatMessageController.loadPageAroundReplyId()` to load mid-page inside threads [#2566](https://github.com/GetStream/stream-chat-swift/pull/2566)

### 🐞 Fixed
- Fix channel disappearing when channel list auto-filtering is enabled and the user is not a member of the channel [#2557](https://github.com/GetStream/stream-chat-swift/pull/2557)
- Fix an issue which was causing the app to terminate when using a filter with the `in` operator and `cid` values [#2561](https://github.com/GetStream/stream-chat-swift/pull/2561)
- Fix unexpected 401s produced at launch while the chat is not yet fully connected [#2559](https://github.com/GetStream/stream-chat-swift/pull/2559)
- Fix crash when getting unread count in an invalid state [#2570](https://github.com/GetStream/stream-chat-swift/pull/2570)
- Fix crash when accessing FetchCache with an unexecuted NSFetchRequest [#2572](https://github.com/GetStream/stream-chat-swift/pull/2572)
- Fix an issue which was blocking a Guest Authentication operation to retrieve a connection token [#2574](https://github.com/GetStream/stream-chat-swift/pull/2574)
- Make connect/disconnect safer when network is offline [#2571](https://github.com/GetStream/stream-chat-swift/pull/2571)
- Make connect safer by logging out the user first if needed [#2577](https://github.com/GetStream/stream-chat-swift/pull/2577)

## StreamChatUI
### ✅ Added
- Add support for bidirectional scrolling inside threads [#2566](https://github.com/GetStream/stream-chat-swift/pull/2566)
- Add support for jumping to a message which is not in the message list inside Threads [#2566](https://github.com/GetStream/stream-chat-swift/pull/2566)

### 🐞 Fixed
- Fix the message text font when the text accessibility setting is set to large after closing the app [#2575](https://github.com/GetStream/stream-chat-swift/pull/2575)
- Fix the timestamp label being clipped when the text font size is larger [#2575](https://github.com/GetStream/stream-chat-swift/pull/2575)

### ⚠️ Known Issue
When changing the text accessibility while the app is running, it won't affect the message cell text, only after closing the app. So this is a regression of [#2325](https://github.com/GetStream/stream-chat-swift/issues/2325). This regression is necessary, since the original fix did not work 100% as it changed the text font size after closing the app, causing the font to be too big when the text accessibility is set to large. If you still want to have the dynamic font size to be working while the app is running, there is a workaround. You need to return a new `UIFont` instance everytime in `ChatMessageContentView.defaultMessageFont`. Example:
```swift
override var defaultMessageFont: UIFont {
    UIFont.preferredFont(forTextStyle: .body)
}
```
For more details, you can read the documentation of `ChatMessageContentView.defaultMessageFont` or read the PR [#2575](https://github.com/GetStream/stream-chat-swift/pull/2575).

# [4.30.0](https://github.com/GetStream/stream-chat-swift/releases/tag/4.30.0)
_March 30, 2023_

## StreamChat
### ✅ Added
- Expose `deactivatedAt` and `isDeactivated` in ChatUser [#2547](https://github.com/GetStream/stream-chat-swift/pull/2547)

### 🐞 Fixed
- Fix channel list parsing failing completely if one channel fails parsing [#2541](https://github.com/GetStream/stream-chat-swift/pull/2541)
- Fix completion blocks not called when loading more messages [#2553](https://github.com/GetStream/stream-chat-swift/pull/2553)
- Fix `ChatChannelController` ignoring initial pagination parameter [#2546](https://github.com/GetStream/stream-chat-swift/pull/2546)

## StreamChatUI
### 🔄 Changed
- Deprecated `ChatMessageListVC.jumpToMessage(message:)` -> `ChatMessageListVC.jumpToMessage(id:)` [#2546](https://github.com/GetStream/stream-chat-swift/pull/2546)
- Deprecated `ChatMessageListVCDelegate.chatMessageListVC(vc:shouldLoadPageAroundMessage:completion:)` -> `ChatMessageListVCDelegate.chatMessageListVC(vc:shouldLoadPageAroundMessageId:completion:)` [#2546](https://github.com/GetStream/stream-chat-swift/pull/2546)
### ✅ Added
- Allow the message list to start at the top if `Components.shouldMessagesStartAtTheTop` is enabled [#2537](https://github.com/GetStream/stream-chat-swift/pull/2537)
- Add support for jumping to message when opening channel [#2546](https://github.com/GetStream/stream-chat-swift/pull/2546)
- Add `ChatChannelVC.jumpToMessage(id:shouldHighlight)` high-level function for jumping to a message [#2546](https://github.com/GetStream/stream-chat-swift/pull/2546)
### 🐞 Fixed
- Fix channel marking read when view is not visible [#2544](https://github.com/GetStream/stream-chat-swift/pull/2544)

# [4.29.0](https://github.com/GetStream/stream-chat-swift/releases/tag/4.29.0)
_March 17, 2023_
## StreamChat
### ✅ Added
- Add support for loading messages around a given message id in a Channel [#2464](https://github.com/GetStream/stream-chat-swift/pull/2464)
- Add support for bidirectional scrolling in a Channel [#2464](https://github.com/GetStream/stream-chat-swift/pull/2464)
### 🐞 Fixed
- Fix ephemeral message disappearing after leaving channel [#2464](https://github.com/GetStream/stream-chat-swift/pull/2464)
- Fix ephemeral message appearing in channel preview [#2464](https://github.com/GetStream/stream-chat-swift/pull/2464)
- Fix issue when using `in` or `notIn` operators with auto-filtering enabled. [#2531](https://github.com/GetStream/stream-chat-swift/pull/2531)

## StreamChatUI
### 🔄 Changed
- Deprecated `setScrollToLatestMessageButton(visible:animated:)` -> `updateScrollToBottomButtonVisibility(animated:)`
- Replaces `messageContentViewDidTapOnQuotedMessage(_ indexPath: IndexPath?)` -> `messageContentViewDidTapOnQuotedMessage(_ quotedMessage: ChatMessage)`
    - This one is a breaking change, but a required one. The previous API was not working as intended.
### ✅ Added
- Mark as unread: Now you can mark a message as unread when you are inside a channel [#2519](https://github.com/GetStream/stream-chat-swift/pull/2519) [#2526](https://github.com/GetStream/stream-chat-swift/pull/2526)
- Now you can easily configure your own Decorations(headers and/or footers) around messages [#2507](https://github.com/GetStream/stream-chat-swift/pull/2507)
- There is a new `ChatThreadRepliesCountDecorationView` component that should be used to display the number of replies in a thread. Read [here](https://getstream.io/chat/docs/sdk/ios/uikit/components/message/#thread-replies-counter) for more details.
- Add support for jumping to a quoted message [#2464](https://github.com/GetStream/stream-chat-swift/pull/2464)
- Add support for jumping to a message which is not in the message list (only channel view) [#2464](https://github.com/GetStream/stream-chat-swift/pull/2464)
- Add bidirectional scrolling in the Channel view [#2464](https://github.com/GetStream/stream-chat-swift/pull/2464)

# [4.28.0](https://github.com/GetStream/stream-chat-swift/releases/tag/4.28.0)
_February 28, 2023_

## StreamChat
### 🔄 Changed
- Remove [URLQueryItem] public conformance of ExpressibleByDictionaryLiteral [#2505](https://github.com/GetStream/stream-chat-swift/pull/2505)

### 🐞 Fixed
- Fix messages appearing sooner in Thread pagination [#2470](https://github.com/GetStream/stream-chat-swift/pull/2470)
- Fix messages disappearing from the Message List when quoting a message [#2470](https://github.com/GetStream/stream-chat-swift/pull/2470)
- Fix Markdown formatting hanging with edge case pattern [#2513](https://github.com/GetStream/stream-chat-swift/pull/2513)
- Fix "In" Filter only returning results when all values match [#2514][https://github.com/GetStream/stream-chat-swift/pull/2514]

# [4.27.1](https://github.com/GetStream/stream-chat-swift/releases/tag/4.27.1)
_February 20, 2023_
## StreamChat
### 🐞 Fixed
- Fix channel auto-filtering when the filter contains the `type` key [#2497](https://github.com/GetStream/stream-chat-swift/pull/2497)

## StreamChat
### ✅ Added
- Add support for `skip_enrich_url` when sending a message [#2498](https://github.com/GetStream/stream-chat-swift/pull/2498)

# [4.27.0](https://github.com/GetStream/stream-chat-swift/releases/tag/4.27.0)
_February 16, 2023_

## StreamChat
### ✅ Added
- Add `UploadedAttachmentPostProcessor` in `ChatClientConfig` to allow changing custom attachment payloads after an attachment has been uploaded [#2457](https://github.com/GetStream/stream-chat-swift/pull/2457)
- Add `AnyAttachmentPayload(localFileURL:customPayload:)` initializer to allow creating custom attachments without a remote URL [#2457](https://github.com/GetStream/stream-chat-swift/pull/2457)
- Add skip push support when sending a message [#2486](https://github.com/GetStream/stream-chat-swift/pull/2486)
- Add support for automatically filtering channels in the Channel List [#2488](https://github.com/GetStream/stream-chat-swift/pull/2488)
- Add `isChannelAutomaticFilteringEnabled` in `ChatClientConfig` to allow changing whether the Channels in ChannelList will be automatically filtered [#2488](https://github.com/GetStream/stream-chat-swift/pull/2488)


### 🔄 Changed
- Remove unused ReactionNotificationContent [#2485](https://github.com/GetStream/stream-chat-swift/pull/2485)

### 🐞 Fixed
- Fix channel unread count not updating when in foreground and notification extension is saving messages [#2481](https://github.com/GetStream/stream-chat-swift/pull/2481)

## StreamChatUI
### 🔄 Changed
- Deprecates `ChatMessageGalleryView.UploadingOverlay` in favor of `UploadingOverlayView` (Renaming) [#2457](https://github.com/GetStream/stream-chat-swift/pull/2457)
- Deprecates `Components.default.imageUploadingOverlay` in favor of `Components.default.uploadingOverlayView` (Renaming) [#2457](https://github.com/GetStream/stream-chat-swift/pull/2457)

### 🐞 Fixed
- Fix message cell not updated when custom attachment data is different [#2454](https://github.com/GetStream/stream-chat-swift/pull/2454)

# [4.26.0](https://github.com/GetStream/stream-chat-swift/releases/tag/4.26.0)
_January 11, 2023_

## StreamChat
### 🔄 Changed
- Offline mode now only fetches the first page of the Channel List and Message List. This is a short coming right now until we support offline pagination. [#2434](https://github.com/GetStream/stream-chat-swift/pull/2434)

### 🐞 Fixed
- Fix Channel List pagination gaps [#2420](https://github.com/GetStream/stream-chat-swift/pull/2420)
- Fix truncated channels being moved to the bottom of the channel list [#2420](https://github.com/GetStream/stream-chat-swift/pull/2420)
- Fix reactions not insantly updating when enforce unique is true [#2421](https://github.com/GetStream/stream-chat-swift/pull/2421)
- Fix not being able to delete messages in `pendingSend` state [#2432](https://github.com/GetStream/stream-chat-swift/pull/2432)
- Fix messages intermittently disappearing when first opening the channel [#2434](https://github.com/GetStream/stream-chat-swift/pull/2434)
- Fix first page not being loaded from the cache when using a lower `messagesLimit` in Channel List Query [#2434](https://github.com/GetStream/stream-chat-swift/pull/2434)
- Fix inaccuracies in for channel unread count [#2433](https://github.com/GetStream/stream-chat-swift/pull/2433)

## StreamChatUI
### ✅ Added
- Add `Components.default.isUniqueReactionsEnabled` to easily configure unique reactions [#2421](https://github.com/GetStream/stream-chat-swift/pull/2421)
### 🐞 Fixed
- Fix Reaction Picker not updating when reaction added with enforce unique [#2421](https://github.com/GetStream/stream-chat-swift/pull/2421)

# [4.25.1](https://github.com/GetStream/stream-chat-swift/releases/tag/4.25.1)
_January 06, 2023_

## StreamChat
### 🐞 Fixed
- Fix UserInfo not being updated on connect [#2438](https://github.com/GetStream/stream-chat-swift/pull/2438)

# [4.25.0](https://github.com/GetStream/stream-chat-swift/releases/tag/4.25.0)
_December 15, 2022_

## StreamChat
### 🔄 Changed
- `logOut` and `disconnect` methods are now asynchronous. Its sync versions are deprecated [#2386](https://github.com/GetStream/stream-chat-swift/pull/2386)

### ✅ Added
- Add support for hiding connection status with `isInvisible` [#2373](https://github.com/GetStream/stream-chat-swift/pull/2373)
- Add `.withAttachments` in `MessageSearchFilterScope` to filter messages with attachments only [#2417](https://github.com/GetStream/stream-chat-swift/pull/2417)
- Add `.withoutAttachments` in `MessageSearchFilterScope` to filter messages without any attachments [#2417](https://github.com/GetStream/stream-chat-swift/pull/2417)
- Add retries mechanism to AuthenticationRepository [#2414](https://github.com/GetStream/stream-chat-swift/pull/2414)

### 🐞 Fixed
- Fix connecting user with non-expiring tokens (ex: development token) [#2393](https://github.com/GetStream/stream-chat-swift/pull/2393)
- Fix crash when calling `addDevice()` from background thread [#2398](https://github.com/GetStream/stream-chat-swift/pull/2398)

## StreamChatUI
### 🐞 Fixed
- Fix message actions popup in cached thread replies [#2415](https://github.com/GetStream/stream-chat-swift/pull/2415)

# [4.24.1](https://github.com/GetStream/stream-chat-swift/releases/tag/4.24.1)
_November 23, 2022_

## StreamChat
### 🐞 Fixed
- Avoid double completion calls when getting/fetching tokens [#2387](https://github.com/GetStream/stream-chat-swift/pull/2387)

# [4.24.0](https://github.com/GetStream/stream-chat-swift/releases/tag/4.24.0)
_November 15, 2022_

## StreamChat
### 🔄 Changed
- `channelController.uploadFile()` and `channelController.uploadImage()` are deprecated in favour of `channelController.uploadAttachment()` [#2369](https://github.com/GetStream/stream-chat-swift/pull/2369)
- `imageAttachmentPayload.imagePreviewURL` is deprecated since it was misleading, it was basically using the original `imageURL` [#2369](https://github.com/GetStream/stream-chat-swift/pull/2369)

### ✅ Added
- Added new `AttachmentUploader` to allow changing attachment info with custom CDN [#2369](https://github.com/GetStream/stream-chat-swift/pull/2369)

### 🐞 Fixed
- Add timeout for token/connectionId providers so that `ChatClient.connect()` completes even in edge cases where we cannot get the needed data [#2361](https://github.com/GetStream/stream-chat-swift/pull/2361)
- Stop spamming the console with "Socket is not connected" error when token is being refreshed [#2361](https://github.com/GetStream/stream-chat-swift/pull/2361)
- Update documentation around `CurrentUserController.currentUser` to state that a non-nil value does not mean there is a valid authentication [#2361](https://github.com/GetStream/stream-chat-swift/pull/2361)
- Allow flow where `ChatClient.setToken()` is called before `ChatClient.connect()` [#2361](https://github.com/GetStream/stream-chat-swift/pull/2361)
- Properly recover from a missing/expired token on the first execution of `TokenProvider` [#2361](https://github.com/GetStream/stream-chat-swift/pull/2361)
- Fix data races created by `AsyncOperation` looped execution when refreshing tokens [#2361](https://github.com/GetStream/stream-chat-swift/pull/2361)

## StreamChatUI
### 🐞 Fixed
- Fix issue where cell content would not be updated when order changes in Channel List [#2371](https://github.com/GetStream/stream-chat-swift/pull/2371)

# [4.23.0](https://github.com/GetStream/stream-chat-swift/releases/tag/4.23.0)
_October 27, 2022_

## StreamChat
### ✅ Added
- Added support for Stream's Image CDN v2 [#2339](https://github.com/GetStream/stream-chat-swift/pull/2339)
- Expose `EntityChange.item` [#2351](https://github.com/GetStream/stream-chat-swift/pull/2351)

### 🐞 Fixed
- Fix CurrentChatUserController+Combine initialValue hard coded to `.noUnread` instead of using the initial value from the current user data model [#2334](https://github.com/GetStream/stream-chat-swift/pull/2334)
- Allow Message Search pagination when using sort parameters [#2347](https://github.com/GetStream/stream-chat-swift/pull/2347)
- Fix TokenProvider sometimes being invoked two times when token is expired [#2337](https://github.com/GetStream/stream-chat-swift/pull/2347)

## StreamChatUI
### ✅ Added
- Uses Stream's Image CDN v2 to reduce the memory footprint [#2339](https://github.com/GetStream/stream-chat-swift/pull/2339)
- Make ChatMessageListVC.tableView(heightForRowAt:) open [#2342](https://github.com/GetStream/stream-chat-swift/pull/2342)
### 🐞 Fixed
- Fix message text not dynamically scalable with content size category changes [#2328](https://github.com/GetStream/stream-chat-swift/pull/2328)

### 🚨 Minor Breaking Changes
Although we don't usually ship breaking changes in minor releases, in some cases where they are minimal and important, we have to do them to keep improving the SDK long-term. Either way, these changes are for advanced customizations which won't affect most of the customers.

- The `ImageCDN` protocol has some minor breaking changes that were needed to support the new Stream CDN v2 and to make it more scalable in the future.
  - `urlRequest(forImage:)` -> `urlRequest(forImageUrl:resize:)`.
  - `cachingKey(forImage:)` -> `cachingKey(forImageUrl:)`.
  - Removed `thumbnail(originalURL:preferreSize:)`. This is now handled by `urlRequest(forImageUrl:resize:)` as well. If your CDN does not support resizing, you can ignore the resize parameter.

# [4.22.0](https://github.com/GetStream/stream-chat-swift/releases/tag/4.22.0)
_September 26, 2022_
## StreamChat
### ✅ Added
- Added `timeoutIntervalForRequest` to ChatClientConfig to control URLSession's timeout [#2311](https://github.com/GetStream/stream-chat-swift/pull/2311)
- Added `channel.ownCapabilities` [#2317](https://github.com/GetStream/stream-chat-swift/pull/2317)

### 🐞 Fixed
- Fixed pagination in message list not working when synchronize does not succeed [#2241](https://github.com/GetStream/stream-chat-swift/pull/2241)
- Do not mark channels as read when the controller is not on screen [#2288](https://github.com/GetStream/stream-chat-swift/pull/2288)
- Do not show old messages not belonging to the history when paginating [#2298](https://github.com/GetStream/stream-chat-swift/pull/2298)). Caveat: [Explained here](https://github.com/GetStream/stream-chat-swift/pull/2298)
- Fix logic to determine errors related to connectivity [#2311](https://github.com/GetStream/stream-chat-swift/pull/2311)
- Stop logging false positive errors for 'channel.created' events [#2314](https://github.com/GetStream/stream-chat-swift/pull/2314)
- Properly handle Global Ban events [#2312](https://github.com/GetStream/stream-chat-swift/pull/2312)

## StreamChatUI
### ✅ Added
- Highlighted user mentions support [#2253](https://github.com/GetStream/stream-chat-swift/pull/2253)
- New `ChatMessageListRouter.showUser()` to easily provide a custom profile view when user clicks on an avatar or user mention [#2253](https://github.com/GetStream/stream-chat-swift/pull/2253)

### 🐞 Fixed
- User mentions suggestions would not show when typing in a new line [#2253](https://github.com/GetStream/stream-chat-swift/pull/2253)
- User mentions suggestions would stop showing when typing a space [#2253](https://github.com/GetStream/stream-chat-swift/pull/2253)
- Fix Thread not loading more replies [#2297](https://github.com/GetStream/stream-chat-swift/pull/2297)
- Fix Channel and Thread pagination not working when initialized offline [#2297](https://github.com/GetStream/stream-chat-swift/pull/2297)

# [4.21.2](https://github.com/GetStream/stream-chat-swift/releases/tag/4.21.2)
_September 19, 2022_

## StreamChatUI
### 🐞 Fixed
- Fix Message List cell not updating when an existing reaction of the same type was updated from the current user [#2304](https://github.com/GetStream/stream-chat-swift/pull/2304)
- Fix Message List cell not updating when the number of reactions of the same type changed [#2304](https://github.com/GetStream/stream-chat-swift/pull/2304)

# [4.21.1](https://github.com/GetStream/stream-chat-swift/releases/tag/4.21.1)
_September 06, 2022_

## StreamChatUI
### 🐞 Fixed
- Fix message list crash when inserting message in empty list on iOS <15 [#2269](https://github.com/GetStream/stream-chat-swift/pull/2269)

# [4.21.0](https://github.com/GetStream/stream-chat-swift/releases/tag/4.21.0)
_September 01, 2022_

🚨 **Known Issue: There is a crash on iOS <15 when inserting messages in an empty list, please update to [4.21.1](https://github.com/GetStream/stream-chat-swift/releases/tag/4.21.1)**

## StreamChat
### 🔄 Changed
- From now on, if you want to logout the user from the app, especially when switching users, you should call the `client.logout()` method instead of `client.disconnect()`. Read more [here](https://getstream.io/chat/docs/sdk/ios/uikit/getting-started/#disconnect--logout) [#2241](https://github.com/GetStream/stream-chat-swift/pull/2241)
### 🐞 Fixed
- Fix hidden channels showing past history [#2216](https://github.com/GetStream/stream-chat-swift/pull/2216)
- Fix token not being refreshed because of parsing error [#2248](https://github.com/GetStream/stream-chat-swift/pull/2248)
- Fix deadlock caused by ListDatabaseObserver.startObserving() changes [#2252](https://github.com/GetStream/stream-chat-swift/pull/2252)
- Fix parsing `member` field in `notification.removed_from_channel` event [#2259](https://github.com/GetStream/stream-chat-swift/pull/2259)
- Fix broken pagination when quoting or pinning old messages [#2258](https://github.com/GetStream/stream-chat-swift/pull/2258)

## StreamChatUI
### 🔄 Changed
- New Message List Diffing Implementation [#2226](https://github.com/GetStream/stream-chat-swift/pull/2226)
- `_messageListDiffingEnabled` flag has been removed [#2226](https://github.com/GetStream/stream-chat-swift/pull/2226)
### 🐞 Fixed
- Fix jumps in Message List [#2226](https://github.com/GetStream/stream-chat-swift/pull/2226)
- Fix image flickers when adding image attachment to a message [#2226](https://github.com/GetStream/stream-chat-swift/pull/2226)
- Fix message list scrolling when popping from navigation stack [#2239](https://github.com/GetStream/stream-chat-swift/pull/2239)
- Fix message timestamp not appearing after hard deleting the last message in the group [#2226](https://github.com/GetStream/stream-chat-swift/pull/2226)

# [4.20.0](https://github.com/GetStream/stream-chat-swift/releases/tag/4.20.0)
_August 02, 2022_

## StreamChat
### ✅ Added
- Support for message moderation (NNBB) [#2103](https://github.com/GetStream/stream-chat-swift/pull/2103/files)
### 🐞 Fixed
- Fix crash in ListDatabaseObserver.startObserving() [#2177](https://github.com/GetStream/stream-chat-swift/pull/2177)
- Make BaseOperation thread safe [#2198](https://github.com/GetStream/stream-chat-swift/pull/2198)
- Fix build issues in Xcode 14 beta [#2202](https://github.com/GetStream/stream-chat-swift/pull/2202)
- Improve consistency when retrieving Message after Push Notification [#2200](https://github.com/GetStream/stream-chat-swift/pull/2200)
- Make sure ChannelDTO is still valid when accessing Lazy blocks [#2204](https://github.com/GetStream/stream-chat-swift/pull/2204)

## StreamChatUI
### ✅ Added
- Add channel list states; empty, error and loading views [#2187](https://github.com/GetStream/stream-chat-swift/pull/2187)
- Support for message moderation (NNBB) [#2103](https://github.com/GetStream/stream-chat-swift/pull/2103/files)

# [4.19.0](https://github.com/GetStream/stream-chat-swift/releases/tag/4.19.0)
_July 21, 2022_

## StreamChat
### ✅ Added
- Add hide history option when adding a new member [#2155](https://github.com/GetStream/stream-chat-swift/issues/2155)
- Add Extra Data Usage Improvements [#2174](https://github.com/GetStream/stream-chat-swift/pull/2174)
  - For more details please read the documentation [here](https://getstream.io/chat/docs/sdk/ios/uikit/extra-data).
### 🐞 Fixed
- Avoid triggering CoreData updates in willSave() [#2156](https://github.com/GetStream/stream-chat-swift/pull/2156)
- Sync active channels when no channel list [#2163](https://github.com/GetStream/stream-chat-swift/pull/2163)

## StreamChatUI
### 🐞 Fixed
- Fix Channel missing messages from NSE push updates [#2166](https://github.com/GetStream/stream-chat-swift/pull/2166)

# [4.18.0](https://github.com/GetStream/stream-chat-swift/releases/tag/4.18.0)
_July 05, 2022_

## StreamChat
### ✅ Added
- Added missing `ChannelListFilterScope` and `MemberListFilterScope` filter keys [#2119](https://github.com/GetStream/stream-chat-swift/issues/2119)
### 🔄 Changed
- Improved performance when saving big payloads (by 50% in some edge cases)[#2113](https://github.com/GetStream/stream-chat-swift/pull/2113)
- Chat SDK now leverages `chat.stream-io-api.com` endpoint by default [#2125](https://github.com/GetStream/stream-chat-swift/pull/2125)
- JSON decoding performance is futher increased, parsing time reduced by another %50 [#2128](https://github.com/GetStream/stream-chat-swift/issues/2128)
- Better errors in case JSON decoding fails [#2126](https://github.com/GetStream/stream-chat-swift/issues/2126)
- File upload size limit is increased to 100MB [#2136](https://github.com/GetStream/stream-chat-swift/pull/2136)

### 🐞 Fixed
- Allow sending giphy messages programmatically [#2124](https://github.com/GetStream/stream-chat-swift/pull/2124)
- JSON decoding is now more robust, single incomplete/broken object won't disable whole channel list [#2126](https://github.com/GetStream/stream-chat-swift/issues/2126)

## StreamChatUI
### 🐞 Fixed
- Allow scroll automatically to the bottom when sending a giphy from the middle of the message list [#2130](https://github.com/GetStream/stream-chat-swift/pull/2130)

# [4.17.0](https://github.com/GetStream/stream-chat-swift/releases/tag/4.17.0)
_June 22, 2022_
## StreamChat
### ✅ Added
- `parentMessageId` parameter for typing events [#2080](https://github.com/GetStream/stream-chat-swift/issues/2080)
- Adds support for multi bundle push notifications [#2101](https://github.com/GetStream/stream-chat-swift/pull/2101)

### 🐞 Fixed
- Fix hidden channels not appearing on relaunch [#2056](https://github.com/GetStream/stream-chat-swift/issues/2056)
- Fix `channel.hidden` event failing to decode on launch/reconnection [#2056](https://github.com/GetStream/stream-chat-swift/issues/2056)
- Fix messages in hidden channels with `clearHistory` re-appearing [#2056](https://github.com/GetStream/stream-chat-swift/issues/2056)
- Fix last message of hidden channel with `clearHistory` visible in channel list [#2056](https://github.com/GetStream/stream-chat-swift/issues/2056)
- Message action title now supports displaying 2 lines of text instead of 1 [#2082](https://github.com/GetStream/stream-chat-swift/pull/2082)
- Fix Logger persisting config after usage, preventing changing parameters (such as LogLevel) [#2081](https://github.com/GetStream/stream-chat-swift/issues/2081)
- Fix crash in `ChannelVC` when it's initialized using a `ChannelController` created with `createDirectMessageChannelWith` factory [#2097](https://github.com/GetStream/stream-chat-swift/issues/2097)
- Fix `ChannelListSortingKey.unreadCount` causing database crash [#2094](https://github.com/GetStream/stream-chat-swift/issues/2094)
- Fix attachment link previews with missing URL scheme not opening in browser [#2106](https://github.com/GetStream/stream-chat-swift/pull/2106)

### 🔄 Changed
- JSON decoding performance is increased 3 times, parsing time reduced by %70 [#2081](https://github.com/GetStream/stream-chat-swift/issues/2081)
- EventPayload decoding errors are now more verbose [#2099](https://github.com/GetStream/stream-chat-swift/issues/2099)

## StreamChatUI
### ✅ Added
- Show typing users within a thread [#2080](https://github.com/GetStream/stream-chat-swift/issues/2080)
- Add support for Markdown syntax [#2067](https://github.com/GetStream/stream-chat-swift/pull/2067)
### 🐞 Fixed
- Fix Logger persisting config after usage, preventing changing parameters (such as LogLevel) [#2081](https://github.com/GetStream/stream-chat-swift/issues/2081)

# [4.16.0](https://github.com/GetStream/stream-chat-swift/releases/tag/4.16.0)
_June 10, 2022_
## StreamChat
### 💥 Removed
- The `tokenProvider` property was removed from `ChatClient` [#2031](https://github.com/GetStream/stream-chat-swift/issues/2031)
### ✅ Added
- Make it possible to call `ChatClient.connect` with a `tokenProvider` [#2031](https://github.com/GetStream/stream-chat-swift/issues/2031)
### 🐞 Fixed
- Saving payloads to local database is now 50% faster. Initial launch and displaying channel list should be noticeably faster [#1973](https://github.com/GetStream/stream-chat-swift/issues/1973)
- Fix not waiting for last batch of events to be processed when connecting as another user [#2016](https://github.com/GetStream/stream-chat-swift/issues/2016)
- Fix `Date._unconditionallyBridgeFromObjectiveC(NSDate?)` crash [#2027](https://github.com/GetStream/stream-chat-swift/pull/2027)
- Fix `NSHashTable` count underflow crash [#2032](https://github.com/GetStream/stream-chat-swift/pull/2032)
- Fix crash when participant hard deletes a message [2075](https://github.com/GetStream/stream-chat-swift/pull/2075)
- Fix possible deadlock in `CurrentUserController` functions being called from background threads [#2074](https://github.com/GetStream/stream-chat-swift/issues/2074)
- Fix using incorrect index path for updates [#2044](https://github.com/GetStream/stream-chat-swift/pull/2044)
### 🔄 Changed
- Changing the decoding of `role` to `channel_role` as `role` is now deprecated on the backend. This allows for custom roles defined within your V2 permissions [#2028](https://github.com/GetStream/stream-chat-swift/issues/2028)

## StreamChatUI
### ✅ Added
- Add Support for Slow Mode [#1953](https://github.com/GetStream/stream-chat-swift/pull/1953)
- Present channel screen modally when channel list in not embedded by navigation controller [#2011](https://github.com/GetStream/stream-chat-swift/pull/2011)
- Show channel screen as right detail when channel list is embedded by split view controller [#2011](https://github.com/GetStream/stream-chat-swift/pull/2011)
### 🐞 Fixed
- Fix DM Channel with multiple members displaying only 1 user avatar [#2019](https://github.com/GetStream/stream-chat-swift/pull/2019)
- Improve stability of Message List with Diffing disabled [#2006](https://github.com/GetStream/stream-chat-swift/pull/2006) [#2076](https://github.com/GetStream/stream-chat-swift/pull/2076)
- Fix quoted message extra spacing jump UI glitch [#2050](https://github.com/GetStream/stream-chat-swift/pull/2050)
- Fix edge case where cell would be hidden after reacting to it [#2053](https://github.com/GetStream/stream-chat-swift/pull/2053)

# [4.15.1](https://github.com/GetStream/stream-chat-swift/releases/tag/4.15.1)
_June 01, 2022_

This release does not contain any code changes.

### 🔄 Changed
* Provides new `SPI` config.
* Adds [swift docc plugin](https://github.com/apple/swift-docc-plugin) to package dependencies.

# [4.15.1](https://github.com/GetStream/stream-chat-swift/releases/tag/4.15.1)
_June 01, 2022_

This release does not contain any code changes.

### 🔄 Changed
* Provides new `SPI` config.
* Adds [swift docc plugin](https://github.com/apple/swift-docc-plugin) to package dependencies.

# [4.15.1](https://github.com/GetStream/stream-chat-swift/releases/tag/4.15.1)
_June 01, 2022_

This release does not contain any code changes.

### 🔄 Changed
* Provides new `SPI` config.
* Adds [swift docc plugin](https://github.com/apple/swift-docc-plugin) to package dependencies.

# [4.15.0](https://github.com/GetStream/stream-chat-swift/releases/tag/4.15.0)
_May 11, 2022_
## StreamChat
### ✅ Added
- Expose `readBy/readByCount` on `ChatMessage` containing info about users who has seen this message. These fields are populated only for messages sent by the current user [#1887](https://github.com/GetStream/stream-chat-swift/issues/1887)
- Expose preview message on `ChatChannel` [#1935](https://github.com/GetStream/stream-chat-swift/issues/1935)
### 🐞 Fixed
- Fix unread messages count bumping logic [#1978](https://github.com/GetStream/stream-chat-swift/issues/1978)
    - respect muted channels
    - respect muted users
    - decrement when message is hard deleted
- Fix paginated channels in channel list were left without messages when sync is executed [#1985](https://github.com/GetStream/stream-chat-swift/issues/1985)
- Fix `deletedMessagesVisibility == .alwaysVisible` shows deleted ephemeral messages in message list [#1991](https://github.com/GetStream/stream-chat-swift/issues/1991)
- Fix disappearing messages when uploading an attachment and reentering the channel [#2000](https://github.com/GetStream/stream-chat-swift/pull/2000)
### 🔄 Changed
- Rename `mentionedMessages` to `mentions` in `ChannelUnreadCount` [#1978](https://github.com/GetStream/stream-chat-swift/issues/1978)
- Changes `.team` filter `FilterKey` to accept `nil` as a parameter  [#1968](https://github.com/GetStream/stream-chat-swift/pull/1968)

## StreamChatUI
### 🔄 Changed
- Deprecate `ChatMessage.isOnlyVisibleForCurrentUser` as it does not account deleted messages visability setting [#1948](https://github.com/GetStream/stream-chat-swift/pull/1948)
- Rename components related to message footnote content in `ChatMessageContentView` [#1948](https://github.com/GetStream/stream-chat-swift/pull/1948)
### ✅ Added
- Show delivery status indicator for messages sent by the current user [#1887](https://github.com/GetStream/stream-chat-swift/issues/1887)
- Show delivery status indicator for messages sent by the current user in channel preview [#1935](https://github.com/GetStream/stream-chat-swift/issues/1935)
- Add support for custom reactions sorting [#1944](https://github.com/GetStream/stream-chat-swift/pull/1944)
- Add `nonEmpty` filter for channel list query [#1960](https://github.com/GetStream/stream-chat-swift/pull/1960)
### 🐞 Fixed
- Fix `onlyVisibleForYouIndicator` not being shown for ephemeral messages [#1948](https://github.com/GetStream/stream-chat-swift/pull/1948)
- Fix message popup UI glitch for bigger messages and iPad/Landscape [#1975](https://github.com/GetStream/stream-chat-swift/pull/1975)
- Fix footnote being hidden for the message followed by `ephemeral` message [#1956](https://github.com/GetStream/stream-chat-swift/issues/1956)
- Fix footnote being hidden for the message followed by `system` message [#1956](https://github.com/GetStream/stream-chat-swift/issues/1956)

# [4.14.0](https://github.com/GetStream/stream-chat-swift/releases/tag/4.14.0)
_April 26, 2022_
## StreamChat
### ✅ Added
- `quotesEnabled` property is added to the `ChannelConfig` [#1891](https://github.com/GetStream/stream-chat-swift/issues/1891)

### 🔄 Changed
- Assertions are no longer thrown by default. Check `StreamRuntimeCheck` to enable them [#1885](https://github.com/GetStream/stream-chat-swift/pull/1885)
- Local Storage is enabled by default. You can read more [here](https://getstream.io/chat/docs/sdk/ios/guides/offline-support) [#1890](https://github.com/GetStream/stream-chat-swift/pull/1890)
- Mark all read has been relocated to `CurrentUserController` to have parity with other platforms [#1927](https://github.com/GetStream/stream-chat-swift/pull/1927)
- New `CurrentUserController.addDevice(_pushDevice:)` replaces `CurrentUserController.addDevice(token:pushProvider:)` [#1934](https://github.com/GetStream/stream-chat-swift/pull/1934)
   - How to use the new addDevice API: `currentUserController.addDevice(.apn(token: apnDeviceToken))`

### 🐞 Fixed
- Fix support for multiple active channel lists at the same time [#1879](https://github.com/GetStream/stream-chat-swift/pull/1879)
- Fix channels linked to the channel list not being watched [#1924](https://github.com/GetStream/stream-chat-swift/pull/1924)
- Fix connection recovery flow being triggered after the first connection [#1925](https://github.com/GetStream/stream-chat-swift/pull/1925)
- Fix connection recovery flow not being cancelled on disconnect [#1925](https://github.com/GetStream/stream-chat-swift/pull/1925)
- Fix cooldown being applied to /sync endpoint in connection recovery flow [#1925](https://github.com/GetStream/stream-chat-swift/pull/1925)
- Fix active components not being reset when another user is connected [#1925](https://github.com/GetStream/stream-chat-swift/pull/1925)
- Fix unusable firebase push provider [#1934](https://github.com/GetStream/stream-chat-swift/pull/1934)
- Fix DB errors happening when logging in after a logout / user switch [#1926](https://github.com/GetStream/stream-chat-swift/issues/1926)

## StreamChatUI
### 💥 Removed
- The `toVCSnapshot`, `fromVCSnapshot` and `containerTransitionImageView` properties were removed `ZoomAnimator` because they were the root cause of animation issues when presenting the popup actions [#1899](https://github.com/GetStream/stream-chat-swift/issues/1899)
### 🔄 Changed
- The time interval between 2 messages so they are grouped in the UI is changed from `30 sec` to `60 sec` [#1893](https://github.com/GetStream/stream-chat-swift/issues/1893)
### ✅ Added
- Quote message action visibility can be controlled from the dashboard [#1891](https://github.com/GetStream/stream-chat-swift/issues/1891)
### 🐞 Fixed
- Fix full screen live photos weird flicker when presented / dismissed to / from full screen [#1899](https://github.com/GetStream/stream-chat-swift/issues/1899)
- Timestamp not being shown for the message when the next message is error [#1893](https://github.com/GetStream/stream-chat-swift/issues/1893)
- Another user's avatar not being shown for deleted message last in a group [#1893](https://github.com/GetStream/stream-chat-swift/issues/1893)
- Fix audio files not rendering previews [#1907](https://github.com/GetStream/stream-chat-swift/issues/1907)
- Fix message sender name is not shown in channel with > 2 members if member identifiers were passed on channel creation [#1931](https://github.com/GetStream/stream-chat-swift/issues/1931)
- Fix incorrectly called viewWillAppear inside viewWillDissapear [#1938](https://github.com/GetStream/stream-chat-swift/pull/1938)

# [4.13.1](https://github.com/GetStream/stream-chat-swift/releases/tag/4.13.1)
_April 04, 2022_

## StreamChat
### 🚨 Fixed
- Fix deadlock when accessing some properties from Events Delegate [#1898](https://github.com/GetStream/stream-chat-swift/issues/1898)

# [4.13.0](https://github.com/GetStream/stream-chat-swift/releases/tag/4.13.0)
_March 29, 2022_

## StreamChat
### ✅ Added
- Introduce message translations. See [docs](https://getstream.io/chat/docs/ios-swift/translation/?language=swift) for more info [#1867](https://github.com/GetStream/stream-chat-swift/issues/1867)
- Add support for multiple push providers [#1864](https://github.com/GetStream/stream-chat-swift/issues/1864)
### 🐞 Fixed
- Fix payload for reaction when using `enforce_unique` [#1861](https://github.com/GetStream/stream-chat-swift/issues/1861)
- Use IndexPath's item instead of row for macOS compatibility [#1859](https://github.com/GetStream/stream-chat-swift/pull/1859)
- Fix mime-type for file attachments [#1873](https://github.com/GetStream/stream-chat-swift/pull/1873)
- Properly decode `removed_from_channel` event when channel is incomplete [#1881](https://github.com/GetStream/stream-chat-swift/pull/1881)

## StreamChatUI
### ⚠️ Changed
- `AttachmentsPreviewVC` contains significant deprecations [#1877](https://github.com/GetStream/stream-chat-swift/pull/1877)
### ✅ Added
- Add Mixed Attachments UI Support [#1877](https://github.com/GetStream/stream-chat-swift/pull/1877)
### 🐞 Fixed
- Resolve attachment type when importing file from file picker [#1873](https://github.com/GetStream/stream-chat-swift/pull/1873)
- Fix long file names overlapped by the close button [#1880](https://github.com/GetStream/stream-chat-swift/issues/1880)
- Fix long file names being truncated at the end instead of the middle [#1880](https://github.com/GetStream/stream-chat-swift/issues/1880)
- Fix commands without arguments cannot be sent without text [#1869](https://github.com/GetStream/stream-chat-swift/issues/1869)
- Fix pasting long text into composer won't update input height [#1875](https://github.com/GetStream/stream-chat-swift/issues/1875)

# [4.12.0](https://github.com/GetStream/stream-chat-swift/releases/tag/4.12.0)
_March 16, 2022_

## StreamChat
### ✅ Added
- Add Offline Support (Connection & events recovery, and offline actions queuing) [#1831](https://github.com/GetStream/stream-chat-swift/pull/1831)
- Add `MessageSearchSortingKey.createdAt` and `updatedAt` for sorting options [#1824](https://github.com/GetStream/stream-chat-swift/issues/1824)
### 🐞 Fixed
- Fix `ChatMessageSearchController` not respecting `sort` param [#1824](https://github.com/GetStream/stream-chat-swift/issues/1824)
- Fix `ChatMessageSearchController` not removing old search results [#1824](https://github.com/GetStream/stream-chat-swift/issues/1824)
- Fix `ChatMessageSearchController` making empty searches [#1824](https://github.com/GetStream/stream-chat-swift/issues/1824)

## StreamChatUI
### 🔄 Changed
- ⚠️ Change default message deleted visibility to `.alwaysVisible` [#1851](https://github.com/GetStream/stream-chat-swift/pull/1851)
   - **Note:** This change is required to be align with the other SDK Platforms. If you still want the older behaviour, you should set the `ChatClientConfig.deletedMessagesVisibility` to `.visibleForCurrentUser`.
### ✅ Added
- Make it possible to customize the message view only in the popup actions [#1844](https://github.com/GetStream/stream-chat-swift/pull/1844)
### 🐞 Fixed
- Fix blurred avatar views when using image merger [#1841](https://github.com/GetStream/stream-chat-swift/pull/1841)
- Fix "Only visible to you" shown when deleted messages visible for all users [#1847](https://github.com/GetStream/stream-chat-swift/pull/1847)
- Fix channels list cell staying as selected when in Airplane mode [#1831](https://github.com/GetStream/stream-chat-swift/pull/1831)

# [4.11.0](https://github.com/GetStream/stream-chat-swift/releases/tag/4.11.0)
_March 01, 2022_

### ✅ Added
- Add Support for Message List Data Source Diffing (Experimental) [#1770](https://github.com/GetStream/stream-chat-swift/pull/1770)
- Show Camera option on the ComposerVC [#1798](https://github.com/GetStream/stream-chat-swift/pull/1798)
- `ChannelController`'s `truncateChannel` function now allows you to specify `systemMessage`, `hardDelete`, `skipPush` properties [#1799](https://github.com/GetStream/stream-chat-swift/pull/1799)
- Added `truncatedAt` property to `ChatChannel`
- Added increased logging for CoreData crashes caused by lingering models from previous sessions [#1814](https://github.com/GetStream/stream-chat-swift/issues/1814)

### 🐞 Fixed
- Fix `ChatMentionSuggestionView` permanently hiding subviews [#1800](https://github.com/GetStream/stream-chat-swift/issues/1800)
- Fix showing channel watchers in mention suggestions list [#1803](https://github.com/GetStream/stream-chat-swift/issues/1803)
- System message is now properly shown when channel is truncated [#1799](https://github.com/GetStream/stream-chat-swift/pull/1799)
- Fix Memory Leaks when opening and closing channels [#1812](https://github.com/GetStream/stream-chat-swift/pull/1812)

# [4.10.1](https://github.com/GetStream/stream-chat-swift/releases/tag/4.10.1)
_February 16, 2022_

### 🔄 Changed
- `ChannelListVC` now keeps track of channels where user is a member only instead of all channels loaded in the SDK. [#1785](https://github.com/GetStream/stream-chat-swift/pull/1785)

### 🐞 Fixed
- Make SendButton animation overridable [#1781](https://github.com/GetStream/stream-chat-swift/issues/1781)
- Make ChannelId.rawValue public [#1780](https://github.com/GetStream/stream-chat-swift/pull/1780)
- Fix channel not removed from channel list when user leaves the channel [#1785](https://github.com/GetStream/stream-chat-swift/pull/1785)
- Fix `ChannelListController.loadNextChannels` using incorrect `limit` when argument is omitted [#1786](https://github.com/GetStream/stream-chat-swift/issues/1786)
- Fix Message Input Accessibility for Large Text [#1787](https://github.com/GetStream/stream-chat-swift/pull/1787)
- Fix crash on iOS 12 when local storage enabled [#1784](https://github.com/GetStream/stream-chat-swift/pull/1784)

# [4.10.0](https://github.com/GetStream/stream-chat-swift/releases/tag/4.10.0)
_February 01, 2022_

### ✅ Added
- Make Date Formatters Configurable [#1742](https://github.com/GetStream/stream-chat-swift/pull/1742)
- Add quoted video support [#1765](https://github.com/GetStream/stream-chat-swift/pull/1765)

### 🔄 Changed
- In case you are presenting the `ChatChannelVC` in a modal, you should now be using the `StreamModalTransitioningDelegate`. The workaround to fix the message list being dismissed when scrolling to the bottom has been removed in favor of the custom modal transition. Please check the following PR description to see how to use it: [#1760](https://github.com/GetStream/stream-chat-swift/pull/1760)

### 🐞 Fixed
- Add custom modal transition for message list [#1760](https://github.com/GetStream/stream-chat-swift/pull/1760)
- Fix composer not showing any files when >3 files are selected in bulk [#1768](https://github.com/GetStream/stream-chat-swift/issues/1768)
- Crashfix for hanging `DispatchWorkItem` reference in `WebSocketClient`[#1766](https://github.com/GetStream/stream-chat-swift/issues/1766)

# [4.9.0](https://github.com/GetStream/stream-chat-swift/releases/tag/4.9.0)
_January 18, 2022_

### ✅ Added
- Add hard delete messages support [#1745](https://github.com/GetStream/stream-chat-swift/pull/1745)

### 🐞 Fixed
- Fix wrong image resolution when images are being quoted [#1747](https://github.com/GetStream/stream-chat-swift/pull/1747)
- Fix message list NSInternalInconsistencyException crash [#1752](https://github.com/GetStream/stream-chat-swift/pull/1752)
- Fix Image and Video sharing behaviour [#1753](https://github.com/GetStream/stream-chat-swift/pull/1753)

# [4.8.0](https://github.com/GetStream/stream-chat-swift/releases/tag/4.8.0)
_January 4, 2022_

### ✅ Added
- Add support to paginate messages pinned in a channel [#1741](https://github.com/GetStream/stream-chat-swift/issues/1741)

### 🐞 Fixed
- `notification.channel_deleted` events are now handled by the SDK [#1737](https://github.com/GetStream/stream-chat-swift/pull/1737)
- `MemberListController` receives new members correctly [#1736](https://github.com/GetStream/stream-chat-swift/issues/1736)
- `ChatChannel.membership` is correctly reflected in all cases [#1736](https://github.com/GetStream/stream-chat-swift/issues/1736)

# [4.7.0](https://github.com/GetStream/stream-chat-swift/releases/tag/4.7.0)
_December 28, 2021_

### ✅ Added
- `ChannelListQuery.membersLimit` param for controlling the number of members returned for each channel [#1721](https://github.com/GetStream/stream-chat-swift/issues/1721)
- Adds support to pass extra data for message from `ComposerVC` [#1722](https://github.com/GetStream/stream-chat-swift/pull/1722)

### 🐞 Fixed
- Fix multiple pagination requests being fired from `ChatChannelVC` and `ChatChannelListVC` [#1706](https://github.com/GetStream/stream-chat-swift/issues/1706)
- Fix rendering unavailable reactions on `ChatMessageReactionAuthorsVC` [#1719](https://github.com/GetStream/stream-chat-swift/issues/1719)
- Fix unncessary API calls performed when loading threads [#1716](https://github.com/GetStream/stream-chat-swift/issues/1716)
- Fix quoted messages not updated after edit [#1703](https://github.com/GetStream/stream-chat-swift/pull/1703)
- Fix deleted replies being shown in channel [#1707](https://github.com/GetStream/stream-chat-swift/pull/1707)
- Fix Date._unconditionallyBridgeFromObjectiveC crashes [#1646](https://github.com/GetStream/stream-chat-swift/pull/1646)

# [4.6.0](https://github.com/GetStream/stream-chat-swift/releases/tag/4.6.0)
_December 20, 2021_

### ⚠️ Important
- Dependencies are no longer exposed (this includes Nuke, SwiftyGif and Starscream). If you were using those dependencies we were exposing, you would need to import them manually. This is due to our newest addition supporting Module Stable XCFrameworks, see more below in the "Added" section.

### 🔄 Changed
- Change `ChatMessageLayoutOptions` to a `Set` instead of an `OptionSet` for a more flexible and safer customization [#1651](https://github.com/GetStream/stream-chat-swift/issues/1651)
- There is a new `ChatMessageListDateSeparatorView` component that should be used instead of the `ChatMessageListScrollOverlayView` if the goal is customize the styling of the date separator. Read [here](https://getstream.io/chat/docs/sdk/ios/uikit/components/message/#date-separators) for more details.
- `UnknownEvent` is now deprecated, use `UnknownChannelEvent` or `UnknownUserEvent` instead. [#1695](https://github.com/GetStream/stream-chat-swift/pull/1695).
- SwiftyGif now points to [v5.4.2](https://github.com/kirualex/SwiftyGif/releases/tag/5.4.2) that resolves crash related to leaked delegate reference.

### 🐞 Fixed
- Fix `stopTyping` can be called on `TypingEventSender` after calling `startTyping` [#1649](https://github.com/GetStream/stream-chat-swift/issues/1649).
- Reactions no longer cover the text in message bubble [#1666](https://github.com/GetStream/stream-chat-swift/pull/1666).
- Fix `error` type messages rendered as user's messages and interactive [#1672](https://github.com/GetStream/stream-chat-swift/issues/1672).
- Fix `ChannelListController` makes one redundant API call [#1687](https://github.com/GetStream/stream-chat-swift/issues/1687).
- Safely access indexes of collections [#1692](https://github.com/GetStream/stream-chat-swift/pull/1692).

### ✅ Added
- Add support for pre-built XCFrameworks [#1665](https://github.com/GetStream/stream-chat-swift/pull/1665).
- Added `LogConfig.destinationTypes` for ease of adding new destinations to logger [#1681](https://github.com/GetStream/stream-chat-swift/issues/1681).
- Expose container embedding top & bottom containers by `ChatChannelListItemView` [#1670](https://github.com/GetStream/stream-chat-swift/issues/1670).
- Add Static Message List Date Separators [#1686](https://github.com/GetStream/stream-chat-swift/issues/1686) (You can read this [doc](https://getstream.io/chat/docs/sdk/ios/uikit/components/message/#date-separators) to understand how to configure this feature).
- Adds `UnknownUserEvent` that models custom user event [#1695](https://github.com/GetStream/stream-chat-swift/pull/1695).
- `ChannelQuery.options` and `ChannelListQuery.options` are now public and mutable [#1696](https://github.com/GetStream/stream-chat-swift/issues/1696)
- `ChannelController.startWatching` and `stopWatching` are now `public`. You can explicitly stop watching a channel [#1696](https://github.com/GetStream/stream-chat-swift/issues/1696).

# [4.5.2](https://github.com/GetStream/stream-chat-swift/releases/tag/4.5.2)
_December 10, 2021_

### 🐞 Fixed

- Fix regression for reactions left by the current user being not accurate [#1680](https://github.com/GetStream/stream-chat-swift/issues/1680)

# [4.5.1](https://github.com/GetStream/stream-chat-swift/releases/tag/4.5.1)
_December 01, 2021_

### 🐞 Fixed
- Fix memory leak in GalleryVC [#1631](https://github.com/GetStream/stream-chat-swift/pull/1631)
- Increase tappable area surrounding the ShareButton inside the GalleryVC [#1640](https://github.com/GetStream/stream-chat-swift/pull/1640)
- Fix giphy action message (ephemeral message) in a thread is also shown in the channel [#1641](https://github.com/GetStream/stream-chat-swift/issues/1641)
- Fix crash when sending giphies. (Requires update of SwiftyGif to 5.4.1) [SwiftyGif#158](https://github.com/kirualex/SwiftyGif/pull/158)
- Improve stability of marking channel read [#1656](https://github.com/GetStream/stream-chat-swift/issues/1656)

### 🔄 Changed
- Make `LogDetails` fields `public` so they are be accessible. Typical usage is when overriding `process(logDetails:)` when subclassing `BaseLogDestination` [#1650](https://github.com/GetStream/stream-chat-swift/issues/1650)

# [4.5.0](https://github.com/GetStream/stream-chat-swift/releases/tag/4.5.0)
_November 16, 2021_

### 🐞 Fixed
- Fix message list scrolling jumps when a new message is received [#1605](https://github.com/GetStream/stream-chat-swift/pull/1605)
- Fix message cell not resized after editing a message with bigger/smaller content [#1605](https://github.com/GetStream/stream-chat-swift/pull/1605)
- Improve send button tap responsiveness [#1626](https://github.com/GetStream/stream-chat-swift/pull/1626)
- Dismiss suggestions popup when tapping outside [#1627](https://github.com/GetStream/stream-chat-swift/pull/1627)

### ✅ Added

- Optimistic Reaction UI, adding/removing reactions can be done offline and API calls are performed asynchronously [#1592](https://github.com/GetStream/stream-chat-swift/pull/1592)
- Automatically retry failed API calls for adding and removing reactions [#1592](https://github.com/GetStream/stream-chat-swift/pull/1592)

# [4.4.0](https://github.com/GetStream/stream-chat-swift/releases/tag/4.4.0)
_November 11, 2021_

### 🐞 Fixed
- Using Xcode 13 & CocoaPods should load all the required assets. [#1602](https://github.com/GetStream/stream-chat-swift/pull/1602)
- Make the NukeImageLoader initialiser accessible [#1600](https://github.com/GetStream/stream-chat-swift/issues/1600)
- Fix message not pinned when there is no expiration date [#1603](https://github.com/GetStream/stream-chat-swift/issues/1603)
- Fix uploaded videos' mime types were not encoded correctly [#1604](https://github.com/GetStream/stream-chat-swift/issues/1604)

### ✅ Added
- Added a new `make` API within our ChatChannelListVC so it's easier to instantiate, this eliminates the need to setup within the ViewController lifecycle [#1597](https://github.com/GetStream/stream-chat-swift/issues/1597)
- Add view to show all reactions of a message when tapping reactions [#1582](https://github.com/GetStream/stream-chat-swift/pull/1582)

# [4.3.0](https://github.com/GetStream/stream-chat-swift/releases/tag/4.3.0)
_November 03, 2021_

### 🐞 Fixed
- `flag` command is no longer visible on Composer [#1590](https://github.com/GetStream/stream-chat-swift/issues/1590)
- Fix long-pressed message being swapped with newly received message if both have the same visual style [#1596](https://github.com/GetStream/stream-chat-swift/issues/1596)
- Fix crash when message actions pop-up is dismissed with the selected message being outside the visible area of message list [#1596](https://github.com/GetStream/stream-chat-swift/issues/1596)

### 🔄 Changed
- The message action icons were changed to be a bit more darker color [#1583](https://github.com/GetStream/stream-chat-swift/issues/1583)
- The long-pressed message view is no longer moved across `ChatMessageListVC` and `ChatMessagePopupVC` hierarchies [#1596](https://github.com/GetStream/stream-chat-swift/issues/1596)

### ✅ Added
- Added Flag message action [#1583](https://github.com/GetStream/stream-chat-swift/issues/1583)
- Added handling of "shadowed" messages (messages from shadow banned users). The behavior is controlled by `ChatClientConfig.shouldShowShadowedMessages` and defaults to `false`. [#1591](https://github.com/GetStream/stream-chat-swift/issues/1591)
- Add message actions transition controller to `Components` [#1596](https://github.com/GetStream/stream-chat-swift/issues/1596)

# [4.2.0](https://github.com/GetStream/stream-chat-swift/releases/tag/4.2.0)
_October 26, 2021_

### ✅ Added
- `LogConfig.subsystems` for customizing subsysems where logger should be active [#1522](https://github.com/GetStream/stream-chat-swift/issues/1522)
- `ChannelListController` can now correctly give a list of hidden channels [#1529](https://github.com/GetStream/stream-chat-swift/issues/1529)
- `ChatChannel.isHidden` is now exposed [#1529](https://github.com/GetStream/stream-chat-swift/issues/1529)
- Add `name` sort option for member list queries [#1576](https://github.com/GetStream/stream-chat-swift/issues/1576)
- Update `ComposerVC` to respect API limitation and show an alert when > 10 attachments are added to the message. [#1579](https://github.com/GetStream/stream-chat-swift/issues/1579)

### 🐞 Fixed
- Fix incorrect key in `created_by` filter used in channel list query [#1544](https://github.com/GetStream/stream-chat-swift/issues/1544)
- Fix message list jumps when new reaction added [#1542](https://github.com/GetStream/stream-chat-swift/pull/1542)
- Fix message list jumps when message received [#1542](https://github.com/GetStream/stream-chat-swift/pull/1542)
- Fix broken constraint in the `ComposerView`, we have made the `BottomContainer` a standard `UIStackView` [#1545](https://github.com/GetStream/stream-chat-swift/pull/1545)
- Fix whitespace when dismissing Gallery Image by using the PanGesture. This now displays keyboard as required [#1563](https://github.com/GetStream/stream-chat-swift/pull/1563)
- Fix `ChannelListSortingKey.hasUnread` causing a crash when used [#1561](https://github.com/GetStream/stream-chat-swift/issues/1561)
- Fix Logger not logging when custom `subsystem` is specified [#1559](https://github.com/GetStream/stream-chat-swift/issues/1559)
- Fix channel not updated when a member is removed [#1560](https://github.com/GetStream/stream-chat-swift/issues/1560)
- Fix channel mark read [#1569](https://github.com/GetStream/stream-chat-swift/pull/1569)
- Fix lowercased username was used for mention instead of original name [#1575](https://github.com/GetStream/stream-chat-swift/issues/1575)

### 🔄 Changed
- `LogConfig` changes after logger was used will now take affect [#1522](https://github.com/GetStream/stream-chat-swift/issues/1522)
- `setDelegate(delegate:)` is now deprecated in favor of using the `delegate` property directly [#1564](https://github.com/GetStream/stream-chat-swift/pull/1564)

# [4.1.0](https://github.com/GetStream/stream-chat-swift/releases/tag/4.1.0)
_October 12, 2021_

### 🐞 Fixed
- Fixes left buttons not being hidden when a command was added in the composer [#1528](https://github.com/GetStream/stream-chat-swift/pull/1528)
- Fixes attachments not being cleared when a command was added [#1528](https://github.com/GetStream/stream-chat-swift/pull/1528)
- Fix `imageURL` is incorrectly encoded as `image_url` during `connectUser` [#1523](https://github.com/GetStream/stream-chat-swift/pull/1523)
- Fix fallback to `Components.default` because of responder chain being broken in `ChatChannelVC/ChatThreadVC/ChatMessageCell` [#1519](https://github.com/GetStream/stream-chat-swift/pull/1519)
- Fix crash after `ChatClient` disconnection [#1532](https://github.com/GetStream/stream-chat-swift/pull/1532)
- Fix when sending a new message UI flickers [#1536](https://github.com/GetStream/stream-chat-swift/pull/1536)
- Fix crash on `GalleryVC` happening on iPad when share button is clicked [#1537](https://github.com/GetStream/stream-chat-swift/pull/1537)
- Fix pending API requests being cancelled when client is connecting for the first time [#1538](https://github.com/GetStream/stream-chat-swift/issues/1538)

### ✅ Added
- Make it possible to customize video asset (e.g. include custom HTTP header) before it's preview/content is loaded [#1510](https://github.com/GetStream/stream-chat-swift/pull/1510)
- Make it possible to search for messages containing attachments of the given types [#1525](https://github.com/GetStream/stream-chat-swift/pull/1525)
- Make `ChatReactionsBubbleView` open for UI customization [#1526](https://github.com/GetStream/stream-chat-swift/pull/1526)

### 🔄 Changed
- Rename `VideoPreviewLoader` type to `VideoLoading` and `videoPreviewLoader` to `videoLoader` in `Components` [#1510](https://github.com/GetStream/stream-chat-swift/pull/1510)
- Changes `ComposerVC.Content.command` to `let` instead of `var` and introduces `ComposerVC.content.addCommand` to add commands to a message for a safer approach [#1528](https://github.com/GetStream/stream-chat-swift/pull/1528)

# [4.0.4](https://github.com/GetStream/stream-chat-swift/releases/tag/4.0.4)
_October 06, 2021_

### 🐞 Fixed
- Fix keyboard showing over composer [#1506](https://github.com/GetStream/stream-chat-swift/pull/1506)
- Safely unwrap images to prevent crashes on images from bundle [#1502](https://github.com/GetStream/stream-chat-swift/pull/1502)
- Fixed when a channel list query has no channels, any future channels are not added to the controller [#1513](https://github.com/GetStream/stream-chat-swift/issues/1513)

### 🔄 Changed
- Take `VideoAttachmentGalleryCell` and `ImageAttachmentGalleryCell` types used in `GalleryVC` from `Components` [#1509](https://github.com/GetStream/stream-chat-swift/pull/1509)

# [4.0.3](https://github.com/GetStream/stream-chat-swift/releases/tag/4.0.3)
_October 01, 2021_

### ✅ Added
- Events expose chat models (e.g. `channel: ChatChannel`) instead of just IDs [#1081](https://github.com/GetStream/stream-chat-swift/pull/1081)
- SDK is now Carthage compatible [#1495](https://github.com/GetStream/stream-chat-swift/pull/1495)

### 🐞 Fixed
- Dynamic height for the composer attachment previews [#1480](https://github.com/GetStream/stream-chat-swift/pull/1480)
- Fix `shouldAddNewChannelToList` and `shouldListUpdatedChannel` delegate funcs are not overridable in ChannelListVC subclasses [#1497](https://github.com/GetStream/stream-chat-swift/issues/1497)
- Make messageComposerBottomConstraint public [#1501](https://github.com/GetStream/stream-chat-swift/pull/1501)
- Fix `ChatChannelListVC` showing channels muted by the current user when default `shouldAddNewChannelToList/shouldListUpdatedChannel` delegate method implementations are used [#1476](https://github.com/GetStream/stream-chat-swift/pull/1476)

# [4.0.2](https://github.com/GetStream/stream-chat-swift/releases/tag/4.0.2)
_September 24, 2021_

### ✅ Added
- Introduce `ChannelController.uploadFile` function for uploading files to CDN to obtain a remote URL [#1468](https://github.com/GetStream/stream-chat-swift/issues/1468)

### 🐞 Fixed
- Fix channel unread counts, thread replies and silent messages do not increase the count anymore [#1472](https://github.com/GetStream/stream-chat-swift/pull/1472)
- Fix token expiration refresh mechanism for API endpoints [#1446](https://github.com/GetStream/stream-chat-swift/pull/1446)
- Fix keyboard handling when navigation bar or tab bar are not translucent [#1470](https://github.com/GetStream/stream-chat-swift/pull/1470) [#1464](https://github.com/GetStream/stream-chat-swift/pull/1464)

### 🔄 Changed
- Attachments types are now `Hashable` [1469](https://github.com/GetStream/stream-chat-swift/pull/1469/files)

# [4.0.1](https://github.com/GetStream/stream-chat-swift/releases/tag/4.0.1)
_September 17, 2021_

### ✅ Added
- Introduce `shouldAddNewChannelToList` and `shouldListUpdatedChannel` delegate callbacks to `ChannelListController`. With these, one can list/unlist new/updated channels to the existing controller. [#1438](https://github.com/GetStream/stream-chat-swift/issues/1438) [#1460](https://github.com/GetStream/stream-chat-swift/issues/1460)
- Added injection of `ChatMessageReactionsBubbleView` to `Components`, so customers will be able to subclass and customise it. [#1451](https://github.com/GetStream/stream-chat-swift/pull/1451)
- Add delegate func for tap on user avatar for a message [#1453](https://github.com/GetStream/stream-chat-swift/issues/1453)

### 🐞 Fixed
- `CurrentUser.currentDevice` is always `nil`. Now it won't be nil after `addDevice` is called [#1457](https://github.com/GetStream/stream-chat-swift/issues/1457)

### 🔄 Changed
- Update `ChatClient` to disconnect immediately when the Internet connection disappears [#1449](https://github.com/GetStream/stream-chat-swift/issues/1449)
- `NewChannelQueryUpdater`, which takes care of listing/unlisting new/updated channels, is disabled. We recommend using the new `ChannelListController` delegate methods `shouldAddNewChannelToList` and `shouldListUpdatedChannel` [#1460](https://github.com/GetStream/stream-chat-swift/issues/1460)

### 🐞 Fixed
- Fix message list wrong content inset when typing events disabled [#1455](https://github.com/GetStream/stream-chat-swift/pull/1455)
- Fix message list unwanted scrolling when typing indicator shown [#1456](https://github.com/GetStream/stream-chat-swift/pull/1456)
- Fix typing events always disabled when channel opened without cache from Channel List [#1458](https://github.com/GetStream/stream-chat-swift/pull/1458)
- Fix hypens (-) are not allowed in custom channel types [#1461](https://github.com/GetStream/stream-chat-swift/issues/1461)

# [4.0.0](https://github.com/GetStream/stream-chat-swift/releases/tag/4.0.0)
_September 10, 2021_

### 🔄 Changed

# [4.0.0-RC.1](https://github.com/GetStream/stream-chat-swift/releases/tag/4.0.0-RC.1)
_September 09, 2021_

### 🐞 Fixed
 - Fix channel list showing outdated data, and channels not showing any messages after reconnection [#1435](https://github.com/GetStream/stream-chat-swift/issues/1435)

# [4.0.0-RC](https://github.com/GetStream/stream-chat-swift/releases/tag/4.0.0-RC)
_September 03, 2021_

### ⚠️ Breaking Changes from `4.0-beta.11`
- JSON Encoding/Decoding for both Network and Database date formatting changed to RFC3339 formats [#1403](https://github.com/GetStream/stream-chat-swift/pull/1403)
- `ChatMessage.threadParticipants` is now an Array instead of Set [#1398](https://github.com/GetStream/stream-chat-swift/pull/1398)
- Introduces `ChatChannelVC` and removes responsibilities of `ChatMessageListVC`. The latter now is only responsible to render the message list layout, the data is provided by `ChatChannelVC` or `ChatThreadVC`. [#1314](https://github.com/GetStream/stream-chat-swift/pull/1314)
- Replaces `ChatMessageActionsVC.Delegate` with `ChatMessageActionsVCDelegate` [#1314](https://github.com/GetStream/stream-chat-swift/pull/1314)
- Renames `ChatChannelListRouter.showMessageList()` -> `showChannel()` [#1314](https://github.com/GetStream/stream-chat-swift/pull/1314)
- Removal of `ComposerVCDelegate` [#1314](https://github.com/GetStream/stream-chat-swift/pull/1314)
- Replaces `ChatMessageListKeyboardObserver` with `ComposerKeyboardHandler` [#1314](https://github.com/GetStream/stream-chat-swift/pull/1314)

#### Understanding `ChatChannelVC` vs `ChatTheadVC` vs `ChatMessageListVC`
- `ChatChannelVC`:
    - `ChatChannelHeaderView`
    - `ChatMessageListVC`
    - `ComposerVC`

- `ChatThreadVC`:
    - `ChatThreadHeaderView`
    - `ChatMessageListVC`
    - `ComposerVC`

A new `ChatChannelVC` is introduced that represents the old `ChatMessageListVC`, which was responsible to display the messages from a channel. The `ChatThreadVC` remains the same and it is responsible for displaying the replies in a thread, but now instead of duplicating the implementation from the channel, both use the `ChatMessageListVC` and configure it for their needs. For this to be possible the `ChatMessageListVC` has now a `ChatMessageListVCDataSource` and `ChatMessageListVCDelegate`. Both `ChatChannelVC` and `ChatThreadVC` implement the `ChatMessageListVCDataSource` and `ChatMessageListVCDelegate`.

### 🔄 Changed
- Nuke dependency was updated to v10 [#1405](https://github.com/GetStream/stream-chat-swift/pull/1405)

### ✅ Added
- For non-DM channels, the avatar is now shown as a combination of the avatars of the last active members of the channel [#1344](https://github.com/GetStream/stream-chat-swift/pull/1344)
- New DateFormatter methods `rfc3339Date` and `rfc3339DateString` [#1403](https://github.com/GetStream/stream-chat-swift/pull/1403)
- Add a new `isMentionsEnabled` flag to make it easier to disable the user mentions in the ComposerVC [#1416](https://github.com/GetStream/stream-chat-swift/pull/1416)
- Use remote config to disable mute actions [#1418](https://github.com/GetStream/stream-chat-swift/pull/1418)
- Use remote config to disable thread info from message options [#1418](https://github.com/GetStream/stream-chat-swift/pull/1418)
- Provide different Objc name for InputTextView [#1420](https://github.com/GetStream/stream-chat-swift/pull/1421)
- Add message search support through `MessageSearchController` [#1426](https://github.com/GetStream/stream-chat-swift/pull/1426)

### 🐞 Fixed
- Fix incorrect RawJSON number handling, the `.integer` case is no longer supported and is replaced by `.number` [#1375](https://github.com/GetStream/stream-chat-swift/pull/1375)
- Fix message list and thread index out of range issue on `tableView(_:cellForRowAt:)` [#1373](https://github.com/GetStream/stream-chat-swift/pull/1373)
- Fix crash when dismissing gallery images [#1383](https://github.com/GetStream/stream-chat-swift/pull/1383)
- Improve pagination efficiency [#1381](https://github.com/GetStream/stream-chat-swift/pull/1381)
- Fix user mention suggestions not showing all members [#1390](https://github.com/GetStream/stream-chat-swift/pull/1381)
- Fix thread avatar view not displaying latest reply author avatar [#1398](https://github.com/GetStream/stream-chat-swift/pull/1398)
- Fix crash on incorrect date string parsing [#1403](https://github.com/GetStream/stream-chat-swift/pull/1403)
- Fix threads not showing all the responses if there were responses that were also sent to the channel [#1413](https://github.com/GetStream/stream-chat-swift/pull/1413)
- Fix crash when accessing `ChatMessage.attachmentCounts` on <iOS13 with in-memory storage turned ON
- Fix `isCommandsEnabled` not disabling the typing commands [#1416](https://github.com/GetStream/stream-chat-swift/pull/1416)
- Fix mention suggester now supports `options.minimumRequiredCharacters` equal to 0 and sorts results with same score consistently
- Fix filters with wrong Date encoding strategy [#1420](https://github.com/GetStream/stream-chat-swift/pull/1420)
- Fix message height is now calculated correctly when a message is updated [#1424](https://github.com/GetStream/stream-chat-swift/pull/1424)
- Fix `ChatMessageReactionData.init` not public [#1425](https://github.com/GetStream/stream-chat-swift/pull/1425)

# [4.0.0-beta.11](https://github.com/GetStream/stream-chat-swift/releases/tag/4.0.0-beta.11)
_August 13, 2021_

### 🐞 Fixed
- Fix jumps when presenting message popup actions in a modal [#1361](https://github.com/GetStream/stream-chat-swift/issues/1361)
- Fix custom Channel Types not allowing uppercase letters [#1361](https://github.com/GetStream/stream-chat-swift/issues/1361)
- Fix `ChatMessageGalleryView.ImagePreview` not compiling in Obj-c [#1363](https://github.com/GetStream/stream-chat-swift/pull/1363)
- Fix force unwrap crashes on unknown user roles cases [#1365](https://github.com/GetStream/stream-chat-swift/pull/1365)
- Fix "last seen at" representation to use other units other than minutes [#1368](https://github.com/GetStream/stream-chat-swift/pull/1368)
- Fix message list dismissing on a modal when scrolling [#1364](https://github.com/GetStream/stream-chat-swift/pull/1364)
- Fix crash on channel delete event [#1408](https://github.com/GetStream/stream-chat-swift/pull/1408)

# [4.0.0-beta.10](https://github.com/GetStream/stream-chat-swift/releases/tag/4.0.0-beta.10)
_August 11, 2021_

### ✅ Added
- New `ChannelListSortingKey`s `unreadCount` and `hasUnread` [#1348](https://github.com/GetStream/stream-chat-swift/issues/1348)
- Added `GalleryAttachmentViewInjector.galleryViewAspectRatio` to control the aspect ratio of a gallery inside a message cell [#1300](https://github.com/GetStream/stream-chat-swift/pull/1300)

### 🔄 Changed
- `ChatMessageReactionsVC.toggleReaction` is now `open` [#1348](https://github.com/GetStream/stream-chat-swift/issues/1348)
- User mentions now fetch suggestions from current channel instead of doing a user search query. Set `Components.mentionAllAppUsers` to true if you want to perform user search instead [#1357](https://github.com/GetStream/stream-chat-swift/pull/1357)

### 🐞 Fixed
- Fix `ChannelListController.synchronize` completion closure not being called when the client is connected [#1353](https://github.com/GetStream/stream-chat-swift/issues/1353)
- Selecting suggestions from Composer did not work correctly [#1352](https://github.com/GetStream/stream-chat-swift/pull/1352)
- Fixed race condition on `ChatMessageListVC` and `ChatThreadVC` that caused `UITableView` crashes [#1347](https://github.com/GetStream/stream-chat-swift/pull/1347)
- Fixed an issue for `ChatThreadVC` opened from a deeplink when new replies are only added to the chat, but not to the replies thread [#1354](https://github.com/GetStream/stream-chat-swift/pull/1354)


# [4.0.0-beta.9](https://github.com/GetStream/stream-chat-swift/releases/tag/4.0.0-beta.9)
_August 05, 2021_

### ⚠️ Breaking Changes from `4.0-beta.8`
- Extra data is now stored on a hashmap and not using the `ExtraData` generic system
- `ChatMessageLayoutOptionsResolver.optionsForMessage` has a new parameter: `appearance` [#1304](https://github.com/GetStream/stream-chat-swift/issues/1304)
- Renamed `Components.navigationTitleView` -> `Components.titleContainerView` [#1294](https://github.com/GetStream/stream-chat-swift/pull/1294)

#### New Extra Data Type

The new `4.0` release changes how `extraData` is stored and uses a simpler hashmap-based solution. This approach does not require creating type aliases for all generic classes such as `ChatClient`.

Example:

```swift
client.connectUser(
    userInfo: .init(
        id: userCredentials.id,
        extraData: ["country": .string("NL")]
    ),
    token: token
)
```

`Message`, `User`, `Channel`, `MessageReaction` models now store `extraData` in a `[String: RawJSON]` container.

```swift
let extraData:[String: RawJSON] = .dictionary([
    "name": .string(testPayload.name),
    "number": .integer(testPayload.number)
])
```

#### Upgrading from ExtraData

If you are using `ExtraData` from `v3` or before `4.0-beta.8` the steps needed to upgrade are the following:

- Remove all type aliases (`typealias ChatUser = _ChatUser<CustomExtraDataTypes.User>`)
- Replace all generic types from `StreamChat` and `StreamChatUI` classes (`__CurrentChatUserController<T>` -> `CurrentChatUserController`) with the non-generic version
- Remove the extra data structs and either use `extraData` directly or (recommended) extend the models
- Update your views to read your custom fields from the `extraData` field

Before:

```swift
struct Birthland: UserExtraData {
    static var defaultValue = Birthland(birthLand: "")
    let birthLand: String
}
```

After:

```swift
extension ChatUser {
    static let birthLandFieldName = "birthLand"
    var birthLand: String {
        guard let v = extraData[ChatUser.birthLandFieldName] else {
            return ""
        }
        guard case let .string(birthLand) = v else {
            return ""
        }
        return birthLand
    }
}
```

### ✅ Added
- Added `ChatChannelHeaderView` UI Component [#1294](https://github.com/GetStream/stream-chat-swift/pull/1294)
- Added `ChatThreadHeaderView` UI Component [#1294](https://github.com/GetStream/stream-chat-swift/pull/1294)
- Added custom channel events support [#1309](https://github.com/GetStream/stream-chat-swift/pull/1309)
- Added `ChatMessageAudioAttachment`, you can access them via `ChatMessage.audioAttachments`. There's no UI support as of now, it's in our Roadmap. [#1322](https://github.com/GetStream/stream-chat-swift/issues/1322)
- Added message ordering parameter to all `ChannelController` initializers. If you use `ChatChannelListRouter` it can be done by overriding a `showMessageList` method on it. [#1338](https://github.com/GetStream/stream-chat-swift/pull/1338)
- Added support for custom localization of components in framework [#1330](https://github.com/GetStream/stream-chat-swift/pull/1330)

### 🐞 Fixed
- Fix message list header displaying incorrectly the online status for the current user instead of the other one [#1294](https://github.com/GetStream/stream-chat-swift/pull/1294)
- Fix deleted last message's appearance on channels list [#1318](https://github.com/GetStream/stream-chat-swift/pull/1318)
- Fix reaction bubbles sometimes not being aligned to bubble on short incoming message [#1320](https://github.com/GetStream/stream-chat-swift/pull/1320)
- Fix hiding already hidden channels not working [#1327](https://github.com/GetStream/stream-chat-swift/issues/1327)
- Fix compilation for Xcode 13 beta 3 where SDK could not compile because of unvailability of `UIApplication.shared` [#1333](https://github.com/GetStream/stream-chat-swift/pull/1333)
- Fix member removed from a Channel is still present is MemberListController.members [#1323](https://github.com/GetStream/stream-chat-swift/issues/1323)
- Fix composer input field height for long text [#1335](https://github.com/GetStream/stream-chat-swift/issues/1335)
- Fix creating direct messaging channels creates CoreData misuse [#1337](https://github.com/GetStream/stream-chat-swift/issues/1337)

### 🔄 Changed
- `ContainerStackView` doesn't `assert` when trying to remove a subview, these operations are now no-op [#1328](https://github.com/GetStream/stream-chat-swift/issues/1328)
- `ChatClientConfig`'s `isLocalStorageEnabled`'s default value is now `false`
- `/sync` endpoint calls optimized for a setup when local caching is disabled i.e. `isLocalStorageEnabled` is set to false.

# [4.0.0-beta.8](https://github.com/GetStream/stream-chat-swift/releases/tag/4.0.0-beta.8)
_July 21, 2021_

### ✅ Added
- `urlRequest(forImage url:)` added to `ImageCDN` protocol, this can be used to inject custom HTTP headers into image loading requests [#1291](https://github.com/GetStream/stream-chat-swift/issues/1291)
- Functionality that allows [inviting](https://getstream.io/chat/docs/react/channel_invites/?language=swift) users to channels with subsequent acceptance or rejection on their part [#1276](https://github.com/GetStream/stream-chat-swift/pull/1276)
- `EventsController` which exposes event observing API [#1266](https://github.com/GetStream/stream-chat-swift/pull/1266)

### 🐞 Fixed
- Fix an issue where member role sent from backend was not recognized by the SDK [#1288](https://github.com/GetStream/stream-chat-swift/pull/1288)
- Fix crash in `ChannelListUpdater` caused by the lifetime not aligned with `ChatClient` [#1289](https://github.com/GetStream/stream-chat-swift/pull/1289)
- Fix composer allowing sending whitespace only messages [#1293](https://github.com/GetStream/stream-chat-swift/issues/1293)
- Fix a crash that would occur on deleting a message [#1298](https://github.com/GetStream/stream-chat-swift/pull/1298)

# [4.0.0-beta.7](https://github.com/GetStream/stream-chat-swift/releases/tag/4.0.0-beta.7)
_July 19, 2021_

### ⚠️ Breaking Changes from `4.0-beta.6`
- The `ChatSuggestionsViewController` was renamed to `ChatSuggestionsVC` to follow the same pattern across the codebase. [#1195](https://github.com/GetStream/stream-chat-swift/pull/1195)

### 🔄 Changed
- Changed Channel from  `currentlyTypingMembers: Set<ChatChannelMember>` to `currentlyTypingUsers: Set<ChatUser>` to show all typing users (not only channel members; eg: watching users) [#1254](https://github.com/GetStream/stream-chat-swift/pull/1254)

### 🐞 Fixed
- Fix deleted messages appearance [#1267](https://github.com/GetStream/stream-chat-swift/pull/1267)
- Fix composer commands and attachment buttons not shown in first render when channel is not in cache [#1277](https://github.com/GetStream/stream-chat-swift/pull/1277)
- Fix appearance of only-emoji messages [#1272](https://github.com/GetStream/stream-chat-swift/pull/1272)
- Fix the appearance of system messages [#1281](https://github.com/GetStream/stream-chat-swift/pull/1281)
- Fix a crash happening during MessageList updates [#1286](https://github.com/GetStream/stream-chat-swift/pull/1286)

### ✅ Added
- Support for pasting images into the composer [#1258](https://github.com/GetStream/stream-chat-swift/pull/1258)
- The visibility of deleted messages is now configurable using `ChatClientConfig.deletedMessagesVisibility`. You can choose from the following options [#1269](https://github.com/GetStream/stream-chat-swift/pull/1269):
```swift
/// All deleted messages are always hidden.
case alwaysHidden

/// Deleted message by current user are visible, other deleted messages are hidden.
case visibleForCurrentUser

/// Deleted messages are always visible.
case alwaysVisible
```

### 🐞 Fixed
- Fix crash when scrolling to bottom after sending the first message [#1262](https://github.com/GetStream/stream-chat-swift/pull/1262)
- Fix crash when thread root message is not loaded when thread is opened [#1263](https://github.com/GetStream/stream-chat-swift/pull/1263)
- Fix issue when messages were changing their sizes when channel is opened [#1260](https://github.com/GetStream/stream-chat-swift/pull/1260)
- Fix over fetching previous messages [#1110](https://github.com/GetStream/stream-chat-swift/pull/1110)
- Fix an issue where multiple messages in a channel could not quote a single message [#1264](https://github.com/GetStream/stream-chat-swift/pull/1264)

### 🔄 Changed
- The way attachment view stretches the message cell to fill all available width. Now it's done via `fillAllAvailableWidth` exposed on base attachment injector (set to `true` by default) [#1260](https://github.com/GetStream/stream-chat-swift/pull/1260)

# [4.0.0-beta.6](https://github.com/GetStream/stream-chat-swift/releases/tag/4.0.0-beta.6)
_July 08, 2021_

### 🐞 Fixed
- Fix issue where badge with unread count could remain visible with 0 value [#1259](https://github.com/GetStream/stream-chat-swift/pull/1259)
- Fixed the issue when `ChatClientUpdater.connect` was triggered before the connection was established due to firing `.didBecomeActive` notification [#1256](https://github.com/GetStream/stream-chat-swift/pull/1256)

# [4.0.0-beta.5](https://github.com/GetStream/stream-chat-swift/releases/tag/4.0.0-beta.5)
_July 07, 2021_

### ⚠️ Breaking Changes from `4.0-beta.4`
- The `ChatSuggestionsViewController` was renamed to `ChatSuggestionsVC` to follow the rest of the codebase. [#1195](https://github.com/GetStream/stream-chat-swift/pull/1195)
- The `CreateChatChannelButton` component was removed. The component acted only as a placeholder and the functionality should be always provided by the hosting app. For an example implementation see the [Demo app](https://github.com/GetStream/stream-chat-swift/blob/main/DemoApp/ChatPresenter.swift).
- The payload of `AnyChatMessageAttachment` changed from `Any` to `Data` [#1248](https://github.com/GetStream/stream-chat-swift/pull/1248).
- The user setting API was updated. It's now required to call one of the available `connect` methods on `ChatClient` after `ChatClient`'s instance is created in order to establish connection and set the current user.

  Migration tips:
  ---
  If you were doing:
  ```
  let client = ChatClient(config: config, tokenProvider: .static(token))
  ```
  Now you should do:
  ```
  let client = ChatClient(config: config)
  client.connectUser(userInfo: .init(id: userId), token: token)
  ```
  ---
  Guest users before:
  ```
  let client = ChatClient(
    config: config,
    tokenProvider: .guest(
      userId: userId,
      name: userName
    )
  )
  ```
  Now you should do:
  ```
  let client = ChatClient(config: config)
  client.connectGuestUser(userInfo: .init(id: userId))
  ```
  ---
  Anonymous users before:
  ```
  let client = ChatClient(config: config, tokenProvider: .anonymous)
  ```
  Now you should do:
  ```
  let client = ChatClient(config: config)
  client.connectAnonymousUser()
  ```
  ---
  If you use tokens that expire you probably do something like this:
  ```
  let client = ChatClient(
    config: config,
    tokenProvider: .closure { client, completion in
      service.fetchToken { token in
        completion(token)
      }
    }
  )
  ```
  Now you should do:
  ```
  let client = ChatClient(config: config)
  service.fetchToken { token in
    client.connectUser(userInfo: .init(id: userId), token: token)
  }
  // `tokenProvider` property is used to reobtain a new token in case if the current one is expired
  client.tokenProvider = { completion in
    service.fetchToken { token in
      completion(token)
    }
  }
  ```

### ✅ Added
- `search(query:)` function to `UserSearchController` to make a custom search with a query [#1206](https://github.com/GetStream/stream-chat-swift/issues/1206)
- `queryForMentionSuggestionsSearch(typingMention:)` function to `ComposerVC`, users can override this function to customize mention search behavior [#1206](https://github.com/GetStream/stream-chat-swift/issues/1206)
- `.contains` added to `Filter` to be able to filter for `teams` [#1206](https://github.com/GetStream/stream-chat-swift/issues/1206)

### 🔄 Changed
- `shouldConnectAutomatically` setting in `ChatConfig`, it now has no effect and all logic that used it now behaves like it was set to `true`.

### 🐞 Fixed
- `ConnectionController` fires its `controllerDidChangeConnectionStatus` method only when the connection status actually changes [#1207](https://github.com/GetStream/stream-chat-swift/issues/1207)
- Fix cancelled ephemeral (giphy) messages and deleted messages are visible in threads [#1238](https://github.com/GetStream/stream-chat-swift/issues/1238)
- Fix crash on missing `cid` value of `Message` during local cache invalidation [#1245](https://github.com/GetStream/stream-chat-swift/issues/1245)
- Messages keep correct order if the local device time is different from the server time [#1246](https://github.com/GetStream/stream-chat-swift/issues/1246)

# [4.0.0-beta.4](https://github.com/GetStream/stream-chat-swift/releases/tag/4.0.0-beta.4)
_June 23, 2021_

### ⚠️ Breaking Changes from `4.0-beta.3`
- `ChatOnlineIndicatorView` renamed to `OnlineIndicatorView`
- `GalleryContentViewDelegate` methods updated to have optional index path
- `FileActionContentViewDelegate` methods updated to have optional index path
- `LinkPreviewViewDelegate` methods updated to have optional index path
- `scrollToLatestMessageButton` type changed from `UIButton` to `_ScrollToLatestMessageButton<ExtraData>`
- `UITableView` is now used instead of `UICollectionView` to display the message list [#1219](https://github.com/GetStream/stream-chat-swift/pull/1219)
- `ChatMessageImageGallery` renamed to `ChatMessageGalleryView`, updated to show any content
- `ImageGalleryVC` renamed to `GalleryVC`
- `ImagePreviewable` renamed to `GalleryItemPreview`, updated to expose `AttachmentId` only
- `GalleryContentViewDelegate` methods are renamed to work not only for image attachment but for any
- `selectedAttachmentType` removed from `ComposerVC`
- `imagePickerVC` renamed to `mediaPickerVC` in `ComposerVC`

### ✅ Added
- Video attachments support:
 - `VideoAttachmentPayload` type is introduced, video attachments are exposed on `ChatMessage`
 - `VideoAttachmentComposerView` component is added to displaying video thumbnails in `ComposerVC`
 - `VideoAttachmentCellView` displaying video previews in `ChatMessageImageGallery`
 - `VideoCollectionViewCell` displaying videos in `GalleryVC`
 - `VideoPlaybackControlView` used to take actions on the playing video in `GalleryVC`
 - `VideoPreviewLoader` loading video thumbnails
 For more information, see [#1194](https://github.com/GetStream/stream-chat-swift/pull/1194)
- `mentionText(for:)` function added to `ComposerVC` for customizing the text displayed for mentions [#1188](https://github.com/GetStream/stream-chat-swift/issues/1188) [#1000](https://github.com/GetStream/stream-chat-swift/issues/1000)
- `score` to `ChatMessageReactionData` so a slack-like reaction view is achievable. This would be used as content in `ChatMessageReactionsView` [#1200](https://github.com/GetStream/stream-chat-swift/issues/1200)
- Ability to send silent messages. Silent messages are normal messages with an additional `isSilent` value set to `true`. Silent messages don’t trigger push notification for the recipient.[#1211](https://github.com/GetStream/stream-chat-swift/pull/1211)
- Expose `cid` on `Message` [#1215](https://github.com/GetStream/stream-chat-swift/issues/1215)
- `showMediaPicker`/`showFilePicker`/`attachmentsPickerActions` functions added to `ComposerVC` so it's possible to customize media/document pickers and add extend action sheet with actions for custom attachment types [#1194](https://github.com/GetStream/stream-chat-swift/pull/1194)
- Make `ChatThreadVC` show overlay with timestamp of currently visible messages when scrolling [#1235](https://github.com/GetStream/stream-chat-swift/pull/1235)
- Expose `layoutOptions` on `ChatMessageContentView` [#1241](https://github.com/GetStream/stream-chat-swift/pull/1241)

### 🔄 Changed
- `scrollToLatestMessageButton` is now visible every time the last message is not visible. Not only when there is unread message. [#1208](https://github.com/GetStream/stream-chat-swift/pull/1208)
- `mediaPickerVC` in `ComposerVC` updated to show both photos and videos [#1194](https://github.com/GetStream/stream-chat-swift/pull/1194)
- `ChatMessageListScrollOverlayView` moved outside the `ChatMessageListView`. Now it's managed by `ChatMessageListVC` and `ChatThreadVC` explicitly [#1235](https://github.com/GetStream/stream-chat-swift/pull/1235)
- Date formatter for scroll overlay used in `ChatMessageListVC` is now exposed as `DateFormatter.messageListDateOverlay` [#1235](https://github.com/GetStream/stream-chat-swift/pull/1235)

### 🐞 Fixed
- Fix sorting Member List by `createdAt` causing an issue [#1185](https://github.com/GetStream/stream-chat-swift/issues/1185)
- Fix ComposerView not respecting `ChannelConfig.maxMessageLength [#1190](https://github.com/GetStream/stream-chat-swift/issues/1190)
- Fix mentions not being parsed correctly [#1188](https://github.com/GetStream/stream-chat-swift/issues/1188)
- Fix layout feedback loop for Quoted Message without bubble view [#1203](https://github.com/GetStream/stream-chat-swift/issues/1203)
- Fix image/file/link/giphy actions not being handled in `ChatThreadVC` [#1207](https://github.com/GetStream/stream-chat-swift/pull/1207)
- Fix `ChatMessageLinkPreviewView` not being taken from `Components` [#1207](https://github.com/GetStream/stream-chat-swift/pull/1207)
- Subviews of `ChatMessageDefaultReactionsBubbleView` are now public [#1209](https://github.com/GetStream/stream-chat-swift/pull/1209)
- Fix composer overlapping last message. This happened for channels with typing events disabled. [#1210](https://github.com/GetStream/stream-chat-swift/issues/1210)
- Fix an issue where composer textView's caret jumps to the end of input [#1117](https://github.com/GetStream/stream-chat-swift/issues/1117)
- Fix deadlock in Controllers when `synchronize` is called in a delegate callback [#1214](https://github.com/GetStream/stream-chat-swift/issues/1214)
- Fix restart uploading action not being propagated [#1194](https://github.com/GetStream/stream-chat-swift/pull/1194)
- Fix uploading progress not visible on image uploading overlay [#1194](https://github.com/GetStream/stream-chat-swift/pull/1194)
- Fix timestamp overlay jumping when more messages are loaded [#1235](https://github.com/GetStream/stream-chat-swift/pull/1235)
- Fix flickering of local messages while sending [#1241](https://github.com/GetStream/stream-chat-swift/pull/1241)

# [4.0.0-beta.3](https://github.com/GetStream/stream-chat-swift/releases/tag/4.0.0-beta.3)
_June 11, 2021_

### ⚠️ Breaking Changes from `4.0.0-beta.2`
- Due to App Store Connect suddenly starting rejecting builds, we've renamed the following funcs everywhere:
  - `didPan` -> `handlePan`
  - `didTouchUpInside` -> `handleTouchUpInside`
  - `didTap` -> `handleTap`
  - `didLongPress` -> `handleLongPress`
  - `textDidChange` -> `handleTextChange`
  If you've subclassed UI components and overridden these functions, you should rename your overrides.
  For more information, see [#1177](https://github.com/GetStream/stream-chat-swift/pull/1177) and [#1178](https://github.com/GetStream/stream-chat-swift/issues/1178)
- `ChannelConfig.commands` is no longer an optional [#1182](https://github.com/GetStream/stream-chat-swift/issues/1182)

### ⛔️ Deprecated
- `_ChatChannelListVC.View` is now deprecated. Please use `asView` instead [#1174](https://github.com/GetStream/stream-chat-swift/pull/1174)

### ✅ Added
- Add `staysConnectedInBackground` flag to `ChatClientConfig` [#1170](https://github.com/GetStream/stream-chat-swift/pull/1170)
- Add `asView` helper for getting SwiftUI views from StreamChatUI UIViewControllers [#1174](https://github.com/GetStream/stream-chat-swift/pull/1174)

### 🔄 Changed
- Logic for displaying suggestions (commands or mentions) were not compatible with SwiftUI, so it's changed to AutoLayout [#1171](https://github.com/GetStream/stream-chat-swift/pull/1171)

### 🐞 Fixed
-  `ChatChannelListItemView` now doesn't enable swipe context actions when there are no `swipeableViews` for the cell. [#1161](https://github.com/GetStream/stream-chat-swift/pull/1161)
- Fix websocket connection automatically restored in background [#1170](https://github.com/GetStream/stream-chat-swift/pull/1170)
- Commands view in composer is no longer displayed when there are no commands [#1171](https://github.com/GetStream/stream-chat-swift/pull/1171) [#1178](https://github.com/GetStream/stream-chat-swift/issues/1178)
- `ChatMessageContentView` does not add views to main container in reverse order when `.flipped` option is included [#1125](https://github.com/GetStream/stream-chat-swift/pull/1125)

# [4.0.0-beta.2](https://github.com/GetStream/stream-chat-swift/releases/tag/4.0.0-beta.2)
_June 04, 2021_

### ⚠️ Breaking Changes from `4.0-beta.1`
**Severity of changes**: 🟢 _minor_
- `MessageLayoutOption.metadata` was renamed to `.timestamp` [#1141](https://github.com/GetStream/stream-chat-swift/pull/1141)
- `ComposerVC.showSuggestionsAsChildVC` was renamed to `showSuggestions` [#1139](https://github.com/GetStream/stream-chat-swift/pull/1139)
- The inner structure of `ChatMessageBubbleView` was updated to match the common component pattern [#1118](https://github.com/GetStream/stream-chat-swift/pull/1118)
- The inner structure of `QuotedChatMessageView` was updated to match the common component pattern [#1123](https://github.com/GetStream/stream-chat-swift/pull/1123)
- The superclasses of `ImageAttachmentView` and `ImageCollectionViewCell` became generic over `ExtraData` [#1111](https://github.com/GetStream/stream-chat-swift/pull/1111)

### ✅ Added
- Add `areTypingEventsEnabled`, `areReactionsEnabled`, `areRepliesEnabled`, `areReadEventsEnabled`, `areUploadsEnabled` to `ChatChannelListController` [#1085](https://github.com/GetStream/stream-chat-swift/pull/1085)
- Add `ImageCDN` protocol to improve work with image cache and thumbnails [#1111](https://github.com/GetStream/stream-chat-swift/pull/1111)
- Add missing APIs `open` of `ComposerVC`. Including the delegate implementations and showing the suggestions as a child view controller. [#1140](https://github.com/GetStream/stream-chat-swift/pull/1140)
- Add possibility to build the `StreamChat` framework on macOS
    [#1132](https://github.com/GetStream/stream-chat-swift/pull/1132)
- Add `scrollToLatestMessageButton` to Message list when there is new unread message [#1147](https://github.com/GetStream/stream-chat-swift/pull/1147)

### 🐞 Fixed
- Fix background color of message list in dark mode [#1109](https://github.com/GetStream/stream-chat-swift/pull/1109)
- Fix inconsistent dismissal of popup actions [#1109](https://github.com/GetStream/stream-chat-swift/pull/1109)
- Fix message list animation glitches when keyboard appears [#1139](https://github.com/GetStream/stream-chat-swift/pull/1139)
- Fix issue where images might not render in the message composer in some cases [#1140](https://github.com/GetStream/stream-chat-swift/pull/1140)
- Fix issue with message bubbles not being updated properly when a message withing the same group is sent/deleted [#1141](https://github.com/GetStream/stream-chat-swift/pull/1141), [#1149](https://github.com/GetStream/stream-chat-swift/pull/1149)
- Fix jumps on message list when old message is edited or when the new message comes [#1148](https://github.com/GetStream/stream-chat-swift/pull/1148)
- `ThreadVC`, `ChatMessageReactionsVC`, and `ChatMessageRActionsVC` are now configurable via `Components` [#1155](https://github.com/GetStream/stream-chat-swift/pull/1155)
- Fix `CurrentUserDTO` not available after completion of `reloadUserIfNeeded` [#1153](https://github.com/GetStream/stream-chat-swift/issues/1153)

### 🔄 Changed
- `swipeableViewWillShowActionViews(for:)` and `swipeableViewActionViews(for:)` are `open` now [#1122](https://github.com/GetStream/stream-chat-swift/issues/1122)
- Add `preferredSize` to `UIImageView.loadImage` function to utilise ImageCDN functions [#1111](https://github.com/GetStream/stream-chat-swift/pull/1111)
- Update `ErrorPayload` access control to expose for client-side handling [#1134](https://github.com/GetStream/stream-chat-swift/pull/1134)
- The default time interval for message grouping was changed from 10 to 30 seconds [#1141](https://github.com/GetStream/stream-chat-swift/pull/1141)

# [4.0-beta.1](https://github.com/GetStream/stream-chat-swift/releases/tag/4.0-beta.1)
_May 21, 2021_

### ✅ Added
- Refresh authorization token when WebSocket connection disconnects because the token has expired [#1069](https://github.com/GetStream/stream-chat-swift/pull/1069)
- Typing indicator inside `ChatMessageListVC` [#1073](https://github.com/GetStream/stream-chat-swift/pull/1073)
- `ChannelController.freeze` and `unfreeze [#1090](https://github.com/GetStream/stream-chat-swift/issues/1090)
  Freezing a channel will disallow sending new messages and sending / deleting reactions.
  For more information, see [our docs](https://getstream.io/chat/docs/ios-swift/freezing_channels/?language=swift)

### 🐞 Fixed
- Fix crash when opening attachments on iPad [#1060](https://github.com/GetStream/stream-chat-swift/pull/1060) [#997](https://github.com/GetStream/stream-chat-swift/pull/977)
- New channels are now visible even if the user was added to them while the connection was interrupted [#1092](https://github.com/GetStream/stream-chat-swift/pull/1092)

### 🔄 Changed
- ⚠️ The default `BaseURL` was changed from `.dublin` to `.usEast` to match other SDKs [#1078](https://github.com/GetStream/stream-chat-swift/pull/1078)
- Split `UIConfig` into `Appearance` and `Components` to improve clarity [#1014](https://github.com/GetStream/stream-chat-swift/pull/1014)
- Change log level for `ChannelRead` when it doesn't exist in channel from `error` to `info` [#1043](https://github.com/GetStream/stream-chat-swift/pull/1043)
- Newly joined members' `markRead` events will cause a read object creation for them [#1068](https://github.com/GetStream/stream-chat-swift/pull/1068)

# [3.1.9](https://github.com/GetStream/stream-chat-swift/releases/tag/3.1.9)
_May 03, 2021_

### ✅ Added
- `ChatChannelListControllerDelegate` now has the `controllerWillChangeChannels` method [#1024](https://github.com/GetStream/stream-chat-swift/pull/1024)

### 🐞 Fixed
- Fix potential issues with data access from across multiple threads [#1024](https://github.com/GetStream/stream-chat-swift/pull/1026)
- Fix warning in `Package.swift` [#1031](https://github.com/GetStream/stream-chat-swift/pull/1031)
- Fix incorrect payload format for `MessageController.synchronize` response [#1033](https://github.com/GetStream/stream-chat-swift/pull/1033)
- Improve handling of incoming events [#1030](https://github.com/GetStream/stream-chat-swift/pull/1030)

# [3.1.8](https://github.com/GetStream/stream-chat-swift/releases/tag/3.1.8)
_April 23, 2021_

### 🐞 Fixed
- All channel events are correctly propagated to the UI.

# [3.1.7](https://github.com/GetStream/stream-chat-swift/releases/tag/3.1.7)
_April 23, 2021_

### 🐞 Fixed
- It's safe now to use `ChatChannel` and `ChatMessage` across multiple threads [#984](https://github.com/GetStream/stream-chat-swift/pull/984)
- Web socket reconnection logic better handles the "no internet" errors [#970](https://github.com/GetStream/stream-chat-swift/pull/970)
- `ChatChannelWatcherListController` now correctly loads initial watchers of the channel [#1012](https://github.com/GetStream/stream-chat-swift/pull/970)

### ✅ Added
- Expose the entire quoted message on `ChatMessage` instead of its `id` [#992](https://github.com/GetStream/stream-chat-swift/pull/992)
- Expose thread participants as a set of `ChartUser` instead of a set of `UserId`[#998](https://github.com/GetStream/stream-chat-swift/pull/998)
- `ChatChannelListController` removes hidden channels from the list in the real time [#1013](https://github.com/GetStream/stream-chat-swift/pull/1013)
- `CurrentChatUser` contains `mutedChannels` field with the muted channels [#1011](https://github.com/GetStream/stream-chat-swift/pull/1011)
- `ChatChannel` contains `isMuted` and `muteDetails` fields with the information about the mute state of the channel [#1011](https://github.com/GetStream/stream-chat-swift/pull/1011)
- Existing `ChatChannelListController` queries get invalidated when the current user membership changes, i.e. when the current users stops being a member of a channel, the channel stop being visible in the query [#1016](https://github.com/GetStream/stream-chat-swift/pull/1016)

### 🔄 Changed
- Updating the current user devices is now done manually by calling `CurrentUserController.synchronizeDevices()` instead of being automatically called on `CurrentUserController.synchronize()`[#1010](https://github.com/GetStream/stream-chat-swift/pull/1010)

### ⛔️ Deprecated
- `ChatMessage.quotedMessageId` is now deprecated. Use `quotedMessage?.id` instead [#992](https://github.com/GetStream/stream-chat-swift/pull/992)

# [3.1.5](https://github.com/GetStream/stream-chat-swift/releases/tag/3.1.5)
_April 09, 2021_

### ✅ Added
- Channels are properly marked as read when `ChatChannelVC` is displayed [#972](https://github.com/GetStream/stream-chat-swift/pull/972)
- Channels now support typing indicators [#986](https://github.com/GetStream/stream-chat-swift/pull/986)

### 🐞 Fixed
- Fix `ChannelController`s created with `createChannelWithId` and `createChannelWithMembers` functions not reporting their initial values [#945](https://github.com/GetStream/stream-chat-swift/pull/945)
- Fix issue where channel `lastMessageDate` was not updated when new message arrived [#949](https://github.com/GetStream/stream-chat-swift/pull/949)
- Fix channel unread count not being updated in the real time [#969](https://github.com/GetStream/stream-chat-swift/pull/969)
- Fix updated values not reported for some controllers if the properties were accessed for the first time after `synchronize` has finished. Affected controllers were `ChatUserListController`, `ChatChannelListController`, `ChatUserSearchController` [#974](https://github.com/GetStream/stream-chat-swift/pull/974)

### 🔄 Changed
- `Logger.assertationFailure` was renamed to `Logger.assertionFailure` [#935](https://github.com/GetStream/stream-chat-swift/pull/935)

# [3.1.4](https://github.com/GetStream/stream-chat-swift/releases/tag/3.1.4)
_March 29, 2021_

### 🐞 Fixed
- Fix `ChannelDoesNotExist` error is logged by `UserWatchingEventMiddleware` when channels are fetched for the first time [#893](https://github.com/GetStream/stream-chat-swift/issues/893)
- Improve model loading performance by lazy loading expensive properties [#906](https://github.com/GetStream/stream-chat-swift/issues/906)
- Fix possible loops when accessing controllers' data from within delegate callbacks [#915](https://github.com/GetStream/stream-chat-swift/issues/915)
- Fix `channel.updated` events failing to parse due to missing `user` field [#922](https://github.com/GetStream/stream-chat-swift/issues/922)
  This was due to backend not sending `user` field when the update was done by server-side auth.

### ✅ Added
- Introduce support for [multitenancy](https://getstream.io/chat/docs/react/multi_tenant_chat/?language=swift) - `teams` for `User` and `team` for `Channel` are now exposed. [#905](https://github.com/GetStream/stream-chat-swift/pull/905)
- Introduce support for [pinned messages](https://getstream.io/chat/docs/react/pinned_messages/?language=swift) [#896](https://github.com/GetStream/stream-chat-swift/pull/896)
- Expose `pinnedMessages` on `ChatChannel` which contains the last 10 pinned messages [#896](https://github.com/GetStream/stream-chat-swift/pull/896)
- Expose `pinDetails` on `ChatMessage` which contains the pinning information, like the expiration date [#896](https://github.com/GetStream/stream-chat-swift/pull/896)
- Add support for pinning and unpinning messages through `pin()` and `unpin()` methods in `MessageController` [#896](https://github.com/GetStream/stream-chat-swift/pull/896)
- Add new optional `pinning: Pinning` parameter when creating a new message in `ChannelController` to create a new message and pin it instantly [#896](https://github.com/GetStream/stream-chat-swift/pull/896)
- Add `lastActiveMembers` and `lastActiveWatchers` to `ChatChannel`. The max number of entities these fields expose is configurable via `ChatClientConfig.localCaching.chatChannel` [#911](https://github.com/GetStream/stream-chat-swift/pull/911)

### 🔄 Changed
- `ChatChannel.latestMessages` now by default contains max 5 messages. You can change this setting in `ChatClientConfig.localCaching.chatChannel.latestMessagesLimit` [#923](https://github.com/GetStream/stream-chat-swift/pull/923)

### ⛔️ Deprecated
- `ChatChannel`'s properties `cachedMembers` and `watchers` were deprecated. Use `lastActiveMembers` and `lastActiveWatchers` instead [#911](https://github.com/GetStream/stream-chat-swift/pull/911)

# [3.1.3](https://github.com/GetStream/stream-chat-swift/releases/tag/3.1.3)
_March 12, 2021_

### 🐞 Fixed
- Fix app getting terminated in background during an unfinished background task [#877](https://github.com/GetStream/stream-chat-swift/issues/877)

### ✅ Added
- Introduce `MemberEventMiddleware` to observe member events and update database accordingly [#880](https://github.com/GetStream/stream-chat-swift/issues/880)
- Expose `membership` value on `ChatChannel` which contains information about the current user membership [#885](https://github.com/GetStream/stream-chat-swift/issues/885)
- `ChatChannelMember` now contains channel-specific ban information: `isBannedFromChannel` and `banExpiresAt` [#885](https://github.com/GetStream/stream-chat-swift/issues/885)
- Channel-specific ban events are handled and the models are properly updated [#885](https://github.com/GetStream/stream-chat-swift/pull/885)

# [3.1.2](https://github.com/GetStream/stream-chat-swift/releases/tag/3.1.2)
_March 09, 2021_

### ✅ Added
- Add support for slow mode. See more info in the [documentation](https://getstream.io/chat/docs/javascript/slow_mode/?language=swift) [#859](https://github.com/GetStream/stream-chat-swift/issues/859)
- Add support for channel watching events. See more info in the [documentation](https://getstream.io/chat/docs/ios/watch_channel/?language=swift) [#864](https://github.com/GetStream/stream-chat-swift/issues/864)
- Add support for channel truncating [#864](https://github.com/GetStream/stream-chat-swift/issues/864)

### 🔄 Changed
- `ChatChannelNamer` is now closure instead of class so it allows better customization of channel naming in `ChatChannelListItemView`.

### 🐞 Fixed
- Fix encoding of channels with custom type [#872](https://github.com/GetStream/stream-chat-swift/pull/872)
- Fix `CurreUserController.currentUser` returning nil before `synchronize()` is called [#875](https://github.com/GetStream/stream-chat-swift/pull/875)

# [3.1.1](https://github.com/GetStream/stream-chat-swift/releases/tag/3.1.1)
_February 26, 2021_

### 🐞 Fixed
- Fix localized strings not being loaded correctly when the SDK is integrated using CocoaPods [#845](https://github.com/GetStream/stream-chat-swift/pull/845)
- Fix message list crash when rotating screen [#847](https://github.com/GetStream/stream-chat-swift/pull/847)

# [3.1.0](https://github.com/GetStream/stream-chat-swift/releases/tag/3.1.0)
_February 22, 2021_

### 🐞 Fixed
- Fix user devices not being removed locally when removed on the backend [#882](https://github.com/GetStream/stream-chat-swift/pull/822)
- Fix issue with bad parsing of malformed attachment data causing channelList not showing channels [#834](https://github.com/GetStream/stream-chat-swift/pull/834/)

### 🔄 Changed

# [3.0.2](https://github.com/GetStream/stream-chat-swift/releases/tag/3.0.2)
_February 12, 2021_

## StreamChat

### ✅ Added
- Add support for custom attachment types with unknown structure
    [#795](https://github.com/GetStream/stream-chat-swift/pull/795)
- Add possibility to send attachments that don't need prior uploading
    [#799](https://github.com/GetStream/stream-chat-swift/pull/799)

### 🔄 Changed
- Improve serialization performance by exposing items as `LazyCachedMapCollection` instead of `Array` [#776](https://github.com/GetStream/stream-chat-swift/pull/776)
- Reduce amount of fake updates by erasing touched objects [#802](https://github.com/GetStream/stream-chat-swift/pull/802)
- Trigger members and current user updates on UserDTO changes [#802](https://github.com/GetStream/stream-chat-swift/pull/802)
- Extracts the connection handling responsibility of `CurrentUserController` to a new `ChatConnectionController`. [#804](https://github.com/GetStream/stream-chat-swift/pull/804)
- Allow delete/edit message for all users [#809](https://github.com/GetStream/stream-chat-swift/issues/809)
  By default, only admin/moderators can edit/delete other's messages, but this configurable on backend and it's not known by the client, so we allow all actions and invalid actions will cause backend to return error.
- Simplify attachment send API by combining `attachment` and `attachmentSeeds` parameters. [#815](https://github.com/GetStream/stream-chat-swift/pull/815)

### 🐞 Fixed
- Fix race conditions in database observers [#796](https://github.com/GetStream/stream-chat-swift/pull/796)

### 🚮 Removed
- Revert changeHash that became obsolete after #802 [#813](https://github.com/GetStream/stream-chat-swift/pull/813)

# [3.0.1](https://github.com/GetStream/stream-chat-swift/releases/tag/3.0.1)
_February 2nd, 2021_

## StreamChat

### ✅ Added
- Add support for `enforce_unique` parameter on sending reactions
    [#770](https://github.com/GetStream/stream-chat-swift/pull/770)
### 🔄 Changed

### 🐞 Fixed
- Fix development token not working properly [#760](https://github.com/GetStream/stream-chat-swift/pull/760)
- Fix lists ordering not updating instantly. [#768](https://github.com/GetStream/stream-chat-swift/pull/768/)
- Fix update changes incorrectly reported when a move change is present for the same index. [#768](https://github.com/GetStream/stream-chat-swift/pull/768/)
- Fix issue with decoding `member_count` for `ChannelDetailPayload`
    [#782](https://github.com/GetStream/stream-chat-swift/pull/782)
- Fix wrong extra data cheat sheet documentation link [#786](https://github.com/GetStream/stream-chat-swift/pull/786)

# [3.0](https://github.com/GetStream/stream-chat-swift/releases/tag/3.0)
_January 22nd, 2021_

## StreamChat SDK reaches another milestone with version 3.0 🎉

### New features:

* **Offline support**: Browse channels and send messages while offline.
* **First-class support for `SwiftUI` and `Combine`**: Built-it wrappers make using the SDK with the latest Apple frameworks a seamless experience.
* **Uses `UIKit` patterns and paradigms:** The API follows the design of native system SDKs. It makes integration with your existing code easy and familiar.
* Currently, 3.0 version is available only using CocoaPods. We will add support for SPM soon.

To use the new version of the framework, add to your `Podfile`:
```ruby
pod 'StreamChat', '~> 3.0'
```

### ⚠️ Breaking Changes ⚠️

In order to provide new features like offline support and `SwiftUI` wrappers, we had to make notable breaking changes to the public API of the SDKs.

**Please don't upgrade to version `3.0` before you get familiar with the changes and their impact on your codebase.**

To prevent CocoaPods from updating `StreamChat` to version 3, you can explicitly pin the SDKs to versions `2.x` in your `podfile`:
```ruby
pod 'StreamChat', '~> 2.0'
pod 'StreamChatCore', '~> 2.0' # if needed
pod 'StreamChatClient', '~> 2.0' # if needed
```

The framework naming and overall structure were changed. Since version 3.0, Stream Chat iOS SDK consists of:

#### `StreamChat` framework

Contains low-level logic and is meant to be used by users who want to build a fully custom UI. It covers functionality previously provided by `StreamChatCore` and `StreamChatClient`.

#### `StreamChat UI` framework _(currently in public beta)_

Contains a complete set of ready-to-use configurable UI elements that you can customize a use for building your own chat UI. It covers functionality previously provided by `StreamChat`.

### Sample App

The best way to explore the SDKs and their usage is our [sample app](https://github.com/GetStream/stream-chat-swift/tree/main/Sample). It contains an example implementation of a simple IRC-style chat app using the following patterns:

* `UIKit` using delegates
* `UIKit` using reactive patterns and SDK's built-in `Combine` wrappers.
* `SwiftUI` using the SDK's built-in `ObservableObject` wrappers.
* Learn more about the sample app at its own [README](https://github.com/GetStream/stream-chat-swift/tree/main/Sample).

### Documentation Quick Links

- [**Cheat Sheet**](https://github.com/GetStream/stream-chat-swift/wiki/Cheat-Sheet) Real-world code examples showcasing the usage of the SDK.
- [**Controller Overview**](https://github.com/GetStream/stream-chat-swift/wiki/Controllers-Overview) This page contains a list of all available controllers within StreamChat, including their short description and typical use-cases.
- [**Glossary**](https://github.com/GetStream/stream-chat-swift/wiki/Glossary) A list of names and terms used in the framework and documentation.<|MERGE_RESOLUTION|>--- conflicted
+++ resolved
@@ -5,11 +5,8 @@
 
 ## StreamChatUI
 ### 🐞 Fixed
-<<<<<<< HEAD
+- Unread messages divider did not appear in the message list when marking messages as unread [#3444](https://github.com/GetStream/stream-chat-swift/pull/3444)
 - Fix UI glitch in thread parent message when sending a message and scrolling [#3446](https://github.com/GetStream/stream-chat-swift/pull/3446)
-=======
-- Unread messages divider did not appear in the message list when marking messages as unread [#3444](https://github.com/GetStream/stream-chat-swift/pull/3444)
->>>>>>> 996ec3b0
 
 # [4.64.0](https://github.com/GetStream/stream-chat-swift/releases/tag/4.64.0)
 _October 02, 2024_
