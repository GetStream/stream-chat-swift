--- conflicted
+++ resolved
@@ -3,10 +3,9 @@
 
 # Upcoming
 
-<<<<<<< HEAD
 ### ✅ Added
 - Make Date Formatters Configurable [#1742](https://github.com/GetStream/stream-chat-swift/pull/1742)
-=======
+
 ### 🔄 Changed
 - In case you are presenting the `ChatChannelVC` in a modal, you should now be using the `StreamModalTransitioningDelegate`. The workaround to fix the message list being dismissed when scrolling to the bottom has been removed in favor of the custom modal transition. Please check the following PR description to see how to use it: [#1760](https://github.com/GetStream/stream-chat-swift/pull/1760)
 
@@ -19,7 +18,6 @@
 ### ✅ Added
 - Add hard delete messages support [#1745](https://github.com/GetStream/stream-chat-swift/pull/1745)
 
->>>>>>> d11b5f9f
 ### 🐞 Fixed
 - Fix wrong image resolution when images are being quoted [#1747](https://github.com/GetStream/stream-chat-swift/pull/1747)
 - Fix message list NSInternalInconsistencyException crash [#1752](https://github.com/GetStream/stream-chat-swift/pull/1752)
