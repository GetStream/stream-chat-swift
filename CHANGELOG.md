# StreamChat iOS SDK CHANGELOG
The format is based on [Keep a Changelog](https://keepachangelog.com/en/1.0.0/).

# Upcoming

<<<<<<< HEAD
### 🐞 Fixed
- Fix keyboard showing over composer [#1506](https://github.com/GetStream/stream-chat-swift/pull/1506)
=======
### ✅ Added

### 🐞 Fixed
- Safely unwrap images to prevent crashes on images from bundle [#1502](https://github.com/GetStream/stream-chat-swift/pull/1502)

### 🔄 Changed
>>>>>>> 8f33c225

# [4.0.3](https://github.com/GetStream/stream-chat-swift/releases/tag/4.0.3)
_October 01, 2021_

### ✅ Added
- Events expose chat models (e.g. `channel: ChatChannel`) instead of just IDs [#1081](https://github.com/GetStream/stream-chat-swift/pull/1081)
- SDK is now Carthage compatible [#1495](https://github.com/GetStream/stream-chat-swift/pull/1495)

### 🐞 Fixed
- Dynamic height for the composer attachment previews [#1480](https://github.com/GetStream/stream-chat-swift/pull/1480)
- Fix `shouldAddNewChannelToList` and `shouldListUpdatedChannel` delegate funcs are not overridable in ChannelListVC subclasses [#1497](https://github.com/GetStream/stream-chat-swift/issues/1497)
- Make messageComposerBottomConstraint public [#1501](https://github.com/GetStream/stream-chat-swift/pull/1501)
- Fix `ChatChannelListVC` showing channels muted by the current user when default `shouldAddNewChannelToList/shouldListUpdatedChannel` delegate method implementations are used [#1476](https://github.com/GetStream/stream-chat-swift/pull/1476)

# [4.0.2](https://github.com/GetStream/stream-chat-swift/releases/tag/4.0.2)
_September 24, 2021_

### ✅ Added
- Introduce `ChannelController.uploadFile` function for uploading files to CDN to obtain a remote URL [#1468](https://github.com/GetStream/stream-chat-swift/issues/1468)

### 🐞 Fixed
- Fix channel unread counts, thread replies and silent messages do not increase the count anymore [#1472](https://github.com/GetStream/stream-chat-swift/pull/1472)
- Fix token expiration refresh mechanism for API endpoints [#1446](https://github.com/GetStream/stream-chat-swift/pull/1446)
- Fix keyboard handling when navigation bar or tab bar are not translucent [#1470](https://github.com/GetStream/stream-chat-swift/pull/1470) [#1464](https://github.com/GetStream/stream-chat-swift/pull/1464)

### 🔄 Changed
- Attachments types are now `Hashable` [1469](https://github.com/GetStream/stream-chat-swift/pull/1469/files)

# [4.0.1](https://github.com/GetStream/stream-chat-swift/releases/tag/4.0.1)
_September 17, 2021_

### ✅ Added
- Introduce `shouldAddNewChannelToList` and `shouldListUpdatedChannel` delegate callbacks to `ChannelListController`. With these, one can list/unlist new/updated channels to the existing controller. [#1438](https://github.com/GetStream/stream-chat-swift/issues/1438) [#1460](https://github.com/GetStream/stream-chat-swift/issues/1460)
- Added injection of `ChatMessageReactionsBubbleView` to `Components`, so customers will be able to subclass and customise it. [#1451](https://github.com/GetStream/stream-chat-swift/pull/1451)
- Add delegate func for tap on user avatar for a message [#1453](https://github.com/GetStream/stream-chat-swift/issues/1453)

### 🐞 Fixed
- `CurrentUser.currentDevice` is always `nil`. Now it won't be nil after `addDevice` is called [#1457](https://github.com/GetStream/stream-chat-swift/issues/1457)

### 🔄 Changed
- Update `ChatClient` to disconnect immediately when the Internet connection disappears [#1449](https://github.com/GetStream/stream-chat-swift/issues/1449)
- `NewChannelQueryUpdater`, which takes care of listing/unlisting new/updated channels, is disabled. We recommend using the new `ChannelListController` delegate methods `shouldAddNewChannelToList` and `shouldListUpdatedChannel` [#1460](https://github.com/GetStream/stream-chat-swift/issues/1460)

### 🐞 Fixed
- Fix message list wrong content inset when typing events disabled [#1455](https://github.com/GetStream/stream-chat-swift/pull/1455)
- Fix message list unwanted scrolling when typing indicator shown [#1456](https://github.com/GetStream/stream-chat-swift/pull/1456)
- Fix typing events always disabled when channel opened without cache from Channel List [#1458](https://github.com/GetStream/stream-chat-swift/pull/1458)
- Fix hypens (-) are not allowed in custom channel types [#1461](https://github.com/GetStream/stream-chat-swift/issues/1461)

# [4.0.0](https://github.com/GetStream/stream-chat-swift/releases/tag/4.0.0)
_September 10, 2021_

### 🔄 Changed

# [4.0.0-RC.1](https://github.com/GetStream/stream-chat-swift/releases/tag/4.0.0-RC.1)
_September 09, 2021_

### 🐞 Fixed
 - Fix channel list showing outdated data, and channels not showing any messages after reconnection [#1435](https://github.com/GetStream/stream-chat-swift/issues/1435)

# [4.0.0-RC](https://github.com/GetStream/stream-chat-swift/releases/tag/4.0.0-RC)
_September 03, 2021_

### ⚠️ Breaking Changes from `4.0-beta.11`
- JSON Encoding/Decoding for both Network and Database date formatting changed to RFC3339 formats [#1403](https://github.com/GetStream/stream-chat-swift/pull/1403)
- `ChatMessage.threadParticipants` is now an Array instead of Set [#1398](https://github.com/GetStream/stream-chat-swift/pull/1398)
- Introduces `ChatChannelVC` and removes responsibilities of `ChatMessageListVC`. The latter now is only responsible to render the message list layout, the data is provided by `ChatChannelVC` or `ChatThreadVC`. [#1314](https://github.com/GetStream/stream-chat-swift/pull/1314)
- Replaces `ChatMessageActionsVC.Delegate` with `ChatMessageActionsVCDelegate` [#1314](https://github.com/GetStream/stream-chat-swift/pull/1314)
- Renames `ChatChannelListRouter.showMessageList()` -> `showChannel()` [#1314](https://github.com/GetStream/stream-chat-swift/pull/1314)
- Removal of `ComposerVCDelegate` [#1314](https://github.com/GetStream/stream-chat-swift/pull/1314)
- Replaces `ChatMessageListKeyboardObserver` with `ComposerKeyboardHandler` [#1314](https://github.com/GetStream/stream-chat-swift/pull/1314)

#### Understanding `ChatChannelVC` vs `ChatTheadVC` vs `ChatMessageListVC`
- `ChatChannelVC`:
    - `ChatChannelHeaderView`
    - `ChatMessageListVC`
    - `ComposerVC`

- `ChatThreadVC`:
    - `ChatThreadHeaderView`
    - `ChatMessageListVC`
    - `ComposerVC`

A new `ChatChannelVC` is introduced that represents the old `ChatMessageListVC`, which was responsible to display the messages from a channel. The `ChatThreadVC` remains the same and it is responsible for displaying the replies in a thread, but now instead of duplicating the implementation from the channel, both use the `ChatMessageListVC` and configure it for their needs. For this to be possible the `ChatMessageListVC` has now a `ChatMessageListVCDataSource` and `ChatMessageListVCDelegate`. Both `ChatChannelVC` and `ChatThreadVC` implement the `ChatMessageListVCDataSource` and `ChatMessageListVCDelegate`.

### 🔄 Changed
- Nuke dependency was updated to v10 [#1405](https://github.com/GetStream/stream-chat-swift/pull/1405)

### ✅ Added
- For non-DM channels, the avatar is now shown as a combination of the avatars of the last active members of the channel [#1344](https://github.com/GetStream/stream-chat-swift/pull/1344)
- New DateFormatter methods `rfc3339Date` and `rfc3339DateString` [#1403](https://github.com/GetStream/stream-chat-swift/pull/1403)
- Add a new `isMentionsEnabled` flag to make it easier to disable the user mentions in the ComposerVC [#1416](https://github.com/GetStream/stream-chat-swift/pull/1416)
- Use remote config to disable mute actions [#1418](https://github.com/GetStream/stream-chat-swift/pull/1418)
- Use remote config to disable thread info from message options [#1418](https://github.com/GetStream/stream-chat-swift/pull/1418)
- Provide different Objc name for InputTextView [#1420](https://github.com/GetStream/stream-chat-swift/pull/1421)
- Add message search support through `MessageSearchController` [#1426](https://github.com/GetStream/stream-chat-swift/pull/1426)

### 🐞 Fixed
- Fix incorrect RawJSON number handling, the `.integer` case is no longer supported and is replaced by `.number` [#1375](https://github.com/GetStream/stream-chat-swift/pull/1375)
- Fix message list and thread index out of range issue on `tableView(_:cellForRowAt:)` [#1373](https://github.com/GetStream/stream-chat-swift/pull/1373)
- Fix crash when dismissing gallery images [#1383](https://github.com/GetStream/stream-chat-swift/pull/1383)
- Improve pagination efficiency [#1381](https://github.com/GetStream/stream-chat-swift/pull/1381)
- Fix user mention suggestions not showing all members [#1390](https://github.com/GetStream/stream-chat-swift/pull/1381)
- Fix thread avatar view not displaying latest reply author avatar [#1398](https://github.com/GetStream/stream-chat-swift/pull/1398)
- Fix crash on incorrect date string parsing [#1403](https://github.com/GetStream/stream-chat-swift/pull/1403)
- Fix threads not showing all the responses if there were responses that were also sent to the channel [#1413](https://github.com/GetStream/stream-chat-swift/pull/1413)
- Fix crash when accessing `ChatMessage.attachmentCounts` on <iOS13 with in-memory storage turned ON
- Fix `isCommandsEnabled` not disabling the typing commands [#1416](https://github.com/GetStream/stream-chat-swift/pull/1416)
- Fix mention suggester now supports `options.minimumRequiredCharacters` equal to 0 and sorts results with same score consistently
- Fix filters with wrong Date encoding strategy [#1420](https://github.com/GetStream/stream-chat-swift/pull/1420)
- Fix message height is now calculated correctly when a message is updated [#1424](https://github.com/GetStream/stream-chat-swift/pull/1424)
- Fix `ChatMessageReactionData.init` not public [#1425](https://github.com/GetStream/stream-chat-swift/pull/1425)

# [4.0.0-beta.11](https://github.com/GetStream/stream-chat-swift/releases/tag/4.0.0-beta.11)
_August 13, 2021_

### 🐞 Fixed
- Fix jumps when presenting message popup actions in a modal [#1361](https://github.com/GetStream/stream-chat-swift/issues/1361)
- Fix custom Channel Types not allowing uppercase letters [#1361](https://github.com/GetStream/stream-chat-swift/issues/1361)
- Fix `ChatMessageGalleryView.ImagePreview` not compiling in Obj-c [#1363](https://github.com/GetStream/stream-chat-swift/pull/1363)
- Fix force unwrap crashes on unknown user roles cases [#1365](https://github.com/GetStream/stream-chat-swift/pull/1365)
- Fix "last seen at" representation to use other units other than minutes [#1368](https://github.com/GetStream/stream-chat-swift/pull/1368)
- Fix message list dismissing on a modal when scrolling [#1364](https://github.com/GetStream/stream-chat-swift/pull/1364)
- Fix crash on channel delete event [#1408](https://github.com/GetStream/stream-chat-swift/pull/1408)

# [4.0.0-beta.10](https://github.com/GetStream/stream-chat-swift/releases/tag/4.0.0-beta.10)
_August 11, 2021_

### ✅ Added
- New `ChannelListSortingKey`s `unreadCount` and `hasUnread` [#1348](https://github.com/GetStream/stream-chat-swift/issues/1348)
- Added `GalleryAttachmentViewInjector.galleryViewAspectRatio` to control the aspect ratio of a gallery inside a message cell [#1300](https://github.com/GetStream/stream-chat-swift/pull/1300)

### 🔄 Changed
- `ChatMessageReactionsVC.toggleReaction` is now `open` [#1348](https://github.com/GetStream/stream-chat-swift/issues/1348)
- User mentions now fetch suggestions from current channel instead of doing a user search query. Set `Components.mentionAllAppUsers` to true if you want to perform user search instead [#1357](https://github.com/GetStream/stream-chat-swift/pull/1357)

### 🐞 Fixed
- Fix `ChannelListController.synchronize` completion closure not being called when the client is connected [#1353](https://github.com/GetStream/stream-chat-swift/issues/1353)
- Selecting suggestions from Composer did not work correctly [#1352](https://github.com/GetStream/stream-chat-swift/pull/1352)
- Fixed race condition on `ChatMessageListVC` and `ChatThreadVC` that caused `UITableView` crashes [#1347](https://github.com/GetStream/stream-chat-swift/pull/1347)
- Fixed an issue for `ChatThreadVC` opened from a deeplink when new replies are only added to the chat, but not to the replies thread [#1354](https://github.com/GetStream/stream-chat-swift/pull/1354)


# [4.0.0-beta.9](https://github.com/GetStream/stream-chat-swift/releases/tag/4.0.0-beta.9)
_August 05, 2021_

### ⚠️ Breaking Changes from `4.0-beta.8`
- Extra data is now stored on a hashmap and not using the `ExtraData` generic system
- `ChatMessageLayoutOptionsResolver.optionsForMessage` has a new parameter: `appearance` [#1304](https://github.com/GetStream/stream-chat-swift/issues/1304)
- Renamed `Components.navigationTitleView` -> `Components.titleContainerView` [#1294](https://github.com/GetStream/stream-chat-swift/pull/1294)

#### New Extra Data Type

The new `4.0` release changes how `extraData` is stored and uses a simpler hashmap-based solution. This approach does not require creating type aliases for all generic classes such as `ChatClient`.

Example:

```swift
client.connectUser(
    userInfo: .init(
        id: userCredentials.id,
        extraData: ["country": .string("NL")]
    ),
    token: token
)
```

`Message`, `User`, `Channel`, `MessageReaction` models now store `extraData` in a `[String: RawJSON]` container.

```swift
let extraData:[String: RawJSON] = .dictionary([
    "name": .string(testPayload.name),
    "number": .integer(testPayload.number)
])
```

#### Upgrading from ExtraData

If you are using `ExtraData` from `v3` or before `4.0-beta.8` the steps needed to upgrade are the following:

- Remove all type aliases (`typealias ChatUser = _ChatUser<CustomExtraDataTypes.User>`)
- Replace all generic types from `StreamChat` and `StreamChatUI` classes (`__CurrentChatUserController<T>` -> `CurrentChatUserController`) with the non-generic version
- Remove the extra data structs and either use `extraData` directly or (recommended) extend the models
- Update your views to read your custom fields from the `extraData` field

Before:

```swift
struct Birthland: UserExtraData {
    static var defaultValue = Birthland(birthLand: "")
    let birthLand: String
}
```

After:

```swift
extension ChatUser {
    static let birthLandFieldName = "birthLand"
    var birthLand: String {
        guard let v = extraData[ChatUser.birthLandFieldName] else {
            return ""
        }
        guard case let .string(birthLand) = v else {
            return ""
        }
        return birthLand
    }
}
```

### ✅ Added
- Added `ChatChannelHeaderView` UI Component [#1294](https://github.com/GetStream/stream-chat-swift/pull/1294)
- Added `ChatThreadHeaderView` UI Component [#1294](https://github.com/GetStream/stream-chat-swift/pull/1294)
- Added custom channel events support [#1309](https://github.com/GetStream/stream-chat-swift/pull/1309)
- Added `ChatMessageAudioAttachment`, you can access them via `ChatMessage.audioAttachments`. There's no UI support as of now, it's in our Roadmap. [#1322](https://github.com/GetStream/stream-chat-swift/issues/1322)
- Added message ordering parameter to all `ChannelController` initializers. If you use `ChatChannelListRouter` it can be done by overriding a `showMessageList` method on it. [#1338](https://github.com/GetStream/stream-chat-swift/pull/1338)
- Added support for custom localization of components in framework [#1330](https://github.com/GetStream/stream-chat-swift/pull/1330)

### 🐞 Fixed
- Fix message list header displaying incorrectly the online status for the current user instead of the other one [#1294](https://github.com/GetStream/stream-chat-swift/pull/1294)
- Fix deleted last message's appearance on channels list [#1318](https://github.com/GetStream/stream-chat-swift/pull/1318)
- Fix reaction bubbles sometimes not being aligned to bubble on short incoming message [#1320](https://github.com/GetStream/stream-chat-swift/pull/1320)
- Fix hiding already hidden channels not working [#1327](https://github.com/GetStream/stream-chat-swift/issues/1327)
- Fix compilation for Xcode 13 beta 3 where SDK could not compile because of unvailability of `UIApplication.shared` [#1333](https://github.com/GetStream/stream-chat-swift/pull/1333)
- Fix member removed from a Channel is still present is MemberListController.members [#1323](https://github.com/GetStream/stream-chat-swift/issues/1323)
- Fix composer input field height for long text [#1335](https://github.com/GetStream/stream-chat-swift/issues/1335)
- Fix creating direct messaging channels creates CoreData misuse [#1337](https://github.com/GetStream/stream-chat-swift/issues/1337)

### 🔄 Changed
- `ContainerStackView` doesn't `assert` when trying to remove a subview, these operations are now no-op [#1328](https://github.com/GetStream/stream-chat-swift/issues/1328)
- `ChatClientConfig`'s `isLocalStorageEnabled`'s default value is now `false`
- `/sync` endpoint calls optimized for a setup when local caching is disabled i.e. `isLocalStorageEnabled` is set to false.

# [4.0.0-beta.8](https://github.com/GetStream/stream-chat-swift/releases/tag/4.0.0-beta.8)
_July 21, 2021_

### ✅ Added
- `urlRequest(forImage url:)` added to `ImageCDN` protocol, this can be used to inject custom HTTP headers into image loading requests [#1291](https://github.com/GetStream/stream-chat-swift/issues/1291)
- Functionality that allows [inviting](https://getstream.io/chat/docs/react/channel_invites/?language=swift) users to channels with subsequent acceptance or rejection on their part [#1276](https://github.com/GetStream/stream-chat-swift/pull/1276)
- `EventsController` which exposes event observing API [#1266](https://github.com/GetStream/stream-chat-swift/pull/1266)

### 🐞 Fixed
- Fix an issue where member role sent from backend was not recognized by the SDK [#1288](https://github.com/GetStream/stream-chat-swift/pull/1288)
- Fix crash in `ChannelListUpdater` caused by the lifetime not aligned with `ChatClient` [#1289](https://github.com/GetStream/stream-chat-swift/pull/1289)
- Fix composer allowing sending whitespace only messages [#1293](https://github.com/GetStream/stream-chat-swift/issues/1293)
- Fix a crash that would occur on deleting a message [#1298](https://github.com/GetStream/stream-chat-swift/pull/1298)

# [4.0.0-beta.7](https://github.com/GetStream/stream-chat-swift/releases/tag/4.0.0-beta.7)
_July 19, 2021_

### ⚠️ Breaking Changes from `4.0-beta.6`
- The `ChatSuggestionsViewController` was renamed to `ChatSuggestionsVC` to follow the same pattern across the codebase. [#1195](https://github.com/GetStream/stream-chat-swift/pull/1195)

### 🔄 Changed
- Changed Channel from  `currentlyTypingMembers: Set<ChatChannelMember>` to `currentlyTypingUsers: Set<ChatUser>` to show all typing users (not only channel members; eg: watching users) [#1254](https://github.com/GetStream/stream-chat-swift/pull/1254)  

### 🐞 Fixed
- Fix deleted messages appearance [#1267](https://github.com/GetStream/stream-chat-swift/pull/1267)
- Fix composer commands and attachment buttons not shown in first render when channel is not in cache [#1277](https://github.com/GetStream/stream-chat-swift/pull/1277)
- Fix appearance of only-emoji messages [#1272](https://github.com/GetStream/stream-chat-swift/pull/1272)
- Fix the appearance of system messages [#1281](https://github.com/GetStream/stream-chat-swift/pull/1281)
- Fix a crash happening during MessageList updates [#1286](https://github.com/GetStream/stream-chat-swift/pull/1286)

### ✅ Added
- Support for pasting images into the composer [#1258](https://github.com/GetStream/stream-chat-swift/pull/1258)
- The visibility of deleted messages is now configurable using `ChatClientConfig.deletedMessagesVisibility`. You can choose from the following options [#1269](https://github.com/GetStream/stream-chat-swift/pull/1269):
```swift
/// All deleted messages are always hidden.
case alwaysHidden

/// Deleted message by current user are visible, other deleted messages are hidden.
case visibleForCurrentUser

/// Deleted messages are always visible.
case alwaysVisible
```

### 🐞 Fixed
- Fix crash when scrolling to bottom after sending the first message [#1262](https://github.com/GetStream/stream-chat-swift/pull/1262)
- Fix crash when thread root message is not loaded when thread is opened [#1263](https://github.com/GetStream/stream-chat-swift/pull/1263)
- Fix issue when messages were changing their sizes when channel is opened [#1260](https://github.com/GetStream/stream-chat-swift/pull/1260)
- Fix over fetching previous messages [#1110](https://github.com/GetStream/stream-chat-swift/pull/1110)
- Fix an issue where multiple messages in a channel could not quote a single message [#1264](https://github.com/GetStream/stream-chat-swift/pull/1264)

### 🔄 Changed
- The way attachment view stretches the message cell to fill all available width. Now it's done via `fillAllAvailableWidth` exposed on base attachment injector (set to `true` by default) [#1260](https://github.com/GetStream/stream-chat-swift/pull/1260)

# [4.0.0-beta.6](https://github.com/GetStream/stream-chat-swift/releases/tag/4.0.0-beta.6)
_July 08, 2021_

### 🐞 Fixed
- Fix issue where badge with unread count could remain visible with 0 value [#1259](https://github.com/GetStream/stream-chat-swift/pull/1259)
- Fixed the issue when `ChatClientUpdater.connect` was triggered before the connection was established due to firing `.didBecomeActive` notification [#1256](https://github.com/GetStream/stream-chat-swift/pull/1256)

# [4.0.0-beta.5](https://github.com/GetStream/stream-chat-swift/releases/tag/4.0.0-beta.5)
_July 07, 2021_

### ⚠️ Breaking Changes from `4.0-beta.4`
- The `ChatSuggestionsViewController` was renamed to `ChatSuggestionsVC` to follow the rest of the codebase. [#1195](https://github.com/GetStream/stream-chat-swift/pull/1195)
- The `CreateChatChannelButton` component was removed. The component acted only as a placeholder and the functionality should be always provided by the hosting app. For an example implementation see the [Demo app](https://github.com/GetStream/stream-chat-swift/blob/main/DemoApp/ChatPresenter.swift).
- The payload of `AnyChatMessageAttachment` changed from `Any` to `Data` [#1248](https://github.com/GetStream/stream-chat-swift/pull/1248).
- The user setting API was updated. It's now required to call one of the available `connect` methods on `ChatClient` after `ChatClient`'s instance is created in order to establish connection and set the current user.

  Migration tips:
  ---
  If you were doing:
  ```
  let client = ChatClient(config: config, tokenProvider: .static(token))
  ```
  Now you should do:
  ```
  let client = ChatClient(config: config)
  client.connectUser(userInfo: .init(id: userId), token: token)
  ```
  ---
  Guest users before:
  ```
  let client = ChatClient(
    config: config,
    tokenProvider: .guest(
      userId: userId,
      name: userName
    )
  )
  ```
  Now you should do:
  ```
  let client = ChatClient(config: config)
  client.connectGuestUser(userInfo: .init(id: userId))
  ```
  ---
  Anonymous users before:
  ```
  let client = ChatClient(config: config, tokenProvider: .anonymous)
  ```
  Now you should do:
  ```
  let client = ChatClient(config: config)
  client.connectAnonymousUser()
  ```
  ---
  If you use tokens that expire you probably do something like this:
  ```
  let client = ChatClient(
    config: config,
    tokenProvider: .closure { client, completion in
      service.fetchToken { token in
        completion(token)
      }
    }
  )
  ```
  Now you should do:
  ```
  let client = ChatClient(config: config)
  service.fetchToken { token in
    client.connectUser(userInfo: .init(id: userId), token: token)
  }
  // `tokenProvider` property is used to reobtain a new token in case if the current one is expired
  client.tokenProvider = { completion in
    service.fetchToken { token in
      completion(token)
    }
  }
  ```

### ✅ Added
- `search(query:)` function to `UserSearchController` to make a custom search with a query [#1206](https://github.com/GetStream/stream-chat-swift/issues/1206)
- `queryForMentionSuggestionsSearch(typingMention:)` function to `ComposerVC`, users can override this function to customize mention search behavior [#1206](https://github.com/GetStream/stream-chat-swift/issues/1206)
- `.contains` added to `Filter` to be able to filter for `teams` [#1206](https://github.com/GetStream/stream-chat-swift/issues/1206)

### 🔄 Changed
- `shouldConnectAutomatically` setting in `ChatConfig`, it now has no effect and all logic that used it now behaves like it was set to `true`.

### 🐞 Fixed
- `ConnectionController` fires its `controllerDidChangeConnectionStatus` method only when the connection status actually changes [#1207](https://github.com/GetStream/stream-chat-swift/issues/1207)
- Fix cancelled ephemeral (giphy) messages and deleted messages are visible in threads [#1238](https://github.com/GetStream/stream-chat-swift/issues/1238)
- Fix crash on missing `cid` value of `Message` during local cache invalidation [#1245](https://github.com/GetStream/stream-chat-swift/issues/1245)
- Messages keep correct order if the local device time is different from the server time [#1246](https://github.com/GetStream/stream-chat-swift/issues/1246)

# [4.0.0-beta.4](https://github.com/GetStream/stream-chat-swift/releases/tag/4.0.0-beta.4)
_June 23, 2021_

### ⚠️ Breaking Changes from `4.0-beta.3`
- `ChatOnlineIndicatorView` renamed to `OnlineIndicatorView`
- `GalleryContentViewDelegate` methods updated to have optional index path
- `FileActionContentViewDelegate` methods updated to have optional index path
- `LinkPreviewViewDelegate` methods updated to have optional index path
- `scrollToLatestMessageButton` type changed from `UIButton` to `_ScrollToLatestMessageButton<ExtraData>`
- `UITableView` is now used instead of `UICollectionView` to display the message list [#1219](https://github.com/GetStream/stream-chat-swift/pull/1219)
- `ChatMessageImageGallery` renamed to `ChatMessageGalleryView`, updated to show any content
- `ImageGalleryVC` renamed to `GalleryVC`
- `ImagePreviewable` renamed to `GalleryItemPreview`, updated to expose `AttachmentId` only
- `GalleryContentViewDelegate` methods are renamed to work not only for image attachment but for any
- `selectedAttachmentType` removed from `ComposerVC`
- `imagePickerVC` renamed to `mediaPickerVC` in `ComposerVC`

### ✅ Added
- Video attachments support:
 - `VideoAttachmentPayload` type is introduced, video attachments are exposed on `ChatMessage`
 - `VideoAttachmentComposerView` component is added to displaying video thumbnails in `ComposerVC`
 - `VideoAttachmentCellView` displaying video previews in `ChatMessageImageGallery`
 - `VideoCollectionViewCell` displaying videos in `GalleryVC`
 - `VideoPlaybackControlView` used to take actions on the playing video in `GalleryVC`
 - `VideoPreviewLoader` loading video thumbnails
 For more information, see [#1194](https://github.com/GetStream/stream-chat-swift/pull/1194)
- `mentionText(for:)` function added to `ComposerVC` for customizing the text displayed for mentions [#1188](https://github.com/GetStream/stream-chat-swift/issues/1188) [#1000](https://github.com/GetStream/stream-chat-swift/issues/1000)
- `score` to `ChatMessageReactionData` so a slack-like reaction view is achievable. This would be used as content in `ChatMessageReactionsView` [#1200](https://github.com/GetStream/stream-chat-swift/issues/1200)
- Ability to send silent messages. Silent messages are normal messages with an additional `isSilent` value set to `true`. Silent messages don’t trigger push notification for the recipient.[#1211](https://github.com/GetStream/stream-chat-swift/pull/1211)
- Expose `cid` on `Message` [#1215](https://github.com/GetStream/stream-chat-swift/issues/1215)
- `showMediaPicker`/`showFilePicker`/`attachmentsPickerActions` functions added to `ComposerVC` so it's possible to customize media/document pickers and add extend action sheet with actions for custom attachment types [#1194](https://github.com/GetStream/stream-chat-swift/pull/1194)
- Make `ChatThreadVC` show overlay with timestamp of currently visible messages when scrolling [#1235](https://github.com/GetStream/stream-chat-swift/pull/1235)
- Expose `layoutOptions` on `ChatMessageContentView` [#1241](https://github.com/GetStream/stream-chat-swift/pull/1241)

### 🔄 Changed
- `scrollToLatestMessageButton` is now visible every time the last message is not visible. Not only when there is unread message. [#1208](https://github.com/GetStream/stream-chat-swift/pull/1208)
- `mediaPickerVC` in `ComposerVC` updated to show both photos and videos [#1194](https://github.com/GetStream/stream-chat-swift/pull/1194)
- `ChatMessageListScrollOverlayView` moved outside the `ChatMessageListView`. Now it's managed by `ChatMessageListVC` and `ChatThreadVC` explicitly [#1235](https://github.com/GetStream/stream-chat-swift/pull/1235)
- Date formatter for scroll overlay used in `ChatMessageListVC` is now exposed as `DateFormatter.messageListDateOverlay` [#1235](https://github.com/GetStream/stream-chat-swift/pull/1235)

### 🐞 Fixed
- Fix sorting Member List by `createdAt` causing an issue [#1185](https://github.com/GetStream/stream-chat-swift/issues/1185)
- Fix ComposerView not respecting `ChannelConfig.maxMessageLength [#1190](https://github.com/GetStream/stream-chat-swift/issues/1190)
- Fix mentions not being parsed correctly [#1188](https://github.com/GetStream/stream-chat-swift/issues/1188)
- Fix layout feedback loop for Quoted Message without bubble view [#1203](https://github.com/GetStream/stream-chat-swift/issues/1203)
- Fix image/file/link/giphy actions not being handled in `ChatThreadVC` [#1207](https://github.com/GetStream/stream-chat-swift/pull/1207)
- Fix `ChatMessageLinkPreviewView` not being taken from `Components` [#1207](https://github.com/GetStream/stream-chat-swift/pull/1207)
- Subviews of `ChatMessageDefaultReactionsBubbleView` are now public [#1209](https://github.com/GetStream/stream-chat-swift/pull/1209)
- Fix composer overlapping last message. This happened for channels with typing events disabled. [#1210](https://github.com/GetStream/stream-chat-swift/issues/1210)
- Fix an issue where composer textView's caret jumps to the end of input [#1117](https://github.com/GetStream/stream-chat-swift/issues/1117)
- Fix deadlock in Controllers when `synchronize` is called in a delegate callback [#1214](https://github.com/GetStream/stream-chat-swift/issues/1214)
- Fix restart uploading action not being propagated [#1194](https://github.com/GetStream/stream-chat-swift/pull/1194)
- Fix uploading progress not visible on image uploading overlay [#1194](https://github.com/GetStream/stream-chat-swift/pull/1194)
- Fix timestamp overlay jumping when more messages are loaded [#1235](https://github.com/GetStream/stream-chat-swift/pull/1235)
- Fix flickering of local messages while sending [#1241](https://github.com/GetStream/stream-chat-swift/pull/1241)

# [4.0.0-beta.3](https://github.com/GetStream/stream-chat-swift/releases/tag/4.0.0-beta.3)
_June 11, 2021_

### ⚠️ Breaking Changes from `4.0.0-beta.2`
- Due to App Store Connect suddenly starting rejecting builds, we've renamed the following funcs everywhere:
  - `didPan` -> `handlePan`
  - `didTouchUpInside` -> `handleTouchUpInside`
  - `didTap` -> `handleTap`
  - `didLongPress` -> `handleLongPress`
  - `textDidChange` -> `handleTextChange`
  If you've subclassed UI components and overridden these functions, you should rename your overrides.
  For more information, see [#1177](https://github.com/GetStream/stream-chat-swift/pull/1177) and [#1178](https://github.com/GetStream/stream-chat-swift/issues/1178)
- `ChannelConfig.commands` is no longer an optional [#1182](https://github.com/GetStream/stream-chat-swift/issues/1182)

### ⛔️ Deprecated
- `_ChatChannelListVC.View` is now deprecated. Please use `asView` instead [#1174](https://github.com/GetStream/stream-chat-swift/pull/1174)

### ✅ Added
- Add `staysConnectedInBackground` flag to `ChatClientConfig` [#1170](https://github.com/GetStream/stream-chat-swift/pull/1170)
- Add `asView` helper for getting SwiftUI views from StreamChatUI UIViewControllers [#1174](https://github.com/GetStream/stream-chat-swift/pull/1174)

### 🔄 Changed
- Logic for displaying suggestions (commands or mentions) were not compatible with SwiftUI, so it's changed to AutoLayout [#1171](https://github.com/GetStream/stream-chat-swift/pull/1171)

### 🐞 Fixed
-  `ChatChannelListItemView` now doesn't enable swipe context actions when there are no `swipeableViews` for the cell. [#1161](https://github.com/GetStream/stream-chat-swift/pull/1161)
- Fix websocket connection automatically restored in background [#1170](https://github.com/GetStream/stream-chat-swift/pull/1170)
- Commands view in composer is no longer displayed when there are no commands [#1171](https://github.com/GetStream/stream-chat-swift/pull/1171) [#1178](https://github.com/GetStream/stream-chat-swift/issues/1178)
- `ChatMessageContentView` does not add views to main container in reverse order when `.flipped` option is included [#1125](https://github.com/GetStream/stream-chat-swift/pull/1125)

# [4.0.0-beta.2](https://github.com/GetStream/stream-chat-swift/releases/tag/4.0.0-beta.2)
_June 04, 2021_

### ⚠️ Breaking Changes from `4.0-beta.1`
**Severity of changes**: 🟢 _minor_
- `MessageLayoutOption.metadata` was renamed to `.timestamp` [#1141](https://github.com/GetStream/stream-chat-swift/pull/1141)
- `ComposerVC.showSuggestionsAsChildVC` was renamed to `showSuggestions` [#1139](https://github.com/GetStream/stream-chat-swift/pull/1139)
- The inner structure of `ChatMessageBubbleView` was updated to match the common component pattern [#1118](https://github.com/GetStream/stream-chat-swift/pull/1118)
- The inner structure of `QuotedChatMessageView` was updated to match the common component pattern [#1123](https://github.com/GetStream/stream-chat-swift/pull/1123)
- The superclasses of `ImageAttachmentView` and `ImageCollectionViewCell` became generic over `ExtraData` [#1111](https://github.com/GetStream/stream-chat-swift/pull/1111)

### ✅ Added
- Add `areTypingEventsEnabled`, `areReactionsEnabled`, `areRepliesEnabled`, `areReadEventsEnabled`, `areUploadsEnabled` to `ChatChannelListController` [#1085](https://github.com/GetStream/stream-chat-swift/pull/1085)
- Add `ImageCDN` protocol to improve work with image cache and thumbnails [#1111](https://github.com/GetStream/stream-chat-swift/pull/1111)
- Add missing APIs `open` of `ComposerVC`. Including the delegate implementations and showing the suggestions as a child view controller. [#1140](https://github.com/GetStream/stream-chat-swift/pull/1140)
- Add possibility to build the `StreamChat` framework on macOS
    [#1132](https://github.com/GetStream/stream-chat-swift/pull/1132)
- Add `scrollToLatestMessageButton` to Message list when there is new unread message [#1147](https://github.com/GetStream/stream-chat-swift/pull/1147)

### 🐞 Fixed
- Fix background color of message list in dark mode [#1109](https://github.com/GetStream/stream-chat-swift/pull/1109)
- Fix inconsistent dismissal of popup actions [#1109](https://github.com/GetStream/stream-chat-swift/pull/1109)
- Fix message list animation glitches when keyboard appears [#1139](https://github.com/GetStream/stream-chat-swift/pull/1139)
- Fix issue where images might not render in the message composer in some cases [#1140](https://github.com/GetStream/stream-chat-swift/pull/1140)
- Fix issue with message bubbles not being updated properly when a message withing the same group is sent/deleted [#1141](https://github.com/GetStream/stream-chat-swift/pull/1141), [#1149](https://github.com/GetStream/stream-chat-swift/pull/1149)
- Fix jumps on message list when old message is edited or when the new message comes [#1148](https://github.com/GetStream/stream-chat-swift/pull/1148)
- `ThreadVC`, `ChatMessageReactionsVC`, and `ChatMessageRActionsVC` are now configurable via `Components` [#1155](https://github.com/GetStream/stream-chat-swift/pull/1155)
- Fix `CurrentUserDTO` not available after completion of `reloadUserIfNeeded` [#1153](https://github.com/GetStream/stream-chat-swift/issues/1153)

### 🔄 Changed
- `swipeableViewWillShowActionViews(for:)` and `swipeableViewActionViews(for:)` are `open` now [#1122](https://github.com/GetStream/stream-chat-swift/issues/1122)
- Add `preferredSize` to `UIImageView.loadImage` function to utilise ImageCDN functions [#1111](https://github.com/GetStream/stream-chat-swift/pull/1111)
- Update `ErrorPayload` access control to expose for client-side handling [#1134](https://github.com/GetStream/stream-chat-swift/pull/1134)
- The default time interval for message grouping was changed from 10 to 30 seconds [#1141](https://github.com/GetStream/stream-chat-swift/pull/1141)

# [4.0-beta.1](https://github.com/GetStream/stream-chat-swift/releases/tag/4.0-beta.1)
_May 21, 2021_

### ✅ Added
- Refresh authorization token when WebSocket connection disconnects because the token has expired [#1069](https://github.com/GetStream/stream-chat-swift/pull/1069)
- Typing indicator inside `ChatMessageListVC` [#1073](https://github.com/GetStream/stream-chat-swift/pull/1073)
- `ChannelController.freeze` and `unfreeze [#1090](https://github.com/GetStream/stream-chat-swift/issues/1090)
  Freezing a channel will disallow sending new messages and sending / deleting reactions.
  For more information, see [our docs](https://getstream.io/chat/docs/ios-swift/freezing_channels/?language=swift)

### 🐞 Fixed
- Fix crash when opening attachments on iPad [#1060](https://github.com/GetStream/stream-chat-swift/pull/1060) [#997](https://github.com/GetStream/stream-chat-swift/pull/977)
- New channels are now visible even if the user was added to them while the connection was interrupted [#1092](https://github.com/GetStream/stream-chat-swift/pull/1092)

### 🔄 Changed
- ⚠️ The default `BaseURL` was changed from `.dublin` to `.usEast` to match other SDKs [#1078](https://github.com/GetStream/stream-chat-swift/pull/1078)
- Split `UIConfig` into `Appearance` and `Components` to improve clarity [#1014](https://github.com/GetStream/stream-chat-swift/pull/1014)
- Change log level for `ChannelRead` when it doesn't exist in channel from `error` to `info` [#1043](https://github.com/GetStream/stream-chat-swift/pull/1043)
- Newly joined members' `markRead` events will cause a read object creation for them [#1068](https://github.com/GetStream/stream-chat-swift/pull/1068)

# [3.1.9](https://github.com/GetStream/stream-chat-swift/releases/tag/3.1.9)
_May 03, 2021_

### ✅ Added
- `ChatChannelListControllerDelegate` now has the `controllerWillChangeChannels` method [#1024](https://github.com/GetStream/stream-chat-swift/pull/1024)

### 🐞 Fixed
- Fix potential issues with data access from across multiple threads [#1024](https://github.com/GetStream/stream-chat-swift/pull/1026)
- Fix warning in `Package.swift` [#1031](https://github.com/GetStream/stream-chat-swift/pull/1031)
- Fix incorrect payload format for `MessageController.synchronize` response [#1033](https://github.com/GetStream/stream-chat-swift/pull/1033)
- Improve handling of incoming events [#1030](https://github.com/GetStream/stream-chat-swift/pull/1030)

# [3.1.8](https://github.com/GetStream/stream-chat-swift/releases/tag/3.1.8)
_April 23, 2021_

### 🐞 Fixed
- All channel events are correctly propagated to the UI.

# [3.1.7](https://github.com/GetStream/stream-chat-swift/releases/tag/3.1.7)
_April 23, 2021_

### 🐞 Fixed
- It's safe now to use `ChatChannel` and `ChatMessage` across multiple threads [#984](https://github.com/GetStream/stream-chat-swift/pull/984)
- Web socket reconnection logic better handles the "no internet" errors [#970](https://github.com/GetStream/stream-chat-swift/pull/970)
- `ChatChannelWatcherListController` now correctly loads initial watchers of the channel [#1012](https://github.com/GetStream/stream-chat-swift/pull/970)

### ✅ Added
- Expose the entire quoted message on `ChatMessage` instead of its `id` [#992](https://github.com/GetStream/stream-chat-swift/pull/992)
- Expose thread participants as a set of `ChartUser` instead of a set of `UserId`[#998](https://github.com/GetStream/stream-chat-swift/pull/998)
- `ChatChannelListController` removes hidden channels from the list in the real time [#1013](https://github.com/GetStream/stream-chat-swift/pull/1013)
- `CurrentChatUser` contains `mutedChannels` field with the muted channels [#1011](https://github.com/GetStream/stream-chat-swift/pull/1011)
- `ChatChannel` contains `isMuted` and `muteDetails` fields with the information about the mute state of the channel [#1011](https://github.com/GetStream/stream-chat-swift/pull/1011)
- Existing `ChatChannelListController` queries get invalidated when the current user membership changes, i.e. when the current users stops being a member of a channel, the channel stop being visible in the query [#1016](https://github.com/GetStream/stream-chat-swift/pull/1016)

### 🔄 Changed
- Updating the current user devices is now done manually by calling `CurrentUserController.synchronizeDevices()` instead of being automatically called on `CurrentUserController.synchronize()`[#1010](https://github.com/GetStream/stream-chat-swift/pull/1010)

### ⛔️ Deprecated
- `ChatMessage.quotedMessageId` is now deprecated. Use `quotedMessage?.id` instead [#992](https://github.com/GetStream/stream-chat-swift/pull/992)

# [3.1.5](https://github.com/GetStream/stream-chat-swift/releases/tag/3.1.5)
_April 09, 2021_

### ✅ Added
- Channels are properly marked as read when `ChatChannelVC` is displayed [#972](https://github.com/GetStream/stream-chat-swift/pull/972)
- Channels now support typing indicators [#986](https://github.com/GetStream/stream-chat-swift/pull/986)

### 🐞 Fixed
- Fix `ChannelController`s created with `createChannelWithId` and `createChannelWithMembers` functions not reporting their initial values [#945](https://github.com/GetStream/stream-chat-swift/pull/945)
- Fix issue where channel `lastMessageDate` was not updated when new message arrived [#949](https://github.com/GetStream/stream-chat-swift/pull/949)
- Fix channel unread count not being updated in the real time [#969](https://github.com/GetStream/stream-chat-swift/pull/969)
- Fix updated values not reported for some controllers if the properties were accessed for the first time after `synchronize` has finished. Affected controllers were `ChatUserListController`, `ChatChannelListController`, `ChatUserSearchController` [#974](https://github.com/GetStream/stream-chat-swift/pull/974)

### 🔄 Changed
- `Logger.assertationFailure` was renamed to `Logger.assertionFailure` [#935](https://github.com/GetStream/stream-chat-swift/pull/935)

# [3.1.4](https://github.com/GetStream/stream-chat-swift/releases/tag/3.1.4)
_March 29, 2021_

### 🐞 Fixed
- Fix `ChannelDoesNotExist` error is logged by `UserWatchingEventMiddleware` when channels are fetched for the first time [#893](https://github.com/GetStream/stream-chat-swift/issues/893)
- Improve model loading performance by lazy loading expensive properties [#906](https://github.com/GetStream/stream-chat-swift/issues/906)
- Fix possible loops when accessing controllers' data from within delegate callbacks [#915](https://github.com/GetStream/stream-chat-swift/issues/915)
- Fix `channel.updated` events failing to parse due to missing `user` field [#922](https://github.com/GetStream/stream-chat-swift/issues/922)
  This was due to backend not sending `user` field when the update was done by server-side auth.

### ✅ Added
- Introduce support for [multitenancy](https://getstream.io/chat/docs/react/multi_tenant_chat/?language=swift) - `teams` for `User` and `team` for `Channel` are now exposed. [#905](https://github.com/GetStream/stream-chat-swift/pull/905)
- Introduce support for [pinned messages](https://getstream.io/chat/docs/react/pinned_messages/?language=swift) [#896](https://github.com/GetStream/stream-chat-swift/pull/896)
- Expose `pinnedMessages` on `ChatChannel` which contains the last 10 pinned messages [#896](https://github.com/GetStream/stream-chat-swift/pull/896)
- Expose `pinDetails` on `ChatMessage` which contains the pinning information, like the expiration date [#896](https://github.com/GetStream/stream-chat-swift/pull/896)
- Add support for pinning and unpinning messages through `pin()` and `unpin()` methods in `MessageController` [#896](https://github.com/GetStream/stream-chat-swift/pull/896)
- Add new optional `pinning: Pinning` parameter when creating a new message in `ChannelController` to create a new message and pin it instantly [#896](https://github.com/GetStream/stream-chat-swift/pull/896)
- Add `lastActiveMembers` and `lastActiveWatchers` to `ChatChannel`. The max number of entities these fields expose is configurable via `ChatClientConfig.localCaching.chatChannel` [#911](https://github.com/GetStream/stream-chat-swift/pull/911)

### 🔄 Changed
- `ChatChannel.latestMessages` now by default contains max 5 messages. You can change this setting in `ChatClientConfig.localCaching.chatChannel.latestMessagesLimit` [#923](https://github.com/GetStream/stream-chat-swift/pull/923)

### ⛔️ Deprecated
- `ChatChannel`'s properties `cachedMembers` and `watchers` were deprecated. Use `lastActiveMembers` and `lastActiveWatchers` instead [#911](https://github.com/GetStream/stream-chat-swift/pull/911)

# [3.1.3](https://github.com/GetStream/stream-chat-swift/releases/tag/3.1.3)
_March 12, 2021_

### 🐞 Fixed
- Fix app getting terminated in background during an unfinished background task [#877](https://github.com/GetStream/stream-chat-swift/issues/877)

### ✅ Added
- Introduce `MemberEventMiddleware` to observe member events and update database accordingly [#880](https://github.com/GetStream/stream-chat-swift/issues/880)
- Expose `membership` value on `ChatChannel` which contains information about the current user membership [#885](https://github.com/GetStream/stream-chat-swift/issues/885)
- `ChatChannelMember` now contains channel-specific ban information: `isBannedFromChannel` and `banExpiresAt` [#885](https://github.com/GetStream/stream-chat-swift/issues/885)
- Channel-specific ban events are handled and the models are properly updated [#885](https://github.com/GetStream/stream-chat-swift/pull/885)

# [3.1.2](https://github.com/GetStream/stream-chat-swift/releases/tag/3.1.2)
_March 09, 2021_

### ✅ Added
- Add support for slow mode. See more info in the [documentation](https://getstream.io/chat/docs/javascript/slow_mode/?language=swift) [#859](https://github.com/GetStream/stream-chat-swift/issues/859)
- Add support for channel watching events. See more info in the [documentation](https://getstream.io/chat/docs/ios/watch_channel/?language=swift) [#864](https://github.com/GetStream/stream-chat-swift/issues/864)
- Add support for channel truncating [#864](https://github.com/GetStream/stream-chat-swift/issues/864)

### 🔄 Changed
- `ChatChannelNamer` is now closure instead of class so it allows better customization of channel naming in `ChatChannelListItemView`.

### 🐞 Fixed
- Fix encoding of channels with custom type [#872](https://github.com/GetStream/stream-chat-swift/pull/872)
- Fix `CurreUserController.currentUser` returning nil before `synchronize()` is called [#875](https://github.com/GetStream/stream-chat-swift/pull/875)

# [3.1.1](https://github.com/GetStream/stream-chat-swift/releases/tag/3.1.1)
_February 26, 2021_

### 🐞 Fixed
- Fix localized strings not being loaded correctly when the SDK is integrated using CocoaPods [#845](https://github.com/GetStream/stream-chat-swift/pull/845)
- Fix message list crash when rotating screen [#847](https://github.com/GetStream/stream-chat-swift/pull/847)

# [3.1.0](https://github.com/GetStream/stream-chat-swift/releases/tag/3.1.0)
_February 22, 2021_

### 🐞 Fixed
- Fix user devices not being removed locally when removed on the backend [#882](https://github.com/GetStream/stream-chat-swift/pull/822)
- Fix issue with bad parsing of malformed attachment data causing channelList not showing channels [#834](https://github.com/GetStream/stream-chat-swift/pull/834/)

### 🔄 Changed

# [3.0.2](https://github.com/GetStream/stream-chat-swift/releases/tag/3.0.2)
_February 12, 2021_

## StreamChat

### ✅ Added
- Add support for custom attachment types with unknown structure
    [#795](https://github.com/GetStream/stream-chat-swift/pull/795)
- Add possibility to send attachments that don't need prior uploading
    [#799](https://github.com/GetStream/stream-chat-swift/pull/799)

### 🔄 Changed
- Improve serialization performance by exposing items as `LazyCachedMapCollection` instead of `Array` [#776](https://github.com/GetStream/stream-chat-swift/pull/776)
- Reduce amount of fake updates by erasing touched objects [#802](https://github.com/GetStream/stream-chat-swift/pull/802)
- Trigger members and current user updates on UserDTO changes [#802](https://github.com/GetStream/stream-chat-swift/pull/802)
- Extracts the connection handling responsibility of `CurrentUserController` to a new `ChatConnectionController`. [#804](https://github.com/GetStream/stream-chat-swift/pull/804)
- Allow delete/edit message for all users [#809](https://github.com/GetStream/stream-chat-swift/issues/809)
  By default, only admin/moderators can edit/delete other's messages, but this configurable on backend and it's not known by the client, so we allow all actions and invalid actions will cause backend to return error.
- Simplify attachment send API by combining `attachment` and `attachmentSeeds` parameters. [#815](https://github.com/GetStream/stream-chat-swift/pull/815)

### 🐞 Fixed
- Fix race conditions in database observers [#796](https://github.com/GetStream/stream-chat-swift/pull/796)

### 🚮 Removed
- Revert changeHash that became obsolete after #802 [#813](https://github.com/GetStream/stream-chat-swift/pull/813)

# [3.0.1](https://github.com/GetStream/stream-chat-swift/releases/tag/3.0.1)
_February 2nd, 2021_

## StreamChat

### ✅ Added
- Add support for `enforce_unique` parameter on sending reactions
    [#770](https://github.com/GetStream/stream-chat-swift/pull/770)
### 🔄 Changed

### 🐞 Fixed
- Fix development token not working properly [#760](https://github.com/GetStream/stream-chat-swift/pull/760)
- Fix lists ordering not updating instantly. [#768](https://github.com/GetStream/stream-chat-swift/pull/768/)
- Fix update changes incorrectly reported when a move change is present for the same index. [#768](https://github.com/GetStream/stream-chat-swift/pull/768/)
- Fix issue with decoding `member_count` for `ChannelDetailPayload`
    [#782](https://github.com/GetStream/stream-chat-swift/pull/782)
- Fix wrong extra data cheat sheet documentation link [#786](https://github.com/GetStream/stream-chat-swift/pull/786)

# [3.0](https://github.com/GetStream/stream-chat-swift/releases/tag/3.0)
_January 22nd, 2021_

## StreamChat SDK reaches another milestone with version 3.0 🎉

### New features:

* **Offline support**: Browse channels and send messages while offline.
* **First-class support for `SwiftUI` and `Combine`**: Built-it wrappers make using the SDK with the latest Apple frameworks a seamless experience.
* **Uses `UIKit` patterns and paradigms:** The API follows the design of native system SDKs. It makes integration with your existing code easy and familiar.
* Currently, 3.0 version is available only using CocoaPods. We will add support for SPM soon.

To use the new version of the framework, add to your `Podfile`:
```ruby
pod 'StreamChat', '~> 3.0'
```

### ⚠️ Breaking Changes ⚠️

In order to provide new features like offline support and `SwiftUI` wrappers, we had to make notable breaking changes to the public API of the SDKs.

**Please don't upgrade to version `3.0` before you get familiar with the changes and their impact on your codebase.**

To prevent CocoaPods from updating `StreamChat` to version 3, you can explicitly pin the SDKs to versions `2.x` in your `podfile`:
```ruby
pod 'StreamChat', '~> 2.0'
pod 'StreamChatCore', '~> 2.0' # if needed
pod 'StreamChatClient', '~> 2.0' # if needed
```

The framework naming and overall structure were changed. Since version 3.0, Stream Chat iOS SDK consists of:

#### `StreamChat` framework

Contains low-level logic and is meant to be used by users who want to build a fully custom UI. It covers functionality previously provided by `StreamChatCore` and `StreamChatClient`.

#### `StreamChat UI` framework _(currently in public beta)_

Contains a complete set of ready-to-use configurable UI elements that you can customize a use for building your own chat UI. It covers functionality previously provided by `StreamChat`.

### Sample App

The best way to explore the SDKs and their usage is our [sample app](https://github.com/GetStream/stream-chat-swift/tree/main/Sample). It contains an example implementation of a simple IRC-style chat app using the following patterns:

* `UIKit` using delegates
* `UIKit` using reactive patterns and SDK's built-in `Combine` wrappers.
* `SwiftUI` using the SDK's built-in `ObservableObject` wrappers.
* Learn more about the sample app at its own [README](https://github.com/GetStream/stream-chat-swift/tree/main/Sample).

### Documentation Quick Links

- [**Cheat Sheet**](https://github.com/GetStream/stream-chat-swift/wiki/Cheat-Sheet) Real-world code examples showcasing the usage of the SDK.
- [**Controller Overview**](https://github.com/GetStream/stream-chat-swift/wiki/Controllers-Overview) This page contains a list of all available controllers within StreamChat, including their short description and typical use-cases.
- [**Glossary**](https://github.com/GetStream/stream-chat-swift/wiki/Glossary) A list of names and terms used in the framework and documentation.<|MERGE_RESOLUTION|>--- conflicted
+++ resolved
@@ -3,17 +3,9 @@
 
 # Upcoming
 
-<<<<<<< HEAD
 ### 🐞 Fixed
 - Fix keyboard showing over composer [#1506](https://github.com/GetStream/stream-chat-swift/pull/1506)
-=======
-### ✅ Added
-
-### 🐞 Fixed
 - Safely unwrap images to prevent crashes on images from bundle [#1502](https://github.com/GetStream/stream-chat-swift/pull/1502)
-
-### 🔄 Changed
->>>>>>> 8f33c225
 
 # [4.0.3](https://github.com/GetStream/stream-chat-swift/releases/tag/4.0.3)
 _October 01, 2021_
