--- conflicted
+++ resolved
@@ -12,11 +12,8 @@
 ## StreamChatUI
 ### 🐞 Fixed
 - Fix tapping on the status bar scrolling to the bottom instead of the top [#2763](https://github.com/GetStream/stream-chat-swift/pull/2763)
-<<<<<<< HEAD
 - Fix empty channel header view for new DM Channels [#2764](https://github.com/GetStream/stream-chat-swift/pull/2764)
-=======
 - Fix showing copy message action when text is empty [#2765](https://github.com/GetStream/stream-chat-swift/pull/2765)
->>>>>>> 0b04950d
 ### 🔄 Changed
 - Make record button in composer, visible depending on the channel's capabilities. [#2758](https://github.com/GetStream/stream-chat-swift/pull/2758)
 
