--- conflicted
+++ resolved
@@ -14,14 +14,11 @@
 ### 🐞 Fixed
 - Fix connection not resuming after guest user goes to background [#3483](https://github.com/GetStream/stream-chat-swift/pull/3483)
 - Fix empty channel list if the channel list filter contains OR statement with only custom filtering keys [#3482](https://github.com/GetStream/stream-chat-swift/pull/3482)
-<<<<<<< HEAD
 - Fix not returning models with empty properties when the underlying database model was deleted [#3497](https://github.com/GetStream/stream-chat-swift/pull/3497)
 - Fix an issue where deleting current user in the local database cleared member data in channels [#3497](https://github.com/GetStream/stream-chat-swift/pull/3497)
-=======
 - Fix rare crashes when accessing the current user object [#3500](https://github.com/GetStream/stream-chat-swift/pull/3500)
 ### ⚡ Performance
 - Avoid creating `CurrentChatUserController` for reading user privacy settings which is more expensive than just reading the data from the local database [#3502](https://github.com/GetStream/stream-chat-swift/pull/3502)
->>>>>>> 98745b0b
 
 # [4.66.0](https://github.com/GetStream/stream-chat-swift/releases/tag/4.66.0)
 _November 05, 2024_
