# CHANGELOG
The format is based on [Keep a Changelog](https://keepachangelog.com/en/1.0.0/),
and this project adheres to [Semantic Versioning](https://semver.org/spec/v2.0.0.html).

---

# Upcoming

### ✅ Added
- `avatarViewStyle` under `ChatViewStyle` for customizing Navigation Right Bar Button Item avatar [#241](https://github.com/GetStream/stream-chat-swift/issues/241)
- `logAssert(_:_:)` and `logAssertionFailure(_:)` functions added to `ClientLogger` [#231](https://github.com/GetStream/stream-chat-swift/issues/231).

### 🔄 Changed
- Configuring the shared `Client` using the static `Client.config` variable has been deprecated. Please create an instance of the `Client.Config` struct and call `Client.configureShared(_:)` to set up the shared instance of `Client` [#231](https://github.com/GetStream/stream-chat-swift/issues/231).
  ```swift
  // Deprecated:
  Client.config = .init(apiKey: apiKey, logOptions: .info)

  // Preferred:
  var config = Client.Config(apiKey: apiKey)
  config.logOptions = .info
  Client.configureShared(config)
  ```

  **Reasoning:** In the original implementation, when `Client.shared` was accessed for the first time, its initializer used the current value of `Client.config`. In more complex situations, this approach could cause hard-to-debug race-condition bugs when `Client.shared` was initialized before its configuration was fully finished. The newly introduced `Client.configureShared(_:)` function makes the client configuration explicit.

- `Client.shared` triggers assertion failure when used without configuring [#231](https://github.com/GetStream/stream-chat-swift/issues/231).
- `Client.Config` triggers assertion failure when created with an empty API key value [#231](https://github.com/GetStream/stream-chat-swift/issues/231).
- Assigning an empty string to `Client.apiKey` triggers assertion failure [#231](https://github.com/GetStream/stream-chat-swift/issues/231).
- Changed title of camera upload button from _Upload from a camera_ to _Upload from camera_ [#239](https://github.com/GetStream/stream-chat-swift/issues/239).
- Deprecated 2 public initializers from `UploadingItem` [#239](https://github.com/GetStream/stream-chat-swift/issues/239):
  ```swift
  public init(attachment:previewImage:previewImageGifData:)
  ```
  and
  ```swift
  public init(attachment:fileName:)
  ```
  since they were unused. Please use `init(channel:url:)` initializer. 

### 🐞 Fixed
- Images taken directly from camera do not fail to upload [#236](https://github.com/GetStream/stream-chat-swift/issues/236)
- Video uploads are now working, videos are treated as files [#239](https://github.com/GetStream/stream-chat-swift/issues/239)
- Files over 20MB will correctly show file size warning [#239](https://github.com/GetStream/stream-chat-swift/issues/239)
<<<<<<< HEAD
- Message cell height will now update after markdown is parsed [#243](https://github.com/GetStream/stream-chat-swift/pull/243)
=======
- Fix last message not set when sending first message to an empty channel [#246](https://github.com/GetStream/stream-chat-swift/pull/246)
>>>>>>> 3ebd9bbd


### 🐞 Fixed
- Show in logs if extra data decoding failed for the `User` or `Channel` [#238](https://github.com/GetStream/stream-chat-swift/issues/238).
- Recover the default extra data for User and Channel types [#238](https://github.com/GetStream/stream-chat-swift/issues/238).

# [2.1.1](https://github.com/GetStream/stream-chat-swift/releases/tag/2.1.1)
_May 01, 2020_

### 🐞 Fixed
- Fix keyboard disappearing after every message [#227](https://github.com/GetStream/stream-chat-swift/issues/227).
- Suppress local notifications for muted users [#234](https://github.com/GetStream/stream-chat-swift/issues/234).
- Unread count for deleted messages  [#223](https://github.com/GetStream/stream-chat-swift/issues/223).
- Public access to set `ChannelPresenter.uploadManager` to use custom `Uploader`  [#232](https://github.com/GetStream/stream-chat-swift/issues/232).
  - ⚠️ Please be sure to call `progress` and `completion` callbacks on the main thread.

# [2.1.0](https://github.com/GetStream/stream-chat-swift/releases/tag/2.1.0)
_April 29, 2020_

### ⚠️ Breaking Changes
- Set user will return a `Result<UserConnection, ClientError>` in callback. `UserConnection` has the current user data, connection id and unread count for channels and messages [#182](https://github.com/GetStream/stream-chat-swift/issues/182).
- `AvatarView.init` changed and it requires `AvatarViewStyle` intead of `cornerRadius` and `font` [#203](https://github.com/GetStream/stream-chat-swift/issues/203).
- Renamed [#100](https://github.com/GetStream/stream-chat-swift/issues/100):
  - `ChannelPresenter.uploader` to `ChannelPresenter.uploadManager`,
  - `UploadItem` to `UploadingItem`.
- Modified signatures [#100](https://github.com/GetStream/stream-chat-swift/issues/100):
```swift
func sendImage(data: Data, 
               fileName: String, 
               mimeType: String, 
               channel: Channel,
               progress: @escaping Client.Progress, 
               completion: @escaping Client.Completion<URL>) -> Cancellable

func sendFile(data: Data,
              fileName: String,
              mimeType: String,
              channel: Channel,
              progress: @escaping Client.Progress,
              completion: @escaping Client.Completion<URL>) -> Cancellable
              
func deleteImage(url: URL, channel: Channel, _ completion: @escaping Client.Completion<EmptyData> = { _ in }) -> Cancellable

func deleteFile(url: URL, channel: Channel, _ completion: @escaping Client.Completion<EmptyData> = { _ in }) -> Cancellable
```

### 🔄 Changed
- `Pagination` doesn't support `+` operator anymore, please use a set of  `PaginationOption`s from now on [#158](https://github.com/GetStream/stream-chat-swift/issues/158).
- `channel.subscribeToWatcherCount` uses channel events to publish updated counts and does not call `channel.watch` as a side-effect anymore [#161](https://github.com/GetStream/stream-chat-swift/issues/161).
- Subscriptions for a channel unread count and watcher count [#172](https://github.com/GetStream/stream-chat-swift/issues/172).
- Changed a returning type for requests as `Cancellable` instead of `URLSessionTask` to make requests and events more consistent [#172](https://github.com/GetStream/stream-chat-swift/issues/172).
- The example project was updated [#172](https://github.com/GetStream/stream-chat-swift/issues/172).
- Rename `showImagePickerAuthorizationStatusAlert` to `showImagePickerAlert` [#215](https://github.com/GetStream/stream-chat-swift/pull/215)

### ✅ Added
- Message preparation callback on `ChannelPresenter` to modify messages before they're sent [#142](https://github.com/GetStream/stream-chat-swift/issues/142).
- The view controller for threads can now be customized by overriding `createThreadViewController` in `ChatViewController`. This is useful if you need a different style for threads. [#136](https://github.com/GetStream/stream-chat-swift/issues/136).
- Better errors when developers forget to call `set(user:)` or don't wait for its completion [#160](https://github.com/GetStream/stream-chat-swift/issues/160).
- Examples for a channel unread count and watcher count in the Example app [#172](https://github.com/GetStream/stream-chat-swift/issues/172).
- Added `ChatViewStyle.default` [#191](https://github.com/GetStream/stream-chat-swift/issues/191). 
- Added `ChatViewStyle.dynamic` for iOS 13 to support dynamic colors for dark mode [#191](https://github.com/GetStream/stream-chat-swift/issues/191). 
- Added `MessageViewStyle.pointedCornerRadius` to make pointed corner rounded [#191](https://github.com/GetStream/stream-chat-swift/issues/191). 
- Added methods for `AvatarView` customization [#203](https://github.com/GetStream/stream-chat-swift/issues/203):
- Added `messageInsetSpacing` to `MessageViewStyle` to allow control of spacing between message and container [#216](https://github.com/GetStream/stream-chat-swift/pull/216).
- Added `Uploader` protocol. Use them to create own uploader for your file storage. Assign your uploader into `ChannelPresenter` [#100](https://github.com/GetStream/stream-chat-swift/issues/100):
```swift
presenter.uploadManager = UploadManager(uploader: customUploader)
```
`ChannelsViewController`:
```swift
open func updateChannelCellAvatarView(in cell: ChannelTableViewCell, channel: Channel)
```
`ChatViewController`:
```swift
open func updateMessageCellAvatarView(in cell: MessageTableViewCell, message: Message, messageStyle: MessageViewStyle)
open func updateFooterTypingUserAvatarView(footerView: ChatFooterView, user: User)
```
- New properties for `AvatarViewStyle` [#203](https://github.com/GetStream/stream-chat-swift/issues/203): 
  - `placeholderTextColor: UIColor?` 
  - `placeholderBackgroundColor: UIColor?`
- Added `Uploader` protocol. Use them to create own uploader for your file storage. Assign your uploader into `ChannelPresenter` [#100](https://github.com/GetStream/stream-chat-swift/issues/100):
```swift
  presenter.uploadManager = UploadManager(uploader: customUploader)
```

### 🐞 Fixed
- SPM support [#156](https://github.com/GetStream/stream-chat-swift/issues/156).
- Made `SubscriptionBag.init` public [#172](https://github.com/GetStream/stream-chat-swift/issues/172).
- Unused `RxBlocking` dependency removed [#177](https://github.com/GetStream/stream-chat-swift/pull/177).
- Reconnection now automatically re-watches all channels watched up to that point [#178](https://github.com/GetStream/stream-chat-swift/pull/178).
- Unnecessary `Gzip` dependency removed [#183](https://github.com/GetStream/stream-chat-swift/pull/183).
- Unnecessary `Reachability` dependency removed [#184](https://github.com/GetStream/stream-chat-swift/pull/184).
- Flag message/user [#186](https://github.com/GetStream/stream-chat-swift/pull/186).
- Discard messages from muted users [#186](https://github.com/GetStream/stream-chat-swift/pull/186).
- Fix composerView hiding behind keyboard after launching from bg [#188](https://github.com/GetStream/stream-chat-swift/pull/188).
- Open `prepareForReuse()` in `ChannelTableViewCell` and `MessageTableViewCell` [#190](https://github.com/GetStream/stream-chat-swift/pull/190).
- Channel query options default to `.state`, in-line with documentation instead of empty [#198](https://github.com/GetStream/stream-chat-swift/pull/198)
- Fix the deprecation warning in the `UI` framework [#201](https://github.com/GetStream/stream-chat-swift/pull/201).
- Fix current user's messages are counted towards unread count [#206](https://github.com/GetStream/stream-chat-swift/pull/206)
- Fix ImagePicker not asking for permission for avaible source types [#215](https://github.com/GetStream/stream-chat-swift/pull/215)
- Fix ImagePicker showing an error when no image is selected [#215](https://github.com/GetStream/stream-chat-swift/pull/215)


# [2.0.1](https://github.com/GetStream/stream-chat-swift/releases/tag/2.0.1)
_April 3, 2020_

### 🐞 Fixed
- Connection issue [#155](https://github.com/GetStream/stream-chat-swift/issues/155).
- Channel image parsing [#155](https://github.com/GetStream/stream-chat-swift/issues/155).
- Optionally stop watching channels when view controllers was deallocated [#155](https://github.com/GetStream/stream-chat-swift/issues/155).

# [2.0.0](https://github.com/GetStream/stream-chat-swift/releases/tag/2.0.0)
_April 2, 2020_

### StreamChat 2.0 here and it's brand new :sparkles: :rocket:

We've added/removed/fixed/changed a lot of stuff, so it's fair to say that StreamChat 2.0 is everything you've liked about 1.x and nothing you didn't like about it :smile:

Most importantly:
- We have a brand new framework: `StreamChatClient`, that you can use to easily integrate StreamChat into your app without any Presenter or UI logic we have in `StreamChatCore` and `StreamChat` libraries.
  - `StreamChatClient` has minimal dependencies and it's very low level.
  - No Reactive dependencies! Everything is handled in good old callbacks.
  - No reactive makes you sad? StreamChatCore still has all the reactive functionality you'd expect, so you can keep using RxSwift if you want!
- We've updated our dependencies, and removed some.

Aside from those, we fixed tons of bugs and polished our API. Now it should be more Swifty :tada:

We're working hard on migration guide for our 1.x users and will publish it shortly.
You can check out updated docs [here](http://getstream.io/chat/docs/)

# [1.6.2](https://github.com/GetStream/stream-chat-swift/releases/tag/1.6.2)
_April 2, 2020_

### 🐞 Fixed
- 1.6.1 build error caused from dependency misconfiguration [#147](https://github.com/GetStream/stream-chat-swift/issues/147)

# [1.6.1](https://github.com/GetStream/stream-chat-swift/releases/tag/1.6.1)
_March 18, 2020_

### 🐞 Fixed
- (UI Components) Typing events are now reliably sent [#122](https://github.com/GetStream/stream-chat-swift/issues/122)

# [1.6.0](https://github.com/GetStream/stream-chat-swift/releases/tag/1.6.0)
_March 10, 2020_

### ⚠️ Breaking Changes
- Removed hard-coded reactions. [#113](https://github.com/GetStream/stream-chat-swift/issues/113)
- Reaction API changed: addReaction requires a reaction object instance of reaction type. [#113](https://github.com/GetStream/stream-chat-swift/issues/113)

### ✅ Added
- Custom reactions. [#113](https://github.com/GetStream/stream-chat-swift/issues/113)
- A new [cumulative reaction type](https://getstream.io/chat/docs/send_reaction/?language=js#cumulative-clap-reactions) (like claps in Medium). [#113](https://github.com/GetStream/stream-chat-swift/issues/113)
- Custom fields for reactions. [#113](https://github.com/GetStream/stream-chat-swift/issues/113)
- Message actions with a context menu from iOS 13. [#115](https://github.com/GetStream/stream-chat-swift/issues/115)

### 🐞 Fixed
- Error description of failed request is now human-readable [#104](https://github.com/GetStream/stream-chat-swift/issues/104)

# [1.5.7](https://github.com/GetStream/stream-chat-swift/releases/tag/1.5.7)
_♥️ February 14, 2020 ♥️_

### 🐞 Fixed
- Fixed "nested frameworks are not allowed" error when using Carthage [#100](https://github.com/GetStream/stream-chat-swift/issues/100)
- Fixed strikethrough markdown with ~~ correctly applied [#97](https://github.com/GetStream/stream-chat-swift/issues/97)
- Fixed "connectionId is empty" error when app becomes active after disconnecting [#70](https://github.com/GetStream/stream-chat-swift/issues/70)

# [1.5.6](https://github.com/GetStream/stream-chat-swift/releases/tag/1.5.6)
_February 11, 2020_

### 🔄 Changed
- Failed uploads now retry up to 3 times [#85](https://github.com/GetStream/stream-chat-swift/issues/85)

### ✅ Added
- Swift Package Manager (SPM) support [#38](https://github.com/GetStream/stream-chat-swift/issues/38)
- `ViewController.showAlert(title:message:actions:)` now you can override this function to decide when/how alerts should be handled [#85](https://github.com/GetStream/stream-chat-swift/issues/85)
- Allow user to go directly to iOS settings if they've disabled photo library access and trying to upload image/video [#85](https://github.com/GetStream/stream-chat-swift/issues/85)

### 🐞 Fixed
- Fixed allowing file uploads exceeding API file limit (20MB) and crashing [#81](https://github.com/GetStream/stream-chat-swift/issues/81)
- Fixed internet connection losses during image uploads cause crashing [#82](https://github.com/GetStream/stream-chat-swift/issues/82)
- Fixed previewing uploaded videos crashing on iOS12 [#83](https://github.com/GetStream/stream-chat-swift/issues/83)
- Fixed pan gestures on ComposerView affect chat table view [#95](https://github.com/GetStream/stream-chat-swift/issues/95)

# [1.5.5](https://github.com/GetStream/stream-chat-swift/releases/tag/1.5.5)
_January 24, 2020_

### 🔄 Changed
- Handling keyboard notifications for ChatViewController in rx, robust way.

### ✅ Added
- Banner animation without bouncing.
- Customization for message actions.
- Added `Event.reactionUpdated`.
- Opened `MessageTableViewCell`.
- Opened `ChannelTableViewCell`.
- More customization for [a message and channel cells](https://github.com/GetStream/stream-chat-swift/wiki/Styles).
  - Added `AvatarViewStyle`
  - Added `SeparatorStyle`
  - Added `Spacing`
  - Added `ChannelTableViewCell.VerticalTextAlignment`
  - `MessageTableViewCell.avatarViewStyle: AvatarViewStyle?`
  - `MessageTableViewCell.spacing: Spacing`
  - `MessageTableViewCell.edgeInsets: UIEdgeInsets`
  - `ChannelTableViewCell.avatarViewStyle: AvatarViewStyle?`
  - `ChannelTableViewCell.separatorStyle: SeparatorStyle`
  - `ChannelTableViewCell.nameNumberOfLines: Int`
  - `ChannelTableViewCell.messageNumberOfLines: Int`
  - `ChannelTableViewCell.height: CGFloat`
  - `ChannelTableViewCell.spacing: Spacing`
  - `ChannelTableViewCell.edgeInsets: UIEdgeInsets`
  - `ChannelTableViewCell.verticalTextAlignment: VerticalTextAlignment`
- Added a customization for [message actions](https://github.com/GetStream/stream-chat-swift/wiki/Message-Actions).

### 🐞 Fixed
- Fixed example app memory leak.
- Fixed keyboard events replaying unexpectedly.
- Scroll the table view to the bottom safely.
- Fixed a crash when the token was expired.
- Fixed `StatusTableViewCell` layout.
- Fixed video attachments are not recognized and not clickable. [#56](https://github.com/GetStream/stream-chat-swift/issues/56)
- Fixed ComposerView going behind keyboard when an opaque TabBar is used. [#64](https://github.com/GetStream/stream-chat-swift/issues/64)
- Fixed WebView crashing when file picker is presented in a website in iPhones. [#69](https://github.com/GetStream/stream-chat-swift/issues/69)
- Fixed messages not being grouped correctly after one day. [#72](https://github.com/GetStream/stream-chat-swift/issues/72)

# [1.5.4](https://github.com/GetStream/stream-chat-swift/releases/tag/1.5.4)
_December 16th, 2019_

### ⚠️ Breaking Changes
- The order of parameters in `Message.init`
- Removed members from `ChannelResponse`. Now it's only inside the channel of the response.

### 🔄 Changed
- Improved Token validation.

### ✅ Added
- Public `Attachment.init(...)`.
- Public `Reaction.init(...)`.
- Public `Reaction(counts: [ReactionType: Int])`.
- Public `User.unknown`.
- Example app with Cocoapods.
- Example app with Carthage.
- A new authorization in the Example app.
- ✈️ Offline mode inside `InternetConnection`.
- Improved connection flow.
- Extension `Data.hex`.
- Extension `String.md5`, `String.url?`.
- `Filter.description`.
- `Sorting.description`.
- A variable `JSONDecoder.default`. Now you can change the default JSON decoder.
- Variables `JSONEncoder.default` and `JSONEncoder.defaultGzip`. Now you can change default JSON encoders.
- A channel for a direct messages will use a member avatar as default channel image by default.
- [Docs](https://getstream.github.io/stream-chat-swift/core/Classes/ClientLogger.html#/s:14StreamChatCore12ClientLoggerC7OptionsV) for the `ClientLogger`.
- [Hide a channel](https://getstream.github.io/stream-chat-swift/core/Classes/Channel.html#/s:14StreamChatCore7ChannelC4hide3for12clearHistory7RxSwift10ObservableCyytGAA4UserVSg_SbtF) with clearing messages history.
- Added a new event `Event.channelHidden(HiddenChannelResponse, EventType)`.

### 🐞 Fixed
- ComposerView position related to the keyboard with an opaque `UITabBar`.
- A proper way to check if members are empty.

# 1.5.3-ui
_November 27th, 2019_

Fix tap on a link with disabled reactions.

# 1.5.2
_November 27th, 2019_

### Added
- `Client.channel(query: ChannelQuery)`

### Fixed
- `ComposerView` and keyboard events crashes.
- `ComposerView` position for embedded `ChatViewController`.
- Parse now can properly ignore bad channel name.

# 1.5.1
_November 26th, 2019_

### Changed
- Layout `ComposerView` depends on keyboard events.

### Fixed
- Token update.

# 1.5.0
_November 23th, 2019_

### Added
- Added levels for `ClientLogger`.
- Error Level:
- `ClientLogger.Options.requestsError`
- `ClientLogger.Options.webSocketError`
- `ClientLogger.Options.notificationsError`
- `ClientLogger.Options.error` — all errors
- Debug Level:
- `ClientLogger.Options.requests`
- `ClientLogger.Options.webSocket`
- `ClientLogger.Options.notifications`
- `ClientLogger.Options.debug` — all debug
- Info Level:
- `ClientLogger.Options.requestsInfo`
- `ClientLogger.Options.webSocketInfo`
- `ClientLogger.Options.notificationsInfo`
- `ClientLogger.Options.info` — all info

- `MessageViewStyle.showTimeThreshold` to show additional time for messages from the same user at different times.

`AdditionalDateStyle.messageAndDate` . . . `AdditionalDateStyle.userNameAndDate`

<img src="https://raw.githubusercontent.com/GetStream/stream-chat-swift/master/docs/images/additionalDate1.jpg" width="300">    . . . <img src="https://raw.githubusercontent.com/GetStream/stream-chat-swift/master/docs/images/additionalDate2.jpg" width="300">

- Optimized MessageTableViewCell rendering.
- Channel name. If it's empty:
- for 2 members: the 2nd member name
- for more than 2 members: member name + N others.
- channel `id`.

- `Channel.isDirectMessage` — checks if only 2 members in the channel and the channel name was generated.
- Improved work with `ExtraData`.
- A custom `ChannelType.custom(String)`

### Changed
- Removed a `channelType` parameter in `ChannelsPresenter.init`.
- Renamed `ExtraData.data` -> `ExtraData.object`
- `Channel.currentUnreadCount` update.

### Fixed
- Detecting and highlighting URL's in messages.
- Skip empty messages.
- `ChatFooterView` with a white circle.
- A user avatar missing.

# 1.4.4
_November 14th, 2019_

Fixed DataDetector.

# 1.4.3
_November 14th, 2019_

### Added
- The current user mentioned unread count
```swift
// The current unread count.
let count: Int = channel.currentMentionedUnreadCount

// An observable unread count.
channel.mentionedUnreadCount
.drive(onNext: { count in
print(count)
})
.disposed(by: disposeBag)
```
- Map an observable value to void. `.void()`

# 1.4.2
_November 12th, 2019_

### Added
- A custom data for `User`.
- Detect links in messages and open them in WebView.

# 1.4.1-ui
_November 11th, 2019_

Fixed ComposerView for a keyboard position with different orientations and opaque Tabbar.

# 1.4.0
_November 8th, 2019_

⚠️ The update contains breaking changes.

### Added
- `Channel.currentUnreadCount` value to show the number in table view.
- Get a message by id: `Client.message(with messageId: String)`
- Mark all messages as reader: `Client.markAllRead()`
- `User.isInvisible`
- Flag/unflag users: `Client.flag(user: User)` or `user.flag()`.
- Ban user: `Chanel.ban(user: User, timeoutInMinutes: Int? = nil, reason: String? = nil) `.
- Channel ban options: `Channel. banEnabling`:
```swift
/// Disabled for everyone.
case disabled

/// Enabled for everyone.
/// The default timeout in minutes until the ban is automatically expired.
/// The default reason the ban was created.
case enabled(timeoutInMinutes: Int?, reason: String?)

/// Enabled for channel members with a role of moderator or admin.
/// The default timeout in minutes until the ban is automatically expired.
/// The default reason the ban was created.
case enabledForModerators(timeoutInMinutes: Int?, reason: String?)
```
- Event `userBanned`
- Debug info when API key is empty.
- More logs for Notifications errors.
- `ChannelPresenter. messageRead` for the current user.
- Client API key property is public and mutable for development in different environments. _Not recommended for production._
- Hiding the keyboard on landscape mode to add attachments.
- Message search.
- New flow to invite members to a channel:
```swift
// 1. Invite members with a creating of a new channel
let channel = Channel(type: .messaging,
id: "awesome-chat", 
members: [tomasso, thierry]
invitedMembers: [nick])

channel.create().subscribe().disposed(by: disposeBag)

// 2. Invite user(s) to an existing channel.
channel.invite(nick).subscribe().disposed(by: disposeBag)
```

### Renamed
- `ChannelsQuery`: `.messageLimit` → `.messagesLimit`.
- `User`: `.online` → `.isOnline`.

### Changed
- `ClientLogger` updated
- `Atomic`
from:
```swift
typealias DidSetCallback = (T?) -> Void
```
to:
```swift
typealias DidSetCallback = (_ value: T?, _ oldValue: T?) -> Void
```
- `Channel.watch(options: QueryOptions = [])` with query options.

### Fixed
- `BannerView` memory leak.
- A bug with the composer attachment button, when a channel config wasn't loaded.
- ComposerView position with opaque Tabbar.
- Reconnection after sleep for 10+ minutes.
- Popup menu for iPad.
- ReactionsView for iPhone in landscape orientation.
- ComposerView bottom constraint when iPhone on the landscape orientation.


# 1.3.21
_October 24th, 2019_
- Added events filter in presenters.


# 1.3.20
_October 22th, 2019_
### Added
- Update a channel data: `update(name: String? = nil, imageURL: URL? = nil, extraData: Codable? = nil)`
- `Channel.watch()`


# 1.3.19
_October 21th, 2019_
### Fixed
- Response errors
- A crash of a date formatter for iOS 11.1 and below.


# 1.3.18
_October 21th, 2019_
- `ChannelId` type (`id: String` + `type: ChannelType`).
- Added `Channel.add(members:)`, `Channel.remove(members:)`.
- `ChannelsViewController` will update the table view with only invalidated rows or reload completely.
- `ChannelPresenter.channelDidUpdate` observable (for example to get updated members).
- `ChannelsViewController` UI warnings. It tries to update itself when it's not in the hierarchy view.

### Breaking changes

- Changed `Client.userDidUpdate` as `Driver`.<|MERGE_RESOLUTION|>--- conflicted
+++ resolved
@@ -42,11 +42,8 @@
 - Images taken directly from camera do not fail to upload [#236](https://github.com/GetStream/stream-chat-swift/issues/236)
 - Video uploads are now working, videos are treated as files [#239](https://github.com/GetStream/stream-chat-swift/issues/239)
 - Files over 20MB will correctly show file size warning [#239](https://github.com/GetStream/stream-chat-swift/issues/239)
-<<<<<<< HEAD
 - Message cell height will now update after markdown is parsed [#243](https://github.com/GetStream/stream-chat-swift/pull/243)
-=======
 - Fix last message not set when sending first message to an empty channel [#246](https://github.com/GetStream/stream-chat-swift/pull/246)
->>>>>>> 3ebd9bbd
 
 
 ### 🐞 Fixed
