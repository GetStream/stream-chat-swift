# StreamChat iOS SDK CHANGELOG
The format is based on [Keep a Changelog](https://keepachangelog.com/en/1.0.0/).

# Upcoming

## StreamChat
### ✅ Added
- Add `MarkdownParser` for parsing and styling markdown strings [#3590](https://github.com/GetStream/stream-chat-swift/pull/3590)
- Add `Fonts.title2` for supporting markdown headers [#3590](https://github.com/GetStream/stream-chat-swift/pull/3590)
### 🐞 Fixed
- Update channel's preview message when coming back to online [#3574](https://github.com/GetStream/stream-chat-swift/pull/3574)
<<<<<<< HEAD

### StreamChatUI
=======
- Fix message transformer not being applied when editing a message [#3602](https://github.com/GetStream/stream-chat-swift/pull/3602)
>>>>>>> e274d6c6
### 🔄 Changed
- Feature rich markdown rendering with `AttributedString` [#3590](https://github.com/GetStream/stream-chat-swift/pull/3590)
  - Note: Markdown is rendered only on iOS 15 and above. On iOS 14 and below markdown is rendered as plain text.
### 💥 Removed
- Remove `MarkdownStyles.linkFont` because link attributes are ignored by `UITextView`. Update `ChatMessageContentView.textView.linkTextAttributes` instead. [#3590](https://github.com/GetStream/stream-chat-swift/pull/3590)

# [4.72.0](https://github.com/GetStream/stream-chat-swift/releases/tag/4.72.0)
_February 04, 2025_

### 🔄 Changed
- Revert 'Improve performance of model conversions with large extra data' [#3576](https://github.com/GetStream/stream-chat-swift/pull/3576)
- Expand `StreamAudioPlayer` to allow passing an `options` field to `AVURLAsset` initialiser [#3586](https://github.com/GetStream/stream-chat-swift/pull/3586)

# [4.71.0](https://github.com/GetStream/stream-chat-swift/releases/tag/4.71.0)
_January 28, 2025_

## StreamChat
### ✅ Added
- Expose `Event.name` to easily check which event it is [#3569](https://github.com/GetStream/stream-chat-swift/pull/3569)
- Add support for transforming Messages, Channels and Members [#3564](https://github.com/GetStream/stream-chat-swift/pull/3564)
   - Add `ChatClientConfig.modelsTransformer`
   - Add `ChatMessage.replacing()`
   - Add `ChatChannel.replacing()`
   - Add `ChatChannelMember.replacing()`
### 🐞 Fixed
- Calling async `connectUser()` methods can sometimes throw `CurrentUserDoesNotExist()` unexpectedly [#3565](https://github.com/GetStream/stream-chat-swift/pull/3565)
- Fix creating controllers from background threads leading to rare crashes [#3566](https://github.com/GetStream/stream-chat-swift/pull/3566)
- Fix hard deleted message events not being reported in `EventsController` [#3569](https://github.com/GetStream/stream-chat-swift/pull/3569)
- Fix hard deleting a parent message not deleting its replies [#3569](https://github.com/GetStream/stream-chat-swift/pull/3569)

## StreamChatUI
### ✅ Added
- Add a simpler way to customize header and footer views in the Message List [#3567](https://github.com/GetStream/stream-chat-swift/pull/3567)
  - Add `ChatMessageListVC.headerView`
  - Add `ChatMessageListVC.footerView`
- Make it easier to provide state handling when loading more messages [#3567](https://github.com/GetStream/stream-chat-swift/pull/3567)
  - Add `ChatChannelVC.loadPreviousMessages()` + `ChatChannelVC.didFinishLoadingPreviousMessages(error:)`
  - Add `ChatChannelVC.loadNextMessages()` + `ChatChannelVC.didFinishLoadingNextMessages(error:)`
  - Add `ChatThreadVC.loadPreviousReplies()` + `ChatThreadVC.didFinishLoadingPreviousReplies(error:)`
  - Add `ChatThreadVC.loadNextReplies()` + `ChatThreadVC.didFinishLoadingNextReplies(error:)`
### 🐞 Fixed
- Fix thread reply action shown when inside a Thread [#3561](https://github.com/GetStream/stream-chat-swift/pull/3561)
- Fix reaction author's view with shrinked reaction images in iOS 18 [#3568](https://github.com/GetStream/stream-chat-swift/pull/3568)
- Fix missing final attributes for supplementary views exception [#3570](https://github.com/GetStream/stream-chat-swift/pull/3570)
- Fix duplicated `didReceiveEvent` inside `ChatThreadVC` [#3569](https://github.com/GetStream/stream-chat-swift/pull/3569)
### 🔄 Changed
- Deprecates `ChatThreadVC.channelEventsController` [#3569](https://github.com/GetStream/stream-chat-swift/pull/3569)

# [4.70.0](https://github.com/GetStream/stream-chat-swift/releases/tag/4.70.0)
_January 14, 2025_

## StreamChat
### ✅ Added
- Use `AppSettings.fileUploadConfig` and `AppSettings.imageUploadConfig` for blocking attachment uploads [#3556](https://github.com/GetStream/stream-chat-swift/pull/3556)
- Add `FilterKey.disabled` and `ChatChannel.isDisabled` [#3546](https://github.com/GetStream/stream-chat-swift/pull/3546)
- Add `ImageAttachmentPayload.file` for setting `file_size` and `mime_type` for image attachments [#3548](https://github.com/GetStream/stream-chat-swift/pull/3548)
### 🐞 Fixed
- Remove the main thread requirement from the `DataStore` [#3541](https://github.com/GetStream/stream-chat-swift/pull/3541)
- Refresh quoted message preview when the quoted message is deleted [#3553](https://github.com/GetStream/stream-chat-swift/pull/3553)
### ⚡ Performance
- Improve performance of accessing database model properties [#3534](https://github.com/GetStream/stream-chat-swift/pull/3534)
- Improve performance of model conversions with large extra data [#3534](https://github.com/GetStream/stream-chat-swift/pull/3534)
### 🔄 Changed
- Deprecate `ImageAttachmentPayload.init(title:imageRemoteURL:originalWidth:originalHeight:extraData:)` in favor of `ImageAttachmentPayload.init(title:imageRemoteURL:file:originalWidth:originalHeight:extraData:)` [#3548](https://github.com/GetStream/stream-chat-swift/pull/3548)

## StreamChatUI
### 🔄 Changed
- Set supported media types based on `AppSettings` in `ComposerVC.filePickerVC` [#3556](https://github.com/GetStream/stream-chat-swift/pull/3556)

# [4.69.0](https://github.com/GetStream/stream-chat-swift/releases/tag/4.69.0)
_December 18, 2024_

## StreamChat
### ✅ Added
- Archiving channels for the current user [#3524](https://github.com/GetStream/stream-chat-swift/pull/3524)
  - Add `Chat.archive(scope:)` and `Chat.unarchive(scope:)`
  - Add `ChatChannelController.archive(scope:completion:)` and `ChatChannelController.unarchive(scope:completion:)`
  - Add `FilterKey.archive` for filtering channel lists
  - Add `ChatChannel.membership.archivedAt`
  - Add `ChatChannel.isArchived`
- Pinning channels for the current user [#3518](https://github.com/GetStream/stream-chat-swift/pull/3518)
  - Add `Chat.pin(scope:)` and `Chat.unpin(scope:)`
  - Add `ChatChannelController.pin(scope:completion:)` and `ChatChannelController.unpin(scope:completion:)`
  - Add `FilterKey.pinned` for filtering channel lists
  - Add `ChannelListSortingKey.pinnedAt`
  - Add `ChatChannel.membership.pinnedAt`
  - Add `ChatChannel.isPinned`
- Add channel list filtering key: `FilterKey.members` [#3536](https://github.com/GetStream/stream-chat-swift/pull/3536)
- Add member list filtering keys: `FilterKey.channelRole` and `FilterKey.email` [#3535](https://github.com/GetStream/stream-chat-swift/pull/3535)
- Add member list sorting key: `ChannelMemberListSortingKey.channelRole` [#3535](https://github.com/GetStream/stream-chat-swift/pull/3535)
### 🐞 Fixed
- End background task before starting a new one [#3528](https://github.com/GetStream/stream-chat-swift/pull/3528)

# [4.68.0](https://github.com/GetStream/stream-chat-swift/releases/tag/4.68.0)
_December 03, 2024_

## StreamChat
### 🐞 Fixed
- Fix a rare infinite loop triggering a crash when handling database changes [#3508](https://github.com/GetStream/stream-chat-swift/pull/3508)
- Fix reconnection timeout handler not working in the token provider phase [#3513](https://github.com/GetStream/stream-chat-swift/pull/3513)
### 🔄 Changed
- Minor breaking change in the test tools. Some mock classes were made internal and now require a `@testable` annotation [#3509](https://github.com/GetStream/stream-chat-swift/pull/3509)

## StreamChatUI
### 🐞 Fixed
- Fix Channel List search bar disappearing after it loses scrollability in rare scenarios [#3515](https://github.com/GetStream/stream-chat-swift/pull/3515)

# [4.67.0](https://github.com/GetStream/stream-chat-swift/releases/tag/4.67.0)
_November 25, 2024_

## StreamChat
### ✅ Added
- Add support for channel member extra data [#3487](https://github.com/GetStream/stream-chat-swift/pull/3487)
- Add `ChatChannelMemberController.partialUpdate(extraData:unsetProperties:)` [#3487](https://github.com/GetStream/stream-chat-swift/pull/3487)
- Add `ChatChannelController.addMembers(_ members: [MemberInfo])` [#3487](https://github.com/GetStream/stream-chat-swift/pull/3487)
- Add `CurrentUserController.updateMemberData()` [#3487](https://github.com/GetStream/stream-chat-swift/pull/3487)
- Exposes `ChatChannelMember.memberExtraData` property [#3487](https://github.com/GetStream/stream-chat-swift/pull/3487)
- Add bounce moderation v2 support [#3492](https://github.com/GetStream/stream-chat-swift/pull/3492)
### 🐞 Fixed
- Fix connection not resuming after guest user goes to background [#3483](https://github.com/GetStream/stream-chat-swift/pull/3483)
- Fix empty channel list if the channel list filter contains OR statement with only custom filtering keys [#3482](https://github.com/GetStream/stream-chat-swift/pull/3482)
- Fix not returning models with empty properties when the underlying database model was deleted [#3497](https://github.com/GetStream/stream-chat-swift/pull/3497)
- Fix an issue where deleting current user in the local database cleared member data in channels [#3497](https://github.com/GetStream/stream-chat-swift/pull/3497)
- Fix rare crashes when accessing the current user object [#3500](https://github.com/GetStream/stream-chat-swift/pull/3500)
### ⚡ Performance
- Avoid creating `CurrentChatUserController` for reading user privacy settings which is more expensive than just reading the data from the local database [#3502](https://github.com/GetStream/stream-chat-swift/pull/3502)

# [4.66.0](https://github.com/GetStream/stream-chat-swift/releases/tag/4.66.0)
_November 05, 2024_

## StreamChat
### ✅ Added
- Add support for system messages not updating `channel.lastMessageAt` [#3476](https://github.com/GetStream/stream-chat-swift/pull/3476)
- Add support for sending system messages client-side
[#3477](https://github.com/GetStream/stream-chat-swift/pull/3477)
### 🐞 Fixed
- Fix watching channels when performing channel search [#3472](https://github.com/GetStream/stream-chat-swift/pull/3472)

## StreamChatUI
### ✅ Added
- Open `shouldMarkThreadRead` and `shouldMarkChannelRead` [#3468](https://github.com/GetStream/stream-chat-swift/pull/3468)
### 🐞 Fixed
- Fix channel list state views not updating when the view is not visible [#3479](https://github.com/GetStream/stream-chat-swift/pull/3479)

# [4.65.0](https://github.com/GetStream/stream-chat-swift/releases/tag/4.65.0)
_October 18, 2024_

## StreamChat
### 🐞 Fixed
- Fix a rare crash caused by missing uniqueness constraints in polls [#3454](https://github.com/GetStream/stream-chat-swift/pull/3454)
- Fix rare crash in `WebSocketPingController.connectionStateDidChange` [#3451](https://github.com/GetStream/stream-chat-swift/pull/3451)
- Improve reliability and performance of resetting ephemeral values [#3439](https://github.com/GetStream/stream-chat-swift/pull/3439)
- Reduce channel list updates when updating the local state [#3450](https://github.com/GetStream/stream-chat-swift/pull/3450)
### 🔄 Changed
- Reverts "Fix old channel updates not being added to the channel list automatically" [#3465](https://github.com/GetStream/stream-chat-swift/pull/3465)
  - This was causing some issues on the SwiftUI SDK, so we are temporarily reverting this.

## StreamChatUI
### 🐞 Fixed
- Unread messages divider did not appear in the message list when marking messages as unread [#3444](https://github.com/GetStream/stream-chat-swift/pull/3444)
- Fix UI glitch in thread parent message when sending a message and scrolling [#3446](https://github.com/GetStream/stream-chat-swift/pull/3446)
### ⚡ Performance
- Improve performance of presenting `ChatChannelVC` [#3448](https://github.com/GetStream/stream-chat-swift/pull/3448)

# [4.64.0](https://github.com/GetStream/stream-chat-swift/releases/tag/4.64.0)
_October 02, 2024_

## StreamChat
### ✅ Added
- Add `ChannelMemberListSortingKey.userId` for sorting channel members by id [#3419](https://github.com/GetStream/stream-chat-swift/pull/3419)
- Add helper functions to `Poll` that extracts common domain logic [#3374](https://github.com/GetStream/stream-chat-swift/pull/3374)
### 🐞 Fixed
- Fix old channel updates not being added to the channel list automatically [#3430](https://github.com/GetStream/stream-chat-swift/pull/3430)
- Keep consistent order in channel and member lists when sorting by key with many equal values [#3419](https://github.com/GetStream/stream-chat-swift/pull/3419)
  - Recommendation: Always add at least one unique key to the query's sort
- Avoid rare optimistic locking failure by refreshing the object before saving to the persistent store [#3432](https://github.com/GetStream/stream-chat-swift/pull/3432)
- Fix `PollOption.latestVotes` sorting [#3374](https://github.com/GetStream/stream-chat-swift/pull/3374)
- Fix `Poll.latestAnswers` sorting [#3374](https://github.com/GetStream/stream-chat-swift/pull/3374)
- Fix `Poll` updates not triggering message updates in `ChannelController` [#3374](https://github.com/GetStream/stream-chat-swift/pull/3374)
- Fix `Poll.latestAnswers` being reset on events, causing "Add a comment" button to not update in the UI SDKs [#3398](https://github.com/GetStream/stream-chat-swift/pull/3398)
- Fix `PollVoteListController` resetting the first page when loading a new page [#3398](https://github.com/GetStream/stream-chat-swift/pull/3398)
- Fix `PollVoteListController` default sorting being from oldest to newest from the server response [#3398](https://github.com/GetStream/stream-chat-swift/pull/3398)
- Fix `PollVoteListQuery.pollId` not limiting the votes query to the given poll id [#3398](https://github.com/GetStream/stream-chat-swift/pull/3398)
### 🔄 Changed
- Deprecates `PollVoteListQuery(pollId:optionId:pagination:filter:)` initializer in favor of `(pollId:filter:pagination:)` [#3381](https://github.com/GetStream/stream-chat-swift/pull/3381)

## StreamChatUI
### ✅ Added
- ✨ Introducing `ViewContainerBuilder`, a new, easier way to customize views [#3374](https://github.com/GetStream/stream-chat-swift/pull/3374) (Learn more by reading the docs [here](https://getstream.io/chat/docs/sdk/ios/uikit/custom-components/))
- Add `PollAttachmentView` component to render polls in the message list [#3374](https://github.com/GetStream/stream-chat-swift/pull/3374)
- Add `PollResultsVC` component to show the results of a poll [#3381](https://github.com/GetStream/stream-chat-swift/pull/3381)
- Add `PollCommentListVC` component to show the comments of a poll [#3398](https://github.com/GetStream/stream-chat-swift/pull/3398)
- Add `PollCreationVC` component to create a poll in a channel [#3433](https://github.com/GetStream/stream-chat-swift/pull/3433)
- Add `PollAllOptionsListVC` component to show all the options of a poll [#3435](https://github.com/GetStream/stream-chat-swift/pull/3435)
- Add `ChatUserAvatarView.shouldShowOnlineIndicator` to disable the online indicator easily [#3374](https://github.com/GetStream/stream-chat-swift/pull/3374)
### 🐞 Fixed
- Fix a crash with thematic breaks in markdown [#3437](https://github.com/GetStream/stream-chat-swift/pull/3437)
- Fix Message Actions Alert view not scrollable when the view has the exact same height as the screen [#3435](https://github.com/GetStream/stream-chat-swift/pull/3435)
### 🎭 New Localizations
Multiple localizations were added to Polls, for more details please check the strings file.
- `polls.subtitle.*`
- `polls.button.*`
- `polls.*`
- `alert.poll.*`
- `message.preview.poll-*`

# [4.63.0](https://github.com/GetStream/stream-chat-swift/releases/tag/4.63.0)
_September 12, 2024_

## StreamChat
### ✅ Added
- Local attachment downloads ([docs](https://getstream.io/chat/docs/sdk/ios/client/attachment-downloads)) [#3393](https://github.com/GetStream/stream-chat-swift/pull/3393)
  - Add `downloadAttachment(_:)` and `deleteLocalAttachmentDownload(for:)` to `Chat` and `MessageController`
  - Add `deleteAllLocalAttachmentDownloads()` to `ConnectedUser` and `CurrentUserController`
- Add `unset` argument to `CurrentChatUserController.updateUserData` and `ConnectedUser.update` for clearing user data fields [#3404](https://github.com/GetStream/stream-chat-swift/pull/3404)
- Add `reason` and `extraData` arguments to `ChatUserController.flag(reason:extraData:completion:)` and `ConnectedUser.flag(_:reason:extraData:)` [#3417](https://github.com/GetStream/stream-chat-swift/pull/3417)
- Add `extraData` argument to `ChatMessageController.flag(reason:extraData:completion:)` and `Chat.flagMessage(_:reason:extraData:)` [#3417](https://github.com/GetStream/stream-chat-swift/pull/3417)
### 🐞 Fixed
- Fix Logger printing the incorrect thread name [#3382](https://github.com/GetStream/stream-chat-swift/pull/3382)
- Channel watching did not resume on web-socket reconnection [#3409](https://github.com/GetStream/stream-chat-swift/pull/3409)
### 🔄 Changed
- Discard offline state changes when saving database changes fails [#3399](https://github.com/GetStream/stream-chat-swift/pull/3399)
- Deprecate `Filter.notEqual` and `Filter.notIn` [#3414](https://github.com/GetStream/stream-chat-swift/pull/3414)

## StreamChatUI
### ✅ Added
- Downloading and sharing file attachments in the message list [#3393](https://github.com/GetStream/stream-chat-swift/pull/3393)
  - Feature toggle for download and share buttons: `Components.default.isDownloadFileAttachmentsEnabled` (default is `false`)

# [4.62.0](https://github.com/GetStream/stream-chat-swift/releases/tag/4.62.0)
_August 15, 2024_

## StreamChat
### ⚡ Performance
- Use background database observers for `CurrentUserController.currentUser`, `ChatChannelMemberListController.members`, and `ChatMessageController.message` which reduces CPU usage on the main thread [#3357](https://github.com/GetStream/stream-chat-swift/pull/3357)
- `CurrentChatUserController` was often recreated when sending typing events [#3372](https://github.com/GetStream/stream-chat-swift/pull/3372)
- Reduce latency of the `BackgroundDatabaseObserver` by reducing thread switching when handling changes [#3373](https://github.com/GetStream/stream-chat-swift/pull/3373)
### 🐞 Fixed
- Fix an issue where pending messages ([moderation feature](https://getstream.io/chat/docs/ios-swift/pending_messages/)) were not visible after returning to the channel [#3378](https://github.com/GetStream/stream-chat-swift/pull/3378)
- Fix rare crashes when deleting local database content on logout [#3355](https://github.com/GetStream/stream-chat-swift/pull/3355)
- Fix rare crashes in `MulticastDelegate` when accessing it concurrently [#3361](https://github.com/GetStream/stream-chat-swift/pull/3361)
- Fix reading the local database state just after the initial write [#3373](https://github.com/GetStream/stream-chat-swift/pull/3373)
- Fix a timing issue where accessing channels in `controllerWillChangeChannels` returned already changed channels [#3373](https://github.com/GetStream/stream-chat-swift/pull/3373)
### 🔄 Changed
- Made loadBlockedUsers in ConnectedUser public [#3352](https://github.com/GetStream/stream-chat-swift/pull/3352)
- Removed Agora and 100ms related code, the recommended way to support calls is to use StreamVideo [#3364](https://github.com/GetStream/stream-chat-swift/pull/3364)
- Run offline state sync in the background instead of pausing other API requests while it runs [#3367](https://github.com/GetStream/stream-chat-swift/pull/3367)

# [4.61.0](https://github.com/GetStream/stream-chat-swift/releases/tag/4.61.0)
_July 30, 2024_

## StreamChat
### ⚡ Performance
- Improve performance of `ChatChannel` database model conversions more than 7 times [#3325](https://github.com/GetStream/stream-chat-swift/pull/3325)
- Improve performance of `ChatChannel` and `ChatMessage` equality checks [#3335](https://github.com/GetStream/stream-chat-swift/pull/3335)
### ✅ Added
- Expose `MissingConnectionId` + `InvalidURL` + `InvalidJSON` Errors [#3332](https://github.com/GetStream/stream-chat-swift/pull/3332)
- Add support for `.hasUnread` filter key to `ChannelListQuery` [#3340](https://github.com/GetStream/stream-chat-swift/pull/3340)
### 🐞 Fixed
- Fix a rare issue with incorrect message order when sending multiple messages while offline [#3316](https://github.com/GetStream/stream-chat-swift/issues/3316)
- Fix sorting channel list by unread count [#3340](https://github.com/GetStream/stream-chat-swift/pull/3340)

## StreamChatUI
### 🐞 Fixed
- Fix message search not showing results for new search terms [#3345](https://github.com/GetStream/stream-chat-swift/pull/3345)

# [4.60.0](https://github.com/GetStream/stream-chat-swift/releases/tag/4.60.0)
_July 18, 2024_

## StreamChat
### ✅ Added
- Add an option to configure a reconnection timeout [#3303](https://github.com/GetStream/stream-chat-swift/pull/3303)
### 🐞 Fixed
- Improve the stability of the reconnection process [#3303](https://github.com/GetStream/stream-chat-swift/pull/3303)
- Fix invalid token errors considered as recoverable errors [#3303](https://github.com/GetStream/stream-chat-swift/pull/3303)
- Fix crashes in `LazyCachedMapCollection` when logging out an user [3299](https://github.com/GetStream/stream-chat-swift/pull/3299)
### 🔄 Changed
- Dropped iOS 12 support [#3285](https://github.com/GetStream/stream-chat-swift/pull/3285)
- Increase QoS for `Throttler` and `Debouncer` to `utility` [#3297](https://github.com/GetStream/stream-chat-swift/issues/3297)
- Improve reliability of accessing data in controllers' completion handlers [#3305](https://github.com/GetStream/stream-chat-swift/issues/3305)

## StreamChatUI
### ✅ Added
- Add support for enabling message list view animations [#3314](https://github.com/GetStream/stream-chat-swift/pull/3314)
### 🐞 Fixed
- Fix Channel List not hiding error state view when data is available [#3303](https://github.com/GetStream/stream-chat-swift/pull/3303)

# [4.59.0](https://github.com/GetStream/stream-chat-swift/releases/tag/4.59.0)
_July 10, 2024_

## ⚠️ Important
- This is the last SDK version that will support iOS 12 as the minimum deployment target.
- Our next release will have iOS 13 as the minimum deployment target.

## StreamChat
### ✅ Added
- Add support for user blocking [#3223](https://github.com/GetStream/stream-chat-swift/pull/3223)
- [Threads v2] Add support for Threads v2 [#3229](https://github.com/GetStream/stream-chat-swift/pull/3229)
   - Add `ChatThreadListController` to fetch current user threads
   - Add `ChatMessageController.markThreadRead()`
   - Add `ChatMessageController.markThreadUnread()`
   - Add `ChatMessageController.updateThread()`
   - Add `ChatMessageController.loadThread()`
   - Add `ChatCurrentUserController.loadAllUnreads()`
   - Add `CurrentChatUser.unreadCount.threads`
### 🐞 Fixed
- Fix user not able to connect when the user name contains a semicolon [#3275](https://github.com/GetStream/stream-chat-swift/pull/3275)
### 🔄 Changed
- Add additional fields to the `Equatable` conformance in `ChatChannel` and `ChatMessage` [#3277](https://github.com/GetStream/stream-chat-swift/issues/3277)

## StreamChatUI
### ✅ Added
- [Threads v2] Add `ChatThreadListVC` UI Component [#3229](https://github.com/GetStream/stream-chat-swift/pull/3229)
   - Marks a thread read when reaching the bottom of the replies in `ChatThreadVC`
   - Marking the parent message of a thread as unread in `ChatThreadVC` will mark the thread as unread
### 🔄 Changed
- `ChatChannelUnreadCountView` now shares a common view (`badgeView`) with `ChatThreadUnreadCountView` [#3229](https://github.com/GetStream/stream-chat-swift/pull/3229)
### 🎭 New Localizations
- `message.item.deleted`
- `threadListItem.replied-to`
- `threadList.empty.description`
- `threadList.error.message`
- `threadList.new-threads`

# [4.58.0](https://github.com/GetStream/stream-chat-swift/releases/tag/4.58.0)
_June 26, 2024_

## StreamChat
### ✅ Added
- Add `role` argument to partial user updates [#3253](https://github.com/GetStream/stream-chat-swift/pull/3253)
### 🐞 Fixed
- Fix `channel.pinnedMessages` with missing messages [#3244](https://github.com/GetStream/stream-chat-swift/pull/3244)
- Fix notifications muted state for the current user in channel members [#3239](https://github.com/GetStream/stream-chat-swift/pull/3239)
- Reset channel members and watchers state when fetching the initial state of the channel [#3245](https://github.com/GetStream/stream-chat-swift/pull/3245)
- Fix inconsistent message text when extremely quickly updating it [#3242](https://github.com/GetStream/stream-chat-swift/pull/3242)
- Fix message attachments returning nil sometimes in push notification extensions [#3263](https://github.com/GetStream/stream-chat-swift/pull/3263)
- Significantly improve performance of database observers [#3260](https://github.com/GetStream/stream-chat-swift/pull/3260)
### 🔄 Changed
- Enable background mapping by default, which improves performance overall [#3250](https://github.com/GetStream/stream-chat-swift/pull/3250)

## StreamChatUI
### 🐞 Fixed
- Fix an issue with markdown ordered list processing [#3234](https://github.com/GetStream/stream-chat-swift/issues/3234)

# [4.57.0](https://github.com/GetStream/stream-chat-swift/releases/tag/4.57.0)
_June 06, 2024_

## StreamChat
### ✅ Added
- Low-level client support for Polls - creating different types of polls, adding and removing votes, comments, and more [#3220](https://github.com/GetStream/stream-chat-swift/pull/3220)

# [4.56.1](https://github.com/GetStream/stream-chat-swift/releases/tag/4.56.1)
_May 23, 2024_

## StreamChatUI
### 🐞 Fixed
- Do not re-display suggestion view on each character change [#3215](https://github.com/GetStream/stream-chat-swift/pull/3215)
- Fix command suggestions not appearing [#3215](https://github.com/GetStream/stream-chat-swift/pull/3215)
- Reduce suggestion view height updates while scrolling [#3215](https://github.com/GetStream/stream-chat-swift/pull/3215)
### 🔄 Changed
- Replace `updateCommandSuggestions()` and `updateMentionSuggestions()` with `updateSuggestions()` in `ChatSuggestionVC` [#3215](https://github.com/GetStream/stream-chat-swift/pull/3215)

# [4.56.0](https://github.com/GetStream/stream-chat-swift/releases/tag/4.56.0)
_May 20, 2024_

## StreamChat
### ✅ Added
- Add a new state layer with async-await and observable state objects ([learn more](https://getstream.io/chat/docs/sdk/ios/client/state-layer/state-layer-overview/)) [#3177](https://github.com/GetStream/stream-chat-swift/pull/3177)

# [4.55.0](https://github.com/GetStream/stream-chat-swift/releases/tag/4.55.0)
_May 13, 2024_

## StreamChat
### 🐞 Fixed
- Fix triggering user query calls whenever a new user was added in `UserListController` [#3184](https://github.com/GetStream/stream-chat-swift/pull/3184)
- Fix duplicated watching channel calls when reconnecting [#3187](https://github.com/GetStream/stream-chat-swift/pull/3187)
- Fix `/sync` call failing because of surpassing the 255 channels limit [#3188](https://github.com/GetStream/stream-chat-swift/pull/3188)
- Improve channel list performance by enabling reconfigure cells [#3186](https://github.com/GetStream/stream-chat-swift/pull/3186)
### 🔄 Changed
- Do not retry rate-limited requests [#3182](https://github.com/GetStream/stream-chat-swift/pull/3182)
- `UserListController` won't update automatically when a new user is added [#3184](https://github.com/GetStream/stream-chat-swift/pull/3184)

## StreamChatUI
### 🐞 Fixed
- Fix marking channel read after leaving channel view [#3193](https://github.com/GetStream/stream-chat-swift/pull/3193)

# [4.54.0](https://github.com/GetStream/stream-chat-swift/releases/tag/4.54.0)
_May 06, 2024_

## StreamChat
### ✅ Added
- Add `reason` parameter to `flagMessage()` [#3173](https://github.com/GetStream/stream-chat-swift/issues/3173)
### 🐞 Fixed
- Reset managed object contexts before removing all the data on logout [#3170](https://github.com/GetStream/stream-chat-swift/pull/3170)
- Rare crash when `@Cached` property triggered fetching a new value with `computeValue` closure [#3174](https://github.com/GetStream/stream-chat-swift/pull/3174)
### 🔄 Changed
- Replace message update request to partial update on message pinning [#3166](https://github.com/GetStream/stream-chat-swift/pull/3166)

## StreamChatUI
### ✅ Added
- Make `ChatMessageContentView.prepareForReuse()` open [#3176](https://github.com/GetStream/stream-chat-swift/pull/3176)

# [4.53.0](https://github.com/GetStream/stream-chat-swift/releases/tag/4.53.0)
_April 30, 2024_

## StreamChat
### ✅ Added
- Add user privacy settings to control user events [#3142](https://github.com/GetStream/stream-chat-swift/pull/3142)
- Add `privacySettings` parameter to `connectUser()` and `CurrentUserController.updateUserData()` [#3142](https://github.com/GetStream/stream-chat-swift/pull/3142)
- Expose `ChatCurrentUser.privacySettings` [#3142](https://github.com/GetStream/stream-chat-swift/pull/3142)
- Adds `reactionGroups` to `ChatMessage` so that reactions can be sorted by date in the message list [#3158](https://github.com/GetStream/stream-chat-swift/pull/3158)

## StreamChatUI
### ✅ Added
- Adds `firstReactionAt` and `lastReactionAt` to `ChatMessageReactionData` to be able to sort by dates in `Components.reactionsSorting` [#3158](https://github.com/GetStream/stream-chat-swift/pull/3158)
- Add `ChatReactionListController` to query and filter reactions from a message [#3167](https://github.com/GetStream/stream-chat-swift/pull/3167)
- Add `ChatClient.reactionListController()`  to create an instance of `ChatReactionListController` [#3167](https://github.com/GetStream/stream-chat-swift/pull/3167)

# [4.52.0](https://github.com/GetStream/stream-chat-swift/releases/tag/4.52.0)
_April 09, 2024_

## StreamChat
### 🐞 Fixed
- Fix pinning messages with attachments stuck in sending state [#3116](https://github.com/GetStream/stream-chat-swift/pull/3116)
- Fix member list not updated after moderator is demoted [#3132](https://github.com/GetStream/stream-chat-swift/pull/3132)

## StreamChatUI
### 🐞 Fixed
- Fix thread parent message not updating in the Thread View [#3129](https://github.com/GetStream/stream-chat-swift/pull/3129)
- Fix a crash in channel list when reconfiguring cells [#3136](https://github.com/GetStream/stream-chat-swift/pull/3136)

# [4.51.0](https://github.com/GetStream/stream-chat-swift/releases/tag/4.51.0)
_March 26, 2024_

## StreamChat
### ✅ Added
- Add mute expiration support when muting a channel [#3083](https://github.com/GetStream/stream-chat-swift/pull/3083)
- Add `ChatClient.loadAppSettings` and `ChatClient.appSettings` [#3091](https://github.com/GetStream/stream-chat-swift/pull/3091)
- Load the app settings when connecting the user [#3091](https://github.com/GetStream/stream-chat-swift/pull/3091)
- Expose `notificationsMuted` in `ChatChannelMember` [#3111](https://github.com/GetStream/stream-chat-swift/pull/3111)
### 🐞 Fixed
- Fix saving reaction counts for messages [#3109](https://github.com/GetStream/stream-chat-swift/pull/3109)
### 🔄 Changed
- Deprecates `ChatClientConfig.maxAttachmentSize` in favour of defining the value from Stream's Dashboard [#3105](https://github.com/GetStream/stream-chat-swift/pull/3105)

## StreamChatUI
### ✅ Added
- Validates file size limit per attachment type defined in Stream's Dashboard [#3105](https://github.com/GetStream/stream-chat-swift/pull/3105)
- Make it easier to customize `ComposerVC.updateContent()` [#3112](https://github.com/GetStream/stream-chat-swift/pull/3112)
- Add support markdown font styling customization [#3101](https://github.com/GetStream/stream-chat-swift/pull/3101)

### 🐞 Fixed
- Fix support for markdown ordered list with all numbers [#3090](https://github.com/GetStream/stream-chat-swift/pull/3090)
- Fix support for markdown italic and bold styles inside snake-styled text [#3094](https://github.com/GetStream/stream-chat-swift/pull/3094)
- Fix Message View not updated when new translations are added or removed [#3103](https://github.com/GetStream/stream-chat-swift/pull/3103)

# [4.50.0](https://github.com/GetStream/stream-chat-swift/releases/tag/4.50.0)
_March 11, 2024_

## StreamChat
### ✅ Added
- Add new `ChatMessage.textUpdatedAt` for when the message text is edited [#3059](https://github.com/GetStream/stream-chat-swift/pull/3059)
- Expose `ClientError.errorPayload` to easily check for server error details [#3061](https://github.com/GetStream/stream-chat-swift/pull/3061)
### 🐞 Fixed
- Fix token provider retrying after calling disconnect [#3052](https://github.com/GetStream/stream-chat-swift/pull/3052)
- Fix connect user never completing when disconnecting after token provider fails [#3052](https://github.com/GetStream/stream-chat-swift/pull/3052)
- Fix current user cache not deleted on logout causing unread count issues after switching users [#3055](https://github.com/GetStream/stream-chat-swift/pull/3055)
- Fix rare crash in `startObserver()` on logout when converting DTO to model in `itemCreator` [#3053](https://github.com/GetStream/stream-chat-swift/pull/3053)
- Fix invalid token triggering token refresh in an infinite loop [#3056](https://github.com/GetStream/stream-chat-swift/pull/3056)
- Do not mark a message as failed when the server returns duplicated message error [#3061](https://github.com/GetStream/stream-chat-swift/pull/3061)

## StreamChatUI
### ✅ Added
- Add new `Components.isMessageEditedLabelEnabled` [#3059](https://github.com/GetStream/stream-chat-swift/pull/3059)
- Add "Edited" label when a message is edited [#3059](https://github.com/GetStream/stream-chat-swift/pull/3059)
   - Note: For now, only when the text changes it is marked as edited.
 - Add `message.edited` localization key [#3059](https://github.com/GetStream/stream-chat-swift/pull/3059)

# [4.49.0](https://github.com/GetStream/stream-chat-swift/releases/tag/4.49.0)
_February 27, 2024_

## StreamChat
### ✅ Added
- Add parallel attachment uploading [#3034](https://github.com/GetStream/stream-chat-swift/pull/3034)
### 🐞 Fixed
- Fix controllers having empty data when state changed to `.remoteDataFetched` with background mapping enabled [#3042](https://github.com/GetStream/stream-chat-swift/pull/3042)
- Fix showing empty search results with background mapping enabled [#3042](https://github.com/GetStream/stream-chat-swift/pull/3042)

## StreamChatUI
### ✅ Added
- Add support for user mentions in channels with 100+ members [#3043](https://github.com/GetStream/stream-chat-swift/pull/3043)
### 🐞 Fixed
- Fix composer link preview overridden by previous enrichment [#3025](https://github.com/GetStream/stream-chat-swift/pull/3025)
- Fix merged avatars changing sub-image locations when opening channel list [#3013](https://github.com/GetStream/stream-chat-swift/pull/3013)
- Fix native swipe-back gesture overridden by swipe-to-reply [#3029](https://github.com/GetStream/stream-chat-swift/pull/3029)
- Fix `CGBitmapContextInfoCreate` console log warning when creating merged channel avatars [#3018](https://github.com/GetStream/stream-chat-swift/pull/3018)
- Slight performance improvement in the message list by caching `NSRegularExpression` in `MarkdownFormatter` [#3020](https://github.com/GetStream/stream-chat-swift/pull/3020)
- Slight performance improvement in the message list by skipping channel list updates when it is not visible [#3021](https://github.com/GetStream/stream-chat-swift/pull/3021)
- Fix rare race condition when dismissing the gallery causing the UI to be blocked [#3037](https://github.com/GetStream/stream-chat-swift/pull/3037)

# [4.48.1](https://github.com/GetStream/stream-chat-swift/releases/tag/4.48.1)
_February 09, 2024_

## StreamChat
### 🐞 Fixed
- Fix `TextLink.url` in `TextLinkDetector` not having the HTTP URL [#3023](https://github.com/GetStream/stream-chat-swift/pull/3023)

## StreamChatUI
### 🐞 Fixed
- Fix tapping message links without http scheme not opening Safari [#3023](https://github.com/GetStream/stream-chat-swift/pull/3023)
- Fix links not being highlighted when message text contains markdown [#3023](https://github.com/GetStream/stream-chat-swift/pull/3023)

# [4.48.0](https://github.com/GetStream/stream-chat-swift/releases/tag/4.48.0)
_February 09, 2024_

## StreamChat
### ✅ Added
- Add new `ChatChannelController.enrichUrl()` function to get metadata from URL [#2984](https://github.com/GetStream/stream-chat-swift/pull/2984)
- Add new `TextLinkDetector` for parsing and detecting links given a string [#2984](https://github.com/GetStream/stream-chat-swift/pull/2984)
- Automatically restart uploading suspended attachments when the app is reopened [#3008](https://github.com/GetStream/stream-chat-swift/pull/3008)
### 🐞 Fixed
- Fix message link preview showing empty space when no metadata available [#2984](https://github.com/GetStream/stream-chat-swift/pull/2984)
- Fix threading issues in `ConnectionRepository` [#2985](https://github.com/GetStream/stream-chat-swift/pull/2985), [#2987](https://github.com/GetStream/stream-chat-swift/pull/2987)
- Fix threading issues in `AuthenticationRepository` [#2986](https://github.com/GetStream/stream-chat-swift/pull/2986)
- Fix `NewMessagePendingEvent.message` with empty `cid` [#2997](https://github.com/GetStream/stream-chat-swift/pull/2997)
- Fix attachments being sent with local URL paths [#3008](https://github.com/GetStream/stream-chat-swift/pull/3008)
- Fix rare crash in `AttachmentDTO.id` when accessed outside of CoreData's context [#3008](https://github.com/GetStream/stream-chat-swift/pull/3008)
### 🔄 Changed
- Do not check token expiration client-side, only server-side [#3014](https://github.com/GetStream/stream-chat-swift/pull/3014)

## StreamChatUI
### ✅ Added
- Add `Components.default.isComposerLinkPreviewEnabled` flag to enable composer link previews [#2984](https://github.com/GetStream/stream-chat-swift/pull/2984)
- Add support for showing link previews in the composer [#2984](https://github.com/GetStream/stream-chat-swift/pull/2984)
### 🐞 Fixed
- Fix link flickering when opening a channel [#2984](https://github.com/GetStream/stream-chat-swift/pull/2984)
- Fix link flickering when quoting a message with a link [#2984](https://github.com/GetStream/stream-chat-swift/pull/2984)
- Fix channel item actions gesture overriding native swipe go-back gesture [#3000](https://github.com/GetStream/stream-chat-swift/pull/3000)
- Fix flashing channel list avatars and improve channel list update performance [#2996](https://github.com/GetStream/stream-chat-swift/pull/2996)

# [4.47.1](https://github.com/GetStream/stream-chat-swift/releases/tag/4.47.1)
_January 24, 2024_

## StreamChat
### 🐞 Fixed
- Fix not possible to resend messages with failed attachments [#2966](https://github.com/GetStream/stream-chat-swift/pull/2966)
- Fix not mentioning users if they are not fetched in the local device [#2967](https://github.com/GetStream/stream-chat-swift/pull/2967)
- Fix rare crash in `startObserver()` in login/logout flow [#2972](https://github.com/GetStream/stream-chat-swift/pull/2972)
### 🔄 Changed
- Bump `maxAttachmentCountPerMessage` from `10` to `30` to align with the backend. [#2977](https://github.com/GetStream/stream-chat-swift/pull/2977)

## StreamChatUI
### 🐞 Fixed
- Fix file attachments retry button not retrying upload [#2966](https://github.com/GetStream/stream-chat-swift/pull/2966)
- Fix mentioned users without names not highlighted [#2967](https://github.com/GetStream/stream-chat-swift/pull/2967)
- Fix duplicated mentioned users not highlighted [#2967](https://github.com/GetStream/stream-chat-swift/pull/2967)

# [4.47.0](https://github.com/GetStream/stream-chat-swift/releases/tag/4.47.0)
_January 09, 2024_

## StreamChat
### 🐞 Fixed
- Fix Channel ID initializer crashing with an empty string [#2964](https://github.com/GetStream/stream-chat-swift/pull/2964)
### ✅ Added
- Expose `UserListQuery.search(term:)` and `UserListQuery.user(withID:)` [#2959](https://github.com/GetStream/stream-chat-swift/pull/2959)

## StreamChatUI
### ✅ Added
- Better support for custom mixed attachments rendering [#2947](https://github.com/GetStream/stream-chat-swift/pull/2947)
- Add default rendering for unsupported attachments [#2948](https://github.com/GetStream/stream-chat-swift/pull/2948)
### 🐞 Fixed
- Fix deleted messages showing custom attachments [#2947](https://github.com/GetStream/stream-chat-swift/pull/2947)
- Fix blocked messages showing attachments [#2947](https://github.com/GetStream/stream-chat-swift/pull/2947)
### 🔄 Changed
- Minor breaking change in the `ChatMessageListView.reuseIdentifier()` function. It has a new `message` parameter. [#2947](https://github.com/GetStream/stream-chat-swift/pull/2947)
- Minor breaking change in the `ChatMessageListView.dequeueReusableCell()` function. It has a new `message` parameter. [#2947](https://github.com/GetStream/stream-chat-swift/pull/2947)

# [4.46.0](https://github.com/GetStream/stream-chat-swift/releases/tag/4.46.0)
_December 21, 2023_

## StreamChat
### 🐞 Fixed
- Fix duplicated Runpath Search Paths [#2937](https://github.com/GetStream/stream-chat-swift/pull/2937)
- Fix `_dispatch_lane_resume` crash in `RepeatingTimer` [#2938](https://github.com/GetStream/stream-chat-swift/pull/2938)
- Fix editing of async voice messages [#2943](https://github.com/GetStream/stream-chat-swift/pull/2943)

## StreamChatUI
### 🐞 Fixed
- Fix duplicated Runpath Search Paths [#2937](https://github.com/GetStream/stream-chat-swift/pull/2937)
- Fix file attachments not rendering file size [#2941](https://github.com/GetStream/stream-chat-swift/pull/2941)
- Fix quoted chat message view with wrong text [#2946](https://github.com/GetStream/ios-issues-tracking/issues/683)
- Fix jumping to bottom when loading new messages [#2945](https://github.com/GetStream/stream-chat-swift/pull/2945)
- Fix messages failing to be deleted when pending updates to the server [#2949](https://github.com/GetStream/stream-chat-swift/pull/2949)

# [4.45.0](https://github.com/GetStream/stream-chat-swift/releases/tag/4.45.0)
_December 11, 2023_

## StreamChat
### ✅ Added
- Add an option to configure the AudioSession when using VoiceRecordings [#2919](https://github.com/GetStream/stream-chat-swift/pull/2919)
### 🐞 Fixed
- Fix `UserInfo.isInvisible` not nullable [#2920](https://github.com/GetStream/stream-chat-swift/pull/2920)
- Fix CocoaPods minimum iOS target not in sync with the Xcode project [#2924](https://github.com/GetStream/stream-chat-swift/pull/2924)
- Improve `InternetConnection.Monitor` stability [#2923](https://github.com/GetStream/stream-chat-swift/pull/2923)
### 🔄 Changed
- The `UserInfo.isInvisible` is now nullable and `nil` by default [#2920](https://github.com/GetStream/stream-chat-swift/pull/2920)

## StreamChatUI
### 🐞 Fixed
- Fix date separator decoration view showing in the last message of the current page [#2899](https://github.com/GetStream/stream-chat-swift/pull/2899)
- Fix `JumpToUnreadMessagesButton` not localizable [#2917](https://github.com/GetStream/stream-chat-swift/pull/2917)
- Fix CocoaPods minimum iOS target not in sync with the Xcode project [#2924](https://github.com/GetStream/stream-chat-swift/pull/2924)
- Fix quoting message without bubble view when text is only emojis [#2925](https://github.com/GetStream/stream-chat-swift/pull/2925)
- Fix user mention not tappable when contains "@" character [#2928](https://github.com/GetStream/stream-chat-swift/pull/2928)
- Fix user mention not tappable if user does not have a name [#2928](https://github.com/GetStream/stream-chat-swift/pull/2928)
- Fix edit action possible in giphy messages [#2926](https://github.com/GetStream/stream-chat-swift/pull/2926)
- Fix not adding a space in the message input when mentioning a user [#2927](https://github.com/GetStream/stream-chat-swift/pull/2927)

## ⚠️ Important
- iOS 11 support has been dropped since Xcode 15 does not allow publishing apps with iOS 11.

# [4.44.0](https://github.com/GetStream/stream-chat-swift/releases/tag/4.44.0)
_November 30, 2023_

## StreamChatUI
### 🐞 Fixed
- Fix skip slow mode capability not handled [#2904](https://github.com/GetStream/stream-chat-swift/pull/2904)
- Fix layout crash when sending an app to background and ChatMessageGalleryView is visible [#2907](https://github.com/GetStream/stream-chat-swift/pull/2907)
- Fix channel history being marked as read for new members [#2905](https://github.com/GetStream/stream-chat-swift/pull/2905)

### 🔄 Changed
- `ChannelController.markUnread`'s `completion`'s argument is now a `(Result<ChatChannel, Error>` instead of `Error?`

# [4.43.0](https://github.com/GetStream/stream-chat-swift/releases/tag/4.43.0)
_November 17, 2023_

## StreamChat
### ✅ Added
- Add new `NewMessageErrorEvent` when observing `EventsController` [#2885](https://github.com/GetStream/stream-chat-swift/pull/2885)

## StreamChatUI
### ✅ Added
- Add jump to unread messages interaction [#2894](https://github.com/GetStream/stream-chat-swift/pull/2894)
- Add support for opening a channel in the unread messages page with `Components.shouldJumpToUnreadWhenOpeningChannel` [#2894](https://github.com/GetStream/stream-chat-swift/pull/2894)

### 🐞 Fixed
- Fix Message List UI not updated when message.updatedAt changes [#2884](https://github.com/GetStream/stream-chat-swift/pull/2884)
- Fix jump to unread button showing "0" unread counts [#2894](https://github.com/GetStream/stream-chat-swift/pull/2894)
- Fix not able to mark channel read when isJumpToUnread is disabled [#2902](https://github.com/GetStream/stream-chat-swift/pull/2902)

# [4.42.0](https://github.com/GetStream/stream-chat-swift/releases/tag/4.42.0)
_November 14, 2023_

## StreamChat
### 🐞 Fixed
- Fix not able to mark channel read after clearing history [#2867](https://github.com/GetStream/stream-chat-swift/pull/2867)
- Fix pasting images from browser when isPastingImagesEnabled is false [#2874](https://github.com/GetStream/stream-chat-swift/pull/2874)
- Fix not being able to paste images when multiple attachments are present [#2874](https://github.com/GetStream/stream-chat-swift/pull/2874)
- Fix ComposerVC InputTextView caret's position issues [#2878](https://github.com/GetStream/stream-chat-swift/pull/2878)
- Fix avatar alignment in quoted messages [#2876](https://github.com/GetStream/stream-chat-swift/pull/2876)

## StreamChatUI
### ✅ Added
- Add support for editing custom attachments [#2879](https://github.com/GetStream/stream-chat-swift/pull/2879)
### 🐞 Fixed
- Fix composer not interactable after enabling send-message capability [#2866](https://github.com/GetStream/stream-chat-swift/pull/2866)

# [4.41.0](https://github.com/GetStream/stream-chat-swift/releases/tag/4.41.0)
_November 03, 2023_

## StreamChat
### ✅ Added
- Add message moderation details to `ChatMessage` [#2846](https://github.com/GetStream/stream-chat-swift/pull/2846)
- Add support for resending, editing and deleting bounced messages [#2846](https://github.com/GetStream/stream-chat-swift/pull/2846)
### 🐞 Fixed
- Fix not being able to delete local-only messages [#2846](https://github.com/GetStream/stream-chat-swift/pull/2846)
- Fix bounced message displayed as a system message instead of an error [#2846](https://github.com/GetStream/stream-chat-swift/pull/2846)
- Fix not showing bounced actions when long pressing bounced message [#2846](https://github.com/GetStream/stream-chat-swift/pull/2846)
- Fix empty channel list when querying both hidden or shown channels [#2865](https://github.com/GetStream/stream-chat-swift/pull/2865)

## StreamChatUI
### ✅ Added
- Allow easier customisation of the `ChatChannelListItemView` [#2855](https://github.com/GetStream/stream-chat-swift/pull/2855)
### 🐞 Fixed
- Always use `reloadChannels()` in the Channel List to improve stability [#2858](https://github.com/GetStream/stream-chat-swift/pull/2858)

## ⚠️ Important
- From now on, our XCFrameworks will be built with Swift 5.7. In order to use them, you need Xcode 14 or above.

# [4.40.0](https://github.com/GetStream/stream-chat-swift/releases/tag/4.40.0)
_October 25, 2023_

## StreamChat
### ✅ Added
- Add `language` parameter to `connectUser()` [#2847](https://github.com/GetStream/stream-chat-swift/pull/2847)
- Expose `language` in users [#2847](https://github.com/GetStream/stream-chat-swift/pull/2847)
- Expose `originalLanguage` in messages [#2847](https://github.com/GetStream/stream-chat-swift/pull/2847)

## StreamChatUI
### ✅ Added
- Add message attachment preview in the channel list [#2838](https://github.com/GetStream/stream-chat-swift/pull/2838)
- Add support for automatic translations [#2847](https://github.com/GetStream/stream-chat-swift/pull/2847)
    - Enabled by `Components.default.messageAutoTranslationEnabled`
### 🐞 Fixed
- Do not mark a channel as read if the app is in background [#2832](https://github.com/GetStream/stream-chat-swift/pull/2832)
### 🔄 Changed
- Removed `messageActionsForAlertMenu` and `deleteWithoutWarningActionItem` from  `ChatMessageActionsVC` [#2846](https://github.com/GetStream/stream-chat-swift/pull/2846)
    - This is now controlled by `ChatMessageListVC.messageActions(forDebouncedMessage:)`

# [4.39.0](https://github.com/GetStream/stream-chat-swift/releases/tag/4.39.0)
_October 05, 2023_

## StreamChat
### ✅ Added
- Add support for custom HTTP headers in `ChatClientConfig.urlSessionConfiguration` [#2818](https://github.com/GetStream/stream-chat-swift/pull/2818)
### 🐞 Fixed
- Fix showing channel outside of the channel list [#2819](https://github.com/GetStream/stream-chat-swift/pull/2819)
- Fix messages not updated when user name and image change [#2822](https://github.com/GetStream/stream-chat-swift/pull/2822)
- Avoid deadlock in ConnectionRepository when timing out [#2827](https://github.com/GetStream/stream-chat-swift/pull/2827)

## StreamChatUI
### 🐞 Fixed
- Fix showing empty view when creating a new channel [#2821](https://github.com/GetStream/stream-chat-swift/pull/2821)
- Fix showing loading view for cached channels [#2821](https://github.com/GetStream/stream-chat-swift/pull/2821)

# [4.38.0](https://github.com/GetStream/stream-chat-swift/releases/tag/4.38.0)
_September 29, 2023_

## StreamChat
### ✅ Added
- Message parameter in adding/removing members methods [#2799](https://github.com/GetStream/stream-chat-swift/pull/2799)
### 🐞 Fixed
- Fix thread-safety issues when connection waiters time out [#2814](https://github.com/GetStream/stream-chat-swift/pull/2814)

## StreamChatUI
### ⚡ Performance
- Add throttling to mark as read [#2808](https://github.com/GetStream/stream-chat-swift/pull/2808)
- Improve efficiency when skipping messages [#2809](https://github.com/GetStream/stream-chat-swift/pull/2809)
- Revert message updates whenever user info changes [#2810](https://github.com/GetStream/stream-chat-swift/pull/2810)
- Improve efficiency when diffing `ChatMessage` [#2811](https://github.com/GetStream/stream-chat-swift/pull/2811)
### 🐞 Fixed
- Fix skipping messages logic when not scrolled fully to the bottom [#2809](https://github.com/GetStream/stream-chat-swift/pull/2809)
### 🔄 Changed
- When there are user updates the message list won't update the authors instantly [#2810](https://github.com/GetStream/stream-chat-swift/pull/2810)
  - This was recently introduced [here](https://github.com/GetStream/stream-chat-swift/pull/2738) but impacted too much the performance.

# [4.37.1](https://github.com/GetStream/stream-chat-swift/releases/tag/4.37.1)
_September 25, 2023_

## StreamChatUI
### ✅ Added
- Unread messages separator can be enabled/disabled using `components.isUnreadMessagesSeparatorEnabled` (https://github.com/GetStream/stream-chat-swift/pull/2797)

### 🐞 Fixed
- Fix the unread messages banner showing on system messages [#2793](https://github.com/GetStream/stream-chat-swift/pull/2793)
- Fix compilation issues on NSEs when using Cocoapods [#2798](https://github.com/GetStream/stream-chat-swift/pull/2798)
- Fix frozen input view when editing a large message [#2800](https://github.com/GetStream/stream-chat-swift/pull/2800)
- Fix not scrolling to the caret position when typing a message and the caret is out of view [#2800](https://github.com/GetStream/stream-chat-swift/pull/2800)
- Fix not scrolling to the caret position when tapping on the shrink button [#2800](https://github.com/GetStream/stream-chat-swift/pull/2800)
- Fix composer input scrolling getting disabled on iOS 17 [#2802](https://github.com/GetStream/stream-chat-swift/pull/2802)
- Fix unread messages separator disapearing when marking channel as read [#2797](https://github.com/GetStream/stream-chat-swift/pull/2797)

# [4.37.0](https://github.com/GetStream/stream-chat-swift/releases/tag/4.37.0)
_September 18, 2023_

## StreamChat
### ✅ Added
- Allow injecting a custom URLSessionConfiguration in ChatClientConfig [#2756](https://github.com/GetStream/stream-chat-swift/pull/2756)
- Methods for deleting file and image in `ChatChannelController` [#2776](https://github.com/GetStream/stream-chat-swift/pull/2776)
### 🐞 Fixed
- Fix core data warnings when logging with different user [#2759](https://github.com/GetStream/stream-chat-swift/pull/2759)
- Fix connecting user from background thread [#2762](https://github.com/GetStream/stream-chat-swift/pull/2762)
- Make the Logger thread-safe to avoid crashes [#2775](https://github.com/GetStream/stream-chat-swift/pull/2775)
- Improve `addDevice()` and `removeDevice()` with optimistic updates [#2778](https://github.com/GetStream/stream-chat-swift/pull/2778)
- Fix critical issue causing a query channel call for every new message [#2781](https://github.com/GetStream/stream-chat-swift/tree/fix/calling-watch-channel-on-every-new-message)
- Added threshold for queued messages before being sent [#2780](https://github.com/GetStream/stream-chat-swift/pull/2780)
- Fix memory leak caused by `Timer.addTimeout()` [#2777](https://github.com/GetStream/stream-chat-swift/pull/2777)

## StreamChatUI
### ✅ Added
- Add customization support for `ChannelListLoadingView` [#2772](https://github.com/GetStream/stream-chat-swift/pull/2772)
- Add support for disabling jumping to message animation [#2770](https://github.com/GetStream/stream-chat-swift/pull/2770)
### 🐞 Fixed
- Fix tapping on the status bar scrolling to the bottom instead of the top [#2763](https://github.com/GetStream/stream-chat-swift/pull/2763)
- Fix empty channel header view for new DM Channels [#2764](https://github.com/GetStream/stream-chat-swift/pull/2764)
- Fix showing copy message action when text is empty [#2765](https://github.com/GetStream/stream-chat-swift/pull/2765)
- Fix link preview title covering text when image is not loaded [#2773](https://github.com/GetStream/stream-chat-swift/pull/2773)
- Fix UI Glitch in `ChannelListLoadingView` with dummy data [#2772](https://github.com/GetStream/stream-chat-swift/pull/2772)
- Fix composer input jumping when shrink button is tapped [#2774](https://github.com/GetStream/stream-chat-swift/pull/2774)
### 🔄 Changed
- Make record button in composer, visible depending on the channel's capabilities. [#2758](https://github.com/GetStream/stream-chat-swift/pull/2758)
- Rename`Components.chatChannelListLoadingView` -> `Components.channelListLoadingView` [#2772](https://github.com/GetStream/stream-chat-swift/pull/2772)

# [4.36.0](https://github.com/GetStream/stream-chat-swift/releases/tag/4.36.0)
_August 28, 2023_

## StreamChat
### ✅ Added
- Add XCPrivacy manifest [#2740](https://github.com/GetStream/stream-chat-swift/pull/2740)
- Add digital signature to StreamChat XCFramework [#2740](https://github.com/GetStream/stream-chat-swift/pull/2740)
### 🐞 Fixed
- Fix Message List not updating when user info changes [#2738](https://github.com/GetStream/stream-chat-swift/pull/2738)
- Fix Channel List items online presence not updating when user info changes [#2742](https://github.com/GetStream/stream-chat-swift/pull/2742)
- Fix Channel name not updating when member name changes [#2742](https://github.com/GetStream/stream-chat-swift/pull/2742)


## StreamChatUI
### ✅ Added
- Add XCPrivacy manifest [#2740](https://github.com/GetStream/stream-chat-swift/pull/2740)
- Add digital signature to StreamChatUI XCFramework [#2740](https://github.com/GetStream/stream-chat-swift/pull/2740)
- Apply channel capabilities in UI components [#2747](https://github.com/GetStream/stream-chat-swift/pull/2747)

### 🐞 Fixed
- Fix Channel Header View not updating when user info changes [#2742](https://github.com/GetStream/stream-chat-swift/pull/2742)
- Fix Channel List rendering user name on subtitle text in 1:1 channel [#2737](https://github.com/GetStream/stream-chat-swift/pull/2737)
- Fix gap between the composer and the keyboard when parent view’s frame origin is not zero [#2743](https://github.com/GetStream/stream-chat-swift/pull/2743)
### 🔄 Changed
- Change timestamp formatting in Channel List according to the default design and other SDKs [#2736](https://github.com/GetStream/stream-chat-swift/pull/2736)

# [4.35.2](https://github.com/GetStream/stream-chat-swift/releases/tag/4.35.2)
_August 16, 2023_

## StreamChat
### 🐞 Fixed
- Fix video attachments not being sent with `thumb_url`, which caused issues in other platforms [#2720](https://github.com/GetStream/stream-chat-swift/pull/2720)
- Make sure loud speaker is always used for playback in voice messages [#2734](https://github.com/GetStream/stream-chat-swift/pull/2734)

## StreamChatUI
### 🐞 Fixed
- Explicitly disable channel list states for Search Components [#2725](https://github.com/GetStream/stream-chat-swift/pull/2725)
- Fix blank channel name in Message Search [#2726](https://github.com/GetStream/stream-chat-swift/pull/2726)

# [4.35.1](https://github.com/GetStream/stream-chat-swift/releases/tag/4.35.1)
_August 09, 2023_

## StreamChat
### 🐞 Fixed
- Fix channel list sorting for iOS 14 and below [#2719](https://github.com/GetStream/stream-chat-swift/pull/2719)

# [4.35.0](https://github.com/GetStream/stream-chat-swift/releases/tag/4.35.0)
_August 08, 2023_

## StreamChat
### ✅ Added
- Add support for sorting Channel List with custom data [#2701](https://github.com/GetStream/stream-chat-swift/pull/2701)

### 🐞 Fixed
- Fix pinning messages with attachments not synced with server [#2698](https://github.com/GetStream/stream-chat-swift/pull/2698)
- Fix messages disappearing in search query after entering a channel [#2700](https://github.com/GetStream/stream-chat-swift/pull/2700)
- Fix unread counts not updating if the channelRead information was missing from the persistence storage [#2709](https://github.com/GetStream/stream-chat-swift/pull/2709)
- Fix channel search with `autocomplete` only showing results if value started with the given query [#2703](https://github.com/GetStream/stream-chat-swift/pull/2703)

## StreamChatUI
### ✅ Added
- Add Message Search UI Component [#2703](https://github.com/GetStream/stream-chat-swift/pull/2703)
- Add Channel Search UI Component [#2703](https://github.com/GetStream/stream-chat-swift/pull/2703)
- Add `Components.channelListSearchStrategy` to enable channel list search [#2703](https://github.com/GetStream/stream-chat-swift/pull/2703)

### 🔄 Changed
- Renames `Components.mentionAvatarView` -> `Components.userAvatarView` [#2703](https://github.com/GetStream/stream-chat-swift/pull/2703)
- Use Diffing to update Channel List data to improve stability  [#2701](https://github.com/GetStream/stream-chat-swift/pull/2701)

# [4.34.0](https://github.com/GetStream/stream-chat-swift/releases/tag/4.34.0)
_July 05, 2023_

## StreamChat
### ✅ Added
- Expose Extra Data for Giphy Attachment Payloads [#2678](https://github.com/GetStream/stream-chat-swift/pull/2678)
- Add support for partial Channel update [#2681](https://github.com/GetStream/stream-chat-swift/pull/2681)

### 🐞 Fixed
- Rescue messages that are stuck in `.sending` state [#2676](https://github.com/GetStream/stream-chat-swift/pull/2676)
- Fix not being able to resend failed attachments [#2680](https://github.com/GetStream/stream-chat-swift/pull/2680)
- Fix channel list having data from a different channel list query [#2684](https://github.com/GetStream/stream-chat-swift/pull/2684)

## StreamChatUI
### ✅ Added
- Add support for starting thread from oldest replies by enabling `Components.threadRepliesStartFromOldest` [#2682](https://github.com/GetStream/stream-chat-swift/pull/2682)
### 🐞 Fixed
- Fix custom `ImageLoading` functions with default arguments not being called [#2695](https://github.com/GetStream/stream-chat-swift/pull/2695)
- Improve Channel List prefetching when loading more channels [#2682](https://github.com/GetStream/stream-chat-swift/pull/2682)
### 🔄 Changed
- Renamed `scrollToMostRecentMessage()` -> `scrollToBottom()` [#2682](https://github.com/GetStream/stream-chat-swift/pull/2682)
- Renamed `ScrollToLatestButton` -> `ScrollToBottomButton` [#2682](https://github.com/GetStream/stream-chat-swift/pull/2682)

# [4.33.0](https://github.com/GetStream/stream-chat-swift/releases/tag/4.33.0)
_June 08, 2023_

## StreamChat
### ✅ Added
- Add support for shadow banning a member [#2660](https://github.com/GetStream/stream-chat-swift/pull/2660)
- Expose `ChatChannelMember.isShadowBannedFromChannel` [#2660](https://github.com/GetStream/stream-chat-swift/pull/2660)
- Add support for passing a custom id when creating a message/reply [#2667](https://github.com/GetStream/stream-chat-swift/pull/2667)

### 🐞 Fixed
- Fix not being able to send messages when jumping to message in newest page [#2647](https://github.com/GetStream/stream-chat-swift/pull/2647)
- Fix shadow message making hidden channel reappear [#2663](https://github.com/GetStream/stream-chat-swift/pull/2663)

## StreamChatUI
### ✅ Added
- Add jumping to a reply inside a thread when tapping a quoted message which is inside a thread [#2647](https://github.com/GetStream/stream-chat-swift/pull/2647)
- Add jumping to a reply inside a thread when opening a thread from a thread reply in the channel view [#2647](https://github.com/GetStream/stream-chat-swift/pull/2647)
- Add jumping to a reply inside a thread when opening a channel from a reply as the given message around id [#2647](https://github.com/GetStream/stream-chat-swift/pull/2647)
- Add swipe to reply when `Components.default.messageSwipeToReplyEnabled` is `true` [#2665](https://github.com/GetStream/stream-chat-swift/pull/2665)
- Allow editing messages with attachments [#2659](https://github.com/GetStream/stream-chat-swift/pull/2659)

# [4.32.0](https://github.com/GetStream/stream-chat-swift/releases/tag/4.32.0)
_May 26, 2023_

## StreamChat
### ✅ Added
- Audio Support is now available. We added components that will allow you to record and playback audio files [#2638](https://github.com/GetStream/stream-chat-swift/issues/2638)
### 🐞 Fixed
- Fix "to-many key not allowed here" error when using the `memberName` filter [#2604](https://github.com/GetStream/stream-chat-swift/pull/2604)
- Fix memory leak in `ChannelListController` when loading more channels [#2624](https://github.com/GetStream/stream-chat-swift/pull/2624)
- Fix `isJumpingToMessage` being `true` after jumping to message on the first page [#2608](https://github.com/GetStream/stream-chat-swift/pull/2608)
- Fix `noTeam` filter that was causing an error [#2632](https://github.com/GetStream/stream-chat-swift/pull/2632)
- Fix muted and joined channel list queries with empty data (Auto Filtering Enabled) [#2634](https://github.com/GetStream/stream-chat-swift/pull/2634)
- Fix user information not being updated when receiving updated information from backend [#2643](https://github.com/GetStream/stream-chat-swift/pull/2643)

## StreamChatUI
### ✅ Added
- Add `Components.threadRendersParentMessageEnabled` to control whether the parent message is rendered in the Thread [#2636](https://github.com/GetStream/stream-chat-swift/pull/2636)
- Add `replaceQuery()` and `replaceChannelListController()` to `ChatChannelListVC` [#2630](https://github.com/GetStream/stream-chat-swift/pull/2630)
- Voice Recording attachments are here. You can now record voice messages and share them in your conversations. You can enable it by setting the `Components.default.isVoiceRecordingEnabled = true`. [#2638](https://github.com/GetStream/stream-chat-swift/issues/2638)
### 🐞 Fixed
- Fix Composer's keyboard not adjusted when presenting alert controllers [#2610](https://github.com/GetStream/stream-chat-swift/pull/2610)
- Fix InputTextView not scrolling to caret when pasting long text [#2609](https://github.com/GetStream/stream-chat-swift/pull/2609)
- Fix scrollToBottomButton visible when jumping to message on the first page [#2608](https://github.com/GetStream/stream-chat-swift/pull/2608)
- Allow sending replies to soft-deleted parent messages [#2633](https://github.com/GetStream/stream-chat-swift/pull/2633)
- Fix an issue where attachment preview in Composer was breaking when more attachments than the `maxNumberOfVerticalItems` were added. [#2638](https://github.com/GetStream/stream-chat-swift/issues/2638)

# [4.31.0](https://github.com/GetStream/stream-chat-swift/releases/tag/4.31.0)
_April 25, 2023_

## StreamChat
### ✅ Added
- Add `ChatMessageController.loadPageAroundReplyId()` to load mid-page inside threads [#2566](https://github.com/GetStream/stream-chat-swift/pull/2566)

### 🐞 Fixed
- Fix channel disappearing when channel list auto-filtering is enabled and the user is not a member of the channel [#2557](https://github.com/GetStream/stream-chat-swift/pull/2557)
- Fix an issue which was causing the app to terminate when using a filter with the `in` operator and `cid` values [#2561](https://github.com/GetStream/stream-chat-swift/pull/2561)
- Fix unexpected 401s produced at launch while the chat is not yet fully connected [#2559](https://github.com/GetStream/stream-chat-swift/pull/2559)
- Fix crash when getting unread count in an invalid state [#2570](https://github.com/GetStream/stream-chat-swift/pull/2570)
- Fix crash when accessing FetchCache with an unexecuted NSFetchRequest [#2572](https://github.com/GetStream/stream-chat-swift/pull/2572)
- Fix an issue which was blocking a Guest Authentication operation to retrieve a connection token [#2574](https://github.com/GetStream/stream-chat-swift/pull/2574)
- Make connect/disconnect safer when network is offline [#2571](https://github.com/GetStream/stream-chat-swift/pull/2571)
- Make connect safer by logging out the user first if needed [#2577](https://github.com/GetStream/stream-chat-swift/pull/2577)

## StreamChatUI
### ✅ Added
- Add support for bidirectional scrolling inside threads [#2566](https://github.com/GetStream/stream-chat-swift/pull/2566)
- Add support for jumping to a message which is not in the message list inside Threads [#2566](https://github.com/GetStream/stream-chat-swift/pull/2566)

### 🐞 Fixed
- Fix the message text font when the text accessibility setting is set to large after closing the app [#2575](https://github.com/GetStream/stream-chat-swift/pull/2575)
- Fix the timestamp label being clipped when the text font size is larger [#2575](https://github.com/GetStream/stream-chat-swift/pull/2575)

### ⚠️ Known Issue
When changing the text accessibility while the app is running, it won't affect the message cell text, only after closing the app. So this is a regression of [#2325](https://github.com/GetStream/stream-chat-swift/issues/2325). This regression is necessary, since the original fix did not work 100% as it changed the text font size after closing the app, causing the font to be too big when the text accessibility is set to large. If you still want to have the dynamic font size to be working while the app is running, there is a workaround. You need to return a new `UIFont` instance everytime in `ChatMessageContentView.defaultMessageFont`. Example:
```swift
override var defaultMessageFont: UIFont {
    UIFont.preferredFont(forTextStyle: .body)
}
```
For more details, you can read the documentation of `ChatMessageContentView.defaultMessageFont` or read the PR [#2575](https://github.com/GetStream/stream-chat-swift/pull/2575).

# [4.30.0](https://github.com/GetStream/stream-chat-swift/releases/tag/4.30.0)
_March 30, 2023_

## StreamChat
### ✅ Added
- Expose `deactivatedAt` and `isDeactivated` in ChatUser [#2547](https://github.com/GetStream/stream-chat-swift/pull/2547)

### 🐞 Fixed
- Fix channel list parsing failing completely if one channel fails parsing [#2541](https://github.com/GetStream/stream-chat-swift/pull/2541)
- Fix completion blocks not called when loading more messages [#2553](https://github.com/GetStream/stream-chat-swift/pull/2553)
- Fix `ChatChannelController` ignoring initial pagination parameter [#2546](https://github.com/GetStream/stream-chat-swift/pull/2546)

## StreamChatUI
### 🔄 Changed
- Deprecated `ChatMessageListVC.jumpToMessage(message:)` -> `ChatMessageListVC.jumpToMessage(id:)` [#2546](https://github.com/GetStream/stream-chat-swift/pull/2546)
- Deprecated `ChatMessageListVCDelegate.chatMessageListVC(vc:shouldLoadPageAroundMessage:completion:)` -> `ChatMessageListVCDelegate.chatMessageListVC(vc:shouldLoadPageAroundMessageId:completion:)` [#2546](https://github.com/GetStream/stream-chat-swift/pull/2546)
### ✅ Added
- Allow the message list to start at the top if `Components.shouldMessagesStartAtTheTop` is enabled [#2537](https://github.com/GetStream/stream-chat-swift/pull/2537)
- Add support for jumping to message when opening channel [#2546](https://github.com/GetStream/stream-chat-swift/pull/2546)
- Add `ChatChannelVC.jumpToMessage(id:shouldHighlight)` high-level function for jumping to a message [#2546](https://github.com/GetStream/stream-chat-swift/pull/2546)
### 🐞 Fixed
- Fix channel marking read when view is not visible [#2544](https://github.com/GetStream/stream-chat-swift/pull/2544)

# [4.29.0](https://github.com/GetStream/stream-chat-swift/releases/tag/4.29.0)
_March 17, 2023_
## StreamChat
### ✅ Added
- Add support for loading messages around a given message id in a Channel [#2464](https://github.com/GetStream/stream-chat-swift/pull/2464)
- Add support for bidirectional scrolling in a Channel [#2464](https://github.com/GetStream/stream-chat-swift/pull/2464)
### 🐞 Fixed
- Fix ephemeral message disappearing after leaving channel [#2464](https://github.com/GetStream/stream-chat-swift/pull/2464)
- Fix ephemeral message appearing in channel preview [#2464](https://github.com/GetStream/stream-chat-swift/pull/2464)
- Fix issue when using `in` or `notIn` operators with auto-filtering enabled. [#2531](https://github.com/GetStream/stream-chat-swift/pull/2531)

## StreamChatUI
### 🔄 Changed
- Deprecated `setScrollToLatestMessageButton(visible:animated:)` -> `updateScrollToBottomButtonVisibility(animated:)`
- Replaces `messageContentViewDidTapOnQuotedMessage(_ indexPath: IndexPath?)` -> `messageContentViewDidTapOnQuotedMessage(_ quotedMessage: ChatMessage)`
    - This one is a breaking change, but a required one. The previous API was not working as intended.
### ✅ Added
- Mark as unread: Now you can mark a message as unread when you are inside a channel [#2519](https://github.com/GetStream/stream-chat-swift/pull/2519) [#2526](https://github.com/GetStream/stream-chat-swift/pull/2526)
- Now you can easily configure your own Decorations(headers and/or footers) around messages [#2507](https://github.com/GetStream/stream-chat-swift/pull/2507)
- There is a new `ChatThreadRepliesCountDecorationView` component that should be used to display the number of replies in a thread. Read [here](https://getstream.io/chat/docs/sdk/ios/uikit/components/message/#thread-replies-counter) for more details.
- Add support for jumping to a quoted message [#2464](https://github.com/GetStream/stream-chat-swift/pull/2464)
- Add support for jumping to a message which is not in the message list (only channel view) [#2464](https://github.com/GetStream/stream-chat-swift/pull/2464)
- Add bidirectional scrolling in the Channel view [#2464](https://github.com/GetStream/stream-chat-swift/pull/2464)

# [4.28.0](https://github.com/GetStream/stream-chat-swift/releases/tag/4.28.0)
_February 28, 2023_

## StreamChat
### 🔄 Changed
- Remove [URLQueryItem] public conformance of ExpressibleByDictionaryLiteral [#2505](https://github.com/GetStream/stream-chat-swift/pull/2505)

### 🐞 Fixed
- Fix messages appearing sooner in Thread pagination [#2470](https://github.com/GetStream/stream-chat-swift/pull/2470)
- Fix messages disappearing from the Message List when quoting a message [#2470](https://github.com/GetStream/stream-chat-swift/pull/2470)
- Fix Markdown formatting hanging with edge case pattern [#2513](https://github.com/GetStream/stream-chat-swift/pull/2513)
- Fix "In" Filter only returning results when all values match [#2514][https://github.com/GetStream/stream-chat-swift/pull/2514]

# [4.27.1](https://github.com/GetStream/stream-chat-swift/releases/tag/4.27.1)
_February 20, 2023_
## StreamChat
### 🐞 Fixed
- Fix channel auto-filtering when the filter contains the `type` key [#2497](https://github.com/GetStream/stream-chat-swift/pull/2497)

## StreamChat
### ✅ Added
- Add support for `skip_enrich_url` when sending a message [#2498](https://github.com/GetStream/stream-chat-swift/pull/2498)

# [4.27.0](https://github.com/GetStream/stream-chat-swift/releases/tag/4.27.0)
_February 16, 2023_

## StreamChat
### ✅ Added
- Add `UploadedAttachmentPostProcessor` in `ChatClientConfig` to allow changing custom attachment payloads after an attachment has been uploaded [#2457](https://github.com/GetStream/stream-chat-swift/pull/2457)
- Add `AnyAttachmentPayload(localFileURL:customPayload:)` initializer to allow creating custom attachments without a remote URL [#2457](https://github.com/GetStream/stream-chat-swift/pull/2457)
- Add skip push support when sending a message [#2486](https://github.com/GetStream/stream-chat-swift/pull/2486)
- Add support for automatically filtering channels in the Channel List [#2488](https://github.com/GetStream/stream-chat-swift/pull/2488)
- Add `isChannelAutomaticFilteringEnabled` in `ChatClientConfig` to allow changing whether the Channels in ChannelList will be automatically filtered [#2488](https://github.com/GetStream/stream-chat-swift/pull/2488)


### 🔄 Changed
- Remove unused ReactionNotificationContent [#2485](https://github.com/GetStream/stream-chat-swift/pull/2485)

### 🐞 Fixed
- Fix channel unread count not updating when in foreground and notification extension is saving messages [#2481](https://github.com/GetStream/stream-chat-swift/pull/2481)

## StreamChatUI
### 🔄 Changed
- Deprecates `ChatMessageGalleryView.UploadingOverlay` in favor of `UploadingOverlayView` (Renaming) [#2457](https://github.com/GetStream/stream-chat-swift/pull/2457)
- Deprecates `Components.default.imageUploadingOverlay` in favor of `Components.default.uploadingOverlayView` (Renaming) [#2457](https://github.com/GetStream/stream-chat-swift/pull/2457)

### 🐞 Fixed
- Fix message cell not updated when custom attachment data is different [#2454](https://github.com/GetStream/stream-chat-swift/pull/2454)

# [4.26.0](https://github.com/GetStream/stream-chat-swift/releases/tag/4.26.0)
_January 11, 2023_

## StreamChat
### 🔄 Changed
- Offline mode now only fetches the first page of the Channel List and Message List. This is a short coming right now until we support offline pagination. [#2434](https://github.com/GetStream/stream-chat-swift/pull/2434)

### 🐞 Fixed
- Fix Channel List pagination gaps [#2420](https://github.com/GetStream/stream-chat-swift/pull/2420)
- Fix truncated channels being moved to the bottom of the channel list [#2420](https://github.com/GetStream/stream-chat-swift/pull/2420)
- Fix reactions not insantly updating when enforce unique is true [#2421](https://github.com/GetStream/stream-chat-swift/pull/2421)
- Fix not being able to delete messages in `pendingSend` state [#2432](https://github.com/GetStream/stream-chat-swift/pull/2432)
- Fix messages intermittently disappearing when first opening the channel [#2434](https://github.com/GetStream/stream-chat-swift/pull/2434)
- Fix first page not being loaded from the cache when using a lower `messagesLimit` in Channel List Query [#2434](https://github.com/GetStream/stream-chat-swift/pull/2434)
- Fix inaccuracies in for channel unread count [#2433](https://github.com/GetStream/stream-chat-swift/pull/2433)

## StreamChatUI
### ✅ Added
- Add `Components.default.isUniqueReactionsEnabled` to easily configure unique reactions [#2421](https://github.com/GetStream/stream-chat-swift/pull/2421)
### 🐞 Fixed
- Fix Reaction Picker not updating when reaction added with enforce unique [#2421](https://github.com/GetStream/stream-chat-swift/pull/2421)

# [4.25.1](https://github.com/GetStream/stream-chat-swift/releases/tag/4.25.1)
_January 06, 2023_

## StreamChat
### 🐞 Fixed
- Fix UserInfo not being updated on connect [#2438](https://github.com/GetStream/stream-chat-swift/pull/2438)

# [4.25.0](https://github.com/GetStream/stream-chat-swift/releases/tag/4.25.0)
_December 15, 2022_

## StreamChat
### 🔄 Changed
- `logOut` and `disconnect` methods are now asynchronous. Its sync versions are deprecated [#2386](https://github.com/GetStream/stream-chat-swift/pull/2386)

### ✅ Added
- Add support for hiding connection status with `isInvisible` [#2373](https://github.com/GetStream/stream-chat-swift/pull/2373)
- Add `.withAttachments` in `MessageSearchFilterScope` to filter messages with attachments only [#2417](https://github.com/GetStream/stream-chat-swift/pull/2417)
- Add `.withoutAttachments` in `MessageSearchFilterScope` to filter messages without any attachments [#2417](https://github.com/GetStream/stream-chat-swift/pull/2417)
- Add retries mechanism to AuthenticationRepository [#2414](https://github.com/GetStream/stream-chat-swift/pull/2414)

### 🐞 Fixed
- Fix connecting user with non-expiring tokens (ex: development token) [#2393](https://github.com/GetStream/stream-chat-swift/pull/2393)
- Fix crash when calling `addDevice()` from background thread [#2398](https://github.com/GetStream/stream-chat-swift/pull/2398)

## StreamChatUI
### 🐞 Fixed
- Fix message actions popup in cached thread replies [#2415](https://github.com/GetStream/stream-chat-swift/pull/2415)

# [4.24.1](https://github.com/GetStream/stream-chat-swift/releases/tag/4.24.1)
_November 23, 2022_

## StreamChat
### 🐞 Fixed
- Avoid double completion calls when getting/fetching tokens [#2387](https://github.com/GetStream/stream-chat-swift/pull/2387)

# [4.24.0](https://github.com/GetStream/stream-chat-swift/releases/tag/4.24.0)
_November 15, 2022_

## StreamChat
### 🔄 Changed
- `channelController.uploadFile()` and `channelController.uploadImage()` are deprecated in favour of `channelController.uploadAttachment()` [#2369](https://github.com/GetStream/stream-chat-swift/pull/2369)
- `imageAttachmentPayload.imagePreviewURL` is deprecated since it was misleading, it was basically using the original `imageURL` [#2369](https://github.com/GetStream/stream-chat-swift/pull/2369)

### ✅ Added
- Added new `AttachmentUploader` to allow changing attachment info with custom CDN [#2369](https://github.com/GetStream/stream-chat-swift/pull/2369)

### 🐞 Fixed
- Add timeout for token/connectionId providers so that `ChatClient.connect()` completes even in edge cases where we cannot get the needed data [#2361](https://github.com/GetStream/stream-chat-swift/pull/2361)
- Stop spamming the console with "Socket is not connected" error when token is being refreshed [#2361](https://github.com/GetStream/stream-chat-swift/pull/2361)
- Update documentation around `CurrentUserController.currentUser` to state that a non-nil value does not mean there is a valid authentication [#2361](https://github.com/GetStream/stream-chat-swift/pull/2361)
- Allow flow where `ChatClient.setToken()` is called before `ChatClient.connect()` [#2361](https://github.com/GetStream/stream-chat-swift/pull/2361)
- Properly recover from a missing/expired token on the first execution of `TokenProvider` [#2361](https://github.com/GetStream/stream-chat-swift/pull/2361)
- Fix data races created by `AsyncOperation` looped execution when refreshing tokens [#2361](https://github.com/GetStream/stream-chat-swift/pull/2361)

## StreamChatUI
### 🐞 Fixed
- Fix issue where cell content would not be updated when order changes in Channel List [#2371](https://github.com/GetStream/stream-chat-swift/pull/2371)

# [4.23.0](https://github.com/GetStream/stream-chat-swift/releases/tag/4.23.0)
_October 27, 2022_

## StreamChat
### ✅ Added
- Added support for Stream's Image CDN v2 [#2339](https://github.com/GetStream/stream-chat-swift/pull/2339)
- Expose `EntityChange.item` [#2351](https://github.com/GetStream/stream-chat-swift/pull/2351)

### 🐞 Fixed
- Fix CurrentChatUserController+Combine initialValue hard coded to `.noUnread` instead of using the initial value from the current user data model [#2334](https://github.com/GetStream/stream-chat-swift/pull/2334)
- Allow Message Search pagination when using sort parameters [#2347](https://github.com/GetStream/stream-chat-swift/pull/2347)
- Fix TokenProvider sometimes being invoked two times when token is expired [#2337](https://github.com/GetStream/stream-chat-swift/pull/2347)

## StreamChatUI
### ✅ Added
- Uses Stream's Image CDN v2 to reduce the memory footprint [#2339](https://github.com/GetStream/stream-chat-swift/pull/2339)
- Make ChatMessageListVC.tableView(heightForRowAt:) open [#2342](https://github.com/GetStream/stream-chat-swift/pull/2342)
### 🐞 Fixed
- Fix message text not dynamically scalable with content size category changes [#2328](https://github.com/GetStream/stream-chat-swift/pull/2328)

### 🚨 Minor Breaking Changes
Although we don't usually ship breaking changes in minor releases, in some cases where they are minimal and important, we have to do them to keep improving the SDK long-term. Either way, these changes are for advanced customizations which won't affect most of the customers.

- The `ImageCDN` protocol has some minor breaking changes that were needed to support the new Stream CDN v2 and to make it more scalable in the future.
  - `urlRequest(forImage:)` -> `urlRequest(forImageUrl:resize:)`.
  - `cachingKey(forImage:)` -> `cachingKey(forImageUrl:)`.
  - Removed `thumbnail(originalURL:preferreSize:)`. This is now handled by `urlRequest(forImageUrl:resize:)` as well. If your CDN does not support resizing, you can ignore the resize parameter.

# [4.22.0](https://github.com/GetStream/stream-chat-swift/releases/tag/4.22.0)
_September 26, 2022_
## StreamChat
### ✅ Added
- Added `timeoutIntervalForRequest` to ChatClientConfig to control URLSession's timeout [#2311](https://github.com/GetStream/stream-chat-swift/pull/2311)
- Added `channel.ownCapabilities` [#2317](https://github.com/GetStream/stream-chat-swift/pull/2317)

### 🐞 Fixed
- Fixed pagination in message list not working when synchronize does not succeed [#2241](https://github.com/GetStream/stream-chat-swift/pull/2241)
- Do not mark channels as read when the controller is not on screen [#2288](https://github.com/GetStream/stream-chat-swift/pull/2288)
- Do not show old messages not belonging to the history when paginating [#2298](https://github.com/GetStream/stream-chat-swift/pull/2298)). Caveat: [Explained here](https://github.com/GetStream/stream-chat-swift/pull/2298)
- Fix logic to determine errors related to connectivity [#2311](https://github.com/GetStream/stream-chat-swift/pull/2311)
- Stop logging false positive errors for 'channel.created' events [#2314](https://github.com/GetStream/stream-chat-swift/pull/2314)
- Properly handle Global Ban events [#2312](https://github.com/GetStream/stream-chat-swift/pull/2312)

## StreamChatUI
### ✅ Added
- Highlighted user mentions support [#2253](https://github.com/GetStream/stream-chat-swift/pull/2253)
- New `ChatMessageListRouter.showUser()` to easily provide a custom profile view when user clicks on an avatar or user mention [#2253](https://github.com/GetStream/stream-chat-swift/pull/2253)

### 🐞 Fixed
- User mentions suggestions would not show when typing in a new line [#2253](https://github.com/GetStream/stream-chat-swift/pull/2253)
- User mentions suggestions would stop showing when typing a space [#2253](https://github.com/GetStream/stream-chat-swift/pull/2253)
- Fix Thread not loading more replies [#2297](https://github.com/GetStream/stream-chat-swift/pull/2297)
- Fix Channel and Thread pagination not working when initialized offline [#2297](https://github.com/GetStream/stream-chat-swift/pull/2297)

# [4.21.2](https://github.com/GetStream/stream-chat-swift/releases/tag/4.21.2)
_September 19, 2022_

## StreamChatUI
### 🐞 Fixed
- Fix Message List cell not updating when an existing reaction of the same type was updated from the current user [#2304](https://github.com/GetStream/stream-chat-swift/pull/2304)
- Fix Message List cell not updating when the number of reactions of the same type changed [#2304](https://github.com/GetStream/stream-chat-swift/pull/2304)

# [4.21.1](https://github.com/GetStream/stream-chat-swift/releases/tag/4.21.1)
_September 06, 2022_

## StreamChatUI
### 🐞 Fixed
- Fix message list crash when inserting message in empty list on iOS <15 [#2269](https://github.com/GetStream/stream-chat-swift/pull/2269)

# [4.21.0](https://github.com/GetStream/stream-chat-swift/releases/tag/4.21.0)
_September 01, 2022_

🚨 **Known Issue: There is a crash on iOS <15 when inserting messages in an empty list, please update to [4.21.1](https://github.com/GetStream/stream-chat-swift/releases/tag/4.21.1)**

## StreamChat
### 🔄 Changed
- From now on, if you want to logout the user from the app, especially when switching users, you should call the `client.logout()` method instead of `client.disconnect()`. Read more [here](https://getstream.io/chat/docs/sdk/ios/uikit/getting-started/#disconnect--logout) [#2241](https://github.com/GetStream/stream-chat-swift/pull/2241)
### 🐞 Fixed
- Fix hidden channels showing past history [#2216](https://github.com/GetStream/stream-chat-swift/pull/2216)
- Fix token not being refreshed because of parsing error [#2248](https://github.com/GetStream/stream-chat-swift/pull/2248)
- Fix deadlock caused by ListDatabaseObserver.startObserving() changes [#2252](https://github.com/GetStream/stream-chat-swift/pull/2252)
- Fix parsing `member` field in `notification.removed_from_channel` event [#2259](https://github.com/GetStream/stream-chat-swift/pull/2259)
- Fix broken pagination when quoting or pinning old messages [#2258](https://github.com/GetStream/stream-chat-swift/pull/2258)

## StreamChatUI
### 🔄 Changed
- New Message List Diffing Implementation [#2226](https://github.com/GetStream/stream-chat-swift/pull/2226)
- `_messageListDiffingEnabled` flag has been removed [#2226](https://github.com/GetStream/stream-chat-swift/pull/2226)
### 🐞 Fixed
- Fix jumps in Message List [#2226](https://github.com/GetStream/stream-chat-swift/pull/2226)
- Fix image flickers when adding image attachment to a message [#2226](https://github.com/GetStream/stream-chat-swift/pull/2226)
- Fix message list scrolling when popping from navigation stack [#2239](https://github.com/GetStream/stream-chat-swift/pull/2239)
- Fix message timestamp not appearing after hard deleting the last message in the group [#2226](https://github.com/GetStream/stream-chat-swift/pull/2226)

# [4.20.0](https://github.com/GetStream/stream-chat-swift/releases/tag/4.20.0)
_August 02, 2022_

## StreamChat
### ✅ Added
- Support for message moderation (NNBB) [#2103](https://github.com/GetStream/stream-chat-swift/pull/2103/files)
### 🐞 Fixed
- Fix crash in ListDatabaseObserver.startObserving() [#2177](https://github.com/GetStream/stream-chat-swift/pull/2177)
- Make BaseOperation thread safe [#2198](https://github.com/GetStream/stream-chat-swift/pull/2198)
- Fix build issues in Xcode 14 beta [#2202](https://github.com/GetStream/stream-chat-swift/pull/2202)
- Improve consistency when retrieving Message after Push Notification [#2200](https://github.com/GetStream/stream-chat-swift/pull/2200)
- Make sure ChannelDTO is still valid when accessing Lazy blocks [#2204](https://github.com/GetStream/stream-chat-swift/pull/2204)

## StreamChatUI
### ✅ Added
- Add channel list states; empty, error and loading views [#2187](https://github.com/GetStream/stream-chat-swift/pull/2187)
- Support for message moderation (NNBB) [#2103](https://github.com/GetStream/stream-chat-swift/pull/2103/files)

# [4.19.0](https://github.com/GetStream/stream-chat-swift/releases/tag/4.19.0)
_July 21, 2022_

## StreamChat
### ✅ Added
- Add hide history option when adding a new member [#2155](https://github.com/GetStream/stream-chat-swift/issues/2155)
- Add Extra Data Usage Improvements [#2174](https://github.com/GetStream/stream-chat-swift/pull/2174)
  - For more details please read the documentation [here](https://getstream.io/chat/docs/sdk/ios/uikit/extra-data).
### 🐞 Fixed
- Avoid triggering CoreData updates in willSave() [#2156](https://github.com/GetStream/stream-chat-swift/pull/2156)
- Sync active channels when no channel list [#2163](https://github.com/GetStream/stream-chat-swift/pull/2163)

## StreamChatUI
### 🐞 Fixed
- Fix Channel missing messages from NSE push updates [#2166](https://github.com/GetStream/stream-chat-swift/pull/2166)

# [4.18.0](https://github.com/GetStream/stream-chat-swift/releases/tag/4.18.0)
_July 05, 2022_

## StreamChat
### ✅ Added
- Added missing `ChannelListFilterScope` and `MemberListFilterScope` filter keys [#2119](https://github.com/GetStream/stream-chat-swift/issues/2119)
### 🔄 Changed
- Improved performance when saving big payloads (by 50% in some edge cases)[#2113](https://github.com/GetStream/stream-chat-swift/pull/2113)
- Chat SDK now leverages `chat.stream-io-api.com` endpoint by default [#2125](https://github.com/GetStream/stream-chat-swift/pull/2125)
- JSON decoding performance is futher increased, parsing time reduced by another %50 [#2128](https://github.com/GetStream/stream-chat-swift/issues/2128)
- Better errors in case JSON decoding fails [#2126](https://github.com/GetStream/stream-chat-swift/issues/2126)
- File upload size limit is increased to 100MB [#2136](https://github.com/GetStream/stream-chat-swift/pull/2136)

### 🐞 Fixed
- Allow sending giphy messages programmatically [#2124](https://github.com/GetStream/stream-chat-swift/pull/2124)
- JSON decoding is now more robust, single incomplete/broken object won't disable whole channel list [#2126](https://github.com/GetStream/stream-chat-swift/issues/2126)

## StreamChatUI
### 🐞 Fixed
- Allow scroll automatically to the bottom when sending a giphy from the middle of the message list [#2130](https://github.com/GetStream/stream-chat-swift/pull/2130)

# [4.17.0](https://github.com/GetStream/stream-chat-swift/releases/tag/4.17.0)
_June 22, 2022_
## StreamChat
### ✅ Added
- `parentMessageId` parameter for typing events [#2080](https://github.com/GetStream/stream-chat-swift/issues/2080)
- Adds support for multi bundle push notifications [#2101](https://github.com/GetStream/stream-chat-swift/pull/2101)

### 🐞 Fixed
- Fix hidden channels not appearing on relaunch [#2056](https://github.com/GetStream/stream-chat-swift/issues/2056)
- Fix `channel.hidden` event failing to decode on launch/reconnection [#2056](https://github.com/GetStream/stream-chat-swift/issues/2056)
- Fix messages in hidden channels with `clearHistory` re-appearing [#2056](https://github.com/GetStream/stream-chat-swift/issues/2056)
- Fix last message of hidden channel with `clearHistory` visible in channel list [#2056](https://github.com/GetStream/stream-chat-swift/issues/2056)
- Message action title now supports displaying 2 lines of text instead of 1 [#2082](https://github.com/GetStream/stream-chat-swift/pull/2082)
- Fix Logger persisting config after usage, preventing changing parameters (such as LogLevel) [#2081](https://github.com/GetStream/stream-chat-swift/issues/2081)
- Fix crash in `ChannelVC` when it's initialized using a `ChannelController` created with `createDirectMessageChannelWith` factory [#2097](https://github.com/GetStream/stream-chat-swift/issues/2097)
- Fix `ChannelListSortingKey.unreadCount` causing database crash [#2094](https://github.com/GetStream/stream-chat-swift/issues/2094)
- Fix attachment link previews with missing URL scheme not opening in browser [#2106](https://github.com/GetStream/stream-chat-swift/pull/2106)

### 🔄 Changed
- JSON decoding performance is increased 3 times, parsing time reduced by %70 [#2081](https://github.com/GetStream/stream-chat-swift/issues/2081)
- EventPayload decoding errors are now more verbose [#2099](https://github.com/GetStream/stream-chat-swift/issues/2099)

## StreamChatUI
### ✅ Added
- Show typing users within a thread [#2080](https://github.com/GetStream/stream-chat-swift/issues/2080)
- Add support for Markdown syntax [#2067](https://github.com/GetStream/stream-chat-swift/pull/2067)
### 🐞 Fixed
- Fix Logger persisting config after usage, preventing changing parameters (such as LogLevel) [#2081](https://github.com/GetStream/stream-chat-swift/issues/2081)

# [4.16.0](https://github.com/GetStream/stream-chat-swift/releases/tag/4.16.0)
_June 10, 2022_
## StreamChat
### 💥 Removed
- The `tokenProvider` property was removed from `ChatClient` [#2031](https://github.com/GetStream/stream-chat-swift/issues/2031)
### ✅ Added
- Make it possible to call `ChatClient.connect` with a `tokenProvider` [#2031](https://github.com/GetStream/stream-chat-swift/issues/2031)
### 🐞 Fixed
- Saving payloads to local database is now 50% faster. Initial launch and displaying channel list should be noticeably faster [#1973](https://github.com/GetStream/stream-chat-swift/issues/1973)
- Fix not waiting for last batch of events to be processed when connecting as another user [#2016](https://github.com/GetStream/stream-chat-swift/issues/2016)
- Fix `Date._unconditionallyBridgeFromObjectiveC(NSDate?)` crash [#2027](https://github.com/GetStream/stream-chat-swift/pull/2027)
- Fix `NSHashTable` count underflow crash [#2032](https://github.com/GetStream/stream-chat-swift/pull/2032)
- Fix crash when participant hard deletes a message [2075](https://github.com/GetStream/stream-chat-swift/pull/2075)
- Fix possible deadlock in `CurrentUserController` functions being called from background threads [#2074](https://github.com/GetStream/stream-chat-swift/issues/2074)
- Fix using incorrect index path for updates [#2044](https://github.com/GetStream/stream-chat-swift/pull/2044)
### 🔄 Changed
- Changing the decoding of `role` to `channel_role` as `role` is now deprecated on the backend. This allows for custom roles defined within your V2 permissions [#2028](https://github.com/GetStream/stream-chat-swift/issues/2028)

## StreamChatUI
### ✅ Added
- Add Support for Slow Mode [#1953](https://github.com/GetStream/stream-chat-swift/pull/1953)
- Present channel screen modally when channel list in not embedded by navigation controller [#2011](https://github.com/GetStream/stream-chat-swift/pull/2011)
- Show channel screen as right detail when channel list is embedded by split view controller [#2011](https://github.com/GetStream/stream-chat-swift/pull/2011)
### 🐞 Fixed
- Fix DM Channel with multiple members displaying only 1 user avatar [#2019](https://github.com/GetStream/stream-chat-swift/pull/2019)
- Improve stability of Message List with Diffing disabled [#2006](https://github.com/GetStream/stream-chat-swift/pull/2006) [#2076](https://github.com/GetStream/stream-chat-swift/pull/2076)
- Fix quoted message extra spacing jump UI glitch [#2050](https://github.com/GetStream/stream-chat-swift/pull/2050)
- Fix edge case where cell would be hidden after reacting to it [#2053](https://github.com/GetStream/stream-chat-swift/pull/2053)

# [4.15.1](https://github.com/GetStream/stream-chat-swift/releases/tag/4.15.1)
_June 01, 2022_

This release does not contain any code changes.

### 🔄 Changed
* Provides new `SPI` config.
* Adds [swift docc plugin](https://github.com/apple/swift-docc-plugin) to package dependencies.

# [4.15.1](https://github.com/GetStream/stream-chat-swift/releases/tag/4.15.1)
_June 01, 2022_

This release does not contain any code changes.

### 🔄 Changed
* Provides new `SPI` config.
* Adds [swift docc plugin](https://github.com/apple/swift-docc-plugin) to package dependencies.

# [4.15.1](https://github.com/GetStream/stream-chat-swift/releases/tag/4.15.1)
_June 01, 2022_

This release does not contain any code changes.

### 🔄 Changed
* Provides new `SPI` config.
* Adds [swift docc plugin](https://github.com/apple/swift-docc-plugin) to package dependencies.

# [4.15.0](https://github.com/GetStream/stream-chat-swift/releases/tag/4.15.0)
_May 11, 2022_
## StreamChat
### ✅ Added
- Expose `readBy/readByCount` on `ChatMessage` containing info about users who has seen this message. These fields are populated only for messages sent by the current user [#1887](https://github.com/GetStream/stream-chat-swift/issues/1887)
- Expose preview message on `ChatChannel` [#1935](https://github.com/GetStream/stream-chat-swift/issues/1935)
### 🐞 Fixed
- Fix unread messages count bumping logic [#1978](https://github.com/GetStream/stream-chat-swift/issues/1978)
    - respect muted channels
    - respect muted users
    - decrement when message is hard deleted
- Fix paginated channels in channel list were left without messages when sync is executed [#1985](https://github.com/GetStream/stream-chat-swift/issues/1985)
- Fix `deletedMessagesVisibility == .alwaysVisible` shows deleted ephemeral messages in message list [#1991](https://github.com/GetStream/stream-chat-swift/issues/1991)
- Fix disappearing messages when uploading an attachment and reentering the channel [#2000](https://github.com/GetStream/stream-chat-swift/pull/2000)
### 🔄 Changed
- Rename `mentionedMessages` to `mentions` in `ChannelUnreadCount` [#1978](https://github.com/GetStream/stream-chat-swift/issues/1978)
- Changes `.team` filter `FilterKey` to accept `nil` as a parameter  [#1968](https://github.com/GetStream/stream-chat-swift/pull/1968)

## StreamChatUI
### 🔄 Changed
- Deprecate `ChatMessage.isOnlyVisibleForCurrentUser` as it does not account deleted messages visability setting [#1948](https://github.com/GetStream/stream-chat-swift/pull/1948)
- Rename components related to message footnote content in `ChatMessageContentView` [#1948](https://github.com/GetStream/stream-chat-swift/pull/1948)
### ✅ Added
- Show delivery status indicator for messages sent by the current user [#1887](https://github.com/GetStream/stream-chat-swift/issues/1887)
- Show delivery status indicator for messages sent by the current user in channel preview [#1935](https://github.com/GetStream/stream-chat-swift/issues/1935)
- Add support for custom reactions sorting [#1944](https://github.com/GetStream/stream-chat-swift/pull/1944)
- Add `nonEmpty` filter for channel list query [#1960](https://github.com/GetStream/stream-chat-swift/pull/1960)
### 🐞 Fixed
- Fix `onlyVisibleForYouIndicator` not being shown for ephemeral messages [#1948](https://github.com/GetStream/stream-chat-swift/pull/1948)
- Fix message popup UI glitch for bigger messages and iPad/Landscape [#1975](https://github.com/GetStream/stream-chat-swift/pull/1975)
- Fix footnote being hidden for the message followed by `ephemeral` message [#1956](https://github.com/GetStream/stream-chat-swift/issues/1956)
- Fix footnote being hidden for the message followed by `system` message [#1956](https://github.com/GetStream/stream-chat-swift/issues/1956)

# [4.14.0](https://github.com/GetStream/stream-chat-swift/releases/tag/4.14.0)
_April 26, 2022_
## StreamChat
### ✅ Added
- `quotesEnabled` property is added to the `ChannelConfig` [#1891](https://github.com/GetStream/stream-chat-swift/issues/1891)

### 🔄 Changed
- Assertions are no longer thrown by default. Check `StreamRuntimeCheck` to enable them [#1885](https://github.com/GetStream/stream-chat-swift/pull/1885)
- Local Storage is enabled by default. You can read more [here](https://getstream.io/chat/docs/sdk/ios/guides/offline-support) [#1890](https://github.com/GetStream/stream-chat-swift/pull/1890)
- Mark all read has been relocated to `CurrentUserController` to have parity with other platforms [#1927](https://github.com/GetStream/stream-chat-swift/pull/1927)
- New `CurrentUserController.addDevice(_pushDevice:)` replaces `CurrentUserController.addDevice(token:pushProvider:)` [#1934](https://github.com/GetStream/stream-chat-swift/pull/1934)
   - How to use the new addDevice API: `currentUserController.addDevice(.apn(token: apnDeviceToken))`

### 🐞 Fixed
- Fix support for multiple active channel lists at the same time [#1879](https://github.com/GetStream/stream-chat-swift/pull/1879)
- Fix channels linked to the channel list not being watched [#1924](https://github.com/GetStream/stream-chat-swift/pull/1924)
- Fix connection recovery flow being triggered after the first connection [#1925](https://github.com/GetStream/stream-chat-swift/pull/1925)
- Fix connection recovery flow not being cancelled on disconnect [#1925](https://github.com/GetStream/stream-chat-swift/pull/1925)
- Fix cooldown being applied to /sync endpoint in connection recovery flow [#1925](https://github.com/GetStream/stream-chat-swift/pull/1925)
- Fix active components not being reset when another user is connected [#1925](https://github.com/GetStream/stream-chat-swift/pull/1925)
- Fix unusable firebase push provider [#1934](https://github.com/GetStream/stream-chat-swift/pull/1934)
- Fix DB errors happening when logging in after a logout / user switch [#1926](https://github.com/GetStream/stream-chat-swift/issues/1926)

## StreamChatUI
### 💥 Removed
- The `toVCSnapshot`, `fromVCSnapshot` and `containerTransitionImageView` properties were removed `ZoomAnimator` because they were the root cause of animation issues when presenting the popup actions [#1899](https://github.com/GetStream/stream-chat-swift/issues/1899)
### 🔄 Changed
- The time interval between 2 messages so they are grouped in the UI is changed from `30 sec` to `60 sec` [#1893](https://github.com/GetStream/stream-chat-swift/issues/1893)
### ✅ Added
- Quote message action visibility can be controlled from the dashboard [#1891](https://github.com/GetStream/stream-chat-swift/issues/1891)
### 🐞 Fixed
- Fix full screen live photos weird flicker when presented / dismissed to / from full screen [#1899](https://github.com/GetStream/stream-chat-swift/issues/1899)
- Timestamp not being shown for the message when the next message is error [#1893](https://github.com/GetStream/stream-chat-swift/issues/1893)
- Another user's avatar not being shown for deleted message last in a group [#1893](https://github.com/GetStream/stream-chat-swift/issues/1893)
- Fix audio files not rendering previews [#1907](https://github.com/GetStream/stream-chat-swift/issues/1907)
- Fix message sender name is not shown in channel with > 2 members if member identifiers were passed on channel creation [#1931](https://github.com/GetStream/stream-chat-swift/issues/1931)
- Fix incorrectly called viewWillAppear inside viewWillDissapear [#1938](https://github.com/GetStream/stream-chat-swift/pull/1938)

# [4.13.1](https://github.com/GetStream/stream-chat-swift/releases/tag/4.13.1)
_April 04, 2022_

## StreamChat
### 🚨 Fixed
- Fix deadlock when accessing some properties from Events Delegate [#1898](https://github.com/GetStream/stream-chat-swift/issues/1898)

# [4.13.0](https://github.com/GetStream/stream-chat-swift/releases/tag/4.13.0)
_March 29, 2022_

## StreamChat
### ✅ Added
- Introduce message translations. See [docs](https://getstream.io/chat/docs/ios-swift/translation/?language=swift) for more info [#1867](https://github.com/GetStream/stream-chat-swift/issues/1867)
- Add support for multiple push providers [#1864](https://github.com/GetStream/stream-chat-swift/issues/1864)
### 🐞 Fixed
- Fix payload for reaction when using `enforce_unique` [#1861](https://github.com/GetStream/stream-chat-swift/issues/1861)
- Use IndexPath's item instead of row for macOS compatibility [#1859](https://github.com/GetStream/stream-chat-swift/pull/1859)
- Fix mime-type for file attachments [#1873](https://github.com/GetStream/stream-chat-swift/pull/1873)
- Properly decode `removed_from_channel` event when channel is incomplete [#1881](https://github.com/GetStream/stream-chat-swift/pull/1881)

## StreamChatUI
### ⚠️ Changed
- `AttachmentsPreviewVC` contains significant deprecations [#1877](https://github.com/GetStream/stream-chat-swift/pull/1877)
### ✅ Added
- Add Mixed Attachments UI Support [#1877](https://github.com/GetStream/stream-chat-swift/pull/1877)
### 🐞 Fixed
- Resolve attachment type when importing file from file picker [#1873](https://github.com/GetStream/stream-chat-swift/pull/1873)
- Fix long file names overlapped by the close button [#1880](https://github.com/GetStream/stream-chat-swift/issues/1880)
- Fix long file names being truncated at the end instead of the middle [#1880](https://github.com/GetStream/stream-chat-swift/issues/1880)
- Fix commands without arguments cannot be sent without text [#1869](https://github.com/GetStream/stream-chat-swift/issues/1869)
- Fix pasting long text into composer won't update input height [#1875](https://github.com/GetStream/stream-chat-swift/issues/1875)

# [4.12.0](https://github.com/GetStream/stream-chat-swift/releases/tag/4.12.0)
_March 16, 2022_

## StreamChat
### ✅ Added
- Add Offline Support (Connection & events recovery, and offline actions queuing) [#1831](https://github.com/GetStream/stream-chat-swift/pull/1831)
- Add `MessageSearchSortingKey.createdAt` and `updatedAt` for sorting options [#1824](https://github.com/GetStream/stream-chat-swift/issues/1824)
### 🐞 Fixed
- Fix `ChatMessageSearchController` not respecting `sort` param [#1824](https://github.com/GetStream/stream-chat-swift/issues/1824)
- Fix `ChatMessageSearchController` not removing old search results [#1824](https://github.com/GetStream/stream-chat-swift/issues/1824)
- Fix `ChatMessageSearchController` making empty searches [#1824](https://github.com/GetStream/stream-chat-swift/issues/1824)

## StreamChatUI
### 🔄 Changed
- ⚠️ Change default message deleted visibility to `.alwaysVisible` [#1851](https://github.com/GetStream/stream-chat-swift/pull/1851)
   - **Note:** This change is required to be align with the other SDK Platforms. If you still want the older behaviour, you should set the `ChatClientConfig.deletedMessagesVisibility` to `.visibleForCurrentUser`.
### ✅ Added
- Make it possible to customize the message view only in the popup actions [#1844](https://github.com/GetStream/stream-chat-swift/pull/1844)
### 🐞 Fixed
- Fix blurred avatar views when using image merger [#1841](https://github.com/GetStream/stream-chat-swift/pull/1841)
- Fix "Only visible to you" shown when deleted messages visible for all users [#1847](https://github.com/GetStream/stream-chat-swift/pull/1847)
- Fix channels list cell staying as selected when in Airplane mode [#1831](https://github.com/GetStream/stream-chat-swift/pull/1831)

# [4.11.0](https://github.com/GetStream/stream-chat-swift/releases/tag/4.11.0)
_March 01, 2022_

### ✅ Added
- Add Support for Message List Data Source Diffing (Experimental) [#1770](https://github.com/GetStream/stream-chat-swift/pull/1770)
- Show Camera option on the ComposerVC [#1798](https://github.com/GetStream/stream-chat-swift/pull/1798)
- `ChannelController`'s `truncateChannel` function now allows you to specify `systemMessage`, `hardDelete`, `skipPush` properties [#1799](https://github.com/GetStream/stream-chat-swift/pull/1799)
- Added `truncatedAt` property to `ChatChannel`
- Added increased logging for CoreData crashes caused by lingering models from previous sessions [#1814](https://github.com/GetStream/stream-chat-swift/issues/1814)

### 🐞 Fixed
- Fix `ChatMentionSuggestionView` permanently hiding subviews [#1800](https://github.com/GetStream/stream-chat-swift/issues/1800)
- Fix showing channel watchers in mention suggestions list [#1803](https://github.com/GetStream/stream-chat-swift/issues/1803)
- System message is now properly shown when channel is truncated [#1799](https://github.com/GetStream/stream-chat-swift/pull/1799)
- Fix Memory Leaks when opening and closing channels [#1812](https://github.com/GetStream/stream-chat-swift/pull/1812)

# [4.10.1](https://github.com/GetStream/stream-chat-swift/releases/tag/4.10.1)
_February 16, 2022_

### 🔄 Changed
- `ChannelListVC` now keeps track of channels where user is a member only instead of all channels loaded in the SDK. [#1785](https://github.com/GetStream/stream-chat-swift/pull/1785)

### 🐞 Fixed
- Make SendButton animation overridable [#1781](https://github.com/GetStream/stream-chat-swift/issues/1781)
- Make ChannelId.rawValue public [#1780](https://github.com/GetStream/stream-chat-swift/pull/1780)
- Fix channel not removed from channel list when user leaves the channel [#1785](https://github.com/GetStream/stream-chat-swift/pull/1785)
- Fix `ChannelListController.loadNextChannels` using incorrect `limit` when argument is omitted [#1786](https://github.com/GetStream/stream-chat-swift/issues/1786)
- Fix Message Input Accessibility for Large Text [#1787](https://github.com/GetStream/stream-chat-swift/pull/1787)
- Fix crash on iOS 12 when local storage enabled [#1784](https://github.com/GetStream/stream-chat-swift/pull/1784)

# [4.10.0](https://github.com/GetStream/stream-chat-swift/releases/tag/4.10.0)
_February 01, 2022_

### ✅ Added
- Make Date Formatters Configurable [#1742](https://github.com/GetStream/stream-chat-swift/pull/1742)
- Add quoted video support [#1765](https://github.com/GetStream/stream-chat-swift/pull/1765)

### 🔄 Changed
- In case you are presenting the `ChatChannelVC` in a modal, you should now be using the `StreamModalTransitioningDelegate`. The workaround to fix the message list being dismissed when scrolling to the bottom has been removed in favor of the custom modal transition. Please check the following PR description to see how to use it: [#1760](https://github.com/GetStream/stream-chat-swift/pull/1760)

### 🐞 Fixed
- Add custom modal transition for message list [#1760](https://github.com/GetStream/stream-chat-swift/pull/1760)
- Fix composer not showing any files when >3 files are selected in bulk [#1768](https://github.com/GetStream/stream-chat-swift/issues/1768)
- Crashfix for hanging `DispatchWorkItem` reference in `WebSocketClient`[#1766](https://github.com/GetStream/stream-chat-swift/issues/1766)

# [4.9.0](https://github.com/GetStream/stream-chat-swift/releases/tag/4.9.0)
_January 18, 2022_

### ✅ Added
- Add hard delete messages support [#1745](https://github.com/GetStream/stream-chat-swift/pull/1745)

### 🐞 Fixed
- Fix wrong image resolution when images are being quoted [#1747](https://github.com/GetStream/stream-chat-swift/pull/1747)
- Fix message list NSInternalInconsistencyException crash [#1752](https://github.com/GetStream/stream-chat-swift/pull/1752)
- Fix Image and Video sharing behaviour [#1753](https://github.com/GetStream/stream-chat-swift/pull/1753)

# [4.8.0](https://github.com/GetStream/stream-chat-swift/releases/tag/4.8.0)
_January 4, 2022_

### ✅ Added
- Add support to paginate messages pinned in a channel [#1741](https://github.com/GetStream/stream-chat-swift/issues/1741)

### 🐞 Fixed
- `notification.channel_deleted` events are now handled by the SDK [#1737](https://github.com/GetStream/stream-chat-swift/pull/1737)
- `MemberListController` receives new members correctly [#1736](https://github.com/GetStream/stream-chat-swift/issues/1736)
- `ChatChannel.membership` is correctly reflected in all cases [#1736](https://github.com/GetStream/stream-chat-swift/issues/1736)

# [4.7.0](https://github.com/GetStream/stream-chat-swift/releases/tag/4.7.0)
_December 28, 2021_

### ✅ Added
- `ChannelListQuery.membersLimit` param for controlling the number of members returned for each channel [#1721](https://github.com/GetStream/stream-chat-swift/issues/1721)
- Adds support to pass extra data for message from `ComposerVC` [#1722](https://github.com/GetStream/stream-chat-swift/pull/1722)

### 🐞 Fixed
- Fix multiple pagination requests being fired from `ChatChannelVC` and `ChatChannelListVC` [#1706](https://github.com/GetStream/stream-chat-swift/issues/1706)
- Fix rendering unavailable reactions on `ChatMessageReactionAuthorsVC` [#1719](https://github.com/GetStream/stream-chat-swift/issues/1719)
- Fix unncessary API calls performed when loading threads [#1716](https://github.com/GetStream/stream-chat-swift/issues/1716)
- Fix quoted messages not updated after edit [#1703](https://github.com/GetStream/stream-chat-swift/pull/1703)
- Fix deleted replies being shown in channel [#1707](https://github.com/GetStream/stream-chat-swift/pull/1707)
- Fix Date._unconditionallyBridgeFromObjectiveC crashes [#1646](https://github.com/GetStream/stream-chat-swift/pull/1646)

# [4.6.0](https://github.com/GetStream/stream-chat-swift/releases/tag/4.6.0)
_December 20, 2021_

### ⚠️ Important
- Dependencies are no longer exposed (this includes Nuke, SwiftyGif and Starscream). If you were using those dependencies we were exposing, you would need to import them manually. This is due to our newest addition supporting Module Stable XCFrameworks, see more below in the "Added" section.

### 🔄 Changed
- Change `ChatMessageLayoutOptions` to a `Set` instead of an `OptionSet` for a more flexible and safer customization [#1651](https://github.com/GetStream/stream-chat-swift/issues/1651)
- There is a new `ChatMessageListDateSeparatorView` component that should be used instead of the `ChatMessageListScrollOverlayView` if the goal is customize the styling of the date separator. Read [here](https://getstream.io/chat/docs/sdk/ios/uikit/components/message/#date-separators) for more details.
- `UnknownEvent` is now deprecated, use `UnknownChannelEvent` or `UnknownUserEvent` instead. [#1695](https://github.com/GetStream/stream-chat-swift/pull/1695).
- SwiftyGif now points to [v5.4.2](https://github.com/kirualex/SwiftyGif/releases/tag/5.4.2) that resolves crash related to leaked delegate reference.

### 🐞 Fixed
- Fix `stopTyping` can be called on `TypingEventSender` after calling `startTyping` [#1649](https://github.com/GetStream/stream-chat-swift/issues/1649).
- Reactions no longer cover the text in message bubble [#1666](https://github.com/GetStream/stream-chat-swift/pull/1666).
- Fix `error` type messages rendered as user's messages and interactive [#1672](https://github.com/GetStream/stream-chat-swift/issues/1672).
- Fix `ChannelListController` makes one redundant API call [#1687](https://github.com/GetStream/stream-chat-swift/issues/1687).
- Safely access indexes of collections [#1692](https://github.com/GetStream/stream-chat-swift/pull/1692).

### ✅ Added
- Add support for pre-built XCFrameworks [#1665](https://github.com/GetStream/stream-chat-swift/pull/1665).
- Added `LogConfig.destinationTypes` for ease of adding new destinations to logger [#1681](https://github.com/GetStream/stream-chat-swift/issues/1681).
- Expose container embedding top & bottom containers by `ChatChannelListItemView` [#1670](https://github.com/GetStream/stream-chat-swift/issues/1670).
- Add Static Message List Date Separators [#1686](https://github.com/GetStream/stream-chat-swift/issues/1686) (You can read this [doc](https://getstream.io/chat/docs/sdk/ios/uikit/components/message/#date-separators) to understand how to configure this feature).
- Adds `UnknownUserEvent` that models custom user event [#1695](https://github.com/GetStream/stream-chat-swift/pull/1695).
- `ChannelQuery.options` and `ChannelListQuery.options` are now public and mutable [#1696](https://github.com/GetStream/stream-chat-swift/issues/1696)
- `ChannelController.startWatching` and `stopWatching` are now `public`. You can explicitly stop watching a channel [#1696](https://github.com/GetStream/stream-chat-swift/issues/1696).

# [4.5.2](https://github.com/GetStream/stream-chat-swift/releases/tag/4.5.2)
_December 10, 2021_

### 🐞 Fixed

- Fix regression for reactions left by the current user being not accurate [#1680](https://github.com/GetStream/stream-chat-swift/issues/1680)

# [4.5.1](https://github.com/GetStream/stream-chat-swift/releases/tag/4.5.1)
_December 01, 2021_

### 🐞 Fixed
- Fix memory leak in GalleryVC [#1631](https://github.com/GetStream/stream-chat-swift/pull/1631)
- Increase tappable area surrounding the ShareButton inside the GalleryVC [#1640](https://github.com/GetStream/stream-chat-swift/pull/1640)
- Fix giphy action message (ephemeral message) in a thread is also shown in the channel [#1641](https://github.com/GetStream/stream-chat-swift/issues/1641)
- Fix crash when sending giphies. (Requires update of SwiftyGif to 5.4.1) [SwiftyGif#158](https://github.com/kirualex/SwiftyGif/pull/158)
- Improve stability of marking channel read [#1656](https://github.com/GetStream/stream-chat-swift/issues/1656)

### 🔄 Changed
- Make `LogDetails` fields `public` so they are be accessible. Typical usage is when overriding `process(logDetails:)` when subclassing `BaseLogDestination` [#1650](https://github.com/GetStream/stream-chat-swift/issues/1650)

# [4.5.0](https://github.com/GetStream/stream-chat-swift/releases/tag/4.5.0)
_November 16, 2021_

### 🐞 Fixed
- Fix message list scrolling jumps when a new message is received [#1605](https://github.com/GetStream/stream-chat-swift/pull/1605)
- Fix message cell not resized after editing a message with bigger/smaller content [#1605](https://github.com/GetStream/stream-chat-swift/pull/1605)
- Improve send button tap responsiveness [#1626](https://github.com/GetStream/stream-chat-swift/pull/1626)
- Dismiss suggestions popup when tapping outside [#1627](https://github.com/GetStream/stream-chat-swift/pull/1627)

### ✅ Added

- Optimistic Reaction UI, adding/removing reactions can be done offline and API calls are performed asynchronously [#1592](https://github.com/GetStream/stream-chat-swift/pull/1592)
- Automatically retry failed API calls for adding and removing reactions [#1592](https://github.com/GetStream/stream-chat-swift/pull/1592)

# [4.4.0](https://github.com/GetStream/stream-chat-swift/releases/tag/4.4.0)
_November 11, 2021_

### 🐞 Fixed
- Using Xcode 13 & CocoaPods should load all the required assets. [#1602](https://github.com/GetStream/stream-chat-swift/pull/1602)
- Make the NukeImageLoader initialiser accessible [#1600](https://github.com/GetStream/stream-chat-swift/issues/1600)
- Fix message not pinned when there is no expiration date [#1603](https://github.com/GetStream/stream-chat-swift/issues/1603)
- Fix uploaded videos' mime types were not encoded correctly [#1604](https://github.com/GetStream/stream-chat-swift/issues/1604)

### ✅ Added
- Added a new `make` API within our ChatChannelListVC so it's easier to instantiate, this eliminates the need to setup within the ViewController lifecycle [#1597](https://github.com/GetStream/stream-chat-swift/issues/1597)
- Add view to show all reactions of a message when tapping reactions [#1582](https://github.com/GetStream/stream-chat-swift/pull/1582)

# [4.3.0](https://github.com/GetStream/stream-chat-swift/releases/tag/4.3.0)
_November 03, 2021_

### 🐞 Fixed
- `flag` command is no longer visible on Composer [#1590](https://github.com/GetStream/stream-chat-swift/issues/1590)
- Fix long-pressed message being swapped with newly received message if both have the same visual style [#1596](https://github.com/GetStream/stream-chat-swift/issues/1596)
- Fix crash when message actions pop-up is dismissed with the selected message being outside the visible area of message list [#1596](https://github.com/GetStream/stream-chat-swift/issues/1596)

### 🔄 Changed
- The message action icons were changed to be a bit more darker color [#1583](https://github.com/GetStream/stream-chat-swift/issues/1583)
- The long-pressed message view is no longer moved across `ChatMessageListVC` and `ChatMessagePopupVC` hierarchies [#1596](https://github.com/GetStream/stream-chat-swift/issues/1596)

### ✅ Added
- Added Flag message action [#1583](https://github.com/GetStream/stream-chat-swift/issues/1583)
- Added handling of "shadowed" messages (messages from shadow banned users). The behavior is controlled by `ChatClientConfig.shouldShowShadowedMessages` and defaults to `false`. [#1591](https://github.com/GetStream/stream-chat-swift/issues/1591)
- Add message actions transition controller to `Components` [#1596](https://github.com/GetStream/stream-chat-swift/issues/1596)

# [4.2.0](https://github.com/GetStream/stream-chat-swift/releases/tag/4.2.0)
_October 26, 2021_

### ✅ Added
- `LogConfig.subsystems` for customizing subsysems where logger should be active [#1522](https://github.com/GetStream/stream-chat-swift/issues/1522)
- `ChannelListController` can now correctly give a list of hidden channels [#1529](https://github.com/GetStream/stream-chat-swift/issues/1529)
- `ChatChannel.isHidden` is now exposed [#1529](https://github.com/GetStream/stream-chat-swift/issues/1529)
- Add `name` sort option for member list queries [#1576](https://github.com/GetStream/stream-chat-swift/issues/1576)
- Update `ComposerVC` to respect API limitation and show an alert when > 10 attachments are added to the message. [#1579](https://github.com/GetStream/stream-chat-swift/issues/1579)

### 🐞 Fixed
- Fix incorrect key in `created_by` filter used in channel list query [#1544](https://github.com/GetStream/stream-chat-swift/issues/1544)
- Fix message list jumps when new reaction added [#1542](https://github.com/GetStream/stream-chat-swift/pull/1542)
- Fix message list jumps when message received [#1542](https://github.com/GetStream/stream-chat-swift/pull/1542)
- Fix broken constraint in the `ComposerView`, we have made the `BottomContainer` a standard `UIStackView` [#1545](https://github.com/GetStream/stream-chat-swift/pull/1545)
- Fix whitespace when dismissing Gallery Image by using the PanGesture. This now displays keyboard as required [#1563](https://github.com/GetStream/stream-chat-swift/pull/1563)
- Fix `ChannelListSortingKey.hasUnread` causing a crash when used [#1561](https://github.com/GetStream/stream-chat-swift/issues/1561)
- Fix Logger not logging when custom `subsystem` is specified [#1559](https://github.com/GetStream/stream-chat-swift/issues/1559)
- Fix channel not updated when a member is removed [#1560](https://github.com/GetStream/stream-chat-swift/issues/1560)
- Fix channel mark read [#1569](https://github.com/GetStream/stream-chat-swift/pull/1569)
- Fix lowercased username was used for mention instead of original name [#1575](https://github.com/GetStream/stream-chat-swift/issues/1575)

### 🔄 Changed
- `LogConfig` changes after logger was used will now take affect [#1522](https://github.com/GetStream/stream-chat-swift/issues/1522)
- `setDelegate(delegate:)` is now deprecated in favor of using the `delegate` property directly [#1564](https://github.com/GetStream/stream-chat-swift/pull/1564)

# [4.1.0](https://github.com/GetStream/stream-chat-swift/releases/tag/4.1.0)
_October 12, 2021_

### 🐞 Fixed
- Fixes left buttons not being hidden when a command was added in the composer [#1528](https://github.com/GetStream/stream-chat-swift/pull/1528)
- Fixes attachments not being cleared when a command was added [#1528](https://github.com/GetStream/stream-chat-swift/pull/1528)
- Fix `imageURL` is incorrectly encoded as `image_url` during `connectUser` [#1523](https://github.com/GetStream/stream-chat-swift/pull/1523)
- Fix fallback to `Components.default` because of responder chain being broken in `ChatChannelVC/ChatThreadVC/ChatMessageCell` [#1519](https://github.com/GetStream/stream-chat-swift/pull/1519)
- Fix crash after `ChatClient` disconnection [#1532](https://github.com/GetStream/stream-chat-swift/pull/1532)
- Fix when sending a new message UI flickers [#1536](https://github.com/GetStream/stream-chat-swift/pull/1536)
- Fix crash on `GalleryVC` happening on iPad when share button is clicked [#1537](https://github.com/GetStream/stream-chat-swift/pull/1537)
- Fix pending API requests being cancelled when client is connecting for the first time [#1538](https://github.com/GetStream/stream-chat-swift/issues/1538)

### ✅ Added
- Make it possible to customize video asset (e.g. include custom HTTP header) before it's preview/content is loaded [#1510](https://github.com/GetStream/stream-chat-swift/pull/1510)
- Make it possible to search for messages containing attachments of the given types [#1525](https://github.com/GetStream/stream-chat-swift/pull/1525)
- Make `ChatReactionsBubbleView` open for UI customization [#1526](https://github.com/GetStream/stream-chat-swift/pull/1526)

### 🔄 Changed
- Rename `VideoPreviewLoader` type to `VideoLoading` and `videoPreviewLoader` to `videoLoader` in `Components` [#1510](https://github.com/GetStream/stream-chat-swift/pull/1510)
- Changes `ComposerVC.Content.command` to `let` instead of `var` and introduces `ComposerVC.content.addCommand` to add commands to a message for a safer approach [#1528](https://github.com/GetStream/stream-chat-swift/pull/1528)

# [4.0.4](https://github.com/GetStream/stream-chat-swift/releases/tag/4.0.4)
_October 06, 2021_

### 🐞 Fixed
- Fix keyboard showing over composer [#1506](https://github.com/GetStream/stream-chat-swift/pull/1506)
- Safely unwrap images to prevent crashes on images from bundle [#1502](https://github.com/GetStream/stream-chat-swift/pull/1502)
- Fixed when a channel list query has no channels, any future channels are not added to the controller [#1513](https://github.com/GetStream/stream-chat-swift/issues/1513)

### 🔄 Changed
- Take `VideoAttachmentGalleryCell` and `ImageAttachmentGalleryCell` types used in `GalleryVC` from `Components` [#1509](https://github.com/GetStream/stream-chat-swift/pull/1509)

# [4.0.3](https://github.com/GetStream/stream-chat-swift/releases/tag/4.0.3)
_October 01, 2021_

### ✅ Added
- Events expose chat models (e.g. `channel: ChatChannel`) instead of just IDs [#1081](https://github.com/GetStream/stream-chat-swift/pull/1081)
- SDK is now Carthage compatible [#1495](https://github.com/GetStream/stream-chat-swift/pull/1495)

### 🐞 Fixed
- Dynamic height for the composer attachment previews [#1480](https://github.com/GetStream/stream-chat-swift/pull/1480)
- Fix `shouldAddNewChannelToList` and `shouldListUpdatedChannel` delegate funcs are not overridable in ChannelListVC subclasses [#1497](https://github.com/GetStream/stream-chat-swift/issues/1497)
- Make messageComposerBottomConstraint public [#1501](https://github.com/GetStream/stream-chat-swift/pull/1501)
- Fix `ChatChannelListVC` showing channels muted by the current user when default `shouldAddNewChannelToList/shouldListUpdatedChannel` delegate method implementations are used [#1476](https://github.com/GetStream/stream-chat-swift/pull/1476)

# [4.0.2](https://github.com/GetStream/stream-chat-swift/releases/tag/4.0.2)
_September 24, 2021_

### ✅ Added
- Introduce `ChannelController.uploadFile` function for uploading files to CDN to obtain a remote URL [#1468](https://github.com/GetStream/stream-chat-swift/issues/1468)

### 🐞 Fixed
- Fix channel unread counts, thread replies and silent messages do not increase the count anymore [#1472](https://github.com/GetStream/stream-chat-swift/pull/1472)
- Fix token expiration refresh mechanism for API endpoints [#1446](https://github.com/GetStream/stream-chat-swift/pull/1446)
- Fix keyboard handling when navigation bar or tab bar are not translucent [#1470](https://github.com/GetStream/stream-chat-swift/pull/1470) [#1464](https://github.com/GetStream/stream-chat-swift/pull/1464)

### 🔄 Changed
- Attachments types are now `Hashable` [1469](https://github.com/GetStream/stream-chat-swift/pull/1469/files)

# [4.0.1](https://github.com/GetStream/stream-chat-swift/releases/tag/4.0.1)
_September 17, 2021_

### ✅ Added
- Introduce `shouldAddNewChannelToList` and `shouldListUpdatedChannel` delegate callbacks to `ChannelListController`. With these, one can list/unlist new/updated channels to the existing controller. [#1438](https://github.com/GetStream/stream-chat-swift/issues/1438) [#1460](https://github.com/GetStream/stream-chat-swift/issues/1460)
- Added injection of `ChatMessageReactionsBubbleView` to `Components`, so customers will be able to subclass and customise it. [#1451](https://github.com/GetStream/stream-chat-swift/pull/1451)
- Add delegate func for tap on user avatar for a message [#1453](https://github.com/GetStream/stream-chat-swift/issues/1453)

### 🐞 Fixed
- `CurrentUser.currentDevice` is always `nil`. Now it won't be nil after `addDevice` is called [#1457](https://github.com/GetStream/stream-chat-swift/issues/1457)

### 🔄 Changed
- Update `ChatClient` to disconnect immediately when the Internet connection disappears [#1449](https://github.com/GetStream/stream-chat-swift/issues/1449)
- `NewChannelQueryUpdater`, which takes care of listing/unlisting new/updated channels, is disabled. We recommend using the new `ChannelListController` delegate methods `shouldAddNewChannelToList` and `shouldListUpdatedChannel` [#1460](https://github.com/GetStream/stream-chat-swift/issues/1460)

### 🐞 Fixed
- Fix message list wrong content inset when typing events disabled [#1455](https://github.com/GetStream/stream-chat-swift/pull/1455)
- Fix message list unwanted scrolling when typing indicator shown [#1456](https://github.com/GetStream/stream-chat-swift/pull/1456)
- Fix typing events always disabled when channel opened without cache from Channel List [#1458](https://github.com/GetStream/stream-chat-swift/pull/1458)
- Fix hypens (-) are not allowed in custom channel types [#1461](https://github.com/GetStream/stream-chat-swift/issues/1461)

# [4.0.0](https://github.com/GetStream/stream-chat-swift/releases/tag/4.0.0)
_September 10, 2021_

### 🔄 Changed

# [4.0.0-RC.1](https://github.com/GetStream/stream-chat-swift/releases/tag/4.0.0-RC.1)
_September 09, 2021_

### 🐞 Fixed
 - Fix channel list showing outdated data, and channels not showing any messages after reconnection [#1435](https://github.com/GetStream/stream-chat-swift/issues/1435)

# [4.0.0-RC](https://github.com/GetStream/stream-chat-swift/releases/tag/4.0.0-RC)
_September 03, 2021_

### ⚠️ Breaking Changes from `4.0-beta.11`
- JSON Encoding/Decoding for both Network and Database date formatting changed to RFC3339 formats [#1403](https://github.com/GetStream/stream-chat-swift/pull/1403)
- `ChatMessage.threadParticipants` is now an Array instead of Set [#1398](https://github.com/GetStream/stream-chat-swift/pull/1398)
- Introduces `ChatChannelVC` and removes responsibilities of `ChatMessageListVC`. The latter now is only responsible to render the message list layout, the data is provided by `ChatChannelVC` or `ChatThreadVC`. [#1314](https://github.com/GetStream/stream-chat-swift/pull/1314)
- Replaces `ChatMessageActionsVC.Delegate` with `ChatMessageActionsVCDelegate` [#1314](https://github.com/GetStream/stream-chat-swift/pull/1314)
- Renames `ChatChannelListRouter.showMessageList()` -> `showChannel()` [#1314](https://github.com/GetStream/stream-chat-swift/pull/1314)
- Removal of `ComposerVCDelegate` [#1314](https://github.com/GetStream/stream-chat-swift/pull/1314)
- Replaces `ChatMessageListKeyboardObserver` with `ComposerKeyboardHandler` [#1314](https://github.com/GetStream/stream-chat-swift/pull/1314)

#### Understanding `ChatChannelVC` vs `ChatTheadVC` vs `ChatMessageListVC`
- `ChatChannelVC`:
    - `ChatChannelHeaderView`
    - `ChatMessageListVC`
    - `ComposerVC`

- `ChatThreadVC`:
    - `ChatThreadHeaderView`
    - `ChatMessageListVC`
    - `ComposerVC`

A new `ChatChannelVC` is introduced that represents the old `ChatMessageListVC`, which was responsible to display the messages from a channel. The `ChatThreadVC` remains the same and it is responsible for displaying the replies in a thread, but now instead of duplicating the implementation from the channel, both use the `ChatMessageListVC` and configure it for their needs. For this to be possible the `ChatMessageListVC` has now a `ChatMessageListVCDataSource` and `ChatMessageListVCDelegate`. Both `ChatChannelVC` and `ChatThreadVC` implement the `ChatMessageListVCDataSource` and `ChatMessageListVCDelegate`.

### 🔄 Changed
- Nuke dependency was updated to v10 [#1405](https://github.com/GetStream/stream-chat-swift/pull/1405)

### ✅ Added
- For non-DM channels, the avatar is now shown as a combination of the avatars of the last active members of the channel [#1344](https://github.com/GetStream/stream-chat-swift/pull/1344)
- New DateFormatter methods `rfc3339Date` and `rfc3339DateString` [#1403](https://github.com/GetStream/stream-chat-swift/pull/1403)
- Add a new `isMentionsEnabled` flag to make it easier to disable the user mentions in the ComposerVC [#1416](https://github.com/GetStream/stream-chat-swift/pull/1416)
- Use remote config to disable mute actions [#1418](https://github.com/GetStream/stream-chat-swift/pull/1418)
- Use remote config to disable thread info from message options [#1418](https://github.com/GetStream/stream-chat-swift/pull/1418)
- Provide different Objc name for InputTextView [#1420](https://github.com/GetStream/stream-chat-swift/pull/1421)
- Add message search support through `MessageSearchController` [#1426](https://github.com/GetStream/stream-chat-swift/pull/1426)

### 🐞 Fixed
- Fix incorrect RawJSON number handling, the `.integer` case is no longer supported and is replaced by `.number` [#1375](https://github.com/GetStream/stream-chat-swift/pull/1375)
- Fix message list and thread index out of range issue on `tableView(_:cellForRowAt:)` [#1373](https://github.com/GetStream/stream-chat-swift/pull/1373)
- Fix crash when dismissing gallery images [#1383](https://github.com/GetStream/stream-chat-swift/pull/1383)
- Improve pagination efficiency [#1381](https://github.com/GetStream/stream-chat-swift/pull/1381)
- Fix user mention suggestions not showing all members [#1390](https://github.com/GetStream/stream-chat-swift/pull/1381)
- Fix thread avatar view not displaying latest reply author avatar [#1398](https://github.com/GetStream/stream-chat-swift/pull/1398)
- Fix crash on incorrect date string parsing [#1403](https://github.com/GetStream/stream-chat-swift/pull/1403)
- Fix threads not showing all the responses if there were responses that were also sent to the channel [#1413](https://github.com/GetStream/stream-chat-swift/pull/1413)
- Fix crash when accessing `ChatMessage.attachmentCounts` on <iOS13 with in-memory storage turned ON
- Fix `isCommandsEnabled` not disabling the typing commands [#1416](https://github.com/GetStream/stream-chat-swift/pull/1416)
- Fix mention suggester now supports `options.minimumRequiredCharacters` equal to 0 and sorts results with same score consistently
- Fix filters with wrong Date encoding strategy [#1420](https://github.com/GetStream/stream-chat-swift/pull/1420)
- Fix message height is now calculated correctly when a message is updated [#1424](https://github.com/GetStream/stream-chat-swift/pull/1424)
- Fix `ChatMessageReactionData.init` not public [#1425](https://github.com/GetStream/stream-chat-swift/pull/1425)

# [4.0.0-beta.11](https://github.com/GetStream/stream-chat-swift/releases/tag/4.0.0-beta.11)
_August 13, 2021_

### 🐞 Fixed
- Fix jumps when presenting message popup actions in a modal [#1361](https://github.com/GetStream/stream-chat-swift/issues/1361)
- Fix custom Channel Types not allowing uppercase letters [#1361](https://github.com/GetStream/stream-chat-swift/issues/1361)
- Fix `ChatMessageGalleryView.ImagePreview` not compiling in Obj-c [#1363](https://github.com/GetStream/stream-chat-swift/pull/1363)
- Fix force unwrap crashes on unknown user roles cases [#1365](https://github.com/GetStream/stream-chat-swift/pull/1365)
- Fix "last seen at" representation to use other units other than minutes [#1368](https://github.com/GetStream/stream-chat-swift/pull/1368)
- Fix message list dismissing on a modal when scrolling [#1364](https://github.com/GetStream/stream-chat-swift/pull/1364)
- Fix crash on channel delete event [#1408](https://github.com/GetStream/stream-chat-swift/pull/1408)

# [4.0.0-beta.10](https://github.com/GetStream/stream-chat-swift/releases/tag/4.0.0-beta.10)
_August 11, 2021_

### ✅ Added
- New `ChannelListSortingKey`s `unreadCount` and `hasUnread` [#1348](https://github.com/GetStream/stream-chat-swift/issues/1348)
- Added `GalleryAttachmentViewInjector.galleryViewAspectRatio` to control the aspect ratio of a gallery inside a message cell [#1300](https://github.com/GetStream/stream-chat-swift/pull/1300)

### 🔄 Changed
- `ChatMessageReactionsVC.toggleReaction` is now `open` [#1348](https://github.com/GetStream/stream-chat-swift/issues/1348)
- User mentions now fetch suggestions from current channel instead of doing a user search query. Set `Components.mentionAllAppUsers` to true if you want to perform user search instead [#1357](https://github.com/GetStream/stream-chat-swift/pull/1357)

### 🐞 Fixed
- Fix `ChannelListController.synchronize` completion closure not being called when the client is connected [#1353](https://github.com/GetStream/stream-chat-swift/issues/1353)
- Selecting suggestions from Composer did not work correctly [#1352](https://github.com/GetStream/stream-chat-swift/pull/1352)
- Fixed race condition on `ChatMessageListVC` and `ChatThreadVC` that caused `UITableView` crashes [#1347](https://github.com/GetStream/stream-chat-swift/pull/1347)
- Fixed an issue for `ChatThreadVC` opened from a deeplink when new replies are only added to the chat, but not to the replies thread [#1354](https://github.com/GetStream/stream-chat-swift/pull/1354)


# [4.0.0-beta.9](https://github.com/GetStream/stream-chat-swift/releases/tag/4.0.0-beta.9)
_August 05, 2021_

### ⚠️ Breaking Changes from `4.0-beta.8`
- Extra data is now stored on a hashmap and not using the `ExtraData` generic system
- `ChatMessageLayoutOptionsResolver.optionsForMessage` has a new parameter: `appearance` [#1304](https://github.com/GetStream/stream-chat-swift/issues/1304)
- Renamed `Components.navigationTitleView` -> `Components.titleContainerView` [#1294](https://github.com/GetStream/stream-chat-swift/pull/1294)

#### New Extra Data Type

The new `4.0` release changes how `extraData` is stored and uses a simpler hashmap-based solution. This approach does not require creating type aliases for all generic classes such as `ChatClient`.

Example:

```swift
client.connectUser(
    userInfo: .init(
        id: userCredentials.id,
        extraData: ["country": .string("NL")]
    ),
    token: token
)
```

`Message`, `User`, `Channel`, `MessageReaction` models now store `extraData` in a `[String: RawJSON]` container.

```swift
let extraData:[String: RawJSON] = .dictionary([
    "name": .string(testPayload.name),
    "number": .integer(testPayload.number)
])
```

#### Upgrading from ExtraData

If you are using `ExtraData` from `v3` or before `4.0-beta.8` the steps needed to upgrade are the following:

- Remove all type aliases (`typealias ChatUser = _ChatUser<CustomExtraDataTypes.User>`)
- Replace all generic types from `StreamChat` and `StreamChatUI` classes (`__CurrentChatUserController<T>` -> `CurrentChatUserController`) with the non-generic version
- Remove the extra data structs and either use `extraData` directly or (recommended) extend the models
- Update your views to read your custom fields from the `extraData` field

Before:

```swift
struct Birthland: UserExtraData {
    static var defaultValue = Birthland(birthLand: "")
    let birthLand: String
}
```

After:

```swift
extension ChatUser {
    static let birthLandFieldName = "birthLand"
    var birthLand: String {
        guard let v = extraData[ChatUser.birthLandFieldName] else {
            return ""
        }
        guard case let .string(birthLand) = v else {
            return ""
        }
        return birthLand
    }
}
```

### ✅ Added
- Added `ChatChannelHeaderView` UI Component [#1294](https://github.com/GetStream/stream-chat-swift/pull/1294)
- Added `ChatThreadHeaderView` UI Component [#1294](https://github.com/GetStream/stream-chat-swift/pull/1294)
- Added custom channel events support [#1309](https://github.com/GetStream/stream-chat-swift/pull/1309)
- Added `ChatMessageAudioAttachment`, you can access them via `ChatMessage.audioAttachments`. There's no UI support as of now, it's in our Roadmap. [#1322](https://github.com/GetStream/stream-chat-swift/issues/1322)
- Added message ordering parameter to all `ChannelController` initializers. If you use `ChatChannelListRouter` it can be done by overriding a `showMessageList` method on it. [#1338](https://github.com/GetStream/stream-chat-swift/pull/1338)
- Added support for custom localization of components in framework [#1330](https://github.com/GetStream/stream-chat-swift/pull/1330)

### 🐞 Fixed
- Fix message list header displaying incorrectly the online status for the current user instead of the other one [#1294](https://github.com/GetStream/stream-chat-swift/pull/1294)
- Fix deleted last message's appearance on channels list [#1318](https://github.com/GetStream/stream-chat-swift/pull/1318)
- Fix reaction bubbles sometimes not being aligned to bubble on short incoming message [#1320](https://github.com/GetStream/stream-chat-swift/pull/1320)
- Fix hiding already hidden channels not working [#1327](https://github.com/GetStream/stream-chat-swift/issues/1327)
- Fix compilation for Xcode 13 beta 3 where SDK could not compile because of unvailability of `UIApplication.shared` [#1333](https://github.com/GetStream/stream-chat-swift/pull/1333)
- Fix member removed from a Channel is still present is MemberListController.members [#1323](https://github.com/GetStream/stream-chat-swift/issues/1323)
- Fix composer input field height for long text [#1335](https://github.com/GetStream/stream-chat-swift/issues/1335)
- Fix creating direct messaging channels creates CoreData misuse [#1337](https://github.com/GetStream/stream-chat-swift/issues/1337)

### 🔄 Changed
- `ContainerStackView` doesn't `assert` when trying to remove a subview, these operations are now no-op [#1328](https://github.com/GetStream/stream-chat-swift/issues/1328)
- `ChatClientConfig`'s `isLocalStorageEnabled`'s default value is now `false`
- `/sync` endpoint calls optimized for a setup when local caching is disabled i.e. `isLocalStorageEnabled` is set to false.

# [4.0.0-beta.8](https://github.com/GetStream/stream-chat-swift/releases/tag/4.0.0-beta.8)
_July 21, 2021_

### ✅ Added
- `urlRequest(forImage url:)` added to `ImageCDN` protocol, this can be used to inject custom HTTP headers into image loading requests [#1291](https://github.com/GetStream/stream-chat-swift/issues/1291)
- Functionality that allows [inviting](https://getstream.io/chat/docs/react/channel_invites/?language=swift) users to channels with subsequent acceptance or rejection on their part [#1276](https://github.com/GetStream/stream-chat-swift/pull/1276)
- `EventsController` which exposes event observing API [#1266](https://github.com/GetStream/stream-chat-swift/pull/1266)

### 🐞 Fixed
- Fix an issue where member role sent from backend was not recognized by the SDK [#1288](https://github.com/GetStream/stream-chat-swift/pull/1288)
- Fix crash in `ChannelListUpdater` caused by the lifetime not aligned with `ChatClient` [#1289](https://github.com/GetStream/stream-chat-swift/pull/1289)
- Fix composer allowing sending whitespace only messages [#1293](https://github.com/GetStream/stream-chat-swift/issues/1293)
- Fix a crash that would occur on deleting a message [#1298](https://github.com/GetStream/stream-chat-swift/pull/1298)

# [4.0.0-beta.7](https://github.com/GetStream/stream-chat-swift/releases/tag/4.0.0-beta.7)
_July 19, 2021_

### ⚠️ Breaking Changes from `4.0-beta.6`
- The `ChatSuggestionsViewController` was renamed to `ChatSuggestionsVC` to follow the same pattern across the codebase. [#1195](https://github.com/GetStream/stream-chat-swift/pull/1195)

### 🔄 Changed
- Changed Channel from  `currentlyTypingMembers: Set<ChatChannelMember>` to `currentlyTypingUsers: Set<ChatUser>` to show all typing users (not only channel members; eg: watching users) [#1254](https://github.com/GetStream/stream-chat-swift/pull/1254)

### 🐞 Fixed
- Fix deleted messages appearance [#1267](https://github.com/GetStream/stream-chat-swift/pull/1267)
- Fix composer commands and attachment buttons not shown in first render when channel is not in cache [#1277](https://github.com/GetStream/stream-chat-swift/pull/1277)
- Fix appearance of only-emoji messages [#1272](https://github.com/GetStream/stream-chat-swift/pull/1272)
- Fix the appearance of system messages [#1281](https://github.com/GetStream/stream-chat-swift/pull/1281)
- Fix a crash happening during MessageList updates [#1286](https://github.com/GetStream/stream-chat-swift/pull/1286)

### ✅ Added
- Support for pasting images into the composer [#1258](https://github.com/GetStream/stream-chat-swift/pull/1258)
- The visibility of deleted messages is now configurable using `ChatClientConfig.deletedMessagesVisibility`. You can choose from the following options [#1269](https://github.com/GetStream/stream-chat-swift/pull/1269):
```swift
/// All deleted messages are always hidden.
case alwaysHidden

/// Deleted message by current user are visible, other deleted messages are hidden.
case visibleForCurrentUser

/// Deleted messages are always visible.
case alwaysVisible
```

### 🐞 Fixed
- Fix crash when scrolling to bottom after sending the first message [#1262](https://github.com/GetStream/stream-chat-swift/pull/1262)
- Fix crash when thread root message is not loaded when thread is opened [#1263](https://github.com/GetStream/stream-chat-swift/pull/1263)
- Fix issue when messages were changing their sizes when channel is opened [#1260](https://github.com/GetStream/stream-chat-swift/pull/1260)
- Fix over fetching previous messages [#1110](https://github.com/GetStream/stream-chat-swift/pull/1110)
- Fix an issue where multiple messages in a channel could not quote a single message [#1264](https://github.com/GetStream/stream-chat-swift/pull/1264)

### 🔄 Changed
- The way attachment view stretches the message cell to fill all available width. Now it's done via `fillAllAvailableWidth` exposed on base attachment injector (set to `true` by default) [#1260](https://github.com/GetStream/stream-chat-swift/pull/1260)

# [4.0.0-beta.6](https://github.com/GetStream/stream-chat-swift/releases/tag/4.0.0-beta.6)
_July 08, 2021_

### 🐞 Fixed
- Fix issue where badge with unread count could remain visible with 0 value [#1259](https://github.com/GetStream/stream-chat-swift/pull/1259)
- Fixed the issue when `ChatClientUpdater.connect` was triggered before the connection was established due to firing `.didBecomeActive` notification [#1256](https://github.com/GetStream/stream-chat-swift/pull/1256)

# [4.0.0-beta.5](https://github.com/GetStream/stream-chat-swift/releases/tag/4.0.0-beta.5)
_July 07, 2021_

### ⚠️ Breaking Changes from `4.0-beta.4`
- The `ChatSuggestionsViewController` was renamed to `ChatSuggestionsVC` to follow the rest of the codebase. [#1195](https://github.com/GetStream/stream-chat-swift/pull/1195)
- The `CreateChatChannelButton` component was removed. The component acted only as a placeholder and the functionality should be always provided by the hosting app. For an example implementation see the [Demo app](https://github.com/GetStream/stream-chat-swift/blob/main/DemoApp/ChatPresenter.swift).
- The payload of `AnyChatMessageAttachment` changed from `Any` to `Data` [#1248](https://github.com/GetStream/stream-chat-swift/pull/1248).
- The user setting API was updated. It's now required to call one of the available `connect` methods on `ChatClient` after `ChatClient`'s instance is created in order to establish connection and set the current user.

  Migration tips:
  ---
  If you were doing:
  ```
  let client = ChatClient(config: config, tokenProvider: .static(token))
  ```
  Now you should do:
  ```
  let client = ChatClient(config: config)
  client.connectUser(userInfo: .init(id: userId), token: token)
  ```
  ---
  Guest users before:
  ```
  let client = ChatClient(
    config: config,
    tokenProvider: .guest(
      userId: userId,
      name: userName
    )
  )
  ```
  Now you should do:
  ```
  let client = ChatClient(config: config)
  client.connectGuestUser(userInfo: .init(id: userId))
  ```
  ---
  Anonymous users before:
  ```
  let client = ChatClient(config: config, tokenProvider: .anonymous)
  ```
  Now you should do:
  ```
  let client = ChatClient(config: config)
  client.connectAnonymousUser()
  ```
  ---
  If you use tokens that expire you probably do something like this:
  ```
  let client = ChatClient(
    config: config,
    tokenProvider: .closure { client, completion in
      service.fetchToken { token in
        completion(token)
      }
    }
  )
  ```
  Now you should do:
  ```
  let client = ChatClient(config: config)
  service.fetchToken { token in
    client.connectUser(userInfo: .init(id: userId), token: token)
  }
  // `tokenProvider` property is used to reobtain a new token in case if the current one is expired
  client.tokenProvider = { completion in
    service.fetchToken { token in
      completion(token)
    }
  }
  ```

### ✅ Added
- `search(query:)` function to `UserSearchController` to make a custom search with a query [#1206](https://github.com/GetStream/stream-chat-swift/issues/1206)
- `queryForMentionSuggestionsSearch(typingMention:)` function to `ComposerVC`, users can override this function to customize mention search behavior [#1206](https://github.com/GetStream/stream-chat-swift/issues/1206)
- `.contains` added to `Filter` to be able to filter for `teams` [#1206](https://github.com/GetStream/stream-chat-swift/issues/1206)

### 🔄 Changed
- `shouldConnectAutomatically` setting in `ChatConfig`, it now has no effect and all logic that used it now behaves like it was set to `true`.

### 🐞 Fixed
- `ConnectionController` fires its `controllerDidChangeConnectionStatus` method only when the connection status actually changes [#1207](https://github.com/GetStream/stream-chat-swift/issues/1207)
- Fix cancelled ephemeral (giphy) messages and deleted messages are visible in threads [#1238](https://github.com/GetStream/stream-chat-swift/issues/1238)
- Fix crash on missing `cid` value of `Message` during local cache invalidation [#1245](https://github.com/GetStream/stream-chat-swift/issues/1245)
- Messages keep correct order if the local device time is different from the server time [#1246](https://github.com/GetStream/stream-chat-swift/issues/1246)

# [4.0.0-beta.4](https://github.com/GetStream/stream-chat-swift/releases/tag/4.0.0-beta.4)
_June 23, 2021_

### ⚠️ Breaking Changes from `4.0-beta.3`
- `ChatOnlineIndicatorView` renamed to `OnlineIndicatorView`
- `GalleryContentViewDelegate` methods updated to have optional index path
- `FileActionContentViewDelegate` methods updated to have optional index path
- `LinkPreviewViewDelegate` methods updated to have optional index path
- `scrollToLatestMessageButton` type changed from `UIButton` to `_ScrollToLatestMessageButton<ExtraData>`
- `UITableView` is now used instead of `UICollectionView` to display the message list [#1219](https://github.com/GetStream/stream-chat-swift/pull/1219)
- `ChatMessageImageGallery` renamed to `ChatMessageGalleryView`, updated to show any content
- `ImageGalleryVC` renamed to `GalleryVC`
- `ImagePreviewable` renamed to `GalleryItemPreview`, updated to expose `AttachmentId` only
- `GalleryContentViewDelegate` methods are renamed to work not only for image attachment but for any
- `selectedAttachmentType` removed from `ComposerVC`
- `imagePickerVC` renamed to `mediaPickerVC` in `ComposerVC`

### ✅ Added
- Video attachments support:
 - `VideoAttachmentPayload` type is introduced, video attachments are exposed on `ChatMessage`
 - `VideoAttachmentComposerView` component is added to displaying video thumbnails in `ComposerVC`
 - `VideoAttachmentCellView` displaying video previews in `ChatMessageImageGallery`
 - `VideoCollectionViewCell` displaying videos in `GalleryVC`
 - `VideoPlaybackControlView` used to take actions on the playing video in `GalleryVC`
 - `VideoPreviewLoader` loading video thumbnails
 For more information, see [#1194](https://github.com/GetStream/stream-chat-swift/pull/1194)
- `mentionText(for:)` function added to `ComposerVC` for customizing the text displayed for mentions [#1188](https://github.com/GetStream/stream-chat-swift/issues/1188) [#1000](https://github.com/GetStream/stream-chat-swift/issues/1000)
- `score` to `ChatMessageReactionData` so a slack-like reaction view is achievable. This would be used as content in `ChatMessageReactionsView` [#1200](https://github.com/GetStream/stream-chat-swift/issues/1200)
- Ability to send silent messages. Silent messages are normal messages with an additional `isSilent` value set to `true`. Silent messages don’t trigger push notification for the recipient.[#1211](https://github.com/GetStream/stream-chat-swift/pull/1211)
- Expose `cid` on `Message` [#1215](https://github.com/GetStream/stream-chat-swift/issues/1215)
- `showMediaPicker`/`showFilePicker`/`attachmentsPickerActions` functions added to `ComposerVC` so it's possible to customize media/document pickers and add extend action sheet with actions for custom attachment types [#1194](https://github.com/GetStream/stream-chat-swift/pull/1194)
- Make `ChatThreadVC` show overlay with timestamp of currently visible messages when scrolling [#1235](https://github.com/GetStream/stream-chat-swift/pull/1235)
- Expose `layoutOptions` on `ChatMessageContentView` [#1241](https://github.com/GetStream/stream-chat-swift/pull/1241)

### 🔄 Changed
- `scrollToLatestMessageButton` is now visible every time the last message is not visible. Not only when there is unread message. [#1208](https://github.com/GetStream/stream-chat-swift/pull/1208)
- `mediaPickerVC` in `ComposerVC` updated to show both photos and videos [#1194](https://github.com/GetStream/stream-chat-swift/pull/1194)
- `ChatMessageListScrollOverlayView` moved outside the `ChatMessageListView`. Now it's managed by `ChatMessageListVC` and `ChatThreadVC` explicitly [#1235](https://github.com/GetStream/stream-chat-swift/pull/1235)
- Date formatter for scroll overlay used in `ChatMessageListVC` is now exposed as `DateFormatter.messageListDateOverlay` [#1235](https://github.com/GetStream/stream-chat-swift/pull/1235)

### 🐞 Fixed
- Fix sorting Member List by `createdAt` causing an issue [#1185](https://github.com/GetStream/stream-chat-swift/issues/1185)
- Fix ComposerView not respecting `ChannelConfig.maxMessageLength [#1190](https://github.com/GetStream/stream-chat-swift/issues/1190)
- Fix mentions not being parsed correctly [#1188](https://github.com/GetStream/stream-chat-swift/issues/1188)
- Fix layout feedback loop for Quoted Message without bubble view [#1203](https://github.com/GetStream/stream-chat-swift/issues/1203)
- Fix image/file/link/giphy actions not being handled in `ChatThreadVC` [#1207](https://github.com/GetStream/stream-chat-swift/pull/1207)
- Fix `ChatMessageLinkPreviewView` not being taken from `Components` [#1207](https://github.com/GetStream/stream-chat-swift/pull/1207)
- Subviews of `ChatMessageDefaultReactionsBubbleView` are now public [#1209](https://github.com/GetStream/stream-chat-swift/pull/1209)
- Fix composer overlapping last message. This happened for channels with typing events disabled. [#1210](https://github.com/GetStream/stream-chat-swift/issues/1210)
- Fix an issue where composer textView's caret jumps to the end of input [#1117](https://github.com/GetStream/stream-chat-swift/issues/1117)
- Fix deadlock in Controllers when `synchronize` is called in a delegate callback [#1214](https://github.com/GetStream/stream-chat-swift/issues/1214)
- Fix restart uploading action not being propagated [#1194](https://github.com/GetStream/stream-chat-swift/pull/1194)
- Fix uploading progress not visible on image uploading overlay [#1194](https://github.com/GetStream/stream-chat-swift/pull/1194)
- Fix timestamp overlay jumping when more messages are loaded [#1235](https://github.com/GetStream/stream-chat-swift/pull/1235)
- Fix flickering of local messages while sending [#1241](https://github.com/GetStream/stream-chat-swift/pull/1241)

# [4.0.0-beta.3](https://github.com/GetStream/stream-chat-swift/releases/tag/4.0.0-beta.3)
_June 11, 2021_

### ⚠️ Breaking Changes from `4.0.0-beta.2`
- Due to App Store Connect suddenly starting rejecting builds, we've renamed the following funcs everywhere:
  - `didPan` -> `handlePan`
  - `didTouchUpInside` -> `handleTouchUpInside`
  - `didTap` -> `handleTap`
  - `didLongPress` -> `handleLongPress`
  - `textDidChange` -> `handleTextChange`
  If you've subclassed UI components and overridden these functions, you should rename your overrides.
  For more information, see [#1177](https://github.com/GetStream/stream-chat-swift/pull/1177) and [#1178](https://github.com/GetStream/stream-chat-swift/issues/1178)
- `ChannelConfig.commands` is no longer an optional [#1182](https://github.com/GetStream/stream-chat-swift/issues/1182)

### ⛔️ Deprecated
- `_ChatChannelListVC.View` is now deprecated. Please use `asView` instead [#1174](https://github.com/GetStream/stream-chat-swift/pull/1174)

### ✅ Added
- Add `staysConnectedInBackground` flag to `ChatClientConfig` [#1170](https://github.com/GetStream/stream-chat-swift/pull/1170)
- Add `asView` helper for getting SwiftUI views from StreamChatUI UIViewControllers [#1174](https://github.com/GetStream/stream-chat-swift/pull/1174)

### 🔄 Changed
- Logic for displaying suggestions (commands or mentions) were not compatible with SwiftUI, so it's changed to AutoLayout [#1171](https://github.com/GetStream/stream-chat-swift/pull/1171)

### 🐞 Fixed
-  `ChatChannelListItemView` now doesn't enable swipe context actions when there are no `swipeableViews` for the cell. [#1161](https://github.com/GetStream/stream-chat-swift/pull/1161)
- Fix websocket connection automatically restored in background [#1170](https://github.com/GetStream/stream-chat-swift/pull/1170)
- Commands view in composer is no longer displayed when there are no commands [#1171](https://github.com/GetStream/stream-chat-swift/pull/1171) [#1178](https://github.com/GetStream/stream-chat-swift/issues/1178)
- `ChatMessageContentView` does not add views to main container in reverse order when `.flipped` option is included [#1125](https://github.com/GetStream/stream-chat-swift/pull/1125)

# [4.0.0-beta.2](https://github.com/GetStream/stream-chat-swift/releases/tag/4.0.0-beta.2)
_June 04, 2021_

### ⚠️ Breaking Changes from `4.0-beta.1`
**Severity of changes**: 🟢 _minor_
- `MessageLayoutOption.metadata` was renamed to `.timestamp` [#1141](https://github.com/GetStream/stream-chat-swift/pull/1141)
- `ComposerVC.showSuggestionsAsChildVC` was renamed to `showSuggestions` [#1139](https://github.com/GetStream/stream-chat-swift/pull/1139)
- The inner structure of `ChatMessageBubbleView` was updated to match the common component pattern [#1118](https://github.com/GetStream/stream-chat-swift/pull/1118)
- The inner structure of `QuotedChatMessageView` was updated to match the common component pattern [#1123](https://github.com/GetStream/stream-chat-swift/pull/1123)
- The superclasses of `ImageAttachmentView` and `ImageCollectionViewCell` became generic over `ExtraData` [#1111](https://github.com/GetStream/stream-chat-swift/pull/1111)

### ✅ Added
- Add `areTypingEventsEnabled`, `areReactionsEnabled`, `areRepliesEnabled`, `areReadEventsEnabled`, `areUploadsEnabled` to `ChatChannelListController` [#1085](https://github.com/GetStream/stream-chat-swift/pull/1085)
- Add `ImageCDN` protocol to improve work with image cache and thumbnails [#1111](https://github.com/GetStream/stream-chat-swift/pull/1111)
- Add missing APIs `open` of `ComposerVC`. Including the delegate implementations and showing the suggestions as a child view controller. [#1140](https://github.com/GetStream/stream-chat-swift/pull/1140)
- Add possibility to build the `StreamChat` framework on macOS
    [#1132](https://github.com/GetStream/stream-chat-swift/pull/1132)
- Add `scrollToLatestMessageButton` to Message list when there is new unread message [#1147](https://github.com/GetStream/stream-chat-swift/pull/1147)

### 🐞 Fixed
- Fix background color of message list in dark mode [#1109](https://github.com/GetStream/stream-chat-swift/pull/1109)
- Fix inconsistent dismissal of popup actions [#1109](https://github.com/GetStream/stream-chat-swift/pull/1109)
- Fix message list animation glitches when keyboard appears [#1139](https://github.com/GetStream/stream-chat-swift/pull/1139)
- Fix issue where images might not render in the message composer in some cases [#1140](https://github.com/GetStream/stream-chat-swift/pull/1140)
- Fix issue with message bubbles not being updated properly when a message withing the same group is sent/deleted [#1141](https://github.com/GetStream/stream-chat-swift/pull/1141), [#1149](https://github.com/GetStream/stream-chat-swift/pull/1149)
- Fix jumps on message list when old message is edited or when the new message comes [#1148](https://github.com/GetStream/stream-chat-swift/pull/1148)
- `ThreadVC`, `ChatMessageReactionsVC`, and `ChatMessageRActionsVC` are now configurable via `Components` [#1155](https://github.com/GetStream/stream-chat-swift/pull/1155)
- Fix `CurrentUserDTO` not available after completion of `reloadUserIfNeeded` [#1153](https://github.com/GetStream/stream-chat-swift/issues/1153)

### 🔄 Changed
- `swipeableViewWillShowActionViews(for:)` and `swipeableViewActionViews(for:)` are `open` now [#1122](https://github.com/GetStream/stream-chat-swift/issues/1122)
- Add `preferredSize` to `UIImageView.loadImage` function to utilise ImageCDN functions [#1111](https://github.com/GetStream/stream-chat-swift/pull/1111)
- Update `ErrorPayload` access control to expose for client-side handling [#1134](https://github.com/GetStream/stream-chat-swift/pull/1134)
- The default time interval for message grouping was changed from 10 to 30 seconds [#1141](https://github.com/GetStream/stream-chat-swift/pull/1141)

# [4.0-beta.1](https://github.com/GetStream/stream-chat-swift/releases/tag/4.0-beta.1)
_May 21, 2021_

### ✅ Added
- Refresh authorization token when WebSocket connection disconnects because the token has expired [#1069](https://github.com/GetStream/stream-chat-swift/pull/1069)
- Typing indicator inside `ChatMessageListVC` [#1073](https://github.com/GetStream/stream-chat-swift/pull/1073)
- `ChannelController.freeze` and `unfreeze [#1090](https://github.com/GetStream/stream-chat-swift/issues/1090)
  Freezing a channel will disallow sending new messages and sending / deleting reactions.
  For more information, see [our docs](https://getstream.io/chat/docs/ios-swift/freezing_channels/?language=swift)

### 🐞 Fixed
- Fix crash when opening attachments on iPad [#1060](https://github.com/GetStream/stream-chat-swift/pull/1060) [#997](https://github.com/GetStream/stream-chat-swift/pull/977)
- New channels are now visible even if the user was added to them while the connection was interrupted [#1092](https://github.com/GetStream/stream-chat-swift/pull/1092)

### 🔄 Changed
- ⚠️ The default `BaseURL` was changed from `.dublin` to `.usEast` to match other SDKs [#1078](https://github.com/GetStream/stream-chat-swift/pull/1078)
- Split `UIConfig` into `Appearance` and `Components` to improve clarity [#1014](https://github.com/GetStream/stream-chat-swift/pull/1014)
- Change log level for `ChannelRead` when it doesn't exist in channel from `error` to `info` [#1043](https://github.com/GetStream/stream-chat-swift/pull/1043)
- Newly joined members' `markRead` events will cause a read object creation for them [#1068](https://github.com/GetStream/stream-chat-swift/pull/1068)

# [3.1.9](https://github.com/GetStream/stream-chat-swift/releases/tag/3.1.9)
_May 03, 2021_

### ✅ Added
- `ChatChannelListControllerDelegate` now has the `controllerWillChangeChannels` method [#1024](https://github.com/GetStream/stream-chat-swift/pull/1024)

### 🐞 Fixed
- Fix potential issues with data access from across multiple threads [#1024](https://github.com/GetStream/stream-chat-swift/pull/1026)
- Fix warning in `Package.swift` [#1031](https://github.com/GetStream/stream-chat-swift/pull/1031)
- Fix incorrect payload format for `MessageController.synchronize` response [#1033](https://github.com/GetStream/stream-chat-swift/pull/1033)
- Improve handling of incoming events [#1030](https://github.com/GetStream/stream-chat-swift/pull/1030)

# [3.1.8](https://github.com/GetStream/stream-chat-swift/releases/tag/3.1.8)
_April 23, 2021_

### 🐞 Fixed
- All channel events are correctly propagated to the UI.

# [3.1.7](https://github.com/GetStream/stream-chat-swift/releases/tag/3.1.7)
_April 23, 2021_

### 🐞 Fixed
- It's safe now to use `ChatChannel` and `ChatMessage` across multiple threads [#984](https://github.com/GetStream/stream-chat-swift/pull/984)
- Web socket reconnection logic better handles the "no internet" errors [#970](https://github.com/GetStream/stream-chat-swift/pull/970)
- `ChatChannelWatcherListController` now correctly loads initial watchers of the channel [#1012](https://github.com/GetStream/stream-chat-swift/pull/970)

### ✅ Added
- Expose the entire quoted message on `ChatMessage` instead of its `id` [#992](https://github.com/GetStream/stream-chat-swift/pull/992)
- Expose thread participants as a set of `ChartUser` instead of a set of `UserId`[#998](https://github.com/GetStream/stream-chat-swift/pull/998)
- `ChatChannelListController` removes hidden channels from the list in the real time [#1013](https://github.com/GetStream/stream-chat-swift/pull/1013)
- `CurrentChatUser` contains `mutedChannels` field with the muted channels [#1011](https://github.com/GetStream/stream-chat-swift/pull/1011)
- `ChatChannel` contains `isMuted` and `muteDetails` fields with the information about the mute state of the channel [#1011](https://github.com/GetStream/stream-chat-swift/pull/1011)
- Existing `ChatChannelListController` queries get invalidated when the current user membership changes, i.e. when the current users stops being a member of a channel, the channel stop being visible in the query [#1016](https://github.com/GetStream/stream-chat-swift/pull/1016)

### 🔄 Changed
- Updating the current user devices is now done manually by calling `CurrentUserController.synchronizeDevices()` instead of being automatically called on `CurrentUserController.synchronize()`[#1010](https://github.com/GetStream/stream-chat-swift/pull/1010)

### ⛔️ Deprecated
- `ChatMessage.quotedMessageId` is now deprecated. Use `quotedMessage?.id` instead [#992](https://github.com/GetStream/stream-chat-swift/pull/992)

# [3.1.5](https://github.com/GetStream/stream-chat-swift/releases/tag/3.1.5)
_April 09, 2021_

### ✅ Added
- Channels are properly marked as read when `ChatChannelVC` is displayed [#972](https://github.com/GetStream/stream-chat-swift/pull/972)
- Channels now support typing indicators [#986](https://github.com/GetStream/stream-chat-swift/pull/986)

### 🐞 Fixed
- Fix `ChannelController`s created with `createChannelWithId` and `createChannelWithMembers` functions not reporting their initial values [#945](https://github.com/GetStream/stream-chat-swift/pull/945)
- Fix issue where channel `lastMessageDate` was not updated when new message arrived [#949](https://github.com/GetStream/stream-chat-swift/pull/949)
- Fix channel unread count not being updated in the real time [#969](https://github.com/GetStream/stream-chat-swift/pull/969)
- Fix updated values not reported for some controllers if the properties were accessed for the first time after `synchronize` has finished. Affected controllers were `ChatUserListController`, `ChatChannelListController`, `ChatUserSearchController` [#974](https://github.com/GetStream/stream-chat-swift/pull/974)

### 🔄 Changed
- `Logger.assertationFailure` was renamed to `Logger.assertionFailure` [#935](https://github.com/GetStream/stream-chat-swift/pull/935)

# [3.1.4](https://github.com/GetStream/stream-chat-swift/releases/tag/3.1.4)
_March 29, 2021_

### 🐞 Fixed
- Fix `ChannelDoesNotExist` error is logged by `UserWatchingEventMiddleware` when channels are fetched for the first time [#893](https://github.com/GetStream/stream-chat-swift/issues/893)
- Improve model loading performance by lazy loading expensive properties [#906](https://github.com/GetStream/stream-chat-swift/issues/906)
- Fix possible loops when accessing controllers' data from within delegate callbacks [#915](https://github.com/GetStream/stream-chat-swift/issues/915)
- Fix `channel.updated` events failing to parse due to missing `user` field [#922](https://github.com/GetStream/stream-chat-swift/issues/922)
  This was due to backend not sending `user` field when the update was done by server-side auth.

### ✅ Added
- Introduce support for [multitenancy](https://getstream.io/chat/docs/react/multi_tenant_chat/?language=swift) - `teams` for `User` and `team` for `Channel` are now exposed. [#905](https://github.com/GetStream/stream-chat-swift/pull/905)
- Introduce support for [pinned messages](https://getstream.io/chat/docs/react/pinned_messages/?language=swift) [#896](https://github.com/GetStream/stream-chat-swift/pull/896)
- Expose `pinnedMessages` on `ChatChannel` which contains the last 10 pinned messages [#896](https://github.com/GetStream/stream-chat-swift/pull/896)
- Expose `pinDetails` on `ChatMessage` which contains the pinning information, like the expiration date [#896](https://github.com/GetStream/stream-chat-swift/pull/896)
- Add support for pinning and unpinning messages through `pin()` and `unpin()` methods in `MessageController` [#896](https://github.com/GetStream/stream-chat-swift/pull/896)
- Add new optional `pinning: Pinning` parameter when creating a new message in `ChannelController` to create a new message and pin it instantly [#896](https://github.com/GetStream/stream-chat-swift/pull/896)
- Add `lastActiveMembers` and `lastActiveWatchers` to `ChatChannel`. The max number of entities these fields expose is configurable via `ChatClientConfig.localCaching.chatChannel` [#911](https://github.com/GetStream/stream-chat-swift/pull/911)

### 🔄 Changed
- `ChatChannel.latestMessages` now by default contains max 5 messages. You can change this setting in `ChatClientConfig.localCaching.chatChannel.latestMessagesLimit` [#923](https://github.com/GetStream/stream-chat-swift/pull/923)

### ⛔️ Deprecated
- `ChatChannel`'s properties `cachedMembers` and `watchers` were deprecated. Use `lastActiveMembers` and `lastActiveWatchers` instead [#911](https://github.com/GetStream/stream-chat-swift/pull/911)

# [3.1.3](https://github.com/GetStream/stream-chat-swift/releases/tag/3.1.3)
_March 12, 2021_

### 🐞 Fixed
- Fix app getting terminated in background during an unfinished background task [#877](https://github.com/GetStream/stream-chat-swift/issues/877)

### ✅ Added
- Introduce `MemberEventMiddleware` to observe member events and update database accordingly [#880](https://github.com/GetStream/stream-chat-swift/issues/880)
- Expose `membership` value on `ChatChannel` which contains information about the current user membership [#885](https://github.com/GetStream/stream-chat-swift/issues/885)
- `ChatChannelMember` now contains channel-specific ban information: `isBannedFromChannel` and `banExpiresAt` [#885](https://github.com/GetStream/stream-chat-swift/issues/885)
- Channel-specific ban events are handled and the models are properly updated [#885](https://github.com/GetStream/stream-chat-swift/pull/885)

# [3.1.2](https://github.com/GetStream/stream-chat-swift/releases/tag/3.1.2)
_March 09, 2021_

### ✅ Added
- Add support for slow mode. See more info in the [documentation](https://getstream.io/chat/docs/javascript/slow_mode/?language=swift) [#859](https://github.com/GetStream/stream-chat-swift/issues/859)
- Add support for channel watching events. See more info in the [documentation](https://getstream.io/chat/docs/ios/watch_channel/?language=swift) [#864](https://github.com/GetStream/stream-chat-swift/issues/864)
- Add support for channel truncating [#864](https://github.com/GetStream/stream-chat-swift/issues/864)

### 🔄 Changed
- `ChatChannelNamer` is now closure instead of class so it allows better customization of channel naming in `ChatChannelListItemView`.

### 🐞 Fixed
- Fix encoding of channels with custom type [#872](https://github.com/GetStream/stream-chat-swift/pull/872)
- Fix `CurreUserController.currentUser` returning nil before `synchronize()` is called [#875](https://github.com/GetStream/stream-chat-swift/pull/875)

# [3.1.1](https://github.com/GetStream/stream-chat-swift/releases/tag/3.1.1)
_February 26, 2021_

### 🐞 Fixed
- Fix localized strings not being loaded correctly when the SDK is integrated using CocoaPods [#845](https://github.com/GetStream/stream-chat-swift/pull/845)
- Fix message list crash when rotating screen [#847](https://github.com/GetStream/stream-chat-swift/pull/847)

# [3.1.0](https://github.com/GetStream/stream-chat-swift/releases/tag/3.1.0)
_February 22, 2021_

### 🐞 Fixed
- Fix user devices not being removed locally when removed on the backend [#882](https://github.com/GetStream/stream-chat-swift/pull/822)
- Fix issue with bad parsing of malformed attachment data causing channelList not showing channels [#834](https://github.com/GetStream/stream-chat-swift/pull/834/)

### 🔄 Changed

# [3.0.2](https://github.com/GetStream/stream-chat-swift/releases/tag/3.0.2)
_February 12, 2021_

## StreamChat

### ✅ Added
- Add support for custom attachment types with unknown structure
    [#795](https://github.com/GetStream/stream-chat-swift/pull/795)
- Add possibility to send attachments that don't need prior uploading
    [#799](https://github.com/GetStream/stream-chat-swift/pull/799)

### 🔄 Changed
- Improve serialization performance by exposing items as `LazyCachedMapCollection` instead of `Array` [#776](https://github.com/GetStream/stream-chat-swift/pull/776)
- Reduce amount of fake updates by erasing touched objects [#802](https://github.com/GetStream/stream-chat-swift/pull/802)
- Trigger members and current user updates on UserDTO changes [#802](https://github.com/GetStream/stream-chat-swift/pull/802)
- Extracts the connection handling responsibility of `CurrentUserController` to a new `ChatConnectionController`. [#804](https://github.com/GetStream/stream-chat-swift/pull/804)
- Allow delete/edit message for all users [#809](https://github.com/GetStream/stream-chat-swift/issues/809)
  By default, only admin/moderators can edit/delete other's messages, but this configurable on backend and it's not known by the client, so we allow all actions and invalid actions will cause backend to return error.
- Simplify attachment send API by combining `attachment` and `attachmentSeeds` parameters. [#815](https://github.com/GetStream/stream-chat-swift/pull/815)

### 🐞 Fixed
- Fix race conditions in database observers [#796](https://github.com/GetStream/stream-chat-swift/pull/796)

### 🚮 Removed
- Revert changeHash that became obsolete after #802 [#813](https://github.com/GetStream/stream-chat-swift/pull/813)

# [3.0.1](https://github.com/GetStream/stream-chat-swift/releases/tag/3.0.1)
_February 2nd, 2021_

## StreamChat

### ✅ Added
- Add support for `enforce_unique` parameter on sending reactions
    [#770](https://github.com/GetStream/stream-chat-swift/pull/770)
### 🔄 Changed

### 🐞 Fixed
- Fix development token not working properly [#760](https://github.com/GetStream/stream-chat-swift/pull/760)
- Fix lists ordering not updating instantly. [#768](https://github.com/GetStream/stream-chat-swift/pull/768/)
- Fix update changes incorrectly reported when a move change is present for the same index. [#768](https://github.com/GetStream/stream-chat-swift/pull/768/)
- Fix issue with decoding `member_count` for `ChannelDetailPayload`
    [#782](https://github.com/GetStream/stream-chat-swift/pull/782)
- Fix wrong extra data cheat sheet documentation link [#786](https://github.com/GetStream/stream-chat-swift/pull/786)

# [3.0](https://github.com/GetStream/stream-chat-swift/releases/tag/3.0)
_January 22nd, 2021_

## StreamChat SDK reaches another milestone with version 3.0 🎉

### New features:

* **Offline support**: Browse channels and send messages while offline.
* **First-class support for `SwiftUI` and `Combine`**: Built-it wrappers make using the SDK with the latest Apple frameworks a seamless experience.
* **Uses `UIKit` patterns and paradigms:** The API follows the design of native system SDKs. It makes integration with your existing code easy and familiar.
* Currently, 3.0 version is available only using CocoaPods. We will add support for SPM soon.

To use the new version of the framework, add to your `Podfile`:
```ruby
pod 'StreamChat', '~> 3.0'
```

### ⚠️ Breaking Changes ⚠️

In order to provide new features like offline support and `SwiftUI` wrappers, we had to make notable breaking changes to the public API of the SDKs.

**Please don't upgrade to version `3.0` before you get familiar with the changes and their impact on your codebase.**

To prevent CocoaPods from updating `StreamChat` to version 3, you can explicitly pin the SDKs to versions `2.x` in your `podfile`:
```ruby
pod 'StreamChat', '~> 2.0'
pod 'StreamChatCore', '~> 2.0' # if needed
pod 'StreamChatClient', '~> 2.0' # if needed
```

The framework naming and overall structure were changed. Since version 3.0, Stream Chat iOS SDK consists of:

#### `StreamChat` framework

Contains low-level logic and is meant to be used by users who want to build a fully custom UI. It covers functionality previously provided by `StreamChatCore` and `StreamChatClient`.

#### `StreamChat UI` framework _(currently in public beta)_

Contains a complete set of ready-to-use configurable UI elements that you can customize a use for building your own chat UI. It covers functionality previously provided by `StreamChat`.

### Sample App

The best way to explore the SDKs and their usage is our [sample app](https://github.com/GetStream/stream-chat-swift/tree/main/Sample). It contains an example implementation of a simple IRC-style chat app using the following patterns:

* `UIKit` using delegates
* `UIKit` using reactive patterns and SDK's built-in `Combine` wrappers.
* `SwiftUI` using the SDK's built-in `ObservableObject` wrappers.
* Learn more about the sample app at its own [README](https://github.com/GetStream/stream-chat-swift/tree/main/Sample).

### Documentation Quick Links

- [**Cheat Sheet**](https://github.com/GetStream/stream-chat-swift/wiki/Cheat-Sheet) Real-world code examples showcasing the usage of the SDK.
- [**Controller Overview**](https://github.com/GetStream/stream-chat-swift/wiki/Controllers-Overview) This page contains a list of all available controllers within StreamChat, including their short description and typical use-cases.
- [**Glossary**](https://github.com/GetStream/stream-chat-swift/wiki/Glossary) A list of names and terms used in the framework and documentation.<|MERGE_RESOLUTION|>--- conflicted
+++ resolved
@@ -9,12 +9,9 @@
 - Add `Fonts.title2` for supporting markdown headers [#3590](https://github.com/GetStream/stream-chat-swift/pull/3590)
 ### 🐞 Fixed
 - Update channel's preview message when coming back to online [#3574](https://github.com/GetStream/stream-chat-swift/pull/3574)
-<<<<<<< HEAD
+- Fix message transformer not being applied when editing a message [#3602](https://github.com/GetStream/stream-chat-swift/pull/3602)
 
 ### StreamChatUI
-=======
-- Fix message transformer not being applied when editing a message [#3602](https://github.com/GetStream/stream-chat-swift/pull/3602)
->>>>>>> e274d6c6
 ### 🔄 Changed
 - Feature rich markdown rendering with `AttributedString` [#3590](https://github.com/GetStream/stream-chat-swift/pull/3590)
   - Note: Markdown is rendered only on iOS 15 and above. On iOS 14 and below markdown is rendered as plain text.
