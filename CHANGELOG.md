--- conflicted
+++ resolved
@@ -6,16 +6,13 @@
 ## StreamChat
 ### 🐞 Fixed
 - Fix a rare infinite loop triggering a crash when handling database changes [#3508](https://github.com/GetStream/stream-chat-swift/pull/3508)
-<<<<<<< HEAD
+- Fix reconnection timeout handler not working in the token provider phase [#3513](https://github.com/GetStream/stream-chat-swift/pull/3513)
 ### 🔄 Changed
 - Minor breaking change in the test tools. Some mock classes were made internal and now require a `@testable` annotation. [#3509](https://github.com/GetStream/stream-chat-swift/pull/3509)
-=======
-- Fix reconnection timeout handler not working in the token provider phase [#3513](https://github.com/GetStream/stream-chat-swift/pull/3513)
 
 ## StreamChatUI
 ### 🐞 Fixed
 - Fix Channel List search bar disappearing after it loses scrollability in rare scenarios [#3515](https://github.com/GetStream/stream-chat-swift/pull/3515)
->>>>>>> 79413894
 
 # [4.67.0](https://github.com/GetStream/stream-chat-swift/releases/tag/4.67.0)
 _November 25, 2024_
