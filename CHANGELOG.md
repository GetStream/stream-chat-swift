# StreamChat iOS SDK CHANGELOG
The format is based on [Keep a Changelog](https://keepachangelog.com/en/1.0.0/).

# Upcoming

### ✅ Added
<<<<<<< HEAD
- Make Date Formatters Configurable [#1742](https://github.com/GetStream/stream-chat-swift/pull/1742)
=======
- Add quoted video support [#1765](https://github.com/GetStream/stream-chat-swift/pull/1765)
>>>>>>> fe82d44c

### 🔄 Changed
- In case you are presenting the `ChatChannelVC` in a modal, you should now be using the `StreamModalTransitioningDelegate`. The workaround to fix the message list being dismissed when scrolling to the bottom has been removed in favor of the custom modal transition. Please check the following PR description to see how to use it: [#1760](https://github.com/GetStream/stream-chat-swift/pull/1760)

### 🐞 Fixed
- Add custom modal transition for message list [#1760](https://github.com/GetStream/stream-chat-swift/pull/1760)

# [4.9.0](https://github.com/GetStream/stream-chat-swift/releases/tag/4.9.0)
_January 18, 2022_

### ✅ Added
- Add hard delete messages support [#1745](https://github.com/GetStream/stream-chat-swift/pull/1745)

### 🐞 Fixed
- Fix wrong image resolution when images are being quoted [#1747](https://github.com/GetStream/stream-chat-swift/pull/1747)
- Fix message list NSInternalInconsistencyException crash [#1752](https://github.com/GetStream/stream-chat-swift/pull/1752)
- Fix Image and Video sharing behaviour [#1753](https://github.com/GetStream/stream-chat-swift/pull/1753)

# [4.8.0](https://github.com/GetStream/stream-chat-swift/releases/tag/4.8.0)
_January 4, 2022_

### ✅ Added
- Add support to paginate messages pinned in a channel [#1741](https://github.com/GetStream/stream-chat-swift/issues/1741)

### 🐞 Fixed
- `notification.channel_deleted` events are now handled by the SDK [#1737](https://github.com/GetStream/stream-chat-swift/pull/1737)
- `MemberListController` receives new members correctly [#1736](https://github.com/GetStream/stream-chat-swift/issues/1736)
- `ChatChannel.membership` is correctly reflected in all cases [#1736](https://github.com/GetStream/stream-chat-swift/issues/1736)

# [4.7.0](https://github.com/GetStream/stream-chat-swift/releases/tag/4.7.0)
_December 28, 2021_

### ✅ Added
- `ChannelListQuery.membersLimit` param for controlling the number of members returned for each channel [#1721](https://github.com/GetStream/stream-chat-swift/issues/1721)
- Adds support to pass extra data for message from `ComposerVC` [#1722](https://github.com/GetStream/stream-chat-swift/pull/1722)

### 🐞 Fixed
- Fix multiple pagination requests being fired from `ChatChannelVC` and `ChatChannelListVC` [#1706](https://github.com/GetStream/stream-chat-swift/issues/1706)
- Fix rendering unavailable reactions on `ChatMessageReactionAuthorsVC` [#1719](https://github.com/GetStream/stream-chat-swift/issues/1719)
- Fix unncessary API calls performed when loading threads [#1716](https://github.com/GetStream/stream-chat-swift/issues/1716)
- Fix quoted messages not updated after edit [#1703](https://github.com/GetStream/stream-chat-swift/pull/1703)
- Fix deleted replies being shown in channel [#1707](https://github.com/GetStream/stream-chat-swift/pull/1707)
- Fix Date._unconditionallyBridgeFromObjectiveC crashes [#1646](https://github.com/GetStream/stream-chat-swift/pull/1646)

# [4.6.0](https://github.com/GetStream/stream-chat-swift/releases/tag/4.6.0)
_December 20, 2021_

### ⚠️ Important
- Dependencies are no longer exposed (this includes Nuke, SwiftyGif and Starscream). If you were using those dependencies we were exposing, you would need to import them manually. This is due to our newest addition supporting Module Stable XCFrameworks, see more below in the "Added" section.

### 🔄 Changed
- Change `ChatMessageLayoutOptions` to a `Set` instead of an `OptionSet` for a more flexible and safer customization [#1651](https://github.com/GetStream/stream-chat-swift/issues/1651)
- There is a new `ChatMessageListDateSeparatorView` component that should be used instead of the `ChatMessageListScrollOverlayView` if the goal is customize the styling of the date separator. Read [here](https://getstream.io/chat/docs/sdk/ios/uikit/components/message/#date-separators) for more details.
- `UnknownEvent` is now deprecated, use `UnknownChannelEvent` or `UnknownUserEvent` instead. [#1695](https://github.com/GetStream/stream-chat-swift/pull/1695).
- SwiftyGif now points to [v5.4.2](https://github.com/kirualex/SwiftyGif/releases/tag/5.4.2) that resolves crash related to leaked delegate reference.

### 🐞 Fixed
- Fix `stopTyping` can be called on `TypingEventSender` after calling `startTyping` [#1649](https://github.com/GetStream/stream-chat-swift/issues/1649).
- Reactions no longer cover the text in message bubble [#1666](https://github.com/GetStream/stream-chat-swift/pull/1666).
- Fix `error` type messages rendered as user's messages and interactive [#1672](https://github.com/GetStream/stream-chat-swift/issues/1672).
- Fix `ChannelListController` makes one redundant API call [#1687](https://github.com/GetStream/stream-chat-swift/issues/1687).
- Safely access indexes of collections [#1692](https://github.com/GetStream/stream-chat-swift/pull/1692).

### ✅ Added
- Add support for pre-built XCFrameworks [#1665](https://github.com/GetStream/stream-chat-swift/pull/1665).
- Added `LogConfig.destinationTypes` for ease of adding new destinations to logger [#1681](https://github.com/GetStream/stream-chat-swift/issues/1681).
- Expose container embedding top & bottom containers by `ChatChannelListItemView` [#1670](https://github.com/GetStream/stream-chat-swift/issues/1670).
- Add Static Message List Date Separators [#1686](https://github.com/GetStream/stream-chat-swift/issues/1686) (You can read this [doc](https://getstream.io/chat/docs/sdk/ios/uikit/components/message/#date-separators) to understand how to configure this feature).
- Adds `UnknownUserEvent` that models custom user event [#1695](https://github.com/GetStream/stream-chat-swift/pull/1695).
- `ChannelQuery.options` and `ChannelListQuery.options` are now public and mutable [#1696](https://github.com/GetStream/stream-chat-swift/issues/1696)
- `ChannelController.startWatching` and `stopWatching` are now `public`. You can explicitly stop watching a channel [#1696](https://github.com/GetStream/stream-chat-swift/issues/1696).

# [4.5.2](https://github.com/GetStream/stream-chat-swift/releases/tag/4.5.2)
_December 10, 2021_

### 🐞 Fixed

- Fix regression for reactions left by the current user being not accurate [#1680](https://github.com/GetStream/stream-chat-swift/issues/1680)

# [4.5.1](https://github.com/GetStream/stream-chat-swift/releases/tag/4.5.1)
_December 01, 2021_

### 🐞 Fixed
- Fix memory leak in GalleryVC [#1631](https://github.com/GetStream/stream-chat-swift/pull/1631)
- Increase tappable area surrounding the ShareButton inside the GalleryVC [#1640](https://github.com/GetStream/stream-chat-swift/pull/1640)
- Fix giphy action message (ephemeral message) in a thread is also shown in the channel [#1641](https://github.com/GetStream/stream-chat-swift/issues/1641)
- Fix crash when sending giphies. (Requires update of SwiftyGif to 5.4.1) [SwiftyGif#158](https://github.com/kirualex/SwiftyGif/pull/158)
- Improve stability of marking channel read [#1656](https://github.com/GetStream/stream-chat-swift/issues/1656)

### 🔄 Changed
- Make `LogDetails` fields `public` so they are be accessible. Typical usage is when overriding `process(logDetails:)` when subclassing `BaseLogDestination` [#1650](https://github.com/GetStream/stream-chat-swift/issues/1650)

# [4.5.0](https://github.com/GetStream/stream-chat-swift/releases/tag/4.5.0)
_November 16, 2021_

### 🐞 Fixed
- Fix message list scrolling jumps when a new message is received [#1605](https://github.com/GetStream/stream-chat-swift/pull/1605)
- Fix message cell not resized after editing a message with bigger/smaller content [#1605](https://github.com/GetStream/stream-chat-swift/pull/1605)
- Improve send button tap responsiveness [#1626](https://github.com/GetStream/stream-chat-swift/pull/1626)
- Dismiss suggestions popup when tapping outside [#1627](https://github.com/GetStream/stream-chat-swift/pull/1627)

### ✅ Added

- Optimistic Reaction UI, adding/removing reactions can be done offline and API calls are performed asynchronously [#1592](https://github.com/GetStream/stream-chat-swift/pull/1592)
- Automatically retry failed API calls for adding and removing reactions [#1592](https://github.com/GetStream/stream-chat-swift/pull/1592)

# [4.4.0](https://github.com/GetStream/stream-chat-swift/releases/tag/4.4.0)
_November 11, 2021_

### 🐞 Fixed
- Using Xcode 13 & CocoaPods should load all the required assets. [#1602](https://github.com/GetStream/stream-chat-swift/pull/1602)
- Make the NukeImageLoader initialiser accessible [#1600](https://github.com/GetStream/stream-chat-swift/issues/1600)
- Fix message not pinned when there is no expiration date [#1603](https://github.com/GetStream/stream-chat-swift/issues/1603)
- Fix uploaded videos' mime types were not encoded correctly [#1604](https://github.com/GetStream/stream-chat-swift/issues/1604)

### ✅ Added
- Added a new `make` API within our ChatChannelListVC so it's easier to instantiate, this eliminates the need to setup within the ViewController lifecycle [#1597](https://github.com/GetStream/stream-chat-swift/issues/1597)
- Add view to show all reactions of a message when tapping reactions [#1582](https://github.com/GetStream/stream-chat-swift/pull/1582)

# [4.3.0](https://github.com/GetStream/stream-chat-swift/releases/tag/4.3.0)
_November 03, 2021_

### 🐞 Fixed
- `flag` command is no longer visible on Composer [#1590](https://github.com/GetStream/stream-chat-swift/issues/1590)
- Fix long-pressed message being swapped with newly received message if both have the same visual style [#1596](https://github.com/GetStream/stream-chat-swift/issues/1596)
- Fix crash when message actions pop-up is dismissed with the selected message being outside the visible area of message list [#1596](https://github.com/GetStream/stream-chat-swift/issues/1596)

### 🔄 Changed
- The message action icons were changed to be a bit more darker color [#1583](https://github.com/GetStream/stream-chat-swift/issues/1583)
- The long-pressed message view is no longer moved across `ChatMessageListVC` and `ChatMessagePopupVC` hierarchies [#1596](https://github.com/GetStream/stream-chat-swift/issues/1596)

### ✅ Added
- Added Flag message action [#1583](https://github.com/GetStream/stream-chat-swift/issues/1583)
- Added handling of "shadowed" messages (messages from shadow banned users). The behavior is controlled by `ChatClientConfig.shouldShowShadowedMessages` and defaults to `false`. [#1591](https://github.com/GetStream/stream-chat-swift/issues/1591)
- Add message actions transition controller to `Components` [#1596](https://github.com/GetStream/stream-chat-swift/issues/1596)

# [4.2.0](https://github.com/GetStream/stream-chat-swift/releases/tag/4.2.0)
_October 26, 2021_

### ✅ Added
- `LogConfig.subsystems` for customizing subsysems where logger should be active [#1522](https://github.com/GetStream/stream-chat-swift/issues/1522)
- `ChannelListController` can now correctly give a list of hidden channels [#1529](https://github.com/GetStream/stream-chat-swift/issues/1529)
- `ChatChannel.isHidden` is now exposed [#1529](https://github.com/GetStream/stream-chat-swift/issues/1529)
- Add `name` sort option for member list queries [#1576](https://github.com/GetStream/stream-chat-swift/issues/1576)
- Update `ComposerVC` to respect API limitation and show an alert when > 10 attachments are added to the message. [#1579](https://github.com/GetStream/stream-chat-swift/issues/1579)

### 🐞 Fixed
- Fix incorrect key in `created_by` filter used in channel list query [#1544](https://github.com/GetStream/stream-chat-swift/issues/1544)
- Fix message list jumps when new reaction added [#1542](https://github.com/GetStream/stream-chat-swift/pull/1542)
- Fix message list jumps when message received [#1542](https://github.com/GetStream/stream-chat-swift/pull/1542)
- Fix broken constraint in the `ComposerView`, we have made the `BottomContainer` a standard `UIStackView` [#1545](https://github.com/GetStream/stream-chat-swift/pull/1545)
- Fix whitespace when dismissing Gallery Image by using the PanGesture. This now displays keyboard as required [#1563](https://github.com/GetStream/stream-chat-swift/pull/1563)
- Fix `ChannelListSortingKey.hasUnread` causing a crash when used [#1561](https://github.com/GetStream/stream-chat-swift/issues/1561)
- Fix Logger not logging when custom `subsystem` is specified [#1559](https://github.com/GetStream/stream-chat-swift/issues/1559)
- Fix channel not updated when a member is removed [#1560](https://github.com/GetStream/stream-chat-swift/issues/1560)
- Fix channel mark read [#1569](https://github.com/GetStream/stream-chat-swift/pull/1569)
- Fix lowercased username was used for mention instead of original name [#1575](https://github.com/GetStream/stream-chat-swift/issues/1575)

### 🔄 Changed
- `LogConfig` changes after logger was used will now take affect [#1522](https://github.com/GetStream/stream-chat-swift/issues/1522)
- `setDelegate(delegate:)` is now deprecated in favor of using the `delegate` property directly [#1564](https://github.com/GetStream/stream-chat-swift/pull/1564)

# [4.1.0](https://github.com/GetStream/stream-chat-swift/releases/tag/4.1.0)
_October 12, 2021_

### 🐞 Fixed
- Fixes left buttons not being hidden when a command was added in the composer [#1528](https://github.com/GetStream/stream-chat-swift/pull/1528)
- Fixes attachments not being cleared when a command was added [#1528](https://github.com/GetStream/stream-chat-swift/pull/1528)
- Fix `imageURL` is incorrectly encoded as `image_url` during `connectUser` [#1523](https://github.com/GetStream/stream-chat-swift/pull/1523)
- Fix fallback to `Components.default` because of responder chain being broken in `ChatChannelVC/ChatThreadVC/ChatMessageCell` [#1519](https://github.com/GetStream/stream-chat-swift/pull/1519)
- Fix crash after `ChatClient` disconnection [#1532](https://github.com/GetStream/stream-chat-swift/pull/1532)
- Fix when sending a new message UI flickers [#1536](https://github.com/GetStream/stream-chat-swift/pull/1536)
- Fix crash on `GalleryVC` happening on iPad when share button is clicked [#1537](https://github.com/GetStream/stream-chat-swift/pull/1537)
- Fix pending API requests being cancelled when client is connecting for the first time [#1538](https://github.com/GetStream/stream-chat-swift/issues/1538)

### ✅ Added
- Make it possible to customize video asset (e.g. include custom HTTP header) before it's preview/content is loaded [#1510](https://github.com/GetStream/stream-chat-swift/pull/1510)
- Make it possible to search for messages containing attachments of the given types [#1525](https://github.com/GetStream/stream-chat-swift/pull/1525)
- Make `ChatReactionsBubbleView` open for UI customization [#1526](https://github.com/GetStream/stream-chat-swift/pull/1526)

### 🔄 Changed
- Rename `VideoPreviewLoader` type to `VideoLoading` and `videoPreviewLoader` to `videoLoader` in `Components` [#1510](https://github.com/GetStream/stream-chat-swift/pull/1510)
- Changes `ComposerVC.Content.command` to `let` instead of `var` and introduces `ComposerVC.content.addCommand` to add commands to a message for a safer approach [#1528](https://github.com/GetStream/stream-chat-swift/pull/1528)

# [4.0.4](https://github.com/GetStream/stream-chat-swift/releases/tag/4.0.4)
_October 06, 2021_

### 🐞 Fixed
- Fix keyboard showing over composer [#1506](https://github.com/GetStream/stream-chat-swift/pull/1506)
- Safely unwrap images to prevent crashes on images from bundle [#1502](https://github.com/GetStream/stream-chat-swift/pull/1502)
- Fixed when a channel list query has no channels, any future channels are not added to the controller [#1513](https://github.com/GetStream/stream-chat-swift/issues/1513)

### 🔄 Changed
- Take `VideoAttachmentGalleryCell` and `ImageAttachmentGalleryCell` types used in `GalleryVC` from `Components` [#1509](https://github.com/GetStream/stream-chat-swift/pull/1509)

# [4.0.3](https://github.com/GetStream/stream-chat-swift/releases/tag/4.0.3)
_October 01, 2021_

### ✅ Added
- Events expose chat models (e.g. `channel: ChatChannel`) instead of just IDs [#1081](https://github.com/GetStream/stream-chat-swift/pull/1081)
- SDK is now Carthage compatible [#1495](https://github.com/GetStream/stream-chat-swift/pull/1495)

### 🐞 Fixed
- Dynamic height for the composer attachment previews [#1480](https://github.com/GetStream/stream-chat-swift/pull/1480)
- Fix `shouldAddNewChannelToList` and `shouldListUpdatedChannel` delegate funcs are not overridable in ChannelListVC subclasses [#1497](https://github.com/GetStream/stream-chat-swift/issues/1497)
- Make messageComposerBottomConstraint public [#1501](https://github.com/GetStream/stream-chat-swift/pull/1501)
- Fix `ChatChannelListVC` showing channels muted by the current user when default `shouldAddNewChannelToList/shouldListUpdatedChannel` delegate method implementations are used [#1476](https://github.com/GetStream/stream-chat-swift/pull/1476)

# [4.0.2](https://github.com/GetStream/stream-chat-swift/releases/tag/4.0.2)
_September 24, 2021_

### ✅ Added
- Introduce `ChannelController.uploadFile` function for uploading files to CDN to obtain a remote URL [#1468](https://github.com/GetStream/stream-chat-swift/issues/1468)

### 🐞 Fixed
- Fix channel unread counts, thread replies and silent messages do not increase the count anymore [#1472](https://github.com/GetStream/stream-chat-swift/pull/1472)
- Fix token expiration refresh mechanism for API endpoints [#1446](https://github.com/GetStream/stream-chat-swift/pull/1446)
- Fix keyboard handling when navigation bar or tab bar are not translucent [#1470](https://github.com/GetStream/stream-chat-swift/pull/1470) [#1464](https://github.com/GetStream/stream-chat-swift/pull/1464)

### 🔄 Changed
- Attachments types are now `Hashable` [1469](https://github.com/GetStream/stream-chat-swift/pull/1469/files)

# [4.0.1](https://github.com/GetStream/stream-chat-swift/releases/tag/4.0.1)
_September 17, 2021_

### ✅ Added
- Introduce `shouldAddNewChannelToList` and `shouldListUpdatedChannel` delegate callbacks to `ChannelListController`. With these, one can list/unlist new/updated channels to the existing controller. [#1438](https://github.com/GetStream/stream-chat-swift/issues/1438) [#1460](https://github.com/GetStream/stream-chat-swift/issues/1460)
- Added injection of `ChatMessageReactionsBubbleView` to `Components`, so customers will be able to subclass and customise it. [#1451](https://github.com/GetStream/stream-chat-swift/pull/1451)
- Add delegate func for tap on user avatar for a message [#1453](https://github.com/GetStream/stream-chat-swift/issues/1453)

### 🐞 Fixed
- `CurrentUser.currentDevice` is always `nil`. Now it won't be nil after `addDevice` is called [#1457](https://github.com/GetStream/stream-chat-swift/issues/1457)

### 🔄 Changed
- Update `ChatClient` to disconnect immediately when the Internet connection disappears [#1449](https://github.com/GetStream/stream-chat-swift/issues/1449)
- `NewChannelQueryUpdater`, which takes care of listing/unlisting new/updated channels, is disabled. We recommend using the new `ChannelListController` delegate methods `shouldAddNewChannelToList` and `shouldListUpdatedChannel` [#1460](https://github.com/GetStream/stream-chat-swift/issues/1460)

### 🐞 Fixed
- Fix message list wrong content inset when typing events disabled [#1455](https://github.com/GetStream/stream-chat-swift/pull/1455)
- Fix message list unwanted scrolling when typing indicator shown [#1456](https://github.com/GetStream/stream-chat-swift/pull/1456)
- Fix typing events always disabled when channel opened without cache from Channel List [#1458](https://github.com/GetStream/stream-chat-swift/pull/1458)
- Fix hypens (-) are not allowed in custom channel types [#1461](https://github.com/GetStream/stream-chat-swift/issues/1461)

# [4.0.0](https://github.com/GetStream/stream-chat-swift/releases/tag/4.0.0)
_September 10, 2021_

### 🔄 Changed

# [4.0.0-RC.1](https://github.com/GetStream/stream-chat-swift/releases/tag/4.0.0-RC.1)
_September 09, 2021_

### 🐞 Fixed
 - Fix channel list showing outdated data, and channels not showing any messages after reconnection [#1435](https://github.com/GetStream/stream-chat-swift/issues/1435)

# [4.0.0-RC](https://github.com/GetStream/stream-chat-swift/releases/tag/4.0.0-RC)
_September 03, 2021_

### ⚠️ Breaking Changes from `4.0-beta.11`
- JSON Encoding/Decoding for both Network and Database date formatting changed to RFC3339 formats [#1403](https://github.com/GetStream/stream-chat-swift/pull/1403)
- `ChatMessage.threadParticipants` is now an Array instead of Set [#1398](https://github.com/GetStream/stream-chat-swift/pull/1398)
- Introduces `ChatChannelVC` and removes responsibilities of `ChatMessageListVC`. The latter now is only responsible to render the message list layout, the data is provided by `ChatChannelVC` or `ChatThreadVC`. [#1314](https://github.com/GetStream/stream-chat-swift/pull/1314)
- Replaces `ChatMessageActionsVC.Delegate` with `ChatMessageActionsVCDelegate` [#1314](https://github.com/GetStream/stream-chat-swift/pull/1314)
- Renames `ChatChannelListRouter.showMessageList()` -> `showChannel()` [#1314](https://github.com/GetStream/stream-chat-swift/pull/1314)
- Removal of `ComposerVCDelegate` [#1314](https://github.com/GetStream/stream-chat-swift/pull/1314)
- Replaces `ChatMessageListKeyboardObserver` with `ComposerKeyboardHandler` [#1314](https://github.com/GetStream/stream-chat-swift/pull/1314)

#### Understanding `ChatChannelVC` vs `ChatTheadVC` vs `ChatMessageListVC`
- `ChatChannelVC`:
    - `ChatChannelHeaderView`
    - `ChatMessageListVC`
    - `ComposerVC`

- `ChatThreadVC`:
    - `ChatThreadHeaderView`
    - `ChatMessageListVC`
    - `ComposerVC`

A new `ChatChannelVC` is introduced that represents the old `ChatMessageListVC`, which was responsible to display the messages from a channel. The `ChatThreadVC` remains the same and it is responsible for displaying the replies in a thread, but now instead of duplicating the implementation from the channel, both use the `ChatMessageListVC` and configure it for their needs. For this to be possible the `ChatMessageListVC` has now a `ChatMessageListVCDataSource` and `ChatMessageListVCDelegate`. Both `ChatChannelVC` and `ChatThreadVC` implement the `ChatMessageListVCDataSource` and `ChatMessageListVCDelegate`.

### 🔄 Changed
- Nuke dependency was updated to v10 [#1405](https://github.com/GetStream/stream-chat-swift/pull/1405)

### ✅ Added
- For non-DM channels, the avatar is now shown as a combination of the avatars of the last active members of the channel [#1344](https://github.com/GetStream/stream-chat-swift/pull/1344)
- New DateFormatter methods `rfc3339Date` and `rfc3339DateString` [#1403](https://github.com/GetStream/stream-chat-swift/pull/1403)
- Add a new `isMentionsEnabled` flag to make it easier to disable the user mentions in the ComposerVC [#1416](https://github.com/GetStream/stream-chat-swift/pull/1416)
- Use remote config to disable mute actions [#1418](https://github.com/GetStream/stream-chat-swift/pull/1418)
- Use remote config to disable thread info from message options [#1418](https://github.com/GetStream/stream-chat-swift/pull/1418)
- Provide different Objc name for InputTextView [#1420](https://github.com/GetStream/stream-chat-swift/pull/1421)
- Add message search support through `MessageSearchController` [#1426](https://github.com/GetStream/stream-chat-swift/pull/1426)

### 🐞 Fixed
- Fix incorrect RawJSON number handling, the `.integer` case is no longer supported and is replaced by `.number` [#1375](https://github.com/GetStream/stream-chat-swift/pull/1375)
- Fix message list and thread index out of range issue on `tableView(_:cellForRowAt:)` [#1373](https://github.com/GetStream/stream-chat-swift/pull/1373)
- Fix crash when dismissing gallery images [#1383](https://github.com/GetStream/stream-chat-swift/pull/1383)
- Improve pagination efficiency [#1381](https://github.com/GetStream/stream-chat-swift/pull/1381)
- Fix user mention suggestions not showing all members [#1390](https://github.com/GetStream/stream-chat-swift/pull/1381)
- Fix thread avatar view not displaying latest reply author avatar [#1398](https://github.com/GetStream/stream-chat-swift/pull/1398)
- Fix crash on incorrect date string parsing [#1403](https://github.com/GetStream/stream-chat-swift/pull/1403)
- Fix threads not showing all the responses if there were responses that were also sent to the channel [#1413](https://github.com/GetStream/stream-chat-swift/pull/1413)
- Fix crash when accessing `ChatMessage.attachmentCounts` on <iOS13 with in-memory storage turned ON
- Fix `isCommandsEnabled` not disabling the typing commands [#1416](https://github.com/GetStream/stream-chat-swift/pull/1416)
- Fix mention suggester now supports `options.minimumRequiredCharacters` equal to 0 and sorts results with same score consistently
- Fix filters with wrong Date encoding strategy [#1420](https://github.com/GetStream/stream-chat-swift/pull/1420)
- Fix message height is now calculated correctly when a message is updated [#1424](https://github.com/GetStream/stream-chat-swift/pull/1424)
- Fix `ChatMessageReactionData.init` not public [#1425](https://github.com/GetStream/stream-chat-swift/pull/1425)

# [4.0.0-beta.11](https://github.com/GetStream/stream-chat-swift/releases/tag/4.0.0-beta.11)
_August 13, 2021_

### 🐞 Fixed
- Fix jumps when presenting message popup actions in a modal [#1361](https://github.com/GetStream/stream-chat-swift/issues/1361)
- Fix custom Channel Types not allowing uppercase letters [#1361](https://github.com/GetStream/stream-chat-swift/issues/1361)
- Fix `ChatMessageGalleryView.ImagePreview` not compiling in Obj-c [#1363](https://github.com/GetStream/stream-chat-swift/pull/1363)
- Fix force unwrap crashes on unknown user roles cases [#1365](https://github.com/GetStream/stream-chat-swift/pull/1365)
- Fix "last seen at" representation to use other units other than minutes [#1368](https://github.com/GetStream/stream-chat-swift/pull/1368)
- Fix message list dismissing on a modal when scrolling [#1364](https://github.com/GetStream/stream-chat-swift/pull/1364)
- Fix crash on channel delete event [#1408](https://github.com/GetStream/stream-chat-swift/pull/1408)

# [4.0.0-beta.10](https://github.com/GetStream/stream-chat-swift/releases/tag/4.0.0-beta.10)
_August 11, 2021_

### ✅ Added
- New `ChannelListSortingKey`s `unreadCount` and `hasUnread` [#1348](https://github.com/GetStream/stream-chat-swift/issues/1348)
- Added `GalleryAttachmentViewInjector.galleryViewAspectRatio` to control the aspect ratio of a gallery inside a message cell [#1300](https://github.com/GetStream/stream-chat-swift/pull/1300)

### 🔄 Changed
- `ChatMessageReactionsVC.toggleReaction` is now `open` [#1348](https://github.com/GetStream/stream-chat-swift/issues/1348)
- User mentions now fetch suggestions from current channel instead of doing a user search query. Set `Components.mentionAllAppUsers` to true if you want to perform user search instead [#1357](https://github.com/GetStream/stream-chat-swift/pull/1357)

### 🐞 Fixed
- Fix `ChannelListController.synchronize` completion closure not being called when the client is connected [#1353](https://github.com/GetStream/stream-chat-swift/issues/1353)
- Selecting suggestions from Composer did not work correctly [#1352](https://github.com/GetStream/stream-chat-swift/pull/1352)
- Fixed race condition on `ChatMessageListVC` and `ChatThreadVC` that caused `UITableView` crashes [#1347](https://github.com/GetStream/stream-chat-swift/pull/1347)
- Fixed an issue for `ChatThreadVC` opened from a deeplink when new replies are only added to the chat, but not to the replies thread [#1354](https://github.com/GetStream/stream-chat-swift/pull/1354)


# [4.0.0-beta.9](https://github.com/GetStream/stream-chat-swift/releases/tag/4.0.0-beta.9)
_August 05, 2021_

### ⚠️ Breaking Changes from `4.0-beta.8`
- Extra data is now stored on a hashmap and not using the `ExtraData` generic system
- `ChatMessageLayoutOptionsResolver.optionsForMessage` has a new parameter: `appearance` [#1304](https://github.com/GetStream/stream-chat-swift/issues/1304)
- Renamed `Components.navigationTitleView` -> `Components.titleContainerView` [#1294](https://github.com/GetStream/stream-chat-swift/pull/1294)

#### New Extra Data Type

The new `4.0` release changes how `extraData` is stored and uses a simpler hashmap-based solution. This approach does not require creating type aliases for all generic classes such as `ChatClient`.

Example:

```swift
client.connectUser(
    userInfo: .init(
        id: userCredentials.id,
        extraData: ["country": .string("NL")]
    ),
    token: token
)
```

`Message`, `User`, `Channel`, `MessageReaction` models now store `extraData` in a `[String: RawJSON]` container.

```swift
let extraData:[String: RawJSON] = .dictionary([
    "name": .string(testPayload.name),
    "number": .integer(testPayload.number)
])
```

#### Upgrading from ExtraData

If you are using `ExtraData` from `v3` or before `4.0-beta.8` the steps needed to upgrade are the following:

- Remove all type aliases (`typealias ChatUser = _ChatUser<CustomExtraDataTypes.User>`)
- Replace all generic types from `StreamChat` and `StreamChatUI` classes (`__CurrentChatUserController<T>` -> `CurrentChatUserController`) with the non-generic version
- Remove the extra data structs and either use `extraData` directly or (recommended) extend the models
- Update your views to read your custom fields from the `extraData` field

Before:

```swift
struct Birthland: UserExtraData {
    static var defaultValue = Birthland(birthLand: "")
    let birthLand: String
}
```

After:

```swift
extension ChatUser {
    static let birthLandFieldName = "birthLand"
    var birthLand: String {
        guard let v = extraData[ChatUser.birthLandFieldName] else {
            return ""
        }
        guard case let .string(birthLand) = v else {
            return ""
        }
        return birthLand
    }
}
```

### ✅ Added
- Added `ChatChannelHeaderView` UI Component [#1294](https://github.com/GetStream/stream-chat-swift/pull/1294)
- Added `ChatThreadHeaderView` UI Component [#1294](https://github.com/GetStream/stream-chat-swift/pull/1294)
- Added custom channel events support [#1309](https://github.com/GetStream/stream-chat-swift/pull/1309)
- Added `ChatMessageAudioAttachment`, you can access them via `ChatMessage.audioAttachments`. There's no UI support as of now, it's in our Roadmap. [#1322](https://github.com/GetStream/stream-chat-swift/issues/1322)
- Added message ordering parameter to all `ChannelController` initializers. If you use `ChatChannelListRouter` it can be done by overriding a `showMessageList` method on it. [#1338](https://github.com/GetStream/stream-chat-swift/pull/1338)
- Added support for custom localization of components in framework [#1330](https://github.com/GetStream/stream-chat-swift/pull/1330)

### 🐞 Fixed
- Fix message list header displaying incorrectly the online status for the current user instead of the other one [#1294](https://github.com/GetStream/stream-chat-swift/pull/1294)
- Fix deleted last message's appearance on channels list [#1318](https://github.com/GetStream/stream-chat-swift/pull/1318)
- Fix reaction bubbles sometimes not being aligned to bubble on short incoming message [#1320](https://github.com/GetStream/stream-chat-swift/pull/1320)
- Fix hiding already hidden channels not working [#1327](https://github.com/GetStream/stream-chat-swift/issues/1327)
- Fix compilation for Xcode 13 beta 3 where SDK could not compile because of unvailability of `UIApplication.shared` [#1333](https://github.com/GetStream/stream-chat-swift/pull/1333)
- Fix member removed from a Channel is still present is MemberListController.members [#1323](https://github.com/GetStream/stream-chat-swift/issues/1323)
- Fix composer input field height for long text [#1335](https://github.com/GetStream/stream-chat-swift/issues/1335)
- Fix creating direct messaging channels creates CoreData misuse [#1337](https://github.com/GetStream/stream-chat-swift/issues/1337)

### 🔄 Changed
- `ContainerStackView` doesn't `assert` when trying to remove a subview, these operations are now no-op [#1328](https://github.com/GetStream/stream-chat-swift/issues/1328)
- `ChatClientConfig`'s `isLocalStorageEnabled`'s default value is now `false`
- `/sync` endpoint calls optimized for a setup when local caching is disabled i.e. `isLocalStorageEnabled` is set to false.

# [4.0.0-beta.8](https://github.com/GetStream/stream-chat-swift/releases/tag/4.0.0-beta.8)
_July 21, 2021_

### ✅ Added
- `urlRequest(forImage url:)` added to `ImageCDN` protocol, this can be used to inject custom HTTP headers into image loading requests [#1291](https://github.com/GetStream/stream-chat-swift/issues/1291)
- Functionality that allows [inviting](https://getstream.io/chat/docs/react/channel_invites/?language=swift) users to channels with subsequent acceptance or rejection on their part [#1276](https://github.com/GetStream/stream-chat-swift/pull/1276)
- `EventsController` which exposes event observing API [#1266](https://github.com/GetStream/stream-chat-swift/pull/1266)

### 🐞 Fixed
- Fix an issue where member role sent from backend was not recognized by the SDK [#1288](https://github.com/GetStream/stream-chat-swift/pull/1288)
- Fix crash in `ChannelListUpdater` caused by the lifetime not aligned with `ChatClient` [#1289](https://github.com/GetStream/stream-chat-swift/pull/1289)
- Fix composer allowing sending whitespace only messages [#1293](https://github.com/GetStream/stream-chat-swift/issues/1293)
- Fix a crash that would occur on deleting a message [#1298](https://github.com/GetStream/stream-chat-swift/pull/1298)

# [4.0.0-beta.7](https://github.com/GetStream/stream-chat-swift/releases/tag/4.0.0-beta.7)
_July 19, 2021_

### ⚠️ Breaking Changes from `4.0-beta.6`
- The `ChatSuggestionsViewController` was renamed to `ChatSuggestionsVC` to follow the same pattern across the codebase. [#1195](https://github.com/GetStream/stream-chat-swift/pull/1195)

### 🔄 Changed
- Changed Channel from  `currentlyTypingMembers: Set<ChatChannelMember>` to `currentlyTypingUsers: Set<ChatUser>` to show all typing users (not only channel members; eg: watching users) [#1254](https://github.com/GetStream/stream-chat-swift/pull/1254)  

### 🐞 Fixed
- Fix deleted messages appearance [#1267](https://github.com/GetStream/stream-chat-swift/pull/1267)
- Fix composer commands and attachment buttons not shown in first render when channel is not in cache [#1277](https://github.com/GetStream/stream-chat-swift/pull/1277)
- Fix appearance of only-emoji messages [#1272](https://github.com/GetStream/stream-chat-swift/pull/1272)
- Fix the appearance of system messages [#1281](https://github.com/GetStream/stream-chat-swift/pull/1281)
- Fix a crash happening during MessageList updates [#1286](https://github.com/GetStream/stream-chat-swift/pull/1286)

### ✅ Added
- Support for pasting images into the composer [#1258](https://github.com/GetStream/stream-chat-swift/pull/1258)
- The visibility of deleted messages is now configurable using `ChatClientConfig.deletedMessagesVisibility`. You can choose from the following options [#1269](https://github.com/GetStream/stream-chat-swift/pull/1269):
```swift
/// All deleted messages are always hidden.
case alwaysHidden

/// Deleted message by current user are visible, other deleted messages are hidden.
case visibleForCurrentUser

/// Deleted messages are always visible.
case alwaysVisible
```

### 🐞 Fixed
- Fix crash when scrolling to bottom after sending the first message [#1262](https://github.com/GetStream/stream-chat-swift/pull/1262)
- Fix crash when thread root message is not loaded when thread is opened [#1263](https://github.com/GetStream/stream-chat-swift/pull/1263)
- Fix issue when messages were changing their sizes when channel is opened [#1260](https://github.com/GetStream/stream-chat-swift/pull/1260)
- Fix over fetching previous messages [#1110](https://github.com/GetStream/stream-chat-swift/pull/1110)
- Fix an issue where multiple messages in a channel could not quote a single message [#1264](https://github.com/GetStream/stream-chat-swift/pull/1264)

### 🔄 Changed
- The way attachment view stretches the message cell to fill all available width. Now it's done via `fillAllAvailableWidth` exposed on base attachment injector (set to `true` by default) [#1260](https://github.com/GetStream/stream-chat-swift/pull/1260)

# [4.0.0-beta.6](https://github.com/GetStream/stream-chat-swift/releases/tag/4.0.0-beta.6)
_July 08, 2021_

### 🐞 Fixed
- Fix issue where badge with unread count could remain visible with 0 value [#1259](https://github.com/GetStream/stream-chat-swift/pull/1259)
- Fixed the issue when `ChatClientUpdater.connect` was triggered before the connection was established due to firing `.didBecomeActive` notification [#1256](https://github.com/GetStream/stream-chat-swift/pull/1256)

# [4.0.0-beta.5](https://github.com/GetStream/stream-chat-swift/releases/tag/4.0.0-beta.5)
_July 07, 2021_

### ⚠️ Breaking Changes from `4.0-beta.4`
- The `ChatSuggestionsViewController` was renamed to `ChatSuggestionsVC` to follow the rest of the codebase. [#1195](https://github.com/GetStream/stream-chat-swift/pull/1195)
- The `CreateChatChannelButton` component was removed. The component acted only as a placeholder and the functionality should be always provided by the hosting app. For an example implementation see the [Demo app](https://github.com/GetStream/stream-chat-swift/blob/main/DemoApp/ChatPresenter.swift).
- The payload of `AnyChatMessageAttachment` changed from `Any` to `Data` [#1248](https://github.com/GetStream/stream-chat-swift/pull/1248).
- The user setting API was updated. It's now required to call one of the available `connect` methods on `ChatClient` after `ChatClient`'s instance is created in order to establish connection and set the current user.

  Migration tips:
  ---
  If you were doing:
  ```
  let client = ChatClient(config: config, tokenProvider: .static(token))
  ```
  Now you should do:
  ```
  let client = ChatClient(config: config)
  client.connectUser(userInfo: .init(id: userId), token: token)
  ```
  ---
  Guest users before:
  ```
  let client = ChatClient(
    config: config,
    tokenProvider: .guest(
      userId: userId,
      name: userName
    )
  )
  ```
  Now you should do:
  ```
  let client = ChatClient(config: config)
  client.connectGuestUser(userInfo: .init(id: userId))
  ```
  ---
  Anonymous users before:
  ```
  let client = ChatClient(config: config, tokenProvider: .anonymous)
  ```
  Now you should do:
  ```
  let client = ChatClient(config: config)
  client.connectAnonymousUser()
  ```
  ---
  If you use tokens that expire you probably do something like this:
  ```
  let client = ChatClient(
    config: config,
    tokenProvider: .closure { client, completion in
      service.fetchToken { token in
        completion(token)
      }
    }
  )
  ```
  Now you should do:
  ```
  let client = ChatClient(config: config)
  service.fetchToken { token in
    client.connectUser(userInfo: .init(id: userId), token: token)
  }
  // `tokenProvider` property is used to reobtain a new token in case if the current one is expired
  client.tokenProvider = { completion in
    service.fetchToken { token in
      completion(token)
    }
  }
  ```

### ✅ Added
- `search(query:)` function to `UserSearchController` to make a custom search with a query [#1206](https://github.com/GetStream/stream-chat-swift/issues/1206)
- `queryForMentionSuggestionsSearch(typingMention:)` function to `ComposerVC`, users can override this function to customize mention search behavior [#1206](https://github.com/GetStream/stream-chat-swift/issues/1206)
- `.contains` added to `Filter` to be able to filter for `teams` [#1206](https://github.com/GetStream/stream-chat-swift/issues/1206)

### 🔄 Changed
- `shouldConnectAutomatically` setting in `ChatConfig`, it now has no effect and all logic that used it now behaves like it was set to `true`.

### 🐞 Fixed
- `ConnectionController` fires its `controllerDidChangeConnectionStatus` method only when the connection status actually changes [#1207](https://github.com/GetStream/stream-chat-swift/issues/1207)
- Fix cancelled ephemeral (giphy) messages and deleted messages are visible in threads [#1238](https://github.com/GetStream/stream-chat-swift/issues/1238)
- Fix crash on missing `cid` value of `Message` during local cache invalidation [#1245](https://github.com/GetStream/stream-chat-swift/issues/1245)
- Messages keep correct order if the local device time is different from the server time [#1246](https://github.com/GetStream/stream-chat-swift/issues/1246)

# [4.0.0-beta.4](https://github.com/GetStream/stream-chat-swift/releases/tag/4.0.0-beta.4)
_June 23, 2021_

### ⚠️ Breaking Changes from `4.0-beta.3`
- `ChatOnlineIndicatorView` renamed to `OnlineIndicatorView`
- `GalleryContentViewDelegate` methods updated to have optional index path
- `FileActionContentViewDelegate` methods updated to have optional index path
- `LinkPreviewViewDelegate` methods updated to have optional index path
- `scrollToLatestMessageButton` type changed from `UIButton` to `_ScrollToLatestMessageButton<ExtraData>`
- `UITableView` is now used instead of `UICollectionView` to display the message list [#1219](https://github.com/GetStream/stream-chat-swift/pull/1219)
- `ChatMessageImageGallery` renamed to `ChatMessageGalleryView`, updated to show any content
- `ImageGalleryVC` renamed to `GalleryVC`
- `ImagePreviewable` renamed to `GalleryItemPreview`, updated to expose `AttachmentId` only
- `GalleryContentViewDelegate` methods are renamed to work not only for image attachment but for any
- `selectedAttachmentType` removed from `ComposerVC`
- `imagePickerVC` renamed to `mediaPickerVC` in `ComposerVC`

### ✅ Added
- Video attachments support:
 - `VideoAttachmentPayload` type is introduced, video attachments are exposed on `ChatMessage`
 - `VideoAttachmentComposerView` component is added to displaying video thumbnails in `ComposerVC`
 - `VideoAttachmentCellView` displaying video previews in `ChatMessageImageGallery`
 - `VideoCollectionViewCell` displaying videos in `GalleryVC`
 - `VideoPlaybackControlView` used to take actions on the playing video in `GalleryVC`
 - `VideoPreviewLoader` loading video thumbnails
 For more information, see [#1194](https://github.com/GetStream/stream-chat-swift/pull/1194)
- `mentionText(for:)` function added to `ComposerVC` for customizing the text displayed for mentions [#1188](https://github.com/GetStream/stream-chat-swift/issues/1188) [#1000](https://github.com/GetStream/stream-chat-swift/issues/1000)
- `score` to `ChatMessageReactionData` so a slack-like reaction view is achievable. This would be used as content in `ChatMessageReactionsView` [#1200](https://github.com/GetStream/stream-chat-swift/issues/1200)
- Ability to send silent messages. Silent messages are normal messages with an additional `isSilent` value set to `true`. Silent messages don’t trigger push notification for the recipient.[#1211](https://github.com/GetStream/stream-chat-swift/pull/1211)
- Expose `cid` on `Message` [#1215](https://github.com/GetStream/stream-chat-swift/issues/1215)
- `showMediaPicker`/`showFilePicker`/`attachmentsPickerActions` functions added to `ComposerVC` so it's possible to customize media/document pickers and add extend action sheet with actions for custom attachment types [#1194](https://github.com/GetStream/stream-chat-swift/pull/1194)
- Make `ChatThreadVC` show overlay with timestamp of currently visible messages when scrolling [#1235](https://github.com/GetStream/stream-chat-swift/pull/1235)
- Expose `layoutOptions` on `ChatMessageContentView` [#1241](https://github.com/GetStream/stream-chat-swift/pull/1241)

### 🔄 Changed
- `scrollToLatestMessageButton` is now visible every time the last message is not visible. Not only when there is unread message. [#1208](https://github.com/GetStream/stream-chat-swift/pull/1208)
- `mediaPickerVC` in `ComposerVC` updated to show both photos and videos [#1194](https://github.com/GetStream/stream-chat-swift/pull/1194)
- `ChatMessageListScrollOverlayView` moved outside the `ChatMessageListView`. Now it's managed by `ChatMessageListVC` and `ChatThreadVC` explicitly [#1235](https://github.com/GetStream/stream-chat-swift/pull/1235)
- Date formatter for scroll overlay used in `ChatMessageListVC` is now exposed as `DateFormatter.messageListDateOverlay` [#1235](https://github.com/GetStream/stream-chat-swift/pull/1235)

### 🐞 Fixed
- Fix sorting Member List by `createdAt` causing an issue [#1185](https://github.com/GetStream/stream-chat-swift/issues/1185)
- Fix ComposerView not respecting `ChannelConfig.maxMessageLength [#1190](https://github.com/GetStream/stream-chat-swift/issues/1190)
- Fix mentions not being parsed correctly [#1188](https://github.com/GetStream/stream-chat-swift/issues/1188)
- Fix layout feedback loop for Quoted Message without bubble view [#1203](https://github.com/GetStream/stream-chat-swift/issues/1203)
- Fix image/file/link/giphy actions not being handled in `ChatThreadVC` [#1207](https://github.com/GetStream/stream-chat-swift/pull/1207)
- Fix `ChatMessageLinkPreviewView` not being taken from `Components` [#1207](https://github.com/GetStream/stream-chat-swift/pull/1207)
- Subviews of `ChatMessageDefaultReactionsBubbleView` are now public [#1209](https://github.com/GetStream/stream-chat-swift/pull/1209)
- Fix composer overlapping last message. This happened for channels with typing events disabled. [#1210](https://github.com/GetStream/stream-chat-swift/issues/1210)
- Fix an issue where composer textView's caret jumps to the end of input [#1117](https://github.com/GetStream/stream-chat-swift/issues/1117)
- Fix deadlock in Controllers when `synchronize` is called in a delegate callback [#1214](https://github.com/GetStream/stream-chat-swift/issues/1214)
- Fix restart uploading action not being propagated [#1194](https://github.com/GetStream/stream-chat-swift/pull/1194)
- Fix uploading progress not visible on image uploading overlay [#1194](https://github.com/GetStream/stream-chat-swift/pull/1194)
- Fix timestamp overlay jumping when more messages are loaded [#1235](https://github.com/GetStream/stream-chat-swift/pull/1235)
- Fix flickering of local messages while sending [#1241](https://github.com/GetStream/stream-chat-swift/pull/1241)

# [4.0.0-beta.3](https://github.com/GetStream/stream-chat-swift/releases/tag/4.0.0-beta.3)
_June 11, 2021_

### ⚠️ Breaking Changes from `4.0.0-beta.2`
- Due to App Store Connect suddenly starting rejecting builds, we've renamed the following funcs everywhere:
  - `didPan` -> `handlePan`
  - `didTouchUpInside` -> `handleTouchUpInside`
  - `didTap` -> `handleTap`
  - `didLongPress` -> `handleLongPress`
  - `textDidChange` -> `handleTextChange`
  If you've subclassed UI components and overridden these functions, you should rename your overrides.
  For more information, see [#1177](https://github.com/GetStream/stream-chat-swift/pull/1177) and [#1178](https://github.com/GetStream/stream-chat-swift/issues/1178)
- `ChannelConfig.commands` is no longer an optional [#1182](https://github.com/GetStream/stream-chat-swift/issues/1182)

### ⛔️ Deprecated
- `_ChatChannelListVC.View` is now deprecated. Please use `asView` instead [#1174](https://github.com/GetStream/stream-chat-swift/pull/1174)

### ✅ Added
- Add `staysConnectedInBackground` flag to `ChatClientConfig` [#1170](https://github.com/GetStream/stream-chat-swift/pull/1170)
- Add `asView` helper for getting SwiftUI views from StreamChatUI UIViewControllers [#1174](https://github.com/GetStream/stream-chat-swift/pull/1174)

### 🔄 Changed
- Logic for displaying suggestions (commands or mentions) were not compatible with SwiftUI, so it's changed to AutoLayout [#1171](https://github.com/GetStream/stream-chat-swift/pull/1171)

### 🐞 Fixed
-  `ChatChannelListItemView` now doesn't enable swipe context actions when there are no `swipeableViews` for the cell. [#1161](https://github.com/GetStream/stream-chat-swift/pull/1161)
- Fix websocket connection automatically restored in background [#1170](https://github.com/GetStream/stream-chat-swift/pull/1170)
- Commands view in composer is no longer displayed when there are no commands [#1171](https://github.com/GetStream/stream-chat-swift/pull/1171) [#1178](https://github.com/GetStream/stream-chat-swift/issues/1178)
- `ChatMessageContentView` does not add views to main container in reverse order when `.flipped` option is included [#1125](https://github.com/GetStream/stream-chat-swift/pull/1125)

# [4.0.0-beta.2](https://github.com/GetStream/stream-chat-swift/releases/tag/4.0.0-beta.2)
_June 04, 2021_

### ⚠️ Breaking Changes from `4.0-beta.1`
**Severity of changes**: 🟢 _minor_
- `MessageLayoutOption.metadata` was renamed to `.timestamp` [#1141](https://github.com/GetStream/stream-chat-swift/pull/1141)
- `ComposerVC.showSuggestionsAsChildVC` was renamed to `showSuggestions` [#1139](https://github.com/GetStream/stream-chat-swift/pull/1139)
- The inner structure of `ChatMessageBubbleView` was updated to match the common component pattern [#1118](https://github.com/GetStream/stream-chat-swift/pull/1118)
- The inner structure of `QuotedChatMessageView` was updated to match the common component pattern [#1123](https://github.com/GetStream/stream-chat-swift/pull/1123)
- The superclasses of `ImageAttachmentView` and `ImageCollectionViewCell` became generic over `ExtraData` [#1111](https://github.com/GetStream/stream-chat-swift/pull/1111)

### ✅ Added
- Add `areTypingEventsEnabled`, `areReactionsEnabled`, `areRepliesEnabled`, `areReadEventsEnabled`, `areUploadsEnabled` to `ChatChannelListController` [#1085](https://github.com/GetStream/stream-chat-swift/pull/1085)
- Add `ImageCDN` protocol to improve work with image cache and thumbnails [#1111](https://github.com/GetStream/stream-chat-swift/pull/1111)
- Add missing APIs `open` of `ComposerVC`. Including the delegate implementations and showing the suggestions as a child view controller. [#1140](https://github.com/GetStream/stream-chat-swift/pull/1140)
- Add possibility to build the `StreamChat` framework on macOS
    [#1132](https://github.com/GetStream/stream-chat-swift/pull/1132)
- Add `scrollToLatestMessageButton` to Message list when there is new unread message [#1147](https://github.com/GetStream/stream-chat-swift/pull/1147)

### 🐞 Fixed
- Fix background color of message list in dark mode [#1109](https://github.com/GetStream/stream-chat-swift/pull/1109)
- Fix inconsistent dismissal of popup actions [#1109](https://github.com/GetStream/stream-chat-swift/pull/1109)
- Fix message list animation glitches when keyboard appears [#1139](https://github.com/GetStream/stream-chat-swift/pull/1139)
- Fix issue where images might not render in the message composer in some cases [#1140](https://github.com/GetStream/stream-chat-swift/pull/1140)
- Fix issue with message bubbles not being updated properly when a message withing the same group is sent/deleted [#1141](https://github.com/GetStream/stream-chat-swift/pull/1141), [#1149](https://github.com/GetStream/stream-chat-swift/pull/1149)
- Fix jumps on message list when old message is edited or when the new message comes [#1148](https://github.com/GetStream/stream-chat-swift/pull/1148)
- `ThreadVC`, `ChatMessageReactionsVC`, and `ChatMessageRActionsVC` are now configurable via `Components` [#1155](https://github.com/GetStream/stream-chat-swift/pull/1155)
- Fix `CurrentUserDTO` not available after completion of `reloadUserIfNeeded` [#1153](https://github.com/GetStream/stream-chat-swift/issues/1153)

### 🔄 Changed
- `swipeableViewWillShowActionViews(for:)` and `swipeableViewActionViews(for:)` are `open` now [#1122](https://github.com/GetStream/stream-chat-swift/issues/1122)
- Add `preferredSize` to `UIImageView.loadImage` function to utilise ImageCDN functions [#1111](https://github.com/GetStream/stream-chat-swift/pull/1111)
- Update `ErrorPayload` access control to expose for client-side handling [#1134](https://github.com/GetStream/stream-chat-swift/pull/1134)
- The default time interval for message grouping was changed from 10 to 30 seconds [#1141](https://github.com/GetStream/stream-chat-swift/pull/1141)

# [4.0-beta.1](https://github.com/GetStream/stream-chat-swift/releases/tag/4.0-beta.1)
_May 21, 2021_

### ✅ Added
- Refresh authorization token when WebSocket connection disconnects because the token has expired [#1069](https://github.com/GetStream/stream-chat-swift/pull/1069)
- Typing indicator inside `ChatMessageListVC` [#1073](https://github.com/GetStream/stream-chat-swift/pull/1073)
- `ChannelController.freeze` and `unfreeze [#1090](https://github.com/GetStream/stream-chat-swift/issues/1090)
  Freezing a channel will disallow sending new messages and sending / deleting reactions.
  For more information, see [our docs](https://getstream.io/chat/docs/ios-swift/freezing_channels/?language=swift)

### 🐞 Fixed
- Fix crash when opening attachments on iPad [#1060](https://github.com/GetStream/stream-chat-swift/pull/1060) [#997](https://github.com/GetStream/stream-chat-swift/pull/977)
- New channels are now visible even if the user was added to them while the connection was interrupted [#1092](https://github.com/GetStream/stream-chat-swift/pull/1092)

### 🔄 Changed
- ⚠️ The default `BaseURL` was changed from `.dublin` to `.usEast` to match other SDKs [#1078](https://github.com/GetStream/stream-chat-swift/pull/1078)
- Split `UIConfig` into `Appearance` and `Components` to improve clarity [#1014](https://github.com/GetStream/stream-chat-swift/pull/1014)
- Change log level for `ChannelRead` when it doesn't exist in channel from `error` to `info` [#1043](https://github.com/GetStream/stream-chat-swift/pull/1043)
- Newly joined members' `markRead` events will cause a read object creation for them [#1068](https://github.com/GetStream/stream-chat-swift/pull/1068)

# [3.1.9](https://github.com/GetStream/stream-chat-swift/releases/tag/3.1.9)
_May 03, 2021_

### ✅ Added
- `ChatChannelListControllerDelegate` now has the `controllerWillChangeChannels` method [#1024](https://github.com/GetStream/stream-chat-swift/pull/1024)

### 🐞 Fixed
- Fix potential issues with data access from across multiple threads [#1024](https://github.com/GetStream/stream-chat-swift/pull/1026)
- Fix warning in `Package.swift` [#1031](https://github.com/GetStream/stream-chat-swift/pull/1031)
- Fix incorrect payload format for `MessageController.synchronize` response [#1033](https://github.com/GetStream/stream-chat-swift/pull/1033)
- Improve handling of incoming events [#1030](https://github.com/GetStream/stream-chat-swift/pull/1030)

# [3.1.8](https://github.com/GetStream/stream-chat-swift/releases/tag/3.1.8)
_April 23, 2021_

### 🐞 Fixed
- All channel events are correctly propagated to the UI.

# [3.1.7](https://github.com/GetStream/stream-chat-swift/releases/tag/3.1.7)
_April 23, 2021_

### 🐞 Fixed
- It's safe now to use `ChatChannel` and `ChatMessage` across multiple threads [#984](https://github.com/GetStream/stream-chat-swift/pull/984)
- Web socket reconnection logic better handles the "no internet" errors [#970](https://github.com/GetStream/stream-chat-swift/pull/970)
- `ChatChannelWatcherListController` now correctly loads initial watchers of the channel [#1012](https://github.com/GetStream/stream-chat-swift/pull/970)

### ✅ Added
- Expose the entire quoted message on `ChatMessage` instead of its `id` [#992](https://github.com/GetStream/stream-chat-swift/pull/992)
- Expose thread participants as a set of `ChartUser` instead of a set of `UserId`[#998](https://github.com/GetStream/stream-chat-swift/pull/998)
- `ChatChannelListController` removes hidden channels from the list in the real time [#1013](https://github.com/GetStream/stream-chat-swift/pull/1013)
- `CurrentChatUser` contains `mutedChannels` field with the muted channels [#1011](https://github.com/GetStream/stream-chat-swift/pull/1011)
- `ChatChannel` contains `isMuted` and `muteDetails` fields with the information about the mute state of the channel [#1011](https://github.com/GetStream/stream-chat-swift/pull/1011)
- Existing `ChatChannelListController` queries get invalidated when the current user membership changes, i.e. when the current users stops being a member of a channel, the channel stop being visible in the query [#1016](https://github.com/GetStream/stream-chat-swift/pull/1016)

### 🔄 Changed
- Updating the current user devices is now done manually by calling `CurrentUserController.synchronizeDevices()` instead of being automatically called on `CurrentUserController.synchronize()`[#1010](https://github.com/GetStream/stream-chat-swift/pull/1010)

### ⛔️ Deprecated
- `ChatMessage.quotedMessageId` is now deprecated. Use `quotedMessage?.id` instead [#992](https://github.com/GetStream/stream-chat-swift/pull/992)

# [3.1.5](https://github.com/GetStream/stream-chat-swift/releases/tag/3.1.5)
_April 09, 2021_

### ✅ Added
- Channels are properly marked as read when `ChatChannelVC` is displayed [#972](https://github.com/GetStream/stream-chat-swift/pull/972)
- Channels now support typing indicators [#986](https://github.com/GetStream/stream-chat-swift/pull/986)

### 🐞 Fixed
- Fix `ChannelController`s created with `createChannelWithId` and `createChannelWithMembers` functions not reporting their initial values [#945](https://github.com/GetStream/stream-chat-swift/pull/945)
- Fix issue where channel `lastMessageDate` was not updated when new message arrived [#949](https://github.com/GetStream/stream-chat-swift/pull/949)
- Fix channel unread count not being updated in the real time [#969](https://github.com/GetStream/stream-chat-swift/pull/969)
- Fix updated values not reported for some controllers if the properties were accessed for the first time after `synchronize` has finished. Affected controllers were `ChatUserListController`, `ChatChannelListController`, `ChatUserSearchController` [#974](https://github.com/GetStream/stream-chat-swift/pull/974)

### 🔄 Changed
- `Logger.assertationFailure` was renamed to `Logger.assertionFailure` [#935](https://github.com/GetStream/stream-chat-swift/pull/935)

# [3.1.4](https://github.com/GetStream/stream-chat-swift/releases/tag/3.1.4)
_March 29, 2021_

### 🐞 Fixed
- Fix `ChannelDoesNotExist` error is logged by `UserWatchingEventMiddleware` when channels are fetched for the first time [#893](https://github.com/GetStream/stream-chat-swift/issues/893)
- Improve model loading performance by lazy loading expensive properties [#906](https://github.com/GetStream/stream-chat-swift/issues/906)
- Fix possible loops when accessing controllers' data from within delegate callbacks [#915](https://github.com/GetStream/stream-chat-swift/issues/915)
- Fix `channel.updated` events failing to parse due to missing `user` field [#922](https://github.com/GetStream/stream-chat-swift/issues/922)
  This was due to backend not sending `user` field when the update was done by server-side auth.

### ✅ Added
- Introduce support for [multitenancy](https://getstream.io/chat/docs/react/multi_tenant_chat/?language=swift) - `teams` for `User` and `team` for `Channel` are now exposed. [#905](https://github.com/GetStream/stream-chat-swift/pull/905)
- Introduce support for [pinned messages](https://getstream.io/chat/docs/react/pinned_messages/?language=swift) [#896](https://github.com/GetStream/stream-chat-swift/pull/896)
- Expose `pinnedMessages` on `ChatChannel` which contains the last 10 pinned messages [#896](https://github.com/GetStream/stream-chat-swift/pull/896)
- Expose `pinDetails` on `ChatMessage` which contains the pinning information, like the expiration date [#896](https://github.com/GetStream/stream-chat-swift/pull/896)
- Add support for pinning and unpinning messages through `pin()` and `unpin()` methods in `MessageController` [#896](https://github.com/GetStream/stream-chat-swift/pull/896)
- Add new optional `pinning: Pinning` parameter when creating a new message in `ChannelController` to create a new message and pin it instantly [#896](https://github.com/GetStream/stream-chat-swift/pull/896)
- Add `lastActiveMembers` and `lastActiveWatchers` to `ChatChannel`. The max number of entities these fields expose is configurable via `ChatClientConfig.localCaching.chatChannel` [#911](https://github.com/GetStream/stream-chat-swift/pull/911)

### 🔄 Changed
- `ChatChannel.latestMessages` now by default contains max 5 messages. You can change this setting in `ChatClientConfig.localCaching.chatChannel.latestMessagesLimit` [#923](https://github.com/GetStream/stream-chat-swift/pull/923)

### ⛔️ Deprecated
- `ChatChannel`'s properties `cachedMembers` and `watchers` were deprecated. Use `lastActiveMembers` and `lastActiveWatchers` instead [#911](https://github.com/GetStream/stream-chat-swift/pull/911)

# [3.1.3](https://github.com/GetStream/stream-chat-swift/releases/tag/3.1.3)
_March 12, 2021_

### 🐞 Fixed
- Fix app getting terminated in background during an unfinished background task [#877](https://github.com/GetStream/stream-chat-swift/issues/877)

### ✅ Added
- Introduce `MemberEventMiddleware` to observe member events and update database accordingly [#880](https://github.com/GetStream/stream-chat-swift/issues/880)
- Expose `membership` value on `ChatChannel` which contains information about the current user membership [#885](https://github.com/GetStream/stream-chat-swift/issues/885)
- `ChatChannelMember` now contains channel-specific ban information: `isBannedFromChannel` and `banExpiresAt` [#885](https://github.com/GetStream/stream-chat-swift/issues/885)
- Channel-specific ban events are handled and the models are properly updated [#885](https://github.com/GetStream/stream-chat-swift/pull/885)

# [3.1.2](https://github.com/GetStream/stream-chat-swift/releases/tag/3.1.2)
_March 09, 2021_

### ✅ Added
- Add support for slow mode. See more info in the [documentation](https://getstream.io/chat/docs/javascript/slow_mode/?language=swift) [#859](https://github.com/GetStream/stream-chat-swift/issues/859)
- Add support for channel watching events. See more info in the [documentation](https://getstream.io/chat/docs/ios/watch_channel/?language=swift) [#864](https://github.com/GetStream/stream-chat-swift/issues/864)
- Add support for channel truncating [#864](https://github.com/GetStream/stream-chat-swift/issues/864)

### 🔄 Changed
- `ChatChannelNamer` is now closure instead of class so it allows better customization of channel naming in `ChatChannelListItemView`.

### 🐞 Fixed
- Fix encoding of channels with custom type [#872](https://github.com/GetStream/stream-chat-swift/pull/872)
- Fix `CurreUserController.currentUser` returning nil before `synchronize()` is called [#875](https://github.com/GetStream/stream-chat-swift/pull/875)

# [3.1.1](https://github.com/GetStream/stream-chat-swift/releases/tag/3.1.1)
_February 26, 2021_

### 🐞 Fixed
- Fix localized strings not being loaded correctly when the SDK is integrated using CocoaPods [#845](https://github.com/GetStream/stream-chat-swift/pull/845)
- Fix message list crash when rotating screen [#847](https://github.com/GetStream/stream-chat-swift/pull/847)

# [3.1.0](https://github.com/GetStream/stream-chat-swift/releases/tag/3.1.0)
_February 22, 2021_

### 🐞 Fixed
- Fix user devices not being removed locally when removed on the backend [#882](https://github.com/GetStream/stream-chat-swift/pull/822)
- Fix issue with bad parsing of malformed attachment data causing channelList not showing channels [#834](https://github.com/GetStream/stream-chat-swift/pull/834/)

### 🔄 Changed

# [3.0.2](https://github.com/GetStream/stream-chat-swift/releases/tag/3.0.2)
_February 12, 2021_

## StreamChat

### ✅ Added
- Add support for custom attachment types with unknown structure
    [#795](https://github.com/GetStream/stream-chat-swift/pull/795)
- Add possibility to send attachments that don't need prior uploading
    [#799](https://github.com/GetStream/stream-chat-swift/pull/799)

### 🔄 Changed
- Improve serialization performance by exposing items as `LazyCachedMapCollection` instead of `Array` [#776](https://github.com/GetStream/stream-chat-swift/pull/776)
- Reduce amount of fake updates by erasing touched objects [#802](https://github.com/GetStream/stream-chat-swift/pull/802)
- Trigger members and current user updates on UserDTO changes [#802](https://github.com/GetStream/stream-chat-swift/pull/802)
- Extracts the connection handling responsibility of `CurrentUserController` to a new `ChatConnectionController`. [#804](https://github.com/GetStream/stream-chat-swift/pull/804)
- Allow delete/edit message for all users [#809](https://github.com/GetStream/stream-chat-swift/issues/809)
  By default, only admin/moderators can edit/delete other's messages, but this configurable on backend and it's not known by the client, so we allow all actions and invalid actions will cause backend to return error.
- Simplify attachment send API by combining `attachment` and `attachmentSeeds` parameters. [#815](https://github.com/GetStream/stream-chat-swift/pull/815)

### 🐞 Fixed
- Fix race conditions in database observers [#796](https://github.com/GetStream/stream-chat-swift/pull/796)

### 🚮 Removed
- Revert changeHash that became obsolete after #802 [#813](https://github.com/GetStream/stream-chat-swift/pull/813)

# [3.0.1](https://github.com/GetStream/stream-chat-swift/releases/tag/3.0.1)
_February 2nd, 2021_

## StreamChat

### ✅ Added
- Add support for `enforce_unique` parameter on sending reactions
    [#770](https://github.com/GetStream/stream-chat-swift/pull/770)
### 🔄 Changed

### 🐞 Fixed
- Fix development token not working properly [#760](https://github.com/GetStream/stream-chat-swift/pull/760)
- Fix lists ordering not updating instantly. [#768](https://github.com/GetStream/stream-chat-swift/pull/768/)
- Fix update changes incorrectly reported when a move change is present for the same index. [#768](https://github.com/GetStream/stream-chat-swift/pull/768/)
- Fix issue with decoding `member_count` for `ChannelDetailPayload`
    [#782](https://github.com/GetStream/stream-chat-swift/pull/782)
- Fix wrong extra data cheat sheet documentation link [#786](https://github.com/GetStream/stream-chat-swift/pull/786)

# [3.0](https://github.com/GetStream/stream-chat-swift/releases/tag/3.0)
_January 22nd, 2021_

## StreamChat SDK reaches another milestone with version 3.0 🎉

### New features:

* **Offline support**: Browse channels and send messages while offline.
* **First-class support for `SwiftUI` and `Combine`**: Built-it wrappers make using the SDK with the latest Apple frameworks a seamless experience.
* **Uses `UIKit` patterns and paradigms:** The API follows the design of native system SDKs. It makes integration with your existing code easy and familiar.
* Currently, 3.0 version is available only using CocoaPods. We will add support for SPM soon.

To use the new version of the framework, add to your `Podfile`:
```ruby
pod 'StreamChat', '~> 3.0'
```

### ⚠️ Breaking Changes ⚠️

In order to provide new features like offline support and `SwiftUI` wrappers, we had to make notable breaking changes to the public API of the SDKs.

**Please don't upgrade to version `3.0` before you get familiar with the changes and their impact on your codebase.**

To prevent CocoaPods from updating `StreamChat` to version 3, you can explicitly pin the SDKs to versions `2.x` in your `podfile`:
```ruby
pod 'StreamChat', '~> 2.0'
pod 'StreamChatCore', '~> 2.0' # if needed
pod 'StreamChatClient', '~> 2.0' # if needed
```

The framework naming and overall structure were changed. Since version 3.0, Stream Chat iOS SDK consists of:

#### `StreamChat` framework

Contains low-level logic and is meant to be used by users who want to build a fully custom UI. It covers functionality previously provided by `StreamChatCore` and `StreamChatClient`.

#### `StreamChat UI` framework _(currently in public beta)_

Contains a complete set of ready-to-use configurable UI elements that you can customize a use for building your own chat UI. It covers functionality previously provided by `StreamChat`.

### Sample App

The best way to explore the SDKs and their usage is our [sample app](https://github.com/GetStream/stream-chat-swift/tree/main/Sample). It contains an example implementation of a simple IRC-style chat app using the following patterns:

* `UIKit` using delegates
* `UIKit` using reactive patterns and SDK's built-in `Combine` wrappers.
* `SwiftUI` using the SDK's built-in `ObservableObject` wrappers.
* Learn more about the sample app at its own [README](https://github.com/GetStream/stream-chat-swift/tree/main/Sample).

### Documentation Quick Links

- [**Cheat Sheet**](https://github.com/GetStream/stream-chat-swift/wiki/Cheat-Sheet) Real-world code examples showcasing the usage of the SDK.
- [**Controller Overview**](https://github.com/GetStream/stream-chat-swift/wiki/Controllers-Overview) This page contains a list of all available controllers within StreamChat, including their short description and typical use-cases.
- [**Glossary**](https://github.com/GetStream/stream-chat-swift/wiki/Glossary) A list of names and terms used in the framework and documentation.<|MERGE_RESOLUTION|>--- conflicted
+++ resolved
@@ -4,11 +4,8 @@
 # Upcoming
 
 ### ✅ Added
-<<<<<<< HEAD
 - Make Date Formatters Configurable [#1742](https://github.com/GetStream/stream-chat-swift/pull/1742)
-=======
 - Add quoted video support [#1765](https://github.com/GetStream/stream-chat-swift/pull/1765)
->>>>>>> fe82d44c
 
 ### 🔄 Changed
 - In case you are presenting the `ChatChannelVC` in a modal, you should now be using the `StreamModalTransitioningDelegate`. The workaround to fix the message list being dismissed when scrolling to the bottom has been removed in favor of the custom modal transition. Please check the following PR description to see how to use it: [#1760](https://github.com/GetStream/stream-chat-swift/pull/1760)
