# StreamChat iOS SDK CHANGELOG
The format is based on [Keep a Changelog](https://keepachangelog.com/en/1.0.0/).

# Upcoming

### 🐞 Fixed
<<<<<<< HEAD
- Fixes left buttons not being hidden when a command was added in the composer [#1528](https://github.com/GetStream/stream-chat-swift/pull/1528)
- Fixes attachments not being cleared when a command was added [#1528](https://github.com/GetStream/stream-chat-swift/pull/1528)
=======
- Fix `imageURL` is incorrectly encoded as `image_url` during `connectUser` [#1523](https://github.com/GetStream/stream-chat-swift/issues/1523)
>>>>>>> 07a43b5a

### ✅ Added
- Make it possible to customize video asset (e.g. include custom HTTP header) before it's preview/content is loaded [#1510](https://github.com/GetStream/stream-chat-swift/pull/1510)
- Make it possible to search for messages containing attachments of the given types [#1525](https://github.com/GetStream/stream-chat-swift/pull/1525)
- Make `ChatReactionsBubbleView` open for UI customization [#1526](https://github.com/GetStream/stream-chat-swift/pull/1526)

### 🔄 Changed
- Rename `VideoPreviewLoader` type to `VideoLoading` and `videoPreviewLoader` to `videoLoader` in `Components` [#1510](https://github.com/GetStream/stream-chat-swift/pull/1510)
- Changes `ComposerVC.Content.command` to `let` instead of `var` and introduces `ComposerVC.content.addCommand` to add commands to a message for a safer approach [#1528](https://github.com/GetStream/stream-chat-swift/pull/1528)

# [4.0.4](https://github.com/GetStream/stream-chat-swift/releases/tag/4.0.4)
_October 06, 2021_

### 🐞 Fixed
- Fix keyboard showing over composer [#1506](https://github.com/GetStream/stream-chat-swift/pull/1506)
- Safely unwrap images to prevent crashes on images from bundle [#1502](https://github.com/GetStream/stream-chat-swift/pull/1502)
- Fixed when a channel list query has no channels, any future channels are not added to the controller [#1513](https://github.com/GetStream/stream-chat-swift/issues/1513)

### 🔄 Changed
- Take `VideoAttachmentGalleryCell` and `ImageAttachmentGalleryCell` types used in `GalleryVC` from `Components` [#1509](https://github.com/GetStream/stream-chat-swift/pull/1509)

# [4.0.3](https://github.com/GetStream/stream-chat-swift/releases/tag/4.0.3)
_October 01, 2021_

### ✅ Added
- Events expose chat models (e.g. `channel: ChatChannel`) instead of just IDs [#1081](https://github.com/GetStream/stream-chat-swift/pull/1081)
- SDK is now Carthage compatible [#1495](https://github.com/GetStream/stream-chat-swift/pull/1495)

### 🐞 Fixed
- Dynamic height for the composer attachment previews [#1480](https://github.com/GetStream/stream-chat-swift/pull/1480)
- Fix `shouldAddNewChannelToList` and `shouldListUpdatedChannel` delegate funcs are not overridable in ChannelListVC subclasses [#1497](https://github.com/GetStream/stream-chat-swift/issues/1497)
- Make messageComposerBottomConstraint public [#1501](https://github.com/GetStream/stream-chat-swift/pull/1501)
- Fix `ChatChannelListVC` showing channels muted by the current user when default `shouldAddNewChannelToList/shouldListUpdatedChannel` delegate method implementations are used [#1476](https://github.com/GetStream/stream-chat-swift/pull/1476)

# [4.0.2](https://github.com/GetStream/stream-chat-swift/releases/tag/4.0.2)
_September 24, 2021_

### ✅ Added
- Introduce `ChannelController.uploadFile` function for uploading files to CDN to obtain a remote URL [#1468](https://github.com/GetStream/stream-chat-swift/issues/1468)

### 🐞 Fixed
- Fix channel unread counts, thread replies and silent messages do not increase the count anymore [#1472](https://github.com/GetStream/stream-chat-swift/pull/1472)
- Fix token expiration refresh mechanism for API endpoints [#1446](https://github.com/GetStream/stream-chat-swift/pull/1446)
- Fix keyboard handling when navigation bar or tab bar are not translucent [#1470](https://github.com/GetStream/stream-chat-swift/pull/1470) [#1464](https://github.com/GetStream/stream-chat-swift/pull/1464)

### 🔄 Changed
- Attachments types are now `Hashable` [1469](https://github.com/GetStream/stream-chat-swift/pull/1469/files)

# [4.0.1](https://github.com/GetStream/stream-chat-swift/releases/tag/4.0.1)
_September 17, 2021_

### ✅ Added
- Introduce `shouldAddNewChannelToList` and `shouldListUpdatedChannel` delegate callbacks to `ChannelListController`. With these, one can list/unlist new/updated channels to the existing controller. [#1438](https://github.com/GetStream/stream-chat-swift/issues/1438) [#1460](https://github.com/GetStream/stream-chat-swift/issues/1460)
- Added injection of `ChatMessageReactionsBubbleView` to `Components`, so customers will be able to subclass and customise it. [#1451](https://github.com/GetStream/stream-chat-swift/pull/1451)
- Add delegate func for tap on user avatar for a message [#1453](https://github.com/GetStream/stream-chat-swift/issues/1453)

### 🐞 Fixed
- `CurrentUser.currentDevice` is always `nil`. Now it won't be nil after `addDevice` is called [#1457](https://github.com/GetStream/stream-chat-swift/issues/1457)

### 🔄 Changed
- Update `ChatClient` to disconnect immediately when the Internet connection disappears [#1449](https://github.com/GetStream/stream-chat-swift/issues/1449)
- `NewChannelQueryUpdater`, which takes care of listing/unlisting new/updated channels, is disabled. We recommend using the new `ChannelListController` delegate methods `shouldAddNewChannelToList` and `shouldListUpdatedChannel` [#1460](https://github.com/GetStream/stream-chat-swift/issues/1460)

### 🐞 Fixed
- Fix message list wrong content inset when typing events disabled [#1455](https://github.com/GetStream/stream-chat-swift/pull/1455)
- Fix message list unwanted scrolling when typing indicator shown [#1456](https://github.com/GetStream/stream-chat-swift/pull/1456)
- Fix typing events always disabled when channel opened without cache from Channel List [#1458](https://github.com/GetStream/stream-chat-swift/pull/1458)
- Fix hypens (-) are not allowed in custom channel types [#1461](https://github.com/GetStream/stream-chat-swift/issues/1461)

# [4.0.0](https://github.com/GetStream/stream-chat-swift/releases/tag/4.0.0)
_September 10, 2021_

### 🔄 Changed

# [4.0.0-RC.1](https://github.com/GetStream/stream-chat-swift/releases/tag/4.0.0-RC.1)
_September 09, 2021_

### 🐞 Fixed
 - Fix channel list showing outdated data, and channels not showing any messages after reconnection [#1435](https://github.com/GetStream/stream-chat-swift/issues/1435)

# [4.0.0-RC](https://github.com/GetStream/stream-chat-swift/releases/tag/4.0.0-RC)
_September 03, 2021_

### ⚠️ Breaking Changes from `4.0-beta.11`
- JSON Encoding/Decoding for both Network and Database date formatting changed to RFC3339 formats [#1403](https://github.com/GetStream/stream-chat-swift/pull/1403)
- `ChatMessage.threadParticipants` is now an Array instead of Set [#1398](https://github.com/GetStream/stream-chat-swift/pull/1398)
- Introduces `ChatChannelVC` and removes responsibilities of `ChatMessageListVC`. The latter now is only responsible to render the message list layout, the data is provided by `ChatChannelVC` or `ChatThreadVC`. [#1314](https://github.com/GetStream/stream-chat-swift/pull/1314)
- Replaces `ChatMessageActionsVC.Delegate` with `ChatMessageActionsVCDelegate` [#1314](https://github.com/GetStream/stream-chat-swift/pull/1314)
- Renames `ChatChannelListRouter.showMessageList()` -> `showChannel()` [#1314](https://github.com/GetStream/stream-chat-swift/pull/1314)
- Removal of `ComposerVCDelegate` [#1314](https://github.com/GetStream/stream-chat-swift/pull/1314)
- Replaces `ChatMessageListKeyboardObserver` with `ComposerKeyboardHandler` [#1314](https://github.com/GetStream/stream-chat-swift/pull/1314)

#### Understanding `ChatChannelVC` vs `ChatTheadVC` vs `ChatMessageListVC`
- `ChatChannelVC`:
    - `ChatChannelHeaderView`
    - `ChatMessageListVC`
    - `ComposerVC`

- `ChatThreadVC`:
    - `ChatThreadHeaderView`
    - `ChatMessageListVC`
    - `ComposerVC`

A new `ChatChannelVC` is introduced that represents the old `ChatMessageListVC`, which was responsible to display the messages from a channel. The `ChatThreadVC` remains the same and it is responsible for displaying the replies in a thread, but now instead of duplicating the implementation from the channel, both use the `ChatMessageListVC` and configure it for their needs. For this to be possible the `ChatMessageListVC` has now a `ChatMessageListVCDataSource` and `ChatMessageListVCDelegate`. Both `ChatChannelVC` and `ChatThreadVC` implement the `ChatMessageListVCDataSource` and `ChatMessageListVCDelegate`.

### 🔄 Changed
- Nuke dependency was updated to v10 [#1405](https://github.com/GetStream/stream-chat-swift/pull/1405)

### ✅ Added
- For non-DM channels, the avatar is now shown as a combination of the avatars of the last active members of the channel [#1344](https://github.com/GetStream/stream-chat-swift/pull/1344)
- New DateFormatter methods `rfc3339Date` and `rfc3339DateString` [#1403](https://github.com/GetStream/stream-chat-swift/pull/1403)
- Add a new `isMentionsEnabled` flag to make it easier to disable the user mentions in the ComposerVC [#1416](https://github.com/GetStream/stream-chat-swift/pull/1416)
- Use remote config to disable mute actions [#1418](https://github.com/GetStream/stream-chat-swift/pull/1418)
- Use remote config to disable thread info from message options [#1418](https://github.com/GetStream/stream-chat-swift/pull/1418)
- Provide different Objc name for InputTextView [#1420](https://github.com/GetStream/stream-chat-swift/pull/1421)
- Add message search support through `MessageSearchController` [#1426](https://github.com/GetStream/stream-chat-swift/pull/1426)

### 🐞 Fixed
- Fix incorrect RawJSON number handling, the `.integer` case is no longer supported and is replaced by `.number` [#1375](https://github.com/GetStream/stream-chat-swift/pull/1375)
- Fix message list and thread index out of range issue on `tableView(_:cellForRowAt:)` [#1373](https://github.com/GetStream/stream-chat-swift/pull/1373)
- Fix crash when dismissing gallery images [#1383](https://github.com/GetStream/stream-chat-swift/pull/1383)
- Improve pagination efficiency [#1381](https://github.com/GetStream/stream-chat-swift/pull/1381)
- Fix user mention suggestions not showing all members [#1390](https://github.com/GetStream/stream-chat-swift/pull/1381)
- Fix thread avatar view not displaying latest reply author avatar [#1398](https://github.com/GetStream/stream-chat-swift/pull/1398)
- Fix crash on incorrect date string parsing [#1403](https://github.com/GetStream/stream-chat-swift/pull/1403)
- Fix threads not showing all the responses if there were responses that were also sent to the channel [#1413](https://github.com/GetStream/stream-chat-swift/pull/1413)
- Fix crash when accessing `ChatMessage.attachmentCounts` on <iOS13 with in-memory storage turned ON
- Fix `isCommandsEnabled` not disabling the typing commands [#1416](https://github.com/GetStream/stream-chat-swift/pull/1416)
- Fix mention suggester now supports `options.minimumRequiredCharacters` equal to 0 and sorts results with same score consistently
- Fix filters with wrong Date encoding strategy [#1420](https://github.com/GetStream/stream-chat-swift/pull/1420)
- Fix message height is now calculated correctly when a message is updated [#1424](https://github.com/GetStream/stream-chat-swift/pull/1424)
- Fix `ChatMessageReactionData.init` not public [#1425](https://github.com/GetStream/stream-chat-swift/pull/1425)

# [4.0.0-beta.11](https://github.com/GetStream/stream-chat-swift/releases/tag/4.0.0-beta.11)
_August 13, 2021_

### 🐞 Fixed
- Fix jumps when presenting message popup actions in a modal [#1361](https://github.com/GetStream/stream-chat-swift/issues/1361)
- Fix custom Channel Types not allowing uppercase letters [#1361](https://github.com/GetStream/stream-chat-swift/issues/1361)
- Fix `ChatMessageGalleryView.ImagePreview` not compiling in Obj-c [#1363](https://github.com/GetStream/stream-chat-swift/pull/1363)
- Fix force unwrap crashes on unknown user roles cases [#1365](https://github.com/GetStream/stream-chat-swift/pull/1365)
- Fix "last seen at" representation to use other units other than minutes [#1368](https://github.com/GetStream/stream-chat-swift/pull/1368)
- Fix message list dismissing on a modal when scrolling [#1364](https://github.com/GetStream/stream-chat-swift/pull/1364)
- Fix crash on channel delete event [#1408](https://github.com/GetStream/stream-chat-swift/pull/1408)

# [4.0.0-beta.10](https://github.com/GetStream/stream-chat-swift/releases/tag/4.0.0-beta.10)
_August 11, 2021_

### ✅ Added
- New `ChannelListSortingKey`s `unreadCount` and `hasUnread` [#1348](https://github.com/GetStream/stream-chat-swift/issues/1348)
- Added `GalleryAttachmentViewInjector.galleryViewAspectRatio` to control the aspect ratio of a gallery inside a message cell [#1300](https://github.com/GetStream/stream-chat-swift/pull/1300)

### 🔄 Changed
- `ChatMessageReactionsVC.toggleReaction` is now `open` [#1348](https://github.com/GetStream/stream-chat-swift/issues/1348)
- User mentions now fetch suggestions from current channel instead of doing a user search query. Set `Components.mentionAllAppUsers` to true if you want to perform user search instead [#1357](https://github.com/GetStream/stream-chat-swift/pull/1357)

### 🐞 Fixed
- Fix `ChannelListController.synchronize` completion closure not being called when the client is connected [#1353](https://github.com/GetStream/stream-chat-swift/issues/1353)
- Selecting suggestions from Composer did not work correctly [#1352](https://github.com/GetStream/stream-chat-swift/pull/1352)
- Fixed race condition on `ChatMessageListVC` and `ChatThreadVC` that caused `UITableView` crashes [#1347](https://github.com/GetStream/stream-chat-swift/pull/1347)
- Fixed an issue for `ChatThreadVC` opened from a deeplink when new replies are only added to the chat, but not to the replies thread [#1354](https://github.com/GetStream/stream-chat-swift/pull/1354)


# [4.0.0-beta.9](https://github.com/GetStream/stream-chat-swift/releases/tag/4.0.0-beta.9)
_August 05, 2021_

### ⚠️ Breaking Changes from `4.0-beta.8`
- Extra data is now stored on a hashmap and not using the `ExtraData` generic system
- `ChatMessageLayoutOptionsResolver.optionsForMessage` has a new parameter: `appearance` [#1304](https://github.com/GetStream/stream-chat-swift/issues/1304)
- Renamed `Components.navigationTitleView` -> `Components.titleContainerView` [#1294](https://github.com/GetStream/stream-chat-swift/pull/1294)

#### New Extra Data Type

The new `4.0` release changes how `extraData` is stored and uses a simpler hashmap-based solution. This approach does not require creating type aliases for all generic classes such as `ChatClient`.

Example:

```swift
client.connectUser(
    userInfo: .init(
        id: userCredentials.id,
        extraData: ["country": .string("NL")]
    ),
    token: token
)
```

`Message`, `User`, `Channel`, `MessageReaction` models now store `extraData` in a `[String: RawJSON]` container.

```swift
let extraData:[String: RawJSON] = .dictionary([
    "name": .string(testPayload.name),
    "number": .integer(testPayload.number)
])
```

#### Upgrading from ExtraData

If you are using `ExtraData` from `v3` or before `4.0-beta.8` the steps needed to upgrade are the following:

- Remove all type aliases (`typealias ChatUser = _ChatUser<CustomExtraDataTypes.User>`)
- Replace all generic types from `StreamChat` and `StreamChatUI` classes (`__CurrentChatUserController<T>` -> `CurrentChatUserController`) with the non-generic version
- Remove the extra data structs and either use `extraData` directly or (recommended) extend the models
- Update your views to read your custom fields from the `extraData` field

Before:

```swift
struct Birthland: UserExtraData {
    static var defaultValue = Birthland(birthLand: "")
    let birthLand: String
}
```

After:

```swift
extension ChatUser {
    static let birthLandFieldName = "birthLand"
    var birthLand: String {
        guard let v = extraData[ChatUser.birthLandFieldName] else {
            return ""
        }
        guard case let .string(birthLand) = v else {
            return ""
        }
        return birthLand
    }
}
```

### ✅ Added
- Added `ChatChannelHeaderView` UI Component [#1294](https://github.com/GetStream/stream-chat-swift/pull/1294)
- Added `ChatThreadHeaderView` UI Component [#1294](https://github.com/GetStream/stream-chat-swift/pull/1294)
- Added custom channel events support [#1309](https://github.com/GetStream/stream-chat-swift/pull/1309)
- Added `ChatMessageAudioAttachment`, you can access them via `ChatMessage.audioAttachments`. There's no UI support as of now, it's in our Roadmap. [#1322](https://github.com/GetStream/stream-chat-swift/issues/1322)
- Added message ordering parameter to all `ChannelController` initializers. If you use `ChatChannelListRouter` it can be done by overriding a `showMessageList` method on it. [#1338](https://github.com/GetStream/stream-chat-swift/pull/1338)
- Added support for custom localization of components in framework [#1330](https://github.com/GetStream/stream-chat-swift/pull/1330)

### 🐞 Fixed
- Fix message list header displaying incorrectly the online status for the current user instead of the other one [#1294](https://github.com/GetStream/stream-chat-swift/pull/1294)
- Fix deleted last message's appearance on channels list [#1318](https://github.com/GetStream/stream-chat-swift/pull/1318)
- Fix reaction bubbles sometimes not being aligned to bubble on short incoming message [#1320](https://github.com/GetStream/stream-chat-swift/pull/1320)
- Fix hiding already hidden channels not working [#1327](https://github.com/GetStream/stream-chat-swift/issues/1327)
- Fix compilation for Xcode 13 beta 3 where SDK could not compile because of unvailability of `UIApplication.shared` [#1333](https://github.com/GetStream/stream-chat-swift/pull/1333)
- Fix member removed from a Channel is still present is MemberListController.members [#1323](https://github.com/GetStream/stream-chat-swift/issues/1323)
- Fix composer input field height for long text [#1335](https://github.com/GetStream/stream-chat-swift/issues/1335)
- Fix creating direct messaging channels creates CoreData misuse [#1337](https://github.com/GetStream/stream-chat-swift/issues/1337)

### 🔄 Changed
- `ContainerStackView` doesn't `assert` when trying to remove a subview, these operations are now no-op [#1328](https://github.com/GetStream/stream-chat-swift/issues/1328)
- `ChatClientConfig`'s `isLocalStorageEnabled`'s default value is now `false`
- `/sync` endpoint calls optimized for a setup when local caching is disabled i.e. `isLocalStorageEnabled` is set to false.

# [4.0.0-beta.8](https://github.com/GetStream/stream-chat-swift/releases/tag/4.0.0-beta.8)
_July 21, 2021_

### ✅ Added
- `urlRequest(forImage url:)` added to `ImageCDN` protocol, this can be used to inject custom HTTP headers into image loading requests [#1291](https://github.com/GetStream/stream-chat-swift/issues/1291)
- Functionality that allows [inviting](https://getstream.io/chat/docs/react/channel_invites/?language=swift) users to channels with subsequent acceptance or rejection on their part [#1276](https://github.com/GetStream/stream-chat-swift/pull/1276)
- `EventsController` which exposes event observing API [#1266](https://github.com/GetStream/stream-chat-swift/pull/1266)

### 🐞 Fixed
- Fix an issue where member role sent from backend was not recognized by the SDK [#1288](https://github.com/GetStream/stream-chat-swift/pull/1288)
- Fix crash in `ChannelListUpdater` caused by the lifetime not aligned with `ChatClient` [#1289](https://github.com/GetStream/stream-chat-swift/pull/1289)
- Fix composer allowing sending whitespace only messages [#1293](https://github.com/GetStream/stream-chat-swift/issues/1293)
- Fix a crash that would occur on deleting a message [#1298](https://github.com/GetStream/stream-chat-swift/pull/1298)

# [4.0.0-beta.7](https://github.com/GetStream/stream-chat-swift/releases/tag/4.0.0-beta.7)
_July 19, 2021_

### ⚠️ Breaking Changes from `4.0-beta.6`
- The `ChatSuggestionsViewController` was renamed to `ChatSuggestionsVC` to follow the same pattern across the codebase. [#1195](https://github.com/GetStream/stream-chat-swift/pull/1195)

### 🔄 Changed
- Changed Channel from  `currentlyTypingMembers: Set<ChatChannelMember>` to `currentlyTypingUsers: Set<ChatUser>` to show all typing users (not only channel members; eg: watching users) [#1254](https://github.com/GetStream/stream-chat-swift/pull/1254)  

### 🐞 Fixed
- Fix deleted messages appearance [#1267](https://github.com/GetStream/stream-chat-swift/pull/1267)
- Fix composer commands and attachment buttons not shown in first render when channel is not in cache [#1277](https://github.com/GetStream/stream-chat-swift/pull/1277)
- Fix appearance of only-emoji messages [#1272](https://github.com/GetStream/stream-chat-swift/pull/1272)
- Fix the appearance of system messages [#1281](https://github.com/GetStream/stream-chat-swift/pull/1281)
- Fix a crash happening during MessageList updates [#1286](https://github.com/GetStream/stream-chat-swift/pull/1286)

### ✅ Added
- Support for pasting images into the composer [#1258](https://github.com/GetStream/stream-chat-swift/pull/1258)
- The visibility of deleted messages is now configurable using `ChatClientConfig.deletedMessagesVisibility`. You can choose from the following options [#1269](https://github.com/GetStream/stream-chat-swift/pull/1269):
```swift
/// All deleted messages are always hidden.
case alwaysHidden

/// Deleted message by current user are visible, other deleted messages are hidden.
case visibleForCurrentUser

/// Deleted messages are always visible.
case alwaysVisible
```

### 🐞 Fixed
- Fix crash when scrolling to bottom after sending the first message [#1262](https://github.com/GetStream/stream-chat-swift/pull/1262)
- Fix crash when thread root message is not loaded when thread is opened [#1263](https://github.com/GetStream/stream-chat-swift/pull/1263)
- Fix issue when messages were changing their sizes when channel is opened [#1260](https://github.com/GetStream/stream-chat-swift/pull/1260)
- Fix over fetching previous messages [#1110](https://github.com/GetStream/stream-chat-swift/pull/1110)
- Fix an issue where multiple messages in a channel could not quote a single message [#1264](https://github.com/GetStream/stream-chat-swift/pull/1264)

### 🔄 Changed
- The way attachment view stretches the message cell to fill all available width. Now it's done via `fillAllAvailableWidth` exposed on base attachment injector (set to `true` by default) [#1260](https://github.com/GetStream/stream-chat-swift/pull/1260)

# [4.0.0-beta.6](https://github.com/GetStream/stream-chat-swift/releases/tag/4.0.0-beta.6)
_July 08, 2021_

### 🐞 Fixed
- Fix issue where badge with unread count could remain visible with 0 value [#1259](https://github.com/GetStream/stream-chat-swift/pull/1259)
- Fixed the issue when `ChatClientUpdater.connect` was triggered before the connection was established due to firing `.didBecomeActive` notification [#1256](https://github.com/GetStream/stream-chat-swift/pull/1256)

# [4.0.0-beta.5](https://github.com/GetStream/stream-chat-swift/releases/tag/4.0.0-beta.5)
_July 07, 2021_

### ⚠️ Breaking Changes from `4.0-beta.4`
- The `ChatSuggestionsViewController` was renamed to `ChatSuggestionsVC` to follow the rest of the codebase. [#1195](https://github.com/GetStream/stream-chat-swift/pull/1195)
- The `CreateChatChannelButton` component was removed. The component acted only as a placeholder and the functionality should be always provided by the hosting app. For an example implementation see the [Demo app](https://github.com/GetStream/stream-chat-swift/blob/main/DemoApp/ChatPresenter.swift).
- The payload of `AnyChatMessageAttachment` changed from `Any` to `Data` [#1248](https://github.com/GetStream/stream-chat-swift/pull/1248).
- The user setting API was updated. It's now required to call one of the available `connect` methods on `ChatClient` after `ChatClient`'s instance is created in order to establish connection and set the current user.

  Migration tips:
  ---
  If you were doing:
  ```
  let client = ChatClient(config: config, tokenProvider: .static(token))
  ```
  Now you should do:
  ```
  let client = ChatClient(config: config)
  client.connectUser(userInfo: .init(id: userId), token: token)
  ```
  ---
  Guest users before:
  ```
  let client = ChatClient(
    config: config,
    tokenProvider: .guest(
      userId: userId,
      name: userName
    )
  )
  ```
  Now you should do:
  ```
  let client = ChatClient(config: config)
  client.connectGuestUser(userInfo: .init(id: userId))
  ```
  ---
  Anonymous users before:
  ```
  let client = ChatClient(config: config, tokenProvider: .anonymous)
  ```
  Now you should do:
  ```
  let client = ChatClient(config: config)
  client.connectAnonymousUser()
  ```
  ---
  If you use tokens that expire you probably do something like this:
  ```
  let client = ChatClient(
    config: config,
    tokenProvider: .closure { client, completion in
      service.fetchToken { token in
        completion(token)
      }
    }
  )
  ```
  Now you should do:
  ```
  let client = ChatClient(config: config)
  service.fetchToken { token in
    client.connectUser(userInfo: .init(id: userId), token: token)
  }
  // `tokenProvider` property is used to reobtain a new token in case if the current one is expired
  client.tokenProvider = { completion in
    service.fetchToken { token in
      completion(token)
    }
  }
  ```

### ✅ Added
- `search(query:)` function to `UserSearchController` to make a custom search with a query [#1206](https://github.com/GetStream/stream-chat-swift/issues/1206)
- `queryForMentionSuggestionsSearch(typingMention:)` function to `ComposerVC`, users can override this function to customize mention search behavior [#1206](https://github.com/GetStream/stream-chat-swift/issues/1206)
- `.contains` added to `Filter` to be able to filter for `teams` [#1206](https://github.com/GetStream/stream-chat-swift/issues/1206)

### 🔄 Changed
- `shouldConnectAutomatically` setting in `ChatConfig`, it now has no effect and all logic that used it now behaves like it was set to `true`.

### 🐞 Fixed
- `ConnectionController` fires its `controllerDidChangeConnectionStatus` method only when the connection status actually changes [#1207](https://github.com/GetStream/stream-chat-swift/issues/1207)
- Fix cancelled ephemeral (giphy) messages and deleted messages are visible in threads [#1238](https://github.com/GetStream/stream-chat-swift/issues/1238)
- Fix crash on missing `cid` value of `Message` during local cache invalidation [#1245](https://github.com/GetStream/stream-chat-swift/issues/1245)
- Messages keep correct order if the local device time is different from the server time [#1246](https://github.com/GetStream/stream-chat-swift/issues/1246)

# [4.0.0-beta.4](https://github.com/GetStream/stream-chat-swift/releases/tag/4.0.0-beta.4)
_June 23, 2021_

### ⚠️ Breaking Changes from `4.0-beta.3`
- `ChatOnlineIndicatorView` renamed to `OnlineIndicatorView`
- `GalleryContentViewDelegate` methods updated to have optional index path
- `FileActionContentViewDelegate` methods updated to have optional index path
- `LinkPreviewViewDelegate` methods updated to have optional index path
- `scrollToLatestMessageButton` type changed from `UIButton` to `_ScrollToLatestMessageButton<ExtraData>`
- `UITableView` is now used instead of `UICollectionView` to display the message list [#1219](https://github.com/GetStream/stream-chat-swift/pull/1219)
- `ChatMessageImageGallery` renamed to `ChatMessageGalleryView`, updated to show any content
- `ImageGalleryVC` renamed to `GalleryVC`
- `ImagePreviewable` renamed to `GalleryItemPreview`, updated to expose `AttachmentId` only
- `GalleryContentViewDelegate` methods are renamed to work not only for image attachment but for any
- `selectedAttachmentType` removed from `ComposerVC`
- `imagePickerVC` renamed to `mediaPickerVC` in `ComposerVC`

### ✅ Added
- Video attachments support:
 - `VideoAttachmentPayload` type is introduced, video attachments are exposed on `ChatMessage`
 - `VideoAttachmentComposerView` component is added to displaying video thumbnails in `ComposerVC`
 - `VideoAttachmentCellView` displaying video previews in `ChatMessageImageGallery`
 - `VideoCollectionViewCell` displaying videos in `GalleryVC`
 - `VideoPlaybackControlView` used to take actions on the playing video in `GalleryVC`
 - `VideoPreviewLoader` loading video thumbnails
 For more information, see [#1194](https://github.com/GetStream/stream-chat-swift/pull/1194)
- `mentionText(for:)` function added to `ComposerVC` for customizing the text displayed for mentions [#1188](https://github.com/GetStream/stream-chat-swift/issues/1188) [#1000](https://github.com/GetStream/stream-chat-swift/issues/1000)
- `score` to `ChatMessageReactionData` so a slack-like reaction view is achievable. This would be used as content in `ChatMessageReactionsView` [#1200](https://github.com/GetStream/stream-chat-swift/issues/1200)
- Ability to send silent messages. Silent messages are normal messages with an additional `isSilent` value set to `true`. Silent messages don’t trigger push notification for the recipient.[#1211](https://github.com/GetStream/stream-chat-swift/pull/1211)
- Expose `cid` on `Message` [#1215](https://github.com/GetStream/stream-chat-swift/issues/1215)
- `showMediaPicker`/`showFilePicker`/`attachmentsPickerActions` functions added to `ComposerVC` so it's possible to customize media/document pickers and add extend action sheet with actions for custom attachment types [#1194](https://github.com/GetStream/stream-chat-swift/pull/1194)
- Make `ChatThreadVC` show overlay with timestamp of currently visible messages when scrolling [#1235](https://github.com/GetStream/stream-chat-swift/pull/1235)
- Expose `layoutOptions` on `ChatMessageContentView` [#1241](https://github.com/GetStream/stream-chat-swift/pull/1241)

### 🔄 Changed
- `scrollToLatestMessageButton` is now visible every time the last message is not visible. Not only when there is unread message. [#1208](https://github.com/GetStream/stream-chat-swift/pull/1208)
- `mediaPickerVC` in `ComposerVC` updated to show both photos and videos [#1194](https://github.com/GetStream/stream-chat-swift/pull/1194)
- `ChatMessageListScrollOverlayView` moved outside the `ChatMessageListView`. Now it's managed by `ChatMessageListVC` and `ChatThreadVC` explicitly [#1235](https://github.com/GetStream/stream-chat-swift/pull/1235)
- Date formatter for scroll overlay used in `ChatMessageListVC` is now exposed as `DateFormatter.messageListDateOverlay` [#1235](https://github.com/GetStream/stream-chat-swift/pull/1235)

### 🐞 Fixed
- Fix sorting Member List by `createdAt` causing an issue [#1185](https://github.com/GetStream/stream-chat-swift/issues/1185)
- Fix ComposerView not respecting `ChannelConfig.maxMessageLength [#1190](https://github.com/GetStream/stream-chat-swift/issues/1190)
- Fix mentions not being parsed correctly [#1188](https://github.com/GetStream/stream-chat-swift/issues/1188)
- Fix layout feedback loop for Quoted Message without bubble view [#1203](https://github.com/GetStream/stream-chat-swift/issues/1203)
- Fix image/file/link/giphy actions not being handled in `ChatThreadVC` [#1207](https://github.com/GetStream/stream-chat-swift/pull/1207)
- Fix `ChatMessageLinkPreviewView` not being taken from `Components` [#1207](https://github.com/GetStream/stream-chat-swift/pull/1207)
- Subviews of `ChatMessageDefaultReactionsBubbleView` are now public [#1209](https://github.com/GetStream/stream-chat-swift/pull/1209)
- Fix composer overlapping last message. This happened for channels with typing events disabled. [#1210](https://github.com/GetStream/stream-chat-swift/issues/1210)
- Fix an issue where composer textView's caret jumps to the end of input [#1117](https://github.com/GetStream/stream-chat-swift/issues/1117)
- Fix deadlock in Controllers when `synchronize` is called in a delegate callback [#1214](https://github.com/GetStream/stream-chat-swift/issues/1214)
- Fix restart uploading action not being propagated [#1194](https://github.com/GetStream/stream-chat-swift/pull/1194)
- Fix uploading progress not visible on image uploading overlay [#1194](https://github.com/GetStream/stream-chat-swift/pull/1194)
- Fix timestamp overlay jumping when more messages are loaded [#1235](https://github.com/GetStream/stream-chat-swift/pull/1235)
- Fix flickering of local messages while sending [#1241](https://github.com/GetStream/stream-chat-swift/pull/1241)

# [4.0.0-beta.3](https://github.com/GetStream/stream-chat-swift/releases/tag/4.0.0-beta.3)
_June 11, 2021_

### ⚠️ Breaking Changes from `4.0.0-beta.2`
- Due to App Store Connect suddenly starting rejecting builds, we've renamed the following funcs everywhere:
  - `didPan` -> `handlePan`
  - `didTouchUpInside` -> `handleTouchUpInside`
  - `didTap` -> `handleTap`
  - `didLongPress` -> `handleLongPress`
  - `textDidChange` -> `handleTextChange`
  If you've subclassed UI components and overridden these functions, you should rename your overrides.
  For more information, see [#1177](https://github.com/GetStream/stream-chat-swift/pull/1177) and [#1178](https://github.com/GetStream/stream-chat-swift/issues/1178)
- `ChannelConfig.commands` is no longer an optional [#1182](https://github.com/GetStream/stream-chat-swift/issues/1182)

### ⛔️ Deprecated
- `_ChatChannelListVC.View` is now deprecated. Please use `asView` instead [#1174](https://github.com/GetStream/stream-chat-swift/pull/1174)

### ✅ Added
- Add `staysConnectedInBackground` flag to `ChatClientConfig` [#1170](https://github.com/GetStream/stream-chat-swift/pull/1170)
- Add `asView` helper for getting SwiftUI views from StreamChatUI UIViewControllers [#1174](https://github.com/GetStream/stream-chat-swift/pull/1174)

### 🔄 Changed
- Logic for displaying suggestions (commands or mentions) were not compatible with SwiftUI, so it's changed to AutoLayout [#1171](https://github.com/GetStream/stream-chat-swift/pull/1171)

### 🐞 Fixed
-  `ChatChannelListItemView` now doesn't enable swipe context actions when there are no `swipeableViews` for the cell. [#1161](https://github.com/GetStream/stream-chat-swift/pull/1161)
- Fix websocket connection automatically restored in background [#1170](https://github.com/GetStream/stream-chat-swift/pull/1170)
- Commands view in composer is no longer displayed when there are no commands [#1171](https://github.com/GetStream/stream-chat-swift/pull/1171) [#1178](https://github.com/GetStream/stream-chat-swift/issues/1178)
- `ChatMessageContentView` does not add views to main container in reverse order when `.flipped` option is included [#1125](https://github.com/GetStream/stream-chat-swift/pull/1125)

# [4.0.0-beta.2](https://github.com/GetStream/stream-chat-swift/releases/tag/4.0.0-beta.2)
_June 04, 2021_

### ⚠️ Breaking Changes from `4.0-beta.1`
**Severity of changes**: 🟢 _minor_
- `MessageLayoutOption.metadata` was renamed to `.timestamp` [#1141](https://github.com/GetStream/stream-chat-swift/pull/1141)
- `ComposerVC.showSuggestionsAsChildVC` was renamed to `showSuggestions` [#1139](https://github.com/GetStream/stream-chat-swift/pull/1139)
- The inner structure of `ChatMessageBubbleView` was updated to match the common component pattern [#1118](https://github.com/GetStream/stream-chat-swift/pull/1118)
- The inner structure of `QuotedChatMessageView` was updated to match the common component pattern [#1123](https://github.com/GetStream/stream-chat-swift/pull/1123)
- The superclasses of `ImageAttachmentView` and `ImageCollectionViewCell` became generic over `ExtraData` [#1111](https://github.com/GetStream/stream-chat-swift/pull/1111)

### ✅ Added
- Add `areTypingEventsEnabled`, `areReactionsEnabled`, `areRepliesEnabled`, `areReadEventsEnabled`, `areUploadsEnabled` to `ChatChannelListController` [#1085](https://github.com/GetStream/stream-chat-swift/pull/1085)
- Add `ImageCDN` protocol to improve work with image cache and thumbnails [#1111](https://github.com/GetStream/stream-chat-swift/pull/1111)
- Add missing APIs `open` of `ComposerVC`. Including the delegate implementations and showing the suggestions as a child view controller. [#1140](https://github.com/GetStream/stream-chat-swift/pull/1140)
- Add possibility to build the `StreamChat` framework on macOS
    [#1132](https://github.com/GetStream/stream-chat-swift/pull/1132)
- Add `scrollToLatestMessageButton` to Message list when there is new unread message [#1147](https://github.com/GetStream/stream-chat-swift/pull/1147)

### 🐞 Fixed
- Fix background color of message list in dark mode [#1109](https://github.com/GetStream/stream-chat-swift/pull/1109)
- Fix inconsistent dismissal of popup actions [#1109](https://github.com/GetStream/stream-chat-swift/pull/1109)
- Fix message list animation glitches when keyboard appears [#1139](https://github.com/GetStream/stream-chat-swift/pull/1139)
- Fix issue where images might not render in the message composer in some cases [#1140](https://github.com/GetStream/stream-chat-swift/pull/1140)
- Fix issue with message bubbles not being updated properly when a message withing the same group is sent/deleted [#1141](https://github.com/GetStream/stream-chat-swift/pull/1141), [#1149](https://github.com/GetStream/stream-chat-swift/pull/1149)
- Fix jumps on message list when old message is edited or when the new message comes [#1148](https://github.com/GetStream/stream-chat-swift/pull/1148)
- `ThreadVC`, `ChatMessageReactionsVC`, and `ChatMessageRActionsVC` are now configurable via `Components` [#1155](https://github.com/GetStream/stream-chat-swift/pull/1155)
- Fix `CurrentUserDTO` not available after completion of `reloadUserIfNeeded` [#1153](https://github.com/GetStream/stream-chat-swift/issues/1153)

### 🔄 Changed
- `swipeableViewWillShowActionViews(for:)` and `swipeableViewActionViews(for:)` are `open` now [#1122](https://github.com/GetStream/stream-chat-swift/issues/1122)
- Add `preferredSize` to `UIImageView.loadImage` function to utilise ImageCDN functions [#1111](https://github.com/GetStream/stream-chat-swift/pull/1111)
- Update `ErrorPayload` access control to expose for client-side handling [#1134](https://github.com/GetStream/stream-chat-swift/pull/1134)
- The default time interval for message grouping was changed from 10 to 30 seconds [#1141](https://github.com/GetStream/stream-chat-swift/pull/1141)

# [4.0-beta.1](https://github.com/GetStream/stream-chat-swift/releases/tag/4.0-beta.1)
_May 21, 2021_

### ✅ Added
- Refresh authorization token when WebSocket connection disconnects because the token has expired [#1069](https://github.com/GetStream/stream-chat-swift/pull/1069)
- Typing indicator inside `ChatMessageListVC` [#1073](https://github.com/GetStream/stream-chat-swift/pull/1073)
- `ChannelController.freeze` and `unfreeze [#1090](https://github.com/GetStream/stream-chat-swift/issues/1090)
  Freezing a channel will disallow sending new messages and sending / deleting reactions.
  For more information, see [our docs](https://getstream.io/chat/docs/ios-swift/freezing_channels/?language=swift)

### 🐞 Fixed
- Fix crash when opening attachments on iPad [#1060](https://github.com/GetStream/stream-chat-swift/pull/1060) [#997](https://github.com/GetStream/stream-chat-swift/pull/977)
- New channels are now visible even if the user was added to them while the connection was interrupted [#1092](https://github.com/GetStream/stream-chat-swift/pull/1092)

### 🔄 Changed
- ⚠️ The default `BaseURL` was changed from `.dublin` to `.usEast` to match other SDKs [#1078](https://github.com/GetStream/stream-chat-swift/pull/1078)
- Split `UIConfig` into `Appearance` and `Components` to improve clarity [#1014](https://github.com/GetStream/stream-chat-swift/pull/1014)
- Change log level for `ChannelRead` when it doesn't exist in channel from `error` to `info` [#1043](https://github.com/GetStream/stream-chat-swift/pull/1043)
- Newly joined members' `markRead` events will cause a read object creation for them [#1068](https://github.com/GetStream/stream-chat-swift/pull/1068)

# [3.1.9](https://github.com/GetStream/stream-chat-swift/releases/tag/3.1.9)
_May 03, 2021_

### ✅ Added
- `ChatChannelListControllerDelegate` now has the `controllerWillChangeChannels` method [#1024](https://github.com/GetStream/stream-chat-swift/pull/1024)

### 🐞 Fixed
- Fix potential issues with data access from across multiple threads [#1024](https://github.com/GetStream/stream-chat-swift/pull/1026)
- Fix warning in `Package.swift` [#1031](https://github.com/GetStream/stream-chat-swift/pull/1031)
- Fix incorrect payload format for `MessageController.synchronize` response [#1033](https://github.com/GetStream/stream-chat-swift/pull/1033)
- Improve handling of incoming events [#1030](https://github.com/GetStream/stream-chat-swift/pull/1030)

# [3.1.8](https://github.com/GetStream/stream-chat-swift/releases/tag/3.1.8)
_April 23, 2021_

### 🐞 Fixed
- All channel events are correctly propagated to the UI.

# [3.1.7](https://github.com/GetStream/stream-chat-swift/releases/tag/3.1.7)
_April 23, 2021_

### 🐞 Fixed
- It's safe now to use `ChatChannel` and `ChatMessage` across multiple threads [#984](https://github.com/GetStream/stream-chat-swift/pull/984)
- Web socket reconnection logic better handles the "no internet" errors [#970](https://github.com/GetStream/stream-chat-swift/pull/970)
- `ChatChannelWatcherListController` now correctly loads initial watchers of the channel [#1012](https://github.com/GetStream/stream-chat-swift/pull/970)

### ✅ Added
- Expose the entire quoted message on `ChatMessage` instead of its `id` [#992](https://github.com/GetStream/stream-chat-swift/pull/992)
- Expose thread participants as a set of `ChartUser` instead of a set of `UserId`[#998](https://github.com/GetStream/stream-chat-swift/pull/998)
- `ChatChannelListController` removes hidden channels from the list in the real time [#1013](https://github.com/GetStream/stream-chat-swift/pull/1013)
- `CurrentChatUser` contains `mutedChannels` field with the muted channels [#1011](https://github.com/GetStream/stream-chat-swift/pull/1011)
- `ChatChannel` contains `isMuted` and `muteDetails` fields with the information about the mute state of the channel [#1011](https://github.com/GetStream/stream-chat-swift/pull/1011)
- Existing `ChatChannelListController` queries get invalidated when the current user membership changes, i.e. when the current users stops being a member of a channel, the channel stop being visible in the query [#1016](https://github.com/GetStream/stream-chat-swift/pull/1016)

### 🔄 Changed
- Updating the current user devices is now done manually by calling `CurrentUserController.synchronizeDevices()` instead of being automatically called on `CurrentUserController.synchronize()`[#1010](https://github.com/GetStream/stream-chat-swift/pull/1010)

### ⛔️ Deprecated
- `ChatMessage.quotedMessageId` is now deprecated. Use `quotedMessage?.id` instead [#992](https://github.com/GetStream/stream-chat-swift/pull/992)

# [3.1.5](https://github.com/GetStream/stream-chat-swift/releases/tag/3.1.5)
_April 09, 2021_

### ✅ Added
- Channels are properly marked as read when `ChatChannelVC` is displayed [#972](https://github.com/GetStream/stream-chat-swift/pull/972)
- Channels now support typing indicators [#986](https://github.com/GetStream/stream-chat-swift/pull/986)

### 🐞 Fixed
- Fix `ChannelController`s created with `createChannelWithId` and `createChannelWithMembers` functions not reporting their initial values [#945](https://github.com/GetStream/stream-chat-swift/pull/945)
- Fix issue where channel `lastMessageDate` was not updated when new message arrived [#949](https://github.com/GetStream/stream-chat-swift/pull/949)
- Fix channel unread count not being updated in the real time [#969](https://github.com/GetStream/stream-chat-swift/pull/969)
- Fix updated values not reported for some controllers if the properties were accessed for the first time after `synchronize` has finished. Affected controllers were `ChatUserListController`, `ChatChannelListController`, `ChatUserSearchController` [#974](https://github.com/GetStream/stream-chat-swift/pull/974)

### 🔄 Changed
- `Logger.assertationFailure` was renamed to `Logger.assertionFailure` [#935](https://github.com/GetStream/stream-chat-swift/pull/935)

# [3.1.4](https://github.com/GetStream/stream-chat-swift/releases/tag/3.1.4)
_March 29, 2021_

### 🐞 Fixed
- Fix `ChannelDoesNotExist` error is logged by `UserWatchingEventMiddleware` when channels are fetched for the first time [#893](https://github.com/GetStream/stream-chat-swift/issues/893)
- Improve model loading performance by lazy loading expensive properties [#906](https://github.com/GetStream/stream-chat-swift/issues/906)
- Fix possible loops when accessing controllers' data from within delegate callbacks [#915](https://github.com/GetStream/stream-chat-swift/issues/915)
- Fix `channel.updated` events failing to parse due to missing `user` field [#922](https://github.com/GetStream/stream-chat-swift/issues/922)
  This was due to backend not sending `user` field when the update was done by server-side auth.

### ✅ Added
- Introduce support for [multitenancy](https://getstream.io/chat/docs/react/multi_tenant_chat/?language=swift) - `teams` for `User` and `team` for `Channel` are now exposed. [#905](https://github.com/GetStream/stream-chat-swift/pull/905)
- Introduce support for [pinned messages](https://getstream.io/chat/docs/react/pinned_messages/?language=swift) [#896](https://github.com/GetStream/stream-chat-swift/pull/896)
- Expose `pinnedMessages` on `ChatChannel` which contains the last 10 pinned messages [#896](https://github.com/GetStream/stream-chat-swift/pull/896)
- Expose `pinDetails` on `ChatMessage` which contains the pinning information, like the expiration date [#896](https://github.com/GetStream/stream-chat-swift/pull/896)
- Add support for pinning and unpinning messages through `pin()` and `unpin()` methods in `MessageController` [#896](https://github.com/GetStream/stream-chat-swift/pull/896)
- Add new optional `pinning: Pinning` parameter when creating a new message in `ChannelController` to create a new message and pin it instantly [#896](https://github.com/GetStream/stream-chat-swift/pull/896)
- Add `lastActiveMembers` and `lastActiveWatchers` to `ChatChannel`. The max number of entities these fields expose is configurable via `ChatClientConfig.localCaching.chatChannel` [#911](https://github.com/GetStream/stream-chat-swift/pull/911)

### 🔄 Changed
- `ChatChannel.latestMessages` now by default contains max 5 messages. You can change this setting in `ChatClientConfig.localCaching.chatChannel.latestMessagesLimit` [#923](https://github.com/GetStream/stream-chat-swift/pull/923)

### ⛔️ Deprecated
- `ChatChannel`'s properties `cachedMembers` and `watchers` were deprecated. Use `lastActiveMembers` and `lastActiveWatchers` instead [#911](https://github.com/GetStream/stream-chat-swift/pull/911)

# [3.1.3](https://github.com/GetStream/stream-chat-swift/releases/tag/3.1.3)
_March 12, 2021_

### 🐞 Fixed
- Fix app getting terminated in background during an unfinished background task [#877](https://github.com/GetStream/stream-chat-swift/issues/877)

### ✅ Added
- Introduce `MemberEventMiddleware` to observe member events and update database accordingly [#880](https://github.com/GetStream/stream-chat-swift/issues/880)
- Expose `membership` value on `ChatChannel` which contains information about the current user membership [#885](https://github.com/GetStream/stream-chat-swift/issues/885)
- `ChatChannelMember` now contains channel-specific ban information: `isBannedFromChannel` and `banExpiresAt` [#885](https://github.com/GetStream/stream-chat-swift/issues/885)
- Channel-specific ban events are handled and the models are properly updated [#885](https://github.com/GetStream/stream-chat-swift/pull/885)

# [3.1.2](https://github.com/GetStream/stream-chat-swift/releases/tag/3.1.2)
_March 09, 2021_

### ✅ Added
- Add support for slow mode. See more info in the [documentation](https://getstream.io/chat/docs/javascript/slow_mode/?language=swift) [#859](https://github.com/GetStream/stream-chat-swift/issues/859)
- Add support for channel watching events. See more info in the [documentation](https://getstream.io/chat/docs/ios/watch_channel/?language=swift) [#864](https://github.com/GetStream/stream-chat-swift/issues/864)
- Add support for channel truncating [#864](https://github.com/GetStream/stream-chat-swift/issues/864)

### 🔄 Changed
- `ChatChannelNamer` is now closure instead of class so it allows better customization of channel naming in `ChatChannelListItemView`.

### 🐞 Fixed
- Fix encoding of channels with custom type [#872](https://github.com/GetStream/stream-chat-swift/pull/872)
- Fix `CurreUserController.currentUser` returning nil before `synchronize()` is called [#875](https://github.com/GetStream/stream-chat-swift/pull/875)

# [3.1.1](https://github.com/GetStream/stream-chat-swift/releases/tag/3.1.1)
_February 26, 2021_

### 🐞 Fixed
- Fix localized strings not being loaded correctly when the SDK is integrated using CocoaPods [#845](https://github.com/GetStream/stream-chat-swift/pull/845)
- Fix message list crash when rotating screen [#847](https://github.com/GetStream/stream-chat-swift/pull/847)

# [3.1.0](https://github.com/GetStream/stream-chat-swift/releases/tag/3.1.0)
_February 22, 2021_

### 🐞 Fixed
- Fix user devices not being removed locally when removed on the backend [#882](https://github.com/GetStream/stream-chat-swift/pull/822)
- Fix issue with bad parsing of malformed attachment data causing channelList not showing channels [#834](https://github.com/GetStream/stream-chat-swift/pull/834/)

### 🔄 Changed

# [3.0.2](https://github.com/GetStream/stream-chat-swift/releases/tag/3.0.2)
_February 12, 2021_

## StreamChat

### ✅ Added
- Add support for custom attachment types with unknown structure
    [#795](https://github.com/GetStream/stream-chat-swift/pull/795)
- Add possibility to send attachments that don't need prior uploading
    [#799](https://github.com/GetStream/stream-chat-swift/pull/799)

### 🔄 Changed
- Improve serialization performance by exposing items as `LazyCachedMapCollection` instead of `Array` [#776](https://github.com/GetStream/stream-chat-swift/pull/776)
- Reduce amount of fake updates by erasing touched objects [#802](https://github.com/GetStream/stream-chat-swift/pull/802)
- Trigger members and current user updates on UserDTO changes [#802](https://github.com/GetStream/stream-chat-swift/pull/802)
- Extracts the connection handling responsibility of `CurrentUserController` to a new `ChatConnectionController`. [#804](https://github.com/GetStream/stream-chat-swift/pull/804)
- Allow delete/edit message for all users [#809](https://github.com/GetStream/stream-chat-swift/issues/809)
  By default, only admin/moderators can edit/delete other's messages, but this configurable on backend and it's not known by the client, so we allow all actions and invalid actions will cause backend to return error.
- Simplify attachment send API by combining `attachment` and `attachmentSeeds` parameters. [#815](https://github.com/GetStream/stream-chat-swift/pull/815)

### 🐞 Fixed
- Fix race conditions in database observers [#796](https://github.com/GetStream/stream-chat-swift/pull/796)

### 🚮 Removed
- Revert changeHash that became obsolete after #802 [#813](https://github.com/GetStream/stream-chat-swift/pull/813)

# [3.0.1](https://github.com/GetStream/stream-chat-swift/releases/tag/3.0.1)
_February 2nd, 2021_

## StreamChat

### ✅ Added
- Add support for `enforce_unique` parameter on sending reactions
    [#770](https://github.com/GetStream/stream-chat-swift/pull/770)
### 🔄 Changed

### 🐞 Fixed
- Fix development token not working properly [#760](https://github.com/GetStream/stream-chat-swift/pull/760)
- Fix lists ordering not updating instantly. [#768](https://github.com/GetStream/stream-chat-swift/pull/768/)
- Fix update changes incorrectly reported when a move change is present for the same index. [#768](https://github.com/GetStream/stream-chat-swift/pull/768/)
- Fix issue with decoding `member_count` for `ChannelDetailPayload`
    [#782](https://github.com/GetStream/stream-chat-swift/pull/782)
- Fix wrong extra data cheat sheet documentation link [#786](https://github.com/GetStream/stream-chat-swift/pull/786)

# [3.0](https://github.com/GetStream/stream-chat-swift/releases/tag/3.0)
_January 22nd, 2021_

## StreamChat SDK reaches another milestone with version 3.0 🎉

### New features:

* **Offline support**: Browse channels and send messages while offline.
* **First-class support for `SwiftUI` and `Combine`**: Built-it wrappers make using the SDK with the latest Apple frameworks a seamless experience.
* **Uses `UIKit` patterns and paradigms:** The API follows the design of native system SDKs. It makes integration with your existing code easy and familiar.
* Currently, 3.0 version is available only using CocoaPods. We will add support for SPM soon.

To use the new version of the framework, add to your `Podfile`:
```ruby
pod 'StreamChat', '~> 3.0'
```

### ⚠️ Breaking Changes ⚠️

In order to provide new features like offline support and `SwiftUI` wrappers, we had to make notable breaking changes to the public API of the SDKs.

**Please don't upgrade to version `3.0` before you get familiar with the changes and their impact on your codebase.**

To prevent CocoaPods from updating `StreamChat` to version 3, you can explicitly pin the SDKs to versions `2.x` in your `podfile`:
```ruby
pod 'StreamChat', '~> 2.0'
pod 'StreamChatCore', '~> 2.0' # if needed
pod 'StreamChatClient', '~> 2.0' # if needed
```

The framework naming and overall structure were changed. Since version 3.0, Stream Chat iOS SDK consists of:

#### `StreamChat` framework

Contains low-level logic and is meant to be used by users who want to build a fully custom UI. It covers functionality previously provided by `StreamChatCore` and `StreamChatClient`.

#### `StreamChat UI` framework _(currently in public beta)_

Contains a complete set of ready-to-use configurable UI elements that you can customize a use for building your own chat UI. It covers functionality previously provided by `StreamChat`.

### Sample App

The best way to explore the SDKs and their usage is our [sample app](https://github.com/GetStream/stream-chat-swift/tree/main/Sample). It contains an example implementation of a simple IRC-style chat app using the following patterns:

* `UIKit` using delegates
* `UIKit` using reactive patterns and SDK's built-in `Combine` wrappers.
* `SwiftUI` using the SDK's built-in `ObservableObject` wrappers.
* Learn more about the sample app at its own [README](https://github.com/GetStream/stream-chat-swift/tree/main/Sample).

### Documentation Quick Links

- [**Cheat Sheet**](https://github.com/GetStream/stream-chat-swift/wiki/Cheat-Sheet) Real-world code examples showcasing the usage of the SDK.
- [**Controller Overview**](https://github.com/GetStream/stream-chat-swift/wiki/Controllers-Overview) This page contains a list of all available controllers within StreamChat, including their short description and typical use-cases.
- [**Glossary**](https://github.com/GetStream/stream-chat-swift/wiki/Glossary) A list of names and terms used in the framework and documentation.<|MERGE_RESOLUTION|>--- conflicted
+++ resolved
@@ -4,12 +4,9 @@
 # Upcoming
 
 ### 🐞 Fixed
-<<<<<<< HEAD
 - Fixes left buttons not being hidden when a command was added in the composer [#1528](https://github.com/GetStream/stream-chat-swift/pull/1528)
 - Fixes attachments not being cleared when a command was added [#1528](https://github.com/GetStream/stream-chat-swift/pull/1528)
-=======
 - Fix `imageURL` is incorrectly encoded as `image_url` during `connectUser` [#1523](https://github.com/GetStream/stream-chat-swift/issues/1523)
->>>>>>> 07a43b5a
 
 ### ✅ Added
 - Make it possible to customize video asset (e.g. include custom HTTP header) before it's preview/content is loaded [#1510](https://github.com/GetStream/stream-chat-swift/pull/1510)
