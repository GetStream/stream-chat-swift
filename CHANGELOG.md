# StreamChat iOS SDK CHANGELOG
The format is based on [Keep a Changelog](https://keepachangelog.com/en/1.0.0/).

# Upcoming

## StreamChat
### ✅ Added
- Add `ChatMessageController.loadPageAroundReplyId()` to load mid-page inside threads [#2566](https://github.com/GetStream/stream-chat-swift/pull/2566)
### 🐞 Fixed
- Fix channel disappearing when channel list auto-filtering is enabled and the user is not a member of the channel [#2557](https://github.com/GetStream/stream-chat-swift/pull/2557)
- Fix an issues which was causing the app to terminate when using a filter with the `in` operator and `cid` values [#2561](https://github.com/GetStream/stream-chat-swift/pull/2561)
<<<<<<< HEAD
- Fix crash when getting unread count in an invalid state [#2570](https://github.com/GetStream/stream-chat-swift/pull/2570)
=======
- Fix unexpected 401s produced at launch while the chat is not yet fully connected [#2559](https://github.com/GetStream/stream-chat-swift/pull/2559)
>>>>>>> f134874a

## StreamChatUI
### ✅ Added
- Add support for bidirectional scrolling inside threads [#2566](https://github.com/GetStream/stream-chat-swift/pull/2566)
- Add support for jumping to a message which is not in the message list inside Threads [#2566](https://github.com/GetStream/stream-chat-swift/pull/2566)

# [4.30.0](https://github.com/GetStream/stream-chat-swift/releases/tag/4.30.0)
_March 30, 2023_

## StreamChat
### ✅ Added
- Expose `deactivatedAt` and `isDeactivated` in ChatUser [#2547](https://github.com/GetStream/stream-chat-swift/pull/2547)

### 🐞 Fixed
- Fix channel list parsing failing completely if one channel fails parsing [#2541](https://github.com/GetStream/stream-chat-swift/pull/2541)
- Fix completion blocks not called when loading more messages [#2553](https://github.com/GetStream/stream-chat-swift/pull/2553)
- Fix `ChatChannelController` ignoring initial pagination parameter [#2546](https://github.com/GetStream/stream-chat-swift/pull/2546)

## StreamChatUI
### 🔄 Changed
- Deprecated `ChatMessageListVC.jumpToMessage(message:)` -> `ChatMessageListVC.jumpToMessage(id:)` [#2546](https://github.com/GetStream/stream-chat-swift/pull/2546)
- Deprecated `ChatMessageListVCDelegate.chatMessageListVC(vc:shouldLoadPageAroundMessage:completion:)` -> `ChatMessageListVCDelegate.chatMessageListVC(vc:shouldLoadPageAroundMessageId:completion:)` [#2546](https://github.com/GetStream/stream-chat-swift/pull/2546)
### ✅ Added
- Allow the message list to start at the top if `Components.shouldMessagesStartAtTheTop` is enabled [#2537](https://github.com/GetStream/stream-chat-swift/pull/2537)
- Add support for jumping to message when opening channel [#2546](https://github.com/GetStream/stream-chat-swift/pull/2546)
- Add `ChatChannelVC.jumpToMessage(id:shouldHighlight)` high-level function for jumping to a message [#2546](https://github.com/GetStream/stream-chat-swift/pull/2546)
### 🐞 Fixed
- Fix channel marking read when view is not visible [#2544](https://github.com/GetStream/stream-chat-swift/pull/2544)

# [4.29.0](https://github.com/GetStream/stream-chat-swift/releases/tag/4.29.0)
_March 17, 2023_
## StreamChat
### ✅ Added
- Add support for loading messages around a given message id in a Channel [#2464](https://github.com/GetStream/stream-chat-swift/pull/2464)
- Add support for bidirectional scrolling in a Channel [#2464](https://github.com/GetStream/stream-chat-swift/pull/2464)
### 🐞 Fixed
- Fix ephemeral message disappearing after leaving channel [#2464](https://github.com/GetStream/stream-chat-swift/pull/2464)
- Fix ephemeral message appearing in channel preview [#2464](https://github.com/GetStream/stream-chat-swift/pull/2464)
- Fix issue when using `in` or `notIn` operators with auto-filtering enabled. [#2531](https://github.com/GetStream/stream-chat-swift/pull/2531)

## StreamChatUI
### 🔄 Changed
- Deprecated `setScrollToLatestMessageButton(visible:animated:)` -> `updateScrollToBottomButtonVisibility(animated:)`
- Replaces `messageContentViewDidTapOnQuotedMessage(_ indexPath: IndexPath?)` -> `messageContentViewDidTapOnQuotedMessage(_ quotedMessage: ChatMessage)`
    - This one is a breaking change, but a required one. The previous API was not working as intended.
### ✅ Added
- Mark as unread: Now you can mark a message as unread when you are inside a channel [#2519](https://github.com/GetStream/stream-chat-swift/pull/2519) [#2526](https://github.com/GetStream/stream-chat-swift/pull/2526)
- Now you can easily configure your own Decorations(headers and/or footers) around messages [#2507](https://github.com/GetStream/stream-chat-swift/pull/2507)
- There is a new `ChatThreadRepliesCountDecorationView` component that should be used to display the number of replies in a thread. Read [here](https://getstream.io/chat/docs/sdk/ios/uikit/components/message/#thread-replies-counter) for more details.
- Add support for jumping to a quoted message [#2464](https://github.com/GetStream/stream-chat-swift/pull/2464)
- Add support for jumping to a message which is not in the message list (only channel view) [#2464](https://github.com/GetStream/stream-chat-swift/pull/2464)
- Add bidirectional scrolling in the Channel view [#2464](https://github.com/GetStream/stream-chat-swift/pull/2464)

# [4.28.0](https://github.com/GetStream/stream-chat-swift/releases/tag/4.28.0)
_February 28, 2023_

## StreamChat
### 🔄 Changed
- Remove [URLQueryItem] public conformance of ExpressibleByDictionaryLiteral [#2505](https://github.com/GetStream/stream-chat-swift/pull/2505)

### 🐞 Fixed
- Fix messages appearing sooner in Thread pagination [#2470](https://github.com/GetStream/stream-chat-swift/pull/2470)
- Fix messages disappearing from the Message List when quoting a message [#2470](https://github.com/GetStream/stream-chat-swift/pull/2470)
- Fix Markdown formatting hanging with edge case pattern [#2513](https://github.com/GetStream/stream-chat-swift/pull/2513)
- Fix "In" Filter only returning results when all values match [#2514][https://github.com/GetStream/stream-chat-swift/pull/2514]

# [4.27.1](https://github.com/GetStream/stream-chat-swift/releases/tag/4.27.1)
_February 20, 2023_
## StreamChat
### 🐞 Fixed
- Fix channel auto-filtering when the filter contains the `type` key [#2497](https://github.com/GetStream/stream-chat-swift/pull/2497)

## StreamChat
### ✅ Added
- Add support for `skip_enrich_url` when sending a message [#2498](https://github.com/GetStream/stream-chat-swift/pull/2498)

# [4.27.0](https://github.com/GetStream/stream-chat-swift/releases/tag/4.27.0)
_February 16, 2023_

## StreamChat
### ✅ Added
- Add `UploadedAttachmentPostProcessor` in `ChatClientConfig` to allow changing custom attachment payloads after an attachment has been uploaded [#2457](https://github.com/GetStream/stream-chat-swift/pull/2457)
- Add `AnyAttachmentPayload(localFileURL:customPayload:)` initializer to allow creating custom attachments without a remote URL [#2457](https://github.com/GetStream/stream-chat-swift/pull/2457)
- Add skip push support when sending a message [#2486](https://github.com/GetStream/stream-chat-swift/pull/2486)
- Add support for automatically filtering channels in the Channel List [#2488](https://github.com/GetStream/stream-chat-swift/pull/2488)
- Add `isChannelAutomaticFilteringEnabled` in `ChatClientConfig` to allow changing whether the Channels in ChannelList will be automatically filtered [#2488](https://github.com/GetStream/stream-chat-swift/pull/2488)


### 🔄 Changed
- Remove unused ReactionNotificationContent [#2485](https://github.com/GetStream/stream-chat-swift/pull/2485)

### 🐞 Fixed
- Fix channel unread count not updating when in foreground and notification extension is saving messages [#2481](https://github.com/GetStream/stream-chat-swift/pull/2481)

## StreamChatUI
### 🔄 Changed
- Deprecates `ChatMessageGalleryView.UploadingOverlay` in favor of `UploadingOverlayView` (Renaming) [#2457](https://github.com/GetStream/stream-chat-swift/pull/2457)
- Deprecates `Components.default.imageUploadingOverlay` in favor of `Components.default.uploadingOverlayView` (Renaming) [#2457](https://github.com/GetStream/stream-chat-swift/pull/2457)

### 🐞 Fixed
- Fix message cell not updated when custom attachment data is different [#2454](https://github.com/GetStream/stream-chat-swift/pull/2454)

# [4.26.0](https://github.com/GetStream/stream-chat-swift/releases/tag/4.26.0)
_January 11, 2023_

## StreamChat
### 🔄 Changed
- Offline mode now only fetches the first page of the Channel List and Message List. This is a short coming right now until we support offline pagination. [#2434](https://github.com/GetStream/stream-chat-swift/pull/2434)

### 🐞 Fixed
- Fix Channel List pagination gaps [#2420](https://github.com/GetStream/stream-chat-swift/pull/2420)
- Fix truncated channels being moved to the bottom of the channel list [#2420](https://github.com/GetStream/stream-chat-swift/pull/2420)
- Fix reactions not insantly updating when enforce unique is true [#2421](https://github.com/GetStream/stream-chat-swift/pull/2421)
- Fix not being able to delete messages in `pendingSend` state [#2432](https://github.com/GetStream/stream-chat-swift/pull/2432)
- Fix messages intermittently disappearing when first opening the channel [#2434](https://github.com/GetStream/stream-chat-swift/pull/2434)
- Fix first page not being loaded from the cache when using a lower `messagesLimit` in Channel List Query [#2434](https://github.com/GetStream/stream-chat-swift/pull/2434)
- Fix inaccuracies in for channel unread count [#2433](https://github.com/GetStream/stream-chat-swift/pull/2433)

## StreamChatUI
### ✅ Added
- Add `Components.default.isUniqueReactionsEnabled` to easily configure unique reactions [#2421](https://github.com/GetStream/stream-chat-swift/pull/2421)
### 🐞 Fixed
- Fix Reaction Picker not updating when reaction added with enforce unique [#2421](https://github.com/GetStream/stream-chat-swift/pull/2421)

# [4.25.1](https://github.com/GetStream/stream-chat-swift/releases/tag/4.25.1)
_January 06, 2023_

## StreamChat
### 🐞 Fixed
- Fix UserInfo not being updated on connect [#2438](https://github.com/GetStream/stream-chat-swift/pull/2438)

# [4.25.0](https://github.com/GetStream/stream-chat-swift/releases/tag/4.25.0)
_December 15, 2022_

## StreamChat
### 🔄 Changed
- `logOut` and `disconnect` methods are now asynchronous. Its sync versions are deprecated [#2386](https://github.com/GetStream/stream-chat-swift/pull/2386)

### ✅ Added
- Add support for hiding connection status with `isInvisible` [#2373](https://github.com/GetStream/stream-chat-swift/pull/2373)
- Add `.withAttachments` in `MessageSearchFilterScope` to filter messages with attachments only [#2417](https://github.com/GetStream/stream-chat-swift/pull/2417)
- Add `.withoutAttachments` in `MessageSearchFilterScope` to filter messages without any attachments [#2417](https://github.com/GetStream/stream-chat-swift/pull/2417)
- Add retries mechanism to AuthenticationRepository [#2414](https://github.com/GetStream/stream-chat-swift/pull/2414)

### 🐞 Fixed
- Fix connecting user with non-expiring tokens (ex: development token) [#2393](https://github.com/GetStream/stream-chat-swift/pull/2393)
- Fix crash when calling `addDevice()` from background thread [#2398](https://github.com/GetStream/stream-chat-swift/pull/2398)

## StreamChatUI
### 🐞 Fixed
- Fix message actions popup in cached thread replies [#2415](https://github.com/GetStream/stream-chat-swift/pull/2415)

# [4.24.1](https://github.com/GetStream/stream-chat-swift/releases/tag/4.24.1)
_November 23, 2022_

## StreamChat
### 🐞 Fixed
- Avoid double completion calls when getting/fetching tokens [#2387](https://github.com/GetStream/stream-chat-swift/pull/2387)

# [4.24.0](https://github.com/GetStream/stream-chat-swift/releases/tag/4.24.0)
_November 15, 2022_

## StreamChat
### 🔄 Changed
- `channelController.uploadFile()` and `channelController.uploadImage()` are deprecated in favour of `channelController.uploadAttachment()` [#2369](https://github.com/GetStream/stream-chat-swift/pull/2369) 
- `imageAttachmentPayload.imagePreviewURL` is deprecated since it was misleading, it was basically using the original `imageURL` [#2369](https://github.com/GetStream/stream-chat-swift/pull/2369)

### ✅ Added
- Added new `AttachmentUploader` to allow changing attachment info with custom CDN [#2369](https://github.com/GetStream/stream-chat-swift/pull/2369)

### 🐞 Fixed
- Add timeout for token/connectionId providers so that `ChatClient.connect()` completes even in edge cases where we cannot get the needed data [#2361](https://github.com/GetStream/stream-chat-swift/pull/2361)
- Stop spamming the console with "Socket is not connected" error when token is being refreshed [#2361](https://github.com/GetStream/stream-chat-swift/pull/2361)
- Update documentation around `CurrentUserController.currentUser` to state that a non-nil value does not mean there is a valid authentication [#2361](https://github.com/GetStream/stream-chat-swift/pull/2361)
- Allow flow where `ChatClient.setToken()` is called before `ChatClient.connect()` [#2361](https://github.com/GetStream/stream-chat-swift/pull/2361)
- Properly recover from a missing/expired token on the first execution of `TokenProvider` [#2361](https://github.com/GetStream/stream-chat-swift/pull/2361)
- Fix data races created by `AsyncOperation` looped execution when refreshing tokens [#2361](https://github.com/GetStream/stream-chat-swift/pull/2361)

## StreamChatUI
### 🐞 Fixed
- Fix issue where cell content would not be updated when order changes in Channel List [#2371](https://github.com/GetStream/stream-chat-swift/pull/2371)

# [4.23.0](https://github.com/GetStream/stream-chat-swift/releases/tag/4.23.0)
_October 27, 2022_

## StreamChat
### ✅ Added
- Added support for Stream's Image CDN v2 [#2339](https://github.com/GetStream/stream-chat-swift/pull/2339)
- Expose `EntityChange.item` [#2351](https://github.com/GetStream/stream-chat-swift/pull/2351)

### 🐞 Fixed
- Fix CurrentChatUserController+Combine initialValue hard coded to `.noUnread` instead of using the initial value from the current user data model [#2334](https://github.com/GetStream/stream-chat-swift/pull/2334)
- Allow Message Search pagination when using sort parameters [#2347](https://github.com/GetStream/stream-chat-swift/pull/2347)
- Fix TokenProvider sometimes being invoked two times when token is expired [#2337](https://github.com/GetStream/stream-chat-swift/pull/2347)

## StreamChatUI
### ✅ Added
- Uses Stream's Image CDN v2 to reduce the memory footprint [#2339](https://github.com/GetStream/stream-chat-swift/pull/2339)
- Make ChatMessageListVC.tableView(heightForRowAt:) open [#2342](https://github.com/GetStream/stream-chat-swift/pull/2342)
### 🐞 Fixed
- Fix message text not dynamically scalable with content size category changes [#2328](https://github.com/GetStream/stream-chat-swift/pull/2328)

### 🚨 Minor Breaking Changes
Although we don't usually ship breaking changes in minor releases, in some cases where they are minimal and important, we have to do them to keep improving the SDK long-term. Either way, these changes are for advanced customizations which won't affect most of the customers.

- The `ImageCDN` protocol has some minor breaking changes that were needed to support the new Stream CDN v2 and to make it more scalable in the future.
  - `urlRequest(forImage:)` -> `urlRequest(forImageUrl:resize:)`.
  - `cachingKey(forImage:)` -> `cachingKey(forImageUrl:)`.
  - Removed `thumbnail(originalURL:preferreSize:)`. This is now handled by `urlRequest(forImageUrl:resize:)` as well. If your CDN does not support resizing, you can ignore the resize parameter.

# [4.22.0](https://github.com/GetStream/stream-chat-swift/releases/tag/4.22.0)
_September 26, 2022_
## StreamChat
### ✅ Added
- Added `timeoutIntervalForRequest` to ChatClientConfig to control URLSession's timeout [#2311](https://github.com/GetStream/stream-chat-swift/pull/2311)
- Added `channel.ownCapabilities` [#2317](https://github.com/GetStream/stream-chat-swift/pull/2317)

### 🐞 Fixed
- Fixed pagination in message list not working when synchronize does not succeed [#2241](https://github.com/GetStream/stream-chat-swift/pull/2241)
- Do not mark channels as read when the controller is not on screen [#2288](https://github.com/GetStream/stream-chat-swift/pull/2288)
- Do not show old messages not belonging to the history when paginating [#2298](https://github.com/GetStream/stream-chat-swift/pull/2298)). Caveat: [Explained here](https://github.com/GetStream/stream-chat-swift/pull/2298)
- Fix logic to determine errors related to connectivity [#2311](https://github.com/GetStream/stream-chat-swift/pull/2311)
- Stop logging false positive errors for 'channel.created' events [#2314](https://github.com/GetStream/stream-chat-swift/pull/2314)
- Properly handle Global Ban events [#2312](https://github.com/GetStream/stream-chat-swift/pull/2312)

## StreamChatUI
### ✅ Added
- Highlighted user mentions support [#2253](https://github.com/GetStream/stream-chat-swift/pull/2253)
- New `ChatMessageListRouter.showUser()` to easily provide a custom profile view when user clicks on an avatar or user mention [#2253](https://github.com/GetStream/stream-chat-swift/pull/2253)

### 🐞 Fixed
- User mentions suggestions would not show when typing in a new line [#2253](https://github.com/GetStream/stream-chat-swift/pull/2253)
- User mentions suggestions would stop showing when typing a space [#2253](https://github.com/GetStream/stream-chat-swift/pull/2253)
- Fix Thread not loading more replies [#2297](https://github.com/GetStream/stream-chat-swift/pull/2297)
- Fix Channel and Thread pagination not working when initialized offline [#2297](https://github.com/GetStream/stream-chat-swift/pull/2297)

# [4.21.2](https://github.com/GetStream/stream-chat-swift/releases/tag/4.21.2)
_September 19, 2022_

## StreamChatUI
### 🐞 Fixed
- Fix Message List cell not updating when an existing reaction of the same type was updated from the current user [#2304](https://github.com/GetStream/stream-chat-swift/pull/2304)
- Fix Message List cell not updating when the number of reactions of the same type changed [#2304](https://github.com/GetStream/stream-chat-swift/pull/2304)

# [4.21.1](https://github.com/GetStream/stream-chat-swift/releases/tag/4.21.1)
_September 06, 2022_

## StreamChatUI
### 🐞 Fixed
- Fix message list crash when inserting message in empty list on iOS <15 [#2269](https://github.com/GetStream/stream-chat-swift/pull/2269)

# [4.21.0](https://github.com/GetStream/stream-chat-swift/releases/tag/4.21.0)
_September 01, 2022_

🚨 **Known Issue: There is a crash on iOS <15 when inserting messages in an empty list, please update to [4.21.1](https://github.com/GetStream/stream-chat-swift/releases/tag/4.21.1)**

## StreamChat
### 🔄 Changed
- From now on, if you want to logout the user from the app, especially when switching users, you should call the `client.logout()` method instead of `client.disconnect()`. Read more [here](https://getstream.io/chat/docs/sdk/ios/uikit/getting-started/#disconnect--logout) [#2241](https://github.com/GetStream/stream-chat-swift/pull/2241)
### 🐞 Fixed
- Fix hidden channels showing past history [#2216](https://github.com/GetStream/stream-chat-swift/pull/2216)
- Fix token not being refreshed because of parsing error [#2248](https://github.com/GetStream/stream-chat-swift/pull/2248)
- Fix deadlock caused by ListDatabaseObserver.startObserving() changes [#2252](https://github.com/GetStream/stream-chat-swift/pull/2252)
- Fix parsing `member` field in `notification.removed_from_channel` event [#2259](https://github.com/GetStream/stream-chat-swift/pull/2259)
- Fix broken pagination when quoting or pinning old messages [#2258](https://github.com/GetStream/stream-chat-swift/pull/2258)

## StreamChatUI
### 🔄 Changed
- New Message List Diffing Implementation [#2226](https://github.com/GetStream/stream-chat-swift/pull/2226)
- `_messageListDiffingEnabled` flag has been removed [#2226](https://github.com/GetStream/stream-chat-swift/pull/2226)
### 🐞 Fixed
- Fix jumps in Message List [#2226](https://github.com/GetStream/stream-chat-swift/pull/2226)
- Fix image flickers when adding image attachment to a message [#2226](https://github.com/GetStream/stream-chat-swift/pull/2226)
- Fix message list scrolling when popping from navigation stack [#2239](https://github.com/GetStream/stream-chat-swift/pull/2239)
- Fix message timestamp not appearing after hard deleting the last message in the group [#2226](https://github.com/GetStream/stream-chat-swift/pull/2226)

# [4.20.0](https://github.com/GetStream/stream-chat-swift/releases/tag/4.20.0)
_August 02, 2022_

## StreamChat
### ✅ Added
- Support for message moderation (NNBB) [#2103](https://github.com/GetStream/stream-chat-swift/pull/2103/files)
### 🐞 Fixed
- Fix crash in ListDatabaseObserver.startObserving() [#2177](https://github.com/GetStream/stream-chat-swift/pull/2177)
- Make BaseOperation thread safe [#2198](https://github.com/GetStream/stream-chat-swift/pull/2198)
- Fix build issues in Xcode 14 beta [#2202](https://github.com/GetStream/stream-chat-swift/pull/2202)
- Improve consistency when retrieving Message after Push Notification [#2200](https://github.com/GetStream/stream-chat-swift/pull/2200)
- Make sure ChannelDTO is still valid when accessing Lazy blocks [#2204](https://github.com/GetStream/stream-chat-swift/pull/2204)

## StreamChatUI
### ✅ Added
- Add channel list states; empty, error and loading views [#2187](https://github.com/GetStream/stream-chat-swift/pull/2187)
- Support for message moderation (NNBB) [#2103](https://github.com/GetStream/stream-chat-swift/pull/2103/files)

# [4.19.0](https://github.com/GetStream/stream-chat-swift/releases/tag/4.19.0)
_July 21, 2022_

## StreamChat
### ✅ Added
- Add hide history option when adding a new member [#2155](https://github.com/GetStream/stream-chat-swift/issues/2155)
- Add Extra Data Usage Improvements [#2174](https://github.com/GetStream/stream-chat-swift/pull/2174)
  - For more details please read the documentation [here](https://getstream.io/chat/docs/sdk/ios/uikit/extra-data).
### 🐞 Fixed
- Avoid triggering CoreData updates in willSave() [#2156](https://github.com/GetStream/stream-chat-swift/pull/2156)
- Sync active channels when no channel list [#2163](https://github.com/GetStream/stream-chat-swift/pull/2163)

## StreamChatUI
### 🐞 Fixed
- Fix Channel missing messages from NSE push updates [#2166](https://github.com/GetStream/stream-chat-swift/pull/2166)

# [4.18.0](https://github.com/GetStream/stream-chat-swift/releases/tag/4.18.0)
_July 05, 2022_

## StreamChat
### ✅ Added
- Added missing `ChannelListFilterScope` and `MemberListFilterScope` filter keys [#2119](https://github.com/GetStream/stream-chat-swift/issues/2119)
### 🔄 Changed
- Improved performance when saving big payloads (by 50% in some edge cases)[#2113](https://github.com/GetStream/stream-chat-swift/pull/2113)
- Chat SDK now leverages `chat.stream-io-api.com` endpoint by default [#2125](https://github.com/GetStream/stream-chat-swift/pull/2125)
- JSON decoding performance is futher increased, parsing time reduced by another %50 [#2128](https://github.com/GetStream/stream-chat-swift/issues/2128)
- Better errors in case JSON decoding fails [#2126](https://github.com/GetStream/stream-chat-swift/issues/2126)
- File upload size limit is increased to 100MB [#2136](https://github.com/GetStream/stream-chat-swift/pull/2136)

### 🐞 Fixed
- Allow sending giphy messages programmatically [#2124](https://github.com/GetStream/stream-chat-swift/pull/2124)
- JSON decoding is now more robust, single incomplete/broken object won't disable whole channel list [#2126](https://github.com/GetStream/stream-chat-swift/issues/2126)

## StreamChatUI
### 🐞 Fixed
- Allow scroll automatically to the bottom when sending a giphy from the middle of the message list [#2130](https://github.com/GetStream/stream-chat-swift/pull/2130)

# [4.17.0](https://github.com/GetStream/stream-chat-swift/releases/tag/4.17.0)
_June 22, 2022_
## StreamChat
### ✅ Added
- `parentMessageId` parameter for typing events [#2080](https://github.com/GetStream/stream-chat-swift/issues/2080)
- Adds support for multi bundle push notifications [#2101](https://github.com/GetStream/stream-chat-swift/pull/2101)

### 🐞 Fixed
- Fix hidden channels not appearing on relaunch [#2056](https://github.com/GetStream/stream-chat-swift/issues/2056)
- Fix `channel.hidden` event failing to decode on launch/reconnection [#2056](https://github.com/GetStream/stream-chat-swift/issues/2056)
- Fix messages in hidden channels with `clearHistory` re-appearing [#2056](https://github.com/GetStream/stream-chat-swift/issues/2056)
- Fix last message of hidden channel with `clearHistory` visible in channel list [#2056](https://github.com/GetStream/stream-chat-swift/issues/2056)
- Message action title now supports displaying 2 lines of text instead of 1 [#2082](https://github.com/GetStream/stream-chat-swift/pull/2082)
- Fix Logger persisting config after usage, preventing changing parameters (such as LogLevel) [#2081](https://github.com/GetStream/stream-chat-swift/issues/2081)
- Fix crash in `ChannelVC` when it's initialized using a `ChannelController` created with `createDirectMessageChannelWith` factory [#2097](https://github.com/GetStream/stream-chat-swift/issues/2097)
- Fix `ChannelListSortingKey.unreadCount` causing database crash [#2094](https://github.com/GetStream/stream-chat-swift/issues/2094)
- Fix attachment link previews with missing URL scheme not opening in browser [#2106](https://github.com/GetStream/stream-chat-swift/pull/2106)

### 🔄 Changed
- JSON decoding performance is increased 3 times, parsing time reduced by %70 [#2081](https://github.com/GetStream/stream-chat-swift/issues/2081)
- EventPayload decoding errors are now more verbose [#2099](https://github.com/GetStream/stream-chat-swift/issues/2099)

## StreamChatUI
### ✅ Added
- Show typing users within a thread [#2080](https://github.com/GetStream/stream-chat-swift/issues/2080)
- Add support for Markdown syntax [#2067](https://github.com/GetStream/stream-chat-swift/pull/2067)
### 🐞 Fixed
- Fix Logger persisting config after usage, preventing changing parameters (such as LogLevel) [#2081](https://github.com/GetStream/stream-chat-swift/issues/2081)

# [4.16.0](https://github.com/GetStream/stream-chat-swift/releases/tag/4.16.0)
_June 10, 2022_
## StreamChat
### 💥 Removed
- The `tokenProvider` property was removed from `ChatClient` [#2031](https://github.com/GetStream/stream-chat-swift/issues/2031)
### ✅ Added
- Make it possible to call `ChatClient.connect` with a `tokenProvider` [#2031](https://github.com/GetStream/stream-chat-swift/issues/2031)
### 🐞 Fixed
- Saving payloads to local database is now 50% faster. Initial launch and displaying channel list should be noticeably faster [#1973](https://github.com/GetStream/stream-chat-swift/issues/1973)
- Fix not waiting for last batch of events to be processed when connecting as another user [#2016](https://github.com/GetStream/stream-chat-swift/issues/2016)
- Fix `Date._unconditionallyBridgeFromObjectiveC(NSDate?)` crash [#2027](https://github.com/GetStream/stream-chat-swift/pull/2027)
- Fix `NSHashTable` count underflow crash [#2032](https://github.com/GetStream/stream-chat-swift/pull/2032)
- Fix crash when participant hard deletes a message [2075](https://github.com/GetStream/stream-chat-swift/pull/2075)
- Fix possible deadlock in `CurrentUserController` functions being called from background threads [#2074](https://github.com/GetStream/stream-chat-swift/issues/2074)
- Fix using incorrect index path for updates [#2044](https://github.com/GetStream/stream-chat-swift/pull/2044)
### 🔄 Changed
- Changing the decoding of `role` to `channel_role` as `role` is now deprecated on the backend. This allows for custom roles defined within your V2 permissions [#2028](https://github.com/GetStream/stream-chat-swift/issues/2028)

## StreamChatUI
### ✅ Added
- Add Support for Slow Mode [#1953](https://github.com/GetStream/stream-chat-swift/pull/1953)
- Present channel screen modally when channel list in not embedded by navigation controller [#2011](https://github.com/GetStream/stream-chat-swift/pull/2011)
- Show channel screen as right detail when channel list is embedded by split view controller [#2011](https://github.com/GetStream/stream-chat-swift/pull/2011)
### 🐞 Fixed
- Fix DM Channel with multiple members displaying only 1 user avatar [#2019](https://github.com/GetStream/stream-chat-swift/pull/2019)
- Improve stability of Message List with Diffing disabled [#2006](https://github.com/GetStream/stream-chat-swift/pull/2006) [#2076](https://github.com/GetStream/stream-chat-swift/pull/2076)
- Fix quoted message extra spacing jump UI glitch [#2050](https://github.com/GetStream/stream-chat-swift/pull/2050)
- Fix edge case where cell would be hidden after reacting to it [#2053](https://github.com/GetStream/stream-chat-swift/pull/2053)

# [4.15.1](https://github.com/GetStream/stream-chat-swift/releases/tag/4.15.1)
_June 01, 2022_

This release does not contain any code changes.

### 🔄 Changed
* Provides new `SPI` config.
* Adds [swift docc plugin](https://github.com/apple/swift-docc-plugin) to package dependencies.

# [4.15.1](https://github.com/GetStream/stream-chat-swift/releases/tag/4.15.1)
_June 01, 2022_

This release does not contain any code changes.

### 🔄 Changed
* Provides new `SPI` config.
* Adds [swift docc plugin](https://github.com/apple/swift-docc-plugin) to package dependencies.

# [4.15.1](https://github.com/GetStream/stream-chat-swift/releases/tag/4.15.1)
_June 01, 2022_

This release does not contain any code changes.

### 🔄 Changed
* Provides new `SPI` config.
* Adds [swift docc plugin](https://github.com/apple/swift-docc-plugin) to package dependencies.

# [4.15.0](https://github.com/GetStream/stream-chat-swift/releases/tag/4.15.0)
_May 11, 2022_
## StreamChat
### ✅ Added
- Expose `readBy/readByCount` on `ChatMessage` containing info about users who has seen this message. These fields are populated only for messages sent by the current user [#1887](https://github.com/GetStream/stream-chat-swift/issues/1887)
- Expose preview message on `ChatChannel` [#1935](https://github.com/GetStream/stream-chat-swift/issues/1935)
### 🐞 Fixed
- Fix unread messages count bumping logic [#1978](https://github.com/GetStream/stream-chat-swift/issues/1978)
    - respect muted channels
    - respect muted users
    - decrement when message is hard deleted
- Fix paginated channels in channel list were left without messages when sync is executed [#1985](https://github.com/GetStream/stream-chat-swift/issues/1985)
- Fix `deletedMessagesVisibility == .alwaysVisible` shows deleted ephemeral messages in message list [#1991](https://github.com/GetStream/stream-chat-swift/issues/1991)
- Fix disappearing messages when uploading an attachment and reentering the channel [#2000](https://github.com/GetStream/stream-chat-swift/pull/2000)
### 🔄 Changed
- Rename `mentionedMessages` to `mentions` in `ChannelUnreadCount` [#1978](https://github.com/GetStream/stream-chat-swift/issues/1978)
- Changes `.team` filter `FilterKey` to accept `nil` as a parameter  [#1968](https://github.com/GetStream/stream-chat-swift/pull/1968)

## StreamChatUI
### 🔄 Changed
- Deprecate `ChatMessage.isOnlyVisibleForCurrentUser` as it does not account deleted messages visability setting [#1948](https://github.com/GetStream/stream-chat-swift/pull/1948)
- Rename components related to message footnote content in `ChatMessageContentView` [#1948](https://github.com/GetStream/stream-chat-swift/pull/1948)
### ✅ Added
- Show delivery status indicator for messages sent by the current user [#1887](https://github.com/GetStream/stream-chat-swift/issues/1887)
- Show delivery status indicator for messages sent by the current user in channel preview [#1935](https://github.com/GetStream/stream-chat-swift/issues/1935)
- Add support for custom reactions sorting [#1944](https://github.com/GetStream/stream-chat-swift/pull/1944)
- Add `nonEmpty` filter for channel list query [#1960](https://github.com/GetStream/stream-chat-swift/pull/1960)
### 🐞 Fixed
- Fix `onlyVisibleForYouIndicator` not being shown for ephemeral messages [#1948](https://github.com/GetStream/stream-chat-swift/pull/1948)
- Fix message popup UI glitch for bigger messages and iPad/Landscape [#1975](https://github.com/GetStream/stream-chat-swift/pull/1975)
- Fix footnote being hidden for the message followed by `ephemeral` message [#1956](https://github.com/GetStream/stream-chat-swift/issues/1956)
- Fix footnote being hidden for the message followed by `system` message [#1956](https://github.com/GetStream/stream-chat-swift/issues/1956)

# [4.14.0](https://github.com/GetStream/stream-chat-swift/releases/tag/4.14.0)
_April 26, 2022_
## StreamChat
### ✅ Added
- `quotesEnabled` property is added to the `ChannelConfig` [#1891](https://github.com/GetStream/stream-chat-swift/issues/1891)

### 🔄 Changed
- Assertions are no longer thrown by default. Check `StreamRuntimeCheck` to enable them [#1885](https://github.com/GetStream/stream-chat-swift/pull/1885)
- Local Storage is enabled by default. You can read more [here](https://getstream.io/chat/docs/sdk/ios/guides/offline-support) [#1890](https://github.com/GetStream/stream-chat-swift/pull/1890)
- Mark all read has been relocated to `CurrentUserController` to have parity with other platforms [#1927](https://github.com/GetStream/stream-chat-swift/pull/1927)
- New `CurrentUserController.addDevice(_pushDevice:)` replaces `CurrentUserController.addDevice(token:pushProvider:)` [#1934](https://github.com/GetStream/stream-chat-swift/pull/1934)
   - How to use the new addDevice API: `currentUserController.addDevice(.apn(token: apnDeviceToken))`

### 🐞 Fixed
- Fix support for multiple active channel lists at the same time [#1879](https://github.com/GetStream/stream-chat-swift/pull/1879)
- Fix channels linked to the channel list not being watched [#1924](https://github.com/GetStream/stream-chat-swift/pull/1924)
- Fix connection recovery flow being triggered after the first connection [#1925](https://github.com/GetStream/stream-chat-swift/pull/1925)
- Fix connection recovery flow not being cancelled on disconnect [#1925](https://github.com/GetStream/stream-chat-swift/pull/1925)
- Fix cooldown being applied to /sync endpoint in connection recovery flow [#1925](https://github.com/GetStream/stream-chat-swift/pull/1925)
- Fix active components not being reset when another user is connected [#1925](https://github.com/GetStream/stream-chat-swift/pull/1925)
- Fix unusable firebase push provider [#1934](https://github.com/GetStream/stream-chat-swift/pull/1934)
- Fix DB errors happening when logging in after a logout / user switch [#1926](https://github.com/GetStream/stream-chat-swift/issues/1926)

## StreamChatUI
### 💥 Removed
- The `toVCSnapshot`, `fromVCSnapshot` and `containerTransitionImageView` properties were removed `ZoomAnimator` because they were the root cause of animation issues when presenting the popup actions [#1899](https://github.com/GetStream/stream-chat-swift/issues/1899)
### 🔄 Changed
- The time interval between 2 messages so they are grouped in the UI is changed from `30 sec` to `60 sec` [#1893](https://github.com/GetStream/stream-chat-swift/issues/1893)
### ✅ Added
- Quote message action visibility can be controlled from the dashboard [#1891](https://github.com/GetStream/stream-chat-swift/issues/1891)
### 🐞 Fixed
- Fix full screen live photos weird flicker when presented / dismissed to / from full screen [#1899](https://github.com/GetStream/stream-chat-swift/issues/1899)
- Timestamp not being shown for the message when the next message is error [#1893](https://github.com/GetStream/stream-chat-swift/issues/1893)
- Another user's avatar not being shown for deleted message last in a group [#1893](https://github.com/GetStream/stream-chat-swift/issues/1893)
- Fix audio files not rendering previews [#1907](https://github.com/GetStream/stream-chat-swift/issues/1907)
- Fix message sender name is not shown in channel with > 2 members if member identifiers were passed on channel creation [#1931](https://github.com/GetStream/stream-chat-swift/issues/1931)
- Fix incorrectly called viewWillAppear inside viewWillDissapear [#1938](https://github.com/GetStream/stream-chat-swift/pull/1938)

# [4.13.1](https://github.com/GetStream/stream-chat-swift/releases/tag/4.13.1)
_April 04, 2022_

## StreamChat
### 🚨 Fixed
- Fix deadlock when accessing some properties from Events Delegate [#1898](https://github.com/GetStream/stream-chat-swift/issues/1898)

# [4.13.0](https://github.com/GetStream/stream-chat-swift/releases/tag/4.13.0)
_March 29, 2022_

## StreamChat
### ✅ Added
- Introduce message translations. See [docs](https://getstream.io/chat/docs/ios-swift/translation/?language=swift) for more info [#1867](https://github.com/GetStream/stream-chat-swift/issues/1867)
- Add support for multiple push providers [#1864](https://github.com/GetStream/stream-chat-swift/issues/1864)
### 🐞 Fixed
- Fix payload for reaction when using `enforce_unique` [#1861](https://github.com/GetStream/stream-chat-swift/issues/1861)
- Use IndexPath's item instead of row for macOS compatibility [#1859](https://github.com/GetStream/stream-chat-swift/pull/1859)
- Fix mime-type for file attachments [#1873](https://github.com/GetStream/stream-chat-swift/pull/1873)
- Properly decode `removed_from_channel` event when channel is incomplete [#1881](https://github.com/GetStream/stream-chat-swift/pull/1881)

## StreamChatUI
### ⚠️ Changed
- `AttachmentsPreviewVC` contains significant deprecations [#1877](https://github.com/GetStream/stream-chat-swift/pull/1877)
### ✅ Added
- Add Mixed Attachments UI Support [#1877](https://github.com/GetStream/stream-chat-swift/pull/1877)
### 🐞 Fixed
- Resolve attachment type when importing file from file picker [#1873](https://github.com/GetStream/stream-chat-swift/pull/1873)
- Fix long file names overlapped by the close button [#1880](https://github.com/GetStream/stream-chat-swift/issues/1880)
- Fix long file names being truncated at the end instead of the middle [#1880](https://github.com/GetStream/stream-chat-swift/issues/1880)
- Fix commands without arguments cannot be sent without text [#1869](https://github.com/GetStream/stream-chat-swift/issues/1869)
- Fix pasting long text into composer won't update input height [#1875](https://github.com/GetStream/stream-chat-swift/issues/1875)

# [4.12.0](https://github.com/GetStream/stream-chat-swift/releases/tag/4.12.0)
_March 16, 2022_

## StreamChat
### ✅ Added
- Add Offline Support (Connection & events recovery, and offline actions queuing) [#1831](https://github.com/GetStream/stream-chat-swift/pull/1831)
- Add `MessageSearchSortingKey.createdAt` and `updatedAt` for sorting options [#1824](https://github.com/GetStream/stream-chat-swift/issues/1824)
### 🐞 Fixed
- Fix `ChatMessageSearchController` not respecting `sort` param [#1824](https://github.com/GetStream/stream-chat-swift/issues/1824)
- Fix `ChatMessageSearchController` not removing old search results [#1824](https://github.com/GetStream/stream-chat-swift/issues/1824)
- Fix `ChatMessageSearchController` making empty searches [#1824](https://github.com/GetStream/stream-chat-swift/issues/1824)

## StreamChatUI
### 🔄 Changed
- ⚠️ Change default message deleted visibility to `.alwaysVisible` [#1851](https://github.com/GetStream/stream-chat-swift/pull/1851)
   - **Note:** This change is required to be align with the other SDK Platforms. If you still want the older behaviour, you should set the `ChatClientConfig.deletedMessagesVisibility` to `.visibleForCurrentUser`.
### ✅ Added
- Make it possible to customize the message view only in the popup actions [#1844](https://github.com/GetStream/stream-chat-swift/pull/1844)
### 🐞 Fixed
- Fix blurred avatar views when using image merger [#1841](https://github.com/GetStream/stream-chat-swift/pull/1841)
- Fix "Only visible to you" shown when deleted messages visible for all users [#1847](https://github.com/GetStream/stream-chat-swift/pull/1847)
- Fix channels list cell staying as selected when in Airplane mode [#1831](https://github.com/GetStream/stream-chat-swift/pull/1831)

# [4.11.0](https://github.com/GetStream/stream-chat-swift/releases/tag/4.11.0)
_March 01, 2022_

### ✅ Added
- Add Support for Message List Data Source Diffing (Experimental) [#1770](https://github.com/GetStream/stream-chat-swift/pull/1770)
- Show Camera option on the ComposerVC [#1798](https://github.com/GetStream/stream-chat-swift/pull/1798)
- `ChannelController`'s `truncateChannel` function now allows you to specify `systemMessage`, `hardDelete`, `skipPush` properties [#1799](https://github.com/GetStream/stream-chat-swift/pull/1799)
- Added `truncatedAt` property to `ChatChannel`
- Added increased logging for CoreData crashes caused by lingering models from previous sessions [#1814](https://github.com/GetStream/stream-chat-swift/issues/1814)

### 🐞 Fixed
- Fix `ChatMentionSuggestionView` permanently hiding subviews [#1800](https://github.com/GetStream/stream-chat-swift/issues/1800)
- Fix showing channel watchers in mention suggestions list [#1803](https://github.com/GetStream/stream-chat-swift/issues/1803)
- System message is now properly shown when channel is truncated [#1799](https://github.com/GetStream/stream-chat-swift/pull/1799)
- Fix Memory Leaks when opening and closing channels [#1812](https://github.com/GetStream/stream-chat-swift/pull/1812)

# [4.10.1](https://github.com/GetStream/stream-chat-swift/releases/tag/4.10.1)
_February 16, 2022_

### 🔄 Changed
- `ChannelListVC` now keeps track of channels where user is a member only instead of all channels loaded in the SDK. [#1785](https://github.com/GetStream/stream-chat-swift/pull/1785)

### 🐞 Fixed
- Make SendButton animation overridable [#1781](https://github.com/GetStream/stream-chat-swift/issues/1781)
- Make ChannelId.rawValue public [#1780](https://github.com/GetStream/stream-chat-swift/pull/1780)
- Fix channel not removed from channel list when user leaves the channel [#1785](https://github.com/GetStream/stream-chat-swift/pull/1785)
- Fix `ChannelListController.loadNextChannels` using incorrect `limit` when argument is omitted [#1786](https://github.com/GetStream/stream-chat-swift/issues/1786)
- Fix Message Input Accessibility for Large Text [#1787](https://github.com/GetStream/stream-chat-swift/pull/1787)
- Fix crash on iOS 12 when local storage enabled [#1784](https://github.com/GetStream/stream-chat-swift/pull/1784)

# [4.10.0](https://github.com/GetStream/stream-chat-swift/releases/tag/4.10.0)
_February 01, 2022_

### ✅ Added
- Make Date Formatters Configurable [#1742](https://github.com/GetStream/stream-chat-swift/pull/1742)
- Add quoted video support [#1765](https://github.com/GetStream/stream-chat-swift/pull/1765)

### 🔄 Changed
- In case you are presenting the `ChatChannelVC` in a modal, you should now be using the `StreamModalTransitioningDelegate`. The workaround to fix the message list being dismissed when scrolling to the bottom has been removed in favor of the custom modal transition. Please check the following PR description to see how to use it: [#1760](https://github.com/GetStream/stream-chat-swift/pull/1760)

### 🐞 Fixed
- Add custom modal transition for message list [#1760](https://github.com/GetStream/stream-chat-swift/pull/1760)
- Fix composer not showing any files when >3 files are selected in bulk [#1768](https://github.com/GetStream/stream-chat-swift/issues/1768)
- Crashfix for hanging `DispatchWorkItem` reference in `WebSocketClient`[#1766](https://github.com/GetStream/stream-chat-swift/issues/1766)

# [4.9.0](https://github.com/GetStream/stream-chat-swift/releases/tag/4.9.0)
_January 18, 2022_

### ✅ Added
- Add hard delete messages support [#1745](https://github.com/GetStream/stream-chat-swift/pull/1745)

### 🐞 Fixed
- Fix wrong image resolution when images are being quoted [#1747](https://github.com/GetStream/stream-chat-swift/pull/1747)
- Fix message list NSInternalInconsistencyException crash [#1752](https://github.com/GetStream/stream-chat-swift/pull/1752)
- Fix Image and Video sharing behaviour [#1753](https://github.com/GetStream/stream-chat-swift/pull/1753)

# [4.8.0](https://github.com/GetStream/stream-chat-swift/releases/tag/4.8.0)
_January 4, 2022_

### ✅ Added
- Add support to paginate messages pinned in a channel [#1741](https://github.com/GetStream/stream-chat-swift/issues/1741)

### 🐞 Fixed
- `notification.channel_deleted` events are now handled by the SDK [#1737](https://github.com/GetStream/stream-chat-swift/pull/1737)
- `MemberListController` receives new members correctly [#1736](https://github.com/GetStream/stream-chat-swift/issues/1736)
- `ChatChannel.membership` is correctly reflected in all cases [#1736](https://github.com/GetStream/stream-chat-swift/issues/1736)

# [4.7.0](https://github.com/GetStream/stream-chat-swift/releases/tag/4.7.0)
_December 28, 2021_

### ✅ Added
- `ChannelListQuery.membersLimit` param for controlling the number of members returned for each channel [#1721](https://github.com/GetStream/stream-chat-swift/issues/1721)
- Adds support to pass extra data for message from `ComposerVC` [#1722](https://github.com/GetStream/stream-chat-swift/pull/1722)

### 🐞 Fixed
- Fix multiple pagination requests being fired from `ChatChannelVC` and `ChatChannelListVC` [#1706](https://github.com/GetStream/stream-chat-swift/issues/1706)
- Fix rendering unavailable reactions on `ChatMessageReactionAuthorsVC` [#1719](https://github.com/GetStream/stream-chat-swift/issues/1719)
- Fix unncessary API calls performed when loading threads [#1716](https://github.com/GetStream/stream-chat-swift/issues/1716)
- Fix quoted messages not updated after edit [#1703](https://github.com/GetStream/stream-chat-swift/pull/1703)
- Fix deleted replies being shown in channel [#1707](https://github.com/GetStream/stream-chat-swift/pull/1707)
- Fix Date._unconditionallyBridgeFromObjectiveC crashes [#1646](https://github.com/GetStream/stream-chat-swift/pull/1646)

# [4.6.0](https://github.com/GetStream/stream-chat-swift/releases/tag/4.6.0)
_December 20, 2021_

### ⚠️ Important
- Dependencies are no longer exposed (this includes Nuke, SwiftyGif and Starscream). If you were using those dependencies we were exposing, you would need to import them manually. This is due to our newest addition supporting Module Stable XCFrameworks, see more below in the "Added" section.

### 🔄 Changed
- Change `ChatMessageLayoutOptions` to a `Set` instead of an `OptionSet` for a more flexible and safer customization [#1651](https://github.com/GetStream/stream-chat-swift/issues/1651)
- There is a new `ChatMessageListDateSeparatorView` component that should be used instead of the `ChatMessageListScrollOverlayView` if the goal is customize the styling of the date separator. Read [here](https://getstream.io/chat/docs/sdk/ios/uikit/components/message/#date-separators) for more details.
- `UnknownEvent` is now deprecated, use `UnknownChannelEvent` or `UnknownUserEvent` instead. [#1695](https://github.com/GetStream/stream-chat-swift/pull/1695).
- SwiftyGif now points to [v5.4.2](https://github.com/kirualex/SwiftyGif/releases/tag/5.4.2) that resolves crash related to leaked delegate reference.

### 🐞 Fixed
- Fix `stopTyping` can be called on `TypingEventSender` after calling `startTyping` [#1649](https://github.com/GetStream/stream-chat-swift/issues/1649).
- Reactions no longer cover the text in message bubble [#1666](https://github.com/GetStream/stream-chat-swift/pull/1666).
- Fix `error` type messages rendered as user's messages and interactive [#1672](https://github.com/GetStream/stream-chat-swift/issues/1672).
- Fix `ChannelListController` makes one redundant API call [#1687](https://github.com/GetStream/stream-chat-swift/issues/1687).
- Safely access indexes of collections [#1692](https://github.com/GetStream/stream-chat-swift/pull/1692).

### ✅ Added
- Add support for pre-built XCFrameworks [#1665](https://github.com/GetStream/stream-chat-swift/pull/1665).
- Added `LogConfig.destinationTypes` for ease of adding new destinations to logger [#1681](https://github.com/GetStream/stream-chat-swift/issues/1681).
- Expose container embedding top & bottom containers by `ChatChannelListItemView` [#1670](https://github.com/GetStream/stream-chat-swift/issues/1670).
- Add Static Message List Date Separators [#1686](https://github.com/GetStream/stream-chat-swift/issues/1686) (You can read this [doc](https://getstream.io/chat/docs/sdk/ios/uikit/components/message/#date-separators) to understand how to configure this feature).
- Adds `UnknownUserEvent` that models custom user event [#1695](https://github.com/GetStream/stream-chat-swift/pull/1695).
- `ChannelQuery.options` and `ChannelListQuery.options` are now public and mutable [#1696](https://github.com/GetStream/stream-chat-swift/issues/1696)
- `ChannelController.startWatching` and `stopWatching` are now `public`. You can explicitly stop watching a channel [#1696](https://github.com/GetStream/stream-chat-swift/issues/1696).

# [4.5.2](https://github.com/GetStream/stream-chat-swift/releases/tag/4.5.2)
_December 10, 2021_

### 🐞 Fixed

- Fix regression for reactions left by the current user being not accurate [#1680](https://github.com/GetStream/stream-chat-swift/issues/1680)

# [4.5.1](https://github.com/GetStream/stream-chat-swift/releases/tag/4.5.1)
_December 01, 2021_

### 🐞 Fixed
- Fix memory leak in GalleryVC [#1631](https://github.com/GetStream/stream-chat-swift/pull/1631)
- Increase tappable area surrounding the ShareButton inside the GalleryVC [#1640](https://github.com/GetStream/stream-chat-swift/pull/1640)
- Fix giphy action message (ephemeral message) in a thread is also shown in the channel [#1641](https://github.com/GetStream/stream-chat-swift/issues/1641)
- Fix crash when sending giphies. (Requires update of SwiftyGif to 5.4.1) [SwiftyGif#158](https://github.com/kirualex/SwiftyGif/pull/158)
- Improve stability of marking channel read [#1656](https://github.com/GetStream/stream-chat-swift/issues/1656)

### 🔄 Changed
- Make `LogDetails` fields `public` so they are be accessible. Typical usage is when overriding `process(logDetails:)` when subclassing `BaseLogDestination` [#1650](https://github.com/GetStream/stream-chat-swift/issues/1650)

# [4.5.0](https://github.com/GetStream/stream-chat-swift/releases/tag/4.5.0)
_November 16, 2021_

### 🐞 Fixed
- Fix message list scrolling jumps when a new message is received [#1605](https://github.com/GetStream/stream-chat-swift/pull/1605)
- Fix message cell not resized after editing a message with bigger/smaller content [#1605](https://github.com/GetStream/stream-chat-swift/pull/1605)
- Improve send button tap responsiveness [#1626](https://github.com/GetStream/stream-chat-swift/pull/1626)
- Dismiss suggestions popup when tapping outside [#1627](https://github.com/GetStream/stream-chat-swift/pull/1627)

### ✅ Added

- Optimistic Reaction UI, adding/removing reactions can be done offline and API calls are performed asynchronously [#1592](https://github.com/GetStream/stream-chat-swift/pull/1592)
- Automatically retry failed API calls for adding and removing reactions [#1592](https://github.com/GetStream/stream-chat-swift/pull/1592)

# [4.4.0](https://github.com/GetStream/stream-chat-swift/releases/tag/4.4.0)
_November 11, 2021_

### 🐞 Fixed
- Using Xcode 13 & CocoaPods should load all the required assets. [#1602](https://github.com/GetStream/stream-chat-swift/pull/1602)
- Make the NukeImageLoader initialiser accessible [#1600](https://github.com/GetStream/stream-chat-swift/issues/1600)
- Fix message not pinned when there is no expiration date [#1603](https://github.com/GetStream/stream-chat-swift/issues/1603)
- Fix uploaded videos' mime types were not encoded correctly [#1604](https://github.com/GetStream/stream-chat-swift/issues/1604)

### ✅ Added
- Added a new `make` API within our ChatChannelListVC so it's easier to instantiate, this eliminates the need to setup within the ViewController lifecycle [#1597](https://github.com/GetStream/stream-chat-swift/issues/1597)
- Add view to show all reactions of a message when tapping reactions [#1582](https://github.com/GetStream/stream-chat-swift/pull/1582)

# [4.3.0](https://github.com/GetStream/stream-chat-swift/releases/tag/4.3.0)
_November 03, 2021_

### 🐞 Fixed
- `flag` command is no longer visible on Composer [#1590](https://github.com/GetStream/stream-chat-swift/issues/1590)
- Fix long-pressed message being swapped with newly received message if both have the same visual style [#1596](https://github.com/GetStream/stream-chat-swift/issues/1596)
- Fix crash when message actions pop-up is dismissed with the selected message being outside the visible area of message list [#1596](https://github.com/GetStream/stream-chat-swift/issues/1596)

### 🔄 Changed
- The message action icons were changed to be a bit more darker color [#1583](https://github.com/GetStream/stream-chat-swift/issues/1583)
- The long-pressed message view is no longer moved across `ChatMessageListVC` and `ChatMessagePopupVC` hierarchies [#1596](https://github.com/GetStream/stream-chat-swift/issues/1596)

### ✅ Added
- Added Flag message action [#1583](https://github.com/GetStream/stream-chat-swift/issues/1583)
- Added handling of "shadowed" messages (messages from shadow banned users). The behavior is controlled by `ChatClientConfig.shouldShowShadowedMessages` and defaults to `false`. [#1591](https://github.com/GetStream/stream-chat-swift/issues/1591)
- Add message actions transition controller to `Components` [#1596](https://github.com/GetStream/stream-chat-swift/issues/1596)

# [4.2.0](https://github.com/GetStream/stream-chat-swift/releases/tag/4.2.0)
_October 26, 2021_

### ✅ Added
- `LogConfig.subsystems` for customizing subsysems where logger should be active [#1522](https://github.com/GetStream/stream-chat-swift/issues/1522)
- `ChannelListController` can now correctly give a list of hidden channels [#1529](https://github.com/GetStream/stream-chat-swift/issues/1529)
- `ChatChannel.isHidden` is now exposed [#1529](https://github.com/GetStream/stream-chat-swift/issues/1529)
- Add `name` sort option for member list queries [#1576](https://github.com/GetStream/stream-chat-swift/issues/1576)
- Update `ComposerVC` to respect API limitation and show an alert when > 10 attachments are added to the message. [#1579](https://github.com/GetStream/stream-chat-swift/issues/1579)

### 🐞 Fixed
- Fix incorrect key in `created_by` filter used in channel list query [#1544](https://github.com/GetStream/stream-chat-swift/issues/1544)
- Fix message list jumps when new reaction added [#1542](https://github.com/GetStream/stream-chat-swift/pull/1542)
- Fix message list jumps when message received [#1542](https://github.com/GetStream/stream-chat-swift/pull/1542)
- Fix broken constraint in the `ComposerView`, we have made the `BottomContainer` a standard `UIStackView` [#1545](https://github.com/GetStream/stream-chat-swift/pull/1545)
- Fix whitespace when dismissing Gallery Image by using the PanGesture. This now displays keyboard as required [#1563](https://github.com/GetStream/stream-chat-swift/pull/1563)
- Fix `ChannelListSortingKey.hasUnread` causing a crash when used [#1561](https://github.com/GetStream/stream-chat-swift/issues/1561)
- Fix Logger not logging when custom `subsystem` is specified [#1559](https://github.com/GetStream/stream-chat-swift/issues/1559)
- Fix channel not updated when a member is removed [#1560](https://github.com/GetStream/stream-chat-swift/issues/1560)
- Fix channel mark read [#1569](https://github.com/GetStream/stream-chat-swift/pull/1569)
- Fix lowercased username was used for mention instead of original name [#1575](https://github.com/GetStream/stream-chat-swift/issues/1575)

### 🔄 Changed
- `LogConfig` changes after logger was used will now take affect [#1522](https://github.com/GetStream/stream-chat-swift/issues/1522)
- `setDelegate(delegate:)` is now deprecated in favor of using the `delegate` property directly [#1564](https://github.com/GetStream/stream-chat-swift/pull/1564)

# [4.1.0](https://github.com/GetStream/stream-chat-swift/releases/tag/4.1.0)
_October 12, 2021_

### 🐞 Fixed
- Fixes left buttons not being hidden when a command was added in the composer [#1528](https://github.com/GetStream/stream-chat-swift/pull/1528)
- Fixes attachments not being cleared when a command was added [#1528](https://github.com/GetStream/stream-chat-swift/pull/1528)
- Fix `imageURL` is incorrectly encoded as `image_url` during `connectUser` [#1523](https://github.com/GetStream/stream-chat-swift/pull/1523)
- Fix fallback to `Components.default` because of responder chain being broken in `ChatChannelVC/ChatThreadVC/ChatMessageCell` [#1519](https://github.com/GetStream/stream-chat-swift/pull/1519)
- Fix crash after `ChatClient` disconnection [#1532](https://github.com/GetStream/stream-chat-swift/pull/1532)
- Fix when sending a new message UI flickers [#1536](https://github.com/GetStream/stream-chat-swift/pull/1536)
- Fix crash on `GalleryVC` happening on iPad when share button is clicked [#1537](https://github.com/GetStream/stream-chat-swift/pull/1537)
- Fix pending API requests being cancelled when client is connecting for the first time [#1538](https://github.com/GetStream/stream-chat-swift/issues/1538)

### ✅ Added
- Make it possible to customize video asset (e.g. include custom HTTP header) before it's preview/content is loaded [#1510](https://github.com/GetStream/stream-chat-swift/pull/1510)
- Make it possible to search for messages containing attachments of the given types [#1525](https://github.com/GetStream/stream-chat-swift/pull/1525)
- Make `ChatReactionsBubbleView` open for UI customization [#1526](https://github.com/GetStream/stream-chat-swift/pull/1526)

### 🔄 Changed
- Rename `VideoPreviewLoader` type to `VideoLoading` and `videoPreviewLoader` to `videoLoader` in `Components` [#1510](https://github.com/GetStream/stream-chat-swift/pull/1510)
- Changes `ComposerVC.Content.command` to `let` instead of `var` and introduces `ComposerVC.content.addCommand` to add commands to a message for a safer approach [#1528](https://github.com/GetStream/stream-chat-swift/pull/1528)

# [4.0.4](https://github.com/GetStream/stream-chat-swift/releases/tag/4.0.4)
_October 06, 2021_

### 🐞 Fixed
- Fix keyboard showing over composer [#1506](https://github.com/GetStream/stream-chat-swift/pull/1506)
- Safely unwrap images to prevent crashes on images from bundle [#1502](https://github.com/GetStream/stream-chat-swift/pull/1502)
- Fixed when a channel list query has no channels, any future channels are not added to the controller [#1513](https://github.com/GetStream/stream-chat-swift/issues/1513)

### 🔄 Changed
- Take `VideoAttachmentGalleryCell` and `ImageAttachmentGalleryCell` types used in `GalleryVC` from `Components` [#1509](https://github.com/GetStream/stream-chat-swift/pull/1509)

# [4.0.3](https://github.com/GetStream/stream-chat-swift/releases/tag/4.0.3)
_October 01, 2021_

### ✅ Added
- Events expose chat models (e.g. `channel: ChatChannel`) instead of just IDs [#1081](https://github.com/GetStream/stream-chat-swift/pull/1081)
- SDK is now Carthage compatible [#1495](https://github.com/GetStream/stream-chat-swift/pull/1495)

### 🐞 Fixed
- Dynamic height for the composer attachment previews [#1480](https://github.com/GetStream/stream-chat-swift/pull/1480)
- Fix `shouldAddNewChannelToList` and `shouldListUpdatedChannel` delegate funcs are not overridable in ChannelListVC subclasses [#1497](https://github.com/GetStream/stream-chat-swift/issues/1497)
- Make messageComposerBottomConstraint public [#1501](https://github.com/GetStream/stream-chat-swift/pull/1501)
- Fix `ChatChannelListVC` showing channels muted by the current user when default `shouldAddNewChannelToList/shouldListUpdatedChannel` delegate method implementations are used [#1476](https://github.com/GetStream/stream-chat-swift/pull/1476)

# [4.0.2](https://github.com/GetStream/stream-chat-swift/releases/tag/4.0.2)
_September 24, 2021_

### ✅ Added
- Introduce `ChannelController.uploadFile` function for uploading files to CDN to obtain a remote URL [#1468](https://github.com/GetStream/stream-chat-swift/issues/1468)

### 🐞 Fixed
- Fix channel unread counts, thread replies and silent messages do not increase the count anymore [#1472](https://github.com/GetStream/stream-chat-swift/pull/1472)
- Fix token expiration refresh mechanism for API endpoints [#1446](https://github.com/GetStream/stream-chat-swift/pull/1446)
- Fix keyboard handling when navigation bar or tab bar are not translucent [#1470](https://github.com/GetStream/stream-chat-swift/pull/1470) [#1464](https://github.com/GetStream/stream-chat-swift/pull/1464)

### 🔄 Changed
- Attachments types are now `Hashable` [1469](https://github.com/GetStream/stream-chat-swift/pull/1469/files)

# [4.0.1](https://github.com/GetStream/stream-chat-swift/releases/tag/4.0.1)
_September 17, 2021_

### ✅ Added
- Introduce `shouldAddNewChannelToList` and `shouldListUpdatedChannel` delegate callbacks to `ChannelListController`. With these, one can list/unlist new/updated channels to the existing controller. [#1438](https://github.com/GetStream/stream-chat-swift/issues/1438) [#1460](https://github.com/GetStream/stream-chat-swift/issues/1460)
- Added injection of `ChatMessageReactionsBubbleView` to `Components`, so customers will be able to subclass and customise it. [#1451](https://github.com/GetStream/stream-chat-swift/pull/1451)
- Add delegate func for tap on user avatar for a message [#1453](https://github.com/GetStream/stream-chat-swift/issues/1453)

### 🐞 Fixed
- `CurrentUser.currentDevice` is always `nil`. Now it won't be nil after `addDevice` is called [#1457](https://github.com/GetStream/stream-chat-swift/issues/1457)

### 🔄 Changed
- Update `ChatClient` to disconnect immediately when the Internet connection disappears [#1449](https://github.com/GetStream/stream-chat-swift/issues/1449)
- `NewChannelQueryUpdater`, which takes care of listing/unlisting new/updated channels, is disabled. We recommend using the new `ChannelListController` delegate methods `shouldAddNewChannelToList` and `shouldListUpdatedChannel` [#1460](https://github.com/GetStream/stream-chat-swift/issues/1460)

### 🐞 Fixed
- Fix message list wrong content inset when typing events disabled [#1455](https://github.com/GetStream/stream-chat-swift/pull/1455)
- Fix message list unwanted scrolling when typing indicator shown [#1456](https://github.com/GetStream/stream-chat-swift/pull/1456)
- Fix typing events always disabled when channel opened without cache from Channel List [#1458](https://github.com/GetStream/stream-chat-swift/pull/1458)
- Fix hypens (-) are not allowed in custom channel types [#1461](https://github.com/GetStream/stream-chat-swift/issues/1461)

# [4.0.0](https://github.com/GetStream/stream-chat-swift/releases/tag/4.0.0)
_September 10, 2021_

### 🔄 Changed

# [4.0.0-RC.1](https://github.com/GetStream/stream-chat-swift/releases/tag/4.0.0-RC.1)
_September 09, 2021_

### 🐞 Fixed
 - Fix channel list showing outdated data, and channels not showing any messages after reconnection [#1435](https://github.com/GetStream/stream-chat-swift/issues/1435)

# [4.0.0-RC](https://github.com/GetStream/stream-chat-swift/releases/tag/4.0.0-RC)
_September 03, 2021_

### ⚠️ Breaking Changes from `4.0-beta.11`
- JSON Encoding/Decoding for both Network and Database date formatting changed to RFC3339 formats [#1403](https://github.com/GetStream/stream-chat-swift/pull/1403)
- `ChatMessage.threadParticipants` is now an Array instead of Set [#1398](https://github.com/GetStream/stream-chat-swift/pull/1398)
- Introduces `ChatChannelVC` and removes responsibilities of `ChatMessageListVC`. The latter now is only responsible to render the message list layout, the data is provided by `ChatChannelVC` or `ChatThreadVC`. [#1314](https://github.com/GetStream/stream-chat-swift/pull/1314)
- Replaces `ChatMessageActionsVC.Delegate` with `ChatMessageActionsVCDelegate` [#1314](https://github.com/GetStream/stream-chat-swift/pull/1314)
- Renames `ChatChannelListRouter.showMessageList()` -> `showChannel()` [#1314](https://github.com/GetStream/stream-chat-swift/pull/1314)
- Removal of `ComposerVCDelegate` [#1314](https://github.com/GetStream/stream-chat-swift/pull/1314)
- Replaces `ChatMessageListKeyboardObserver` with `ComposerKeyboardHandler` [#1314](https://github.com/GetStream/stream-chat-swift/pull/1314)

#### Understanding `ChatChannelVC` vs `ChatTheadVC` vs `ChatMessageListVC`
- `ChatChannelVC`:
    - `ChatChannelHeaderView`
    - `ChatMessageListVC`
    - `ComposerVC`

- `ChatThreadVC`:
    - `ChatThreadHeaderView`
    - `ChatMessageListVC`
    - `ComposerVC`

A new `ChatChannelVC` is introduced that represents the old `ChatMessageListVC`, which was responsible to display the messages from a channel. The `ChatThreadVC` remains the same and it is responsible for displaying the replies in a thread, but now instead of duplicating the implementation from the channel, both use the `ChatMessageListVC` and configure it for their needs. For this to be possible the `ChatMessageListVC` has now a `ChatMessageListVCDataSource` and `ChatMessageListVCDelegate`. Both `ChatChannelVC` and `ChatThreadVC` implement the `ChatMessageListVCDataSource` and `ChatMessageListVCDelegate`.

### 🔄 Changed
- Nuke dependency was updated to v10 [#1405](https://github.com/GetStream/stream-chat-swift/pull/1405)

### ✅ Added
- For non-DM channels, the avatar is now shown as a combination of the avatars of the last active members of the channel [#1344](https://github.com/GetStream/stream-chat-swift/pull/1344)
- New DateFormatter methods `rfc3339Date` and `rfc3339DateString` [#1403](https://github.com/GetStream/stream-chat-swift/pull/1403)
- Add a new `isMentionsEnabled` flag to make it easier to disable the user mentions in the ComposerVC [#1416](https://github.com/GetStream/stream-chat-swift/pull/1416)
- Use remote config to disable mute actions [#1418](https://github.com/GetStream/stream-chat-swift/pull/1418)
- Use remote config to disable thread info from message options [#1418](https://github.com/GetStream/stream-chat-swift/pull/1418)
- Provide different Objc name for InputTextView [#1420](https://github.com/GetStream/stream-chat-swift/pull/1421)
- Add message search support through `MessageSearchController` [#1426](https://github.com/GetStream/stream-chat-swift/pull/1426)

### 🐞 Fixed
- Fix incorrect RawJSON number handling, the `.integer` case is no longer supported and is replaced by `.number` [#1375](https://github.com/GetStream/stream-chat-swift/pull/1375)
- Fix message list and thread index out of range issue on `tableView(_:cellForRowAt:)` [#1373](https://github.com/GetStream/stream-chat-swift/pull/1373)
- Fix crash when dismissing gallery images [#1383](https://github.com/GetStream/stream-chat-swift/pull/1383)
- Improve pagination efficiency [#1381](https://github.com/GetStream/stream-chat-swift/pull/1381)
- Fix user mention suggestions not showing all members [#1390](https://github.com/GetStream/stream-chat-swift/pull/1381)
- Fix thread avatar view not displaying latest reply author avatar [#1398](https://github.com/GetStream/stream-chat-swift/pull/1398)
- Fix crash on incorrect date string parsing [#1403](https://github.com/GetStream/stream-chat-swift/pull/1403)
- Fix threads not showing all the responses if there were responses that were also sent to the channel [#1413](https://github.com/GetStream/stream-chat-swift/pull/1413)
- Fix crash when accessing `ChatMessage.attachmentCounts` on <iOS13 with in-memory storage turned ON
- Fix `isCommandsEnabled` not disabling the typing commands [#1416](https://github.com/GetStream/stream-chat-swift/pull/1416)
- Fix mention suggester now supports `options.minimumRequiredCharacters` equal to 0 and sorts results with same score consistently
- Fix filters with wrong Date encoding strategy [#1420](https://github.com/GetStream/stream-chat-swift/pull/1420)
- Fix message height is now calculated correctly when a message is updated [#1424](https://github.com/GetStream/stream-chat-swift/pull/1424)
- Fix `ChatMessageReactionData.init` not public [#1425](https://github.com/GetStream/stream-chat-swift/pull/1425)

# [4.0.0-beta.11](https://github.com/GetStream/stream-chat-swift/releases/tag/4.0.0-beta.11)
_August 13, 2021_

### 🐞 Fixed
- Fix jumps when presenting message popup actions in a modal [#1361](https://github.com/GetStream/stream-chat-swift/issues/1361)
- Fix custom Channel Types not allowing uppercase letters [#1361](https://github.com/GetStream/stream-chat-swift/issues/1361)
- Fix `ChatMessageGalleryView.ImagePreview` not compiling in Obj-c [#1363](https://github.com/GetStream/stream-chat-swift/pull/1363)
- Fix force unwrap crashes on unknown user roles cases [#1365](https://github.com/GetStream/stream-chat-swift/pull/1365)
- Fix "last seen at" representation to use other units other than minutes [#1368](https://github.com/GetStream/stream-chat-swift/pull/1368)
- Fix message list dismissing on a modal when scrolling [#1364](https://github.com/GetStream/stream-chat-swift/pull/1364)
- Fix crash on channel delete event [#1408](https://github.com/GetStream/stream-chat-swift/pull/1408)

# [4.0.0-beta.10](https://github.com/GetStream/stream-chat-swift/releases/tag/4.0.0-beta.10)
_August 11, 2021_

### ✅ Added
- New `ChannelListSortingKey`s `unreadCount` and `hasUnread` [#1348](https://github.com/GetStream/stream-chat-swift/issues/1348)
- Added `GalleryAttachmentViewInjector.galleryViewAspectRatio` to control the aspect ratio of a gallery inside a message cell [#1300](https://github.com/GetStream/stream-chat-swift/pull/1300)

### 🔄 Changed
- `ChatMessageReactionsVC.toggleReaction` is now `open` [#1348](https://github.com/GetStream/stream-chat-swift/issues/1348)
- User mentions now fetch suggestions from current channel instead of doing a user search query. Set `Components.mentionAllAppUsers` to true if you want to perform user search instead [#1357](https://github.com/GetStream/stream-chat-swift/pull/1357)

### 🐞 Fixed
- Fix `ChannelListController.synchronize` completion closure not being called when the client is connected [#1353](https://github.com/GetStream/stream-chat-swift/issues/1353)
- Selecting suggestions from Composer did not work correctly [#1352](https://github.com/GetStream/stream-chat-swift/pull/1352)
- Fixed race condition on `ChatMessageListVC` and `ChatThreadVC` that caused `UITableView` crashes [#1347](https://github.com/GetStream/stream-chat-swift/pull/1347)
- Fixed an issue for `ChatThreadVC` opened from a deeplink when new replies are only added to the chat, but not to the replies thread [#1354](https://github.com/GetStream/stream-chat-swift/pull/1354)


# [4.0.0-beta.9](https://github.com/GetStream/stream-chat-swift/releases/tag/4.0.0-beta.9)
_August 05, 2021_

### ⚠️ Breaking Changes from `4.0-beta.8`
- Extra data is now stored on a hashmap and not using the `ExtraData` generic system
- `ChatMessageLayoutOptionsResolver.optionsForMessage` has a new parameter: `appearance` [#1304](https://github.com/GetStream/stream-chat-swift/issues/1304)
- Renamed `Components.navigationTitleView` -> `Components.titleContainerView` [#1294](https://github.com/GetStream/stream-chat-swift/pull/1294)

#### New Extra Data Type

The new `4.0` release changes how `extraData` is stored and uses a simpler hashmap-based solution. This approach does not require creating type aliases for all generic classes such as `ChatClient`.

Example:

```swift
client.connectUser(
    userInfo: .init(
        id: userCredentials.id,
        extraData: ["country": .string("NL")]
    ),
    token: token
)
```

`Message`, `User`, `Channel`, `MessageReaction` models now store `extraData` in a `[String: RawJSON]` container.

```swift
let extraData:[String: RawJSON] = .dictionary([
    "name": .string(testPayload.name),
    "number": .integer(testPayload.number)
])
```

#### Upgrading from ExtraData

If you are using `ExtraData` from `v3` or before `4.0-beta.8` the steps needed to upgrade are the following:

- Remove all type aliases (`typealias ChatUser = _ChatUser<CustomExtraDataTypes.User>`)
- Replace all generic types from `StreamChat` and `StreamChatUI` classes (`__CurrentChatUserController<T>` -> `CurrentChatUserController`) with the non-generic version
- Remove the extra data structs and either use `extraData` directly or (recommended) extend the models
- Update your views to read your custom fields from the `extraData` field

Before:

```swift
struct Birthland: UserExtraData {
    static var defaultValue = Birthland(birthLand: "")
    let birthLand: String
}
```

After:

```swift
extension ChatUser {
    static let birthLandFieldName = "birthLand"
    var birthLand: String {
        guard let v = extraData[ChatUser.birthLandFieldName] else {
            return ""
        }
        guard case let .string(birthLand) = v else {
            return ""
        }
        return birthLand
    }
}
```

### ✅ Added
- Added `ChatChannelHeaderView` UI Component [#1294](https://github.com/GetStream/stream-chat-swift/pull/1294)
- Added `ChatThreadHeaderView` UI Component [#1294](https://github.com/GetStream/stream-chat-swift/pull/1294)
- Added custom channel events support [#1309](https://github.com/GetStream/stream-chat-swift/pull/1309)
- Added `ChatMessageAudioAttachment`, you can access them via `ChatMessage.audioAttachments`. There's no UI support as of now, it's in our Roadmap. [#1322](https://github.com/GetStream/stream-chat-swift/issues/1322)
- Added message ordering parameter to all `ChannelController` initializers. If you use `ChatChannelListRouter` it can be done by overriding a `showMessageList` method on it. [#1338](https://github.com/GetStream/stream-chat-swift/pull/1338)
- Added support for custom localization of components in framework [#1330](https://github.com/GetStream/stream-chat-swift/pull/1330)

### 🐞 Fixed
- Fix message list header displaying incorrectly the online status for the current user instead of the other one [#1294](https://github.com/GetStream/stream-chat-swift/pull/1294)
- Fix deleted last message's appearance on channels list [#1318](https://github.com/GetStream/stream-chat-swift/pull/1318)
- Fix reaction bubbles sometimes not being aligned to bubble on short incoming message [#1320](https://github.com/GetStream/stream-chat-swift/pull/1320)
- Fix hiding already hidden channels not working [#1327](https://github.com/GetStream/stream-chat-swift/issues/1327)
- Fix compilation for Xcode 13 beta 3 where SDK could not compile because of unvailability of `UIApplication.shared` [#1333](https://github.com/GetStream/stream-chat-swift/pull/1333)
- Fix member removed from a Channel is still present is MemberListController.members [#1323](https://github.com/GetStream/stream-chat-swift/issues/1323)
- Fix composer input field height for long text [#1335](https://github.com/GetStream/stream-chat-swift/issues/1335)
- Fix creating direct messaging channels creates CoreData misuse [#1337](https://github.com/GetStream/stream-chat-swift/issues/1337)

### 🔄 Changed
- `ContainerStackView` doesn't `assert` when trying to remove a subview, these operations are now no-op [#1328](https://github.com/GetStream/stream-chat-swift/issues/1328)
- `ChatClientConfig`'s `isLocalStorageEnabled`'s default value is now `false`
- `/sync` endpoint calls optimized for a setup when local caching is disabled i.e. `isLocalStorageEnabled` is set to false.

# [4.0.0-beta.8](https://github.com/GetStream/stream-chat-swift/releases/tag/4.0.0-beta.8)
_July 21, 2021_

### ✅ Added
- `urlRequest(forImage url:)` added to `ImageCDN` protocol, this can be used to inject custom HTTP headers into image loading requests [#1291](https://github.com/GetStream/stream-chat-swift/issues/1291)
- Functionality that allows [inviting](https://getstream.io/chat/docs/react/channel_invites/?language=swift) users to channels with subsequent acceptance or rejection on their part [#1276](https://github.com/GetStream/stream-chat-swift/pull/1276)
- `EventsController` which exposes event observing API [#1266](https://github.com/GetStream/stream-chat-swift/pull/1266)

### 🐞 Fixed
- Fix an issue where member role sent from backend was not recognized by the SDK [#1288](https://github.com/GetStream/stream-chat-swift/pull/1288)
- Fix crash in `ChannelListUpdater` caused by the lifetime not aligned with `ChatClient` [#1289](https://github.com/GetStream/stream-chat-swift/pull/1289)
- Fix composer allowing sending whitespace only messages [#1293](https://github.com/GetStream/stream-chat-swift/issues/1293)
- Fix a crash that would occur on deleting a message [#1298](https://github.com/GetStream/stream-chat-swift/pull/1298)

# [4.0.0-beta.7](https://github.com/GetStream/stream-chat-swift/releases/tag/4.0.0-beta.7)
_July 19, 2021_

### ⚠️ Breaking Changes from `4.0-beta.6`
- The `ChatSuggestionsViewController` was renamed to `ChatSuggestionsVC` to follow the same pattern across the codebase. [#1195](https://github.com/GetStream/stream-chat-swift/pull/1195)

### 🔄 Changed
- Changed Channel from  `currentlyTypingMembers: Set<ChatChannelMember>` to `currentlyTypingUsers: Set<ChatUser>` to show all typing users (not only channel members; eg: watching users) [#1254](https://github.com/GetStream/stream-chat-swift/pull/1254)  

### 🐞 Fixed
- Fix deleted messages appearance [#1267](https://github.com/GetStream/stream-chat-swift/pull/1267)
- Fix composer commands and attachment buttons not shown in first render when channel is not in cache [#1277](https://github.com/GetStream/stream-chat-swift/pull/1277)
- Fix appearance of only-emoji messages [#1272](https://github.com/GetStream/stream-chat-swift/pull/1272)
- Fix the appearance of system messages [#1281](https://github.com/GetStream/stream-chat-swift/pull/1281)
- Fix a crash happening during MessageList updates [#1286](https://github.com/GetStream/stream-chat-swift/pull/1286)

### ✅ Added
- Support for pasting images into the composer [#1258](https://github.com/GetStream/stream-chat-swift/pull/1258)
- The visibility of deleted messages is now configurable using `ChatClientConfig.deletedMessagesVisibility`. You can choose from the following options [#1269](https://github.com/GetStream/stream-chat-swift/pull/1269):
```swift
/// All deleted messages are always hidden.
case alwaysHidden

/// Deleted message by current user are visible, other deleted messages are hidden.
case visibleForCurrentUser

/// Deleted messages are always visible.
case alwaysVisible
```

### 🐞 Fixed
- Fix crash when scrolling to bottom after sending the first message [#1262](https://github.com/GetStream/stream-chat-swift/pull/1262)
- Fix crash when thread root message is not loaded when thread is opened [#1263](https://github.com/GetStream/stream-chat-swift/pull/1263)
- Fix issue when messages were changing their sizes when channel is opened [#1260](https://github.com/GetStream/stream-chat-swift/pull/1260)
- Fix over fetching previous messages [#1110](https://github.com/GetStream/stream-chat-swift/pull/1110)
- Fix an issue where multiple messages in a channel could not quote a single message [#1264](https://github.com/GetStream/stream-chat-swift/pull/1264)

### 🔄 Changed
- The way attachment view stretches the message cell to fill all available width. Now it's done via `fillAllAvailableWidth` exposed on base attachment injector (set to `true` by default) [#1260](https://github.com/GetStream/stream-chat-swift/pull/1260)

# [4.0.0-beta.6](https://github.com/GetStream/stream-chat-swift/releases/tag/4.0.0-beta.6)
_July 08, 2021_

### 🐞 Fixed
- Fix issue where badge with unread count could remain visible with 0 value [#1259](https://github.com/GetStream/stream-chat-swift/pull/1259)
- Fixed the issue when `ChatClientUpdater.connect` was triggered before the connection was established due to firing `.didBecomeActive` notification [#1256](https://github.com/GetStream/stream-chat-swift/pull/1256)

# [4.0.0-beta.5](https://github.com/GetStream/stream-chat-swift/releases/tag/4.0.0-beta.5)
_July 07, 2021_

### ⚠️ Breaking Changes from `4.0-beta.4`
- The `ChatSuggestionsViewController` was renamed to `ChatSuggestionsVC` to follow the rest of the codebase. [#1195](https://github.com/GetStream/stream-chat-swift/pull/1195)
- The `CreateChatChannelButton` component was removed. The component acted only as a placeholder and the functionality should be always provided by the hosting app. For an example implementation see the [Demo app](https://github.com/GetStream/stream-chat-swift/blob/main/DemoApp/ChatPresenter.swift).
- The payload of `AnyChatMessageAttachment` changed from `Any` to `Data` [#1248](https://github.com/GetStream/stream-chat-swift/pull/1248).
- The user setting API was updated. It's now required to call one of the available `connect` methods on `ChatClient` after `ChatClient`'s instance is created in order to establish connection and set the current user.

  Migration tips:
  ---
  If you were doing:
  ```
  let client = ChatClient(config: config, tokenProvider: .static(token))
  ```
  Now you should do:
  ```
  let client = ChatClient(config: config)
  client.connectUser(userInfo: .init(id: userId), token: token)
  ```
  ---
  Guest users before:
  ```
  let client = ChatClient(
    config: config,
    tokenProvider: .guest(
      userId: userId,
      name: userName
    )
  )
  ```
  Now you should do:
  ```
  let client = ChatClient(config: config)
  client.connectGuestUser(userInfo: .init(id: userId))
  ```
  ---
  Anonymous users before:
  ```
  let client = ChatClient(config: config, tokenProvider: .anonymous)
  ```
  Now you should do:
  ```
  let client = ChatClient(config: config)
  client.connectAnonymousUser()
  ```
  ---
  If you use tokens that expire you probably do something like this:
  ```
  let client = ChatClient(
    config: config,
    tokenProvider: .closure { client, completion in
      service.fetchToken { token in
        completion(token)
      }
    }
  )
  ```
  Now you should do:
  ```
  let client = ChatClient(config: config)
  service.fetchToken { token in
    client.connectUser(userInfo: .init(id: userId), token: token)
  }
  // `tokenProvider` property is used to reobtain a new token in case if the current one is expired
  client.tokenProvider = { completion in
    service.fetchToken { token in
      completion(token)
    }
  }
  ```

### ✅ Added
- `search(query:)` function to `UserSearchController` to make a custom search with a query [#1206](https://github.com/GetStream/stream-chat-swift/issues/1206)
- `queryForMentionSuggestionsSearch(typingMention:)` function to `ComposerVC`, users can override this function to customize mention search behavior [#1206](https://github.com/GetStream/stream-chat-swift/issues/1206)
- `.contains` added to `Filter` to be able to filter for `teams` [#1206](https://github.com/GetStream/stream-chat-swift/issues/1206)

### 🔄 Changed
- `shouldConnectAutomatically` setting in `ChatConfig`, it now has no effect and all logic that used it now behaves like it was set to `true`.

### 🐞 Fixed
- `ConnectionController` fires its `controllerDidChangeConnectionStatus` method only when the connection status actually changes [#1207](https://github.com/GetStream/stream-chat-swift/issues/1207)
- Fix cancelled ephemeral (giphy) messages and deleted messages are visible in threads [#1238](https://github.com/GetStream/stream-chat-swift/issues/1238)
- Fix crash on missing `cid` value of `Message` during local cache invalidation [#1245](https://github.com/GetStream/stream-chat-swift/issues/1245)
- Messages keep correct order if the local device time is different from the server time [#1246](https://github.com/GetStream/stream-chat-swift/issues/1246)

# [4.0.0-beta.4](https://github.com/GetStream/stream-chat-swift/releases/tag/4.0.0-beta.4)
_June 23, 2021_

### ⚠️ Breaking Changes from `4.0-beta.3`
- `ChatOnlineIndicatorView` renamed to `OnlineIndicatorView`
- `GalleryContentViewDelegate` methods updated to have optional index path
- `FileActionContentViewDelegate` methods updated to have optional index path
- `LinkPreviewViewDelegate` methods updated to have optional index path
- `scrollToLatestMessageButton` type changed from `UIButton` to `_ScrollToLatestMessageButton<ExtraData>`
- `UITableView` is now used instead of `UICollectionView` to display the message list [#1219](https://github.com/GetStream/stream-chat-swift/pull/1219)
- `ChatMessageImageGallery` renamed to `ChatMessageGalleryView`, updated to show any content
- `ImageGalleryVC` renamed to `GalleryVC`
- `ImagePreviewable` renamed to `GalleryItemPreview`, updated to expose `AttachmentId` only
- `GalleryContentViewDelegate` methods are renamed to work not only for image attachment but for any
- `selectedAttachmentType` removed from `ComposerVC`
- `imagePickerVC` renamed to `mediaPickerVC` in `ComposerVC`

### ✅ Added
- Video attachments support:
 - `VideoAttachmentPayload` type is introduced, video attachments are exposed on `ChatMessage`
 - `VideoAttachmentComposerView` component is added to displaying video thumbnails in `ComposerVC`
 - `VideoAttachmentCellView` displaying video previews in `ChatMessageImageGallery`
 - `VideoCollectionViewCell` displaying videos in `GalleryVC`
 - `VideoPlaybackControlView` used to take actions on the playing video in `GalleryVC`
 - `VideoPreviewLoader` loading video thumbnails
 For more information, see [#1194](https://github.com/GetStream/stream-chat-swift/pull/1194)
- `mentionText(for:)` function added to `ComposerVC` for customizing the text displayed for mentions [#1188](https://github.com/GetStream/stream-chat-swift/issues/1188) [#1000](https://github.com/GetStream/stream-chat-swift/issues/1000)
- `score` to `ChatMessageReactionData` so a slack-like reaction view is achievable. This would be used as content in `ChatMessageReactionsView` [#1200](https://github.com/GetStream/stream-chat-swift/issues/1200)
- Ability to send silent messages. Silent messages are normal messages with an additional `isSilent` value set to `true`. Silent messages don’t trigger push notification for the recipient.[#1211](https://github.com/GetStream/stream-chat-swift/pull/1211)
- Expose `cid` on `Message` [#1215](https://github.com/GetStream/stream-chat-swift/issues/1215)
- `showMediaPicker`/`showFilePicker`/`attachmentsPickerActions` functions added to `ComposerVC` so it's possible to customize media/document pickers and add extend action sheet with actions for custom attachment types [#1194](https://github.com/GetStream/stream-chat-swift/pull/1194)
- Make `ChatThreadVC` show overlay with timestamp of currently visible messages when scrolling [#1235](https://github.com/GetStream/stream-chat-swift/pull/1235)
- Expose `layoutOptions` on `ChatMessageContentView` [#1241](https://github.com/GetStream/stream-chat-swift/pull/1241)

### 🔄 Changed
- `scrollToLatestMessageButton` is now visible every time the last message is not visible. Not only when there is unread message. [#1208](https://github.com/GetStream/stream-chat-swift/pull/1208)
- `mediaPickerVC` in `ComposerVC` updated to show both photos and videos [#1194](https://github.com/GetStream/stream-chat-swift/pull/1194)
- `ChatMessageListScrollOverlayView` moved outside the `ChatMessageListView`. Now it's managed by `ChatMessageListVC` and `ChatThreadVC` explicitly [#1235](https://github.com/GetStream/stream-chat-swift/pull/1235)
- Date formatter for scroll overlay used in `ChatMessageListVC` is now exposed as `DateFormatter.messageListDateOverlay` [#1235](https://github.com/GetStream/stream-chat-swift/pull/1235)

### 🐞 Fixed
- Fix sorting Member List by `createdAt` causing an issue [#1185](https://github.com/GetStream/stream-chat-swift/issues/1185)
- Fix ComposerView not respecting `ChannelConfig.maxMessageLength [#1190](https://github.com/GetStream/stream-chat-swift/issues/1190)
- Fix mentions not being parsed correctly [#1188](https://github.com/GetStream/stream-chat-swift/issues/1188)
- Fix layout feedback loop for Quoted Message without bubble view [#1203](https://github.com/GetStream/stream-chat-swift/issues/1203)
- Fix image/file/link/giphy actions not being handled in `ChatThreadVC` [#1207](https://github.com/GetStream/stream-chat-swift/pull/1207)
- Fix `ChatMessageLinkPreviewView` not being taken from `Components` [#1207](https://github.com/GetStream/stream-chat-swift/pull/1207)
- Subviews of `ChatMessageDefaultReactionsBubbleView` are now public [#1209](https://github.com/GetStream/stream-chat-swift/pull/1209)
- Fix composer overlapping last message. This happened for channels with typing events disabled. [#1210](https://github.com/GetStream/stream-chat-swift/issues/1210)
- Fix an issue where composer textView's caret jumps to the end of input [#1117](https://github.com/GetStream/stream-chat-swift/issues/1117)
- Fix deadlock in Controllers when `synchronize` is called in a delegate callback [#1214](https://github.com/GetStream/stream-chat-swift/issues/1214)
- Fix restart uploading action not being propagated [#1194](https://github.com/GetStream/stream-chat-swift/pull/1194)
- Fix uploading progress not visible on image uploading overlay [#1194](https://github.com/GetStream/stream-chat-swift/pull/1194)
- Fix timestamp overlay jumping when more messages are loaded [#1235](https://github.com/GetStream/stream-chat-swift/pull/1235)
- Fix flickering of local messages while sending [#1241](https://github.com/GetStream/stream-chat-swift/pull/1241)

# [4.0.0-beta.3](https://github.com/GetStream/stream-chat-swift/releases/tag/4.0.0-beta.3)
_June 11, 2021_

### ⚠️ Breaking Changes from `4.0.0-beta.2`
- Due to App Store Connect suddenly starting rejecting builds, we've renamed the following funcs everywhere:
  - `didPan` -> `handlePan`
  - `didTouchUpInside` -> `handleTouchUpInside`
  - `didTap` -> `handleTap`
  - `didLongPress` -> `handleLongPress`
  - `textDidChange` -> `handleTextChange`
  If you've subclassed UI components and overridden these functions, you should rename your overrides.
  For more information, see [#1177](https://github.com/GetStream/stream-chat-swift/pull/1177) and [#1178](https://github.com/GetStream/stream-chat-swift/issues/1178)
- `ChannelConfig.commands` is no longer an optional [#1182](https://github.com/GetStream/stream-chat-swift/issues/1182)

### ⛔️ Deprecated
- `_ChatChannelListVC.View` is now deprecated. Please use `asView` instead [#1174](https://github.com/GetStream/stream-chat-swift/pull/1174)

### ✅ Added
- Add `staysConnectedInBackground` flag to `ChatClientConfig` [#1170](https://github.com/GetStream/stream-chat-swift/pull/1170)
- Add `asView` helper for getting SwiftUI views from StreamChatUI UIViewControllers [#1174](https://github.com/GetStream/stream-chat-swift/pull/1174)

### 🔄 Changed
- Logic for displaying suggestions (commands or mentions) were not compatible with SwiftUI, so it's changed to AutoLayout [#1171](https://github.com/GetStream/stream-chat-swift/pull/1171)

### 🐞 Fixed
-  `ChatChannelListItemView` now doesn't enable swipe context actions when there are no `swipeableViews` for the cell. [#1161](https://github.com/GetStream/stream-chat-swift/pull/1161)
- Fix websocket connection automatically restored in background [#1170](https://github.com/GetStream/stream-chat-swift/pull/1170)
- Commands view in composer is no longer displayed when there are no commands [#1171](https://github.com/GetStream/stream-chat-swift/pull/1171) [#1178](https://github.com/GetStream/stream-chat-swift/issues/1178)
- `ChatMessageContentView` does not add views to main container in reverse order when `.flipped` option is included [#1125](https://github.com/GetStream/stream-chat-swift/pull/1125)

# [4.0.0-beta.2](https://github.com/GetStream/stream-chat-swift/releases/tag/4.0.0-beta.2)
_June 04, 2021_

### ⚠️ Breaking Changes from `4.0-beta.1`
**Severity of changes**: 🟢 _minor_
- `MessageLayoutOption.metadata` was renamed to `.timestamp` [#1141](https://github.com/GetStream/stream-chat-swift/pull/1141)
- `ComposerVC.showSuggestionsAsChildVC` was renamed to `showSuggestions` [#1139](https://github.com/GetStream/stream-chat-swift/pull/1139)
- The inner structure of `ChatMessageBubbleView` was updated to match the common component pattern [#1118](https://github.com/GetStream/stream-chat-swift/pull/1118)
- The inner structure of `QuotedChatMessageView` was updated to match the common component pattern [#1123](https://github.com/GetStream/stream-chat-swift/pull/1123)
- The superclasses of `ImageAttachmentView` and `ImageCollectionViewCell` became generic over `ExtraData` [#1111](https://github.com/GetStream/stream-chat-swift/pull/1111)

### ✅ Added
- Add `areTypingEventsEnabled`, `areReactionsEnabled`, `areRepliesEnabled`, `areReadEventsEnabled`, `areUploadsEnabled` to `ChatChannelListController` [#1085](https://github.com/GetStream/stream-chat-swift/pull/1085)
- Add `ImageCDN` protocol to improve work with image cache and thumbnails [#1111](https://github.com/GetStream/stream-chat-swift/pull/1111)
- Add missing APIs `open` of `ComposerVC`. Including the delegate implementations and showing the suggestions as a child view controller. [#1140](https://github.com/GetStream/stream-chat-swift/pull/1140)
- Add possibility to build the `StreamChat` framework on macOS
    [#1132](https://github.com/GetStream/stream-chat-swift/pull/1132)
- Add `scrollToLatestMessageButton` to Message list when there is new unread message [#1147](https://github.com/GetStream/stream-chat-swift/pull/1147)

### 🐞 Fixed
- Fix background color of message list in dark mode [#1109](https://github.com/GetStream/stream-chat-swift/pull/1109)
- Fix inconsistent dismissal of popup actions [#1109](https://github.com/GetStream/stream-chat-swift/pull/1109)
- Fix message list animation glitches when keyboard appears [#1139](https://github.com/GetStream/stream-chat-swift/pull/1139)
- Fix issue where images might not render in the message composer in some cases [#1140](https://github.com/GetStream/stream-chat-swift/pull/1140)
- Fix issue with message bubbles not being updated properly when a message withing the same group is sent/deleted [#1141](https://github.com/GetStream/stream-chat-swift/pull/1141), [#1149](https://github.com/GetStream/stream-chat-swift/pull/1149)
- Fix jumps on message list when old message is edited or when the new message comes [#1148](https://github.com/GetStream/stream-chat-swift/pull/1148)
- `ThreadVC`, `ChatMessageReactionsVC`, and `ChatMessageRActionsVC` are now configurable via `Components` [#1155](https://github.com/GetStream/stream-chat-swift/pull/1155)
- Fix `CurrentUserDTO` not available after completion of `reloadUserIfNeeded` [#1153](https://github.com/GetStream/stream-chat-swift/issues/1153)

### 🔄 Changed
- `swipeableViewWillShowActionViews(for:)` and `swipeableViewActionViews(for:)` are `open` now [#1122](https://github.com/GetStream/stream-chat-swift/issues/1122)
- Add `preferredSize` to `UIImageView.loadImage` function to utilise ImageCDN functions [#1111](https://github.com/GetStream/stream-chat-swift/pull/1111)
- Update `ErrorPayload` access control to expose for client-side handling [#1134](https://github.com/GetStream/stream-chat-swift/pull/1134)
- The default time interval for message grouping was changed from 10 to 30 seconds [#1141](https://github.com/GetStream/stream-chat-swift/pull/1141)

# [4.0-beta.1](https://github.com/GetStream/stream-chat-swift/releases/tag/4.0-beta.1)
_May 21, 2021_

### ✅ Added
- Refresh authorization token when WebSocket connection disconnects because the token has expired [#1069](https://github.com/GetStream/stream-chat-swift/pull/1069)
- Typing indicator inside `ChatMessageListVC` [#1073](https://github.com/GetStream/stream-chat-swift/pull/1073)
- `ChannelController.freeze` and `unfreeze [#1090](https://github.com/GetStream/stream-chat-swift/issues/1090)
  Freezing a channel will disallow sending new messages and sending / deleting reactions.
  For more information, see [our docs](https://getstream.io/chat/docs/ios-swift/freezing_channels/?language=swift)

### 🐞 Fixed
- Fix crash when opening attachments on iPad [#1060](https://github.com/GetStream/stream-chat-swift/pull/1060) [#997](https://github.com/GetStream/stream-chat-swift/pull/977)
- New channels are now visible even if the user was added to them while the connection was interrupted [#1092](https://github.com/GetStream/stream-chat-swift/pull/1092)

### 🔄 Changed
- ⚠️ The default `BaseURL` was changed from `.dublin` to `.usEast` to match other SDKs [#1078](https://github.com/GetStream/stream-chat-swift/pull/1078)
- Split `UIConfig` into `Appearance` and `Components` to improve clarity [#1014](https://github.com/GetStream/stream-chat-swift/pull/1014)
- Change log level for `ChannelRead` when it doesn't exist in channel from `error` to `info` [#1043](https://github.com/GetStream/stream-chat-swift/pull/1043)
- Newly joined members' `markRead` events will cause a read object creation for them [#1068](https://github.com/GetStream/stream-chat-swift/pull/1068)

# [3.1.9](https://github.com/GetStream/stream-chat-swift/releases/tag/3.1.9)
_May 03, 2021_

### ✅ Added
- `ChatChannelListControllerDelegate` now has the `controllerWillChangeChannels` method [#1024](https://github.com/GetStream/stream-chat-swift/pull/1024)

### 🐞 Fixed
- Fix potential issues with data access from across multiple threads [#1024](https://github.com/GetStream/stream-chat-swift/pull/1026)
- Fix warning in `Package.swift` [#1031](https://github.com/GetStream/stream-chat-swift/pull/1031)
- Fix incorrect payload format for `MessageController.synchronize` response [#1033](https://github.com/GetStream/stream-chat-swift/pull/1033)
- Improve handling of incoming events [#1030](https://github.com/GetStream/stream-chat-swift/pull/1030)

# [3.1.8](https://github.com/GetStream/stream-chat-swift/releases/tag/3.1.8)
_April 23, 2021_

### 🐞 Fixed
- All channel events are correctly propagated to the UI.

# [3.1.7](https://github.com/GetStream/stream-chat-swift/releases/tag/3.1.7)
_April 23, 2021_

### 🐞 Fixed
- It's safe now to use `ChatChannel` and `ChatMessage` across multiple threads [#984](https://github.com/GetStream/stream-chat-swift/pull/984)
- Web socket reconnection logic better handles the "no internet" errors [#970](https://github.com/GetStream/stream-chat-swift/pull/970)
- `ChatChannelWatcherListController` now correctly loads initial watchers of the channel [#1012](https://github.com/GetStream/stream-chat-swift/pull/970)

### ✅ Added
- Expose the entire quoted message on `ChatMessage` instead of its `id` [#992](https://github.com/GetStream/stream-chat-swift/pull/992)
- Expose thread participants as a set of `ChartUser` instead of a set of `UserId`[#998](https://github.com/GetStream/stream-chat-swift/pull/998)
- `ChatChannelListController` removes hidden channels from the list in the real time [#1013](https://github.com/GetStream/stream-chat-swift/pull/1013)
- `CurrentChatUser` contains `mutedChannels` field with the muted channels [#1011](https://github.com/GetStream/stream-chat-swift/pull/1011)
- `ChatChannel` contains `isMuted` and `muteDetails` fields with the information about the mute state of the channel [#1011](https://github.com/GetStream/stream-chat-swift/pull/1011)
- Existing `ChatChannelListController` queries get invalidated when the current user membership changes, i.e. when the current users stops being a member of a channel, the channel stop being visible in the query [#1016](https://github.com/GetStream/stream-chat-swift/pull/1016)

### 🔄 Changed
- Updating the current user devices is now done manually by calling `CurrentUserController.synchronizeDevices()` instead of being automatically called on `CurrentUserController.synchronize()`[#1010](https://github.com/GetStream/stream-chat-swift/pull/1010)

### ⛔️ Deprecated
- `ChatMessage.quotedMessageId` is now deprecated. Use `quotedMessage?.id` instead [#992](https://github.com/GetStream/stream-chat-swift/pull/992)

# [3.1.5](https://github.com/GetStream/stream-chat-swift/releases/tag/3.1.5)
_April 09, 2021_

### ✅ Added
- Channels are properly marked as read when `ChatChannelVC` is displayed [#972](https://github.com/GetStream/stream-chat-swift/pull/972)
- Channels now support typing indicators [#986](https://github.com/GetStream/stream-chat-swift/pull/986)

### 🐞 Fixed
- Fix `ChannelController`s created with `createChannelWithId` and `createChannelWithMembers` functions not reporting their initial values [#945](https://github.com/GetStream/stream-chat-swift/pull/945)
- Fix issue where channel `lastMessageDate` was not updated when new message arrived [#949](https://github.com/GetStream/stream-chat-swift/pull/949)
- Fix channel unread count not being updated in the real time [#969](https://github.com/GetStream/stream-chat-swift/pull/969)
- Fix updated values not reported for some controllers if the properties were accessed for the first time after `synchronize` has finished. Affected controllers were `ChatUserListController`, `ChatChannelListController`, `ChatUserSearchController` [#974](https://github.com/GetStream/stream-chat-swift/pull/974)

### 🔄 Changed
- `Logger.assertationFailure` was renamed to `Logger.assertionFailure` [#935](https://github.com/GetStream/stream-chat-swift/pull/935)

# [3.1.4](https://github.com/GetStream/stream-chat-swift/releases/tag/3.1.4)
_March 29, 2021_

### 🐞 Fixed
- Fix `ChannelDoesNotExist` error is logged by `UserWatchingEventMiddleware` when channels are fetched for the first time [#893](https://github.com/GetStream/stream-chat-swift/issues/893)
- Improve model loading performance by lazy loading expensive properties [#906](https://github.com/GetStream/stream-chat-swift/issues/906)
- Fix possible loops when accessing controllers' data from within delegate callbacks [#915](https://github.com/GetStream/stream-chat-swift/issues/915)
- Fix `channel.updated` events failing to parse due to missing `user` field [#922](https://github.com/GetStream/stream-chat-swift/issues/922)
  This was due to backend not sending `user` field when the update was done by server-side auth.

### ✅ Added
- Introduce support for [multitenancy](https://getstream.io/chat/docs/react/multi_tenant_chat/?language=swift) - `teams` for `User` and `team` for `Channel` are now exposed. [#905](https://github.com/GetStream/stream-chat-swift/pull/905)
- Introduce support for [pinned messages](https://getstream.io/chat/docs/react/pinned_messages/?language=swift) [#896](https://github.com/GetStream/stream-chat-swift/pull/896)
- Expose `pinnedMessages` on `ChatChannel` which contains the last 10 pinned messages [#896](https://github.com/GetStream/stream-chat-swift/pull/896)
- Expose `pinDetails` on `ChatMessage` which contains the pinning information, like the expiration date [#896](https://github.com/GetStream/stream-chat-swift/pull/896)
- Add support for pinning and unpinning messages through `pin()` and `unpin()` methods in `MessageController` [#896](https://github.com/GetStream/stream-chat-swift/pull/896)
- Add new optional `pinning: Pinning` parameter when creating a new message in `ChannelController` to create a new message and pin it instantly [#896](https://github.com/GetStream/stream-chat-swift/pull/896)
- Add `lastActiveMembers` and `lastActiveWatchers` to `ChatChannel`. The max number of entities these fields expose is configurable via `ChatClientConfig.localCaching.chatChannel` [#911](https://github.com/GetStream/stream-chat-swift/pull/911)

### 🔄 Changed
- `ChatChannel.latestMessages` now by default contains max 5 messages. You can change this setting in `ChatClientConfig.localCaching.chatChannel.latestMessagesLimit` [#923](https://github.com/GetStream/stream-chat-swift/pull/923)

### ⛔️ Deprecated
- `ChatChannel`'s properties `cachedMembers` and `watchers` were deprecated. Use `lastActiveMembers` and `lastActiveWatchers` instead [#911](https://github.com/GetStream/stream-chat-swift/pull/911)

# [3.1.3](https://github.com/GetStream/stream-chat-swift/releases/tag/3.1.3)
_March 12, 2021_

### 🐞 Fixed
- Fix app getting terminated in background during an unfinished background task [#877](https://github.com/GetStream/stream-chat-swift/issues/877)

### ✅ Added
- Introduce `MemberEventMiddleware` to observe member events and update database accordingly [#880](https://github.com/GetStream/stream-chat-swift/issues/880)
- Expose `membership` value on `ChatChannel` which contains information about the current user membership [#885](https://github.com/GetStream/stream-chat-swift/issues/885)
- `ChatChannelMember` now contains channel-specific ban information: `isBannedFromChannel` and `banExpiresAt` [#885](https://github.com/GetStream/stream-chat-swift/issues/885)
- Channel-specific ban events are handled and the models are properly updated [#885](https://github.com/GetStream/stream-chat-swift/pull/885)

# [3.1.2](https://github.com/GetStream/stream-chat-swift/releases/tag/3.1.2)
_March 09, 2021_

### ✅ Added
- Add support for slow mode. See more info in the [documentation](https://getstream.io/chat/docs/javascript/slow_mode/?language=swift) [#859](https://github.com/GetStream/stream-chat-swift/issues/859)
- Add support for channel watching events. See more info in the [documentation](https://getstream.io/chat/docs/ios/watch_channel/?language=swift) [#864](https://github.com/GetStream/stream-chat-swift/issues/864)
- Add support for channel truncating [#864](https://github.com/GetStream/stream-chat-swift/issues/864)

### 🔄 Changed
- `ChatChannelNamer` is now closure instead of class so it allows better customization of channel naming in `ChatChannelListItemView`.

### 🐞 Fixed
- Fix encoding of channels with custom type [#872](https://github.com/GetStream/stream-chat-swift/pull/872)
- Fix `CurreUserController.currentUser` returning nil before `synchronize()` is called [#875](https://github.com/GetStream/stream-chat-swift/pull/875)

# [3.1.1](https://github.com/GetStream/stream-chat-swift/releases/tag/3.1.1)
_February 26, 2021_

### 🐞 Fixed
- Fix localized strings not being loaded correctly when the SDK is integrated using CocoaPods [#845](https://github.com/GetStream/stream-chat-swift/pull/845)
- Fix message list crash when rotating screen [#847](https://github.com/GetStream/stream-chat-swift/pull/847)

# [3.1.0](https://github.com/GetStream/stream-chat-swift/releases/tag/3.1.0)
_February 22, 2021_

### 🐞 Fixed
- Fix user devices not being removed locally when removed on the backend [#882](https://github.com/GetStream/stream-chat-swift/pull/822)
- Fix issue with bad parsing of malformed attachment data causing channelList not showing channels [#834](https://github.com/GetStream/stream-chat-swift/pull/834/)

### 🔄 Changed

# [3.0.2](https://github.com/GetStream/stream-chat-swift/releases/tag/3.0.2)
_February 12, 2021_

## StreamChat

### ✅ Added
- Add support for custom attachment types with unknown structure
    [#795](https://github.com/GetStream/stream-chat-swift/pull/795)
- Add possibility to send attachments that don't need prior uploading
    [#799](https://github.com/GetStream/stream-chat-swift/pull/799)

### 🔄 Changed
- Improve serialization performance by exposing items as `LazyCachedMapCollection` instead of `Array` [#776](https://github.com/GetStream/stream-chat-swift/pull/776)
- Reduce amount of fake updates by erasing touched objects [#802](https://github.com/GetStream/stream-chat-swift/pull/802)
- Trigger members and current user updates on UserDTO changes [#802](https://github.com/GetStream/stream-chat-swift/pull/802)
- Extracts the connection handling responsibility of `CurrentUserController` to a new `ChatConnectionController`. [#804](https://github.com/GetStream/stream-chat-swift/pull/804)
- Allow delete/edit message for all users [#809](https://github.com/GetStream/stream-chat-swift/issues/809)
  By default, only admin/moderators can edit/delete other's messages, but this configurable on backend and it's not known by the client, so we allow all actions and invalid actions will cause backend to return error.
- Simplify attachment send API by combining `attachment` and `attachmentSeeds` parameters. [#815](https://github.com/GetStream/stream-chat-swift/pull/815)

### 🐞 Fixed
- Fix race conditions in database observers [#796](https://github.com/GetStream/stream-chat-swift/pull/796)

### 🚮 Removed
- Revert changeHash that became obsolete after #802 [#813](https://github.com/GetStream/stream-chat-swift/pull/813)

# [3.0.1](https://github.com/GetStream/stream-chat-swift/releases/tag/3.0.1)
_February 2nd, 2021_

## StreamChat

### ✅ Added
- Add support for `enforce_unique` parameter on sending reactions
    [#770](https://github.com/GetStream/stream-chat-swift/pull/770)
### 🔄 Changed

### 🐞 Fixed
- Fix development token not working properly [#760](https://github.com/GetStream/stream-chat-swift/pull/760)
- Fix lists ordering not updating instantly. [#768](https://github.com/GetStream/stream-chat-swift/pull/768/)
- Fix update changes incorrectly reported when a move change is present for the same index. [#768](https://github.com/GetStream/stream-chat-swift/pull/768/)
- Fix issue with decoding `member_count` for `ChannelDetailPayload`
    [#782](https://github.com/GetStream/stream-chat-swift/pull/782)
- Fix wrong extra data cheat sheet documentation link [#786](https://github.com/GetStream/stream-chat-swift/pull/786)

# [3.0](https://github.com/GetStream/stream-chat-swift/releases/tag/3.0)
_January 22nd, 2021_

## StreamChat SDK reaches another milestone with version 3.0 🎉

### New features:

* **Offline support**: Browse channels and send messages while offline.
* **First-class support for `SwiftUI` and `Combine`**: Built-it wrappers make using the SDK with the latest Apple frameworks a seamless experience.
* **Uses `UIKit` patterns and paradigms:** The API follows the design of native system SDKs. It makes integration with your existing code easy and familiar.
* Currently, 3.0 version is available only using CocoaPods. We will add support for SPM soon.

To use the new version of the framework, add to your `Podfile`:
```ruby
pod 'StreamChat', '~> 3.0'
```

### ⚠️ Breaking Changes ⚠️

In order to provide new features like offline support and `SwiftUI` wrappers, we had to make notable breaking changes to the public API of the SDKs.

**Please don't upgrade to version `3.0` before you get familiar with the changes and their impact on your codebase.**

To prevent CocoaPods from updating `StreamChat` to version 3, you can explicitly pin the SDKs to versions `2.x` in your `podfile`:
```ruby
pod 'StreamChat', '~> 2.0'
pod 'StreamChatCore', '~> 2.0' # if needed
pod 'StreamChatClient', '~> 2.0' # if needed
```

The framework naming and overall structure were changed. Since version 3.0, Stream Chat iOS SDK consists of:

#### `StreamChat` framework

Contains low-level logic and is meant to be used by users who want to build a fully custom UI. It covers functionality previously provided by `StreamChatCore` and `StreamChatClient`.

#### `StreamChat UI` framework _(currently in public beta)_

Contains a complete set of ready-to-use configurable UI elements that you can customize a use for building your own chat UI. It covers functionality previously provided by `StreamChat`.

### Sample App

The best way to explore the SDKs and their usage is our [sample app](https://github.com/GetStream/stream-chat-swift/tree/main/Sample). It contains an example implementation of a simple IRC-style chat app using the following patterns:

* `UIKit` using delegates
* `UIKit` using reactive patterns and SDK's built-in `Combine` wrappers.
* `SwiftUI` using the SDK's built-in `ObservableObject` wrappers.
* Learn more about the sample app at its own [README](https://github.com/GetStream/stream-chat-swift/tree/main/Sample).

### Documentation Quick Links

- [**Cheat Sheet**](https://github.com/GetStream/stream-chat-swift/wiki/Cheat-Sheet) Real-world code examples showcasing the usage of the SDK.
- [**Controller Overview**](https://github.com/GetStream/stream-chat-swift/wiki/Controllers-Overview) This page contains a list of all available controllers within StreamChat, including their short description and typical use-cases.
- [**Glossary**](https://github.com/GetStream/stream-chat-swift/wiki/Glossary) A list of names and terms used in the framework and documentation.<|MERGE_RESOLUTION|>--- conflicted
+++ resolved
@@ -9,11 +9,8 @@
 ### 🐞 Fixed
 - Fix channel disappearing when channel list auto-filtering is enabled and the user is not a member of the channel [#2557](https://github.com/GetStream/stream-chat-swift/pull/2557)
 - Fix an issues which was causing the app to terminate when using a filter with the `in` operator and `cid` values [#2561](https://github.com/GetStream/stream-chat-swift/pull/2561)
-<<<<<<< HEAD
+- Fix unexpected 401s produced at launch while the chat is not yet fully connected [#2559](https://github.com/GetStream/stream-chat-swift/pull/2559)
 - Fix crash when getting unread count in an invalid state [#2570](https://github.com/GetStream/stream-chat-swift/pull/2570)
-=======
-- Fix unexpected 401s produced at launch while the chat is not yet fully connected [#2559](https://github.com/GetStream/stream-chat-swift/pull/2559)
->>>>>>> f134874a
 
 ## StreamChatUI
 ### ✅ Added
