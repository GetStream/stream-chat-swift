# StreamChat iOS SDK CHANGELOG
The format is based on [Keep a Changelog](https://keepachangelog.com/en/1.0.0/).

# Upcoming
## StreamChat
### ✅ Added
- `quotesEnabled` property is added to the `ChannelConfig` [#1891](https://github.com/GetStream/stream-chat-swift/issues/1891)
### 🔄 Changed
- Assertions are no longer thrown by default. Check `StreamRuntimeCheck` to enable them [#1885](https://github.com/GetStream/stream-chat-swift/pull/1885)
- Local Storage is enabled by default. You can read more [here](https://getstream.io/chat/docs/sdk/ios/guides/offline-support) [#1890](https://github.com/GetStream/stream-chat-swift/pull/1890)

## StreamChatUI
### 💥 Removed
- The `toVCSnapshot`, `fromVCSnapshot` and `containerTransitionImageView` properties were removed `ZoomAnimator` because they were the root cause of animation issues when presenting the popup actions [#1899](https://github.com/GetStream/stream-chat-swift/issues/1899)
### ✅ Added
- Quote message action visibility can be controlled from the dashboard [#1891](https://github.com/GetStream/stream-chat-swift/issues/1891)
<<<<<<< HEAD
### 🐞 Fixed
- Fix full screen live photos weird flicker when presented / dismissed to / from full screen [#1899](https://github.com/GetStream/stream-chat-swift/issues/1899)
=======
### 🔄 Changed
- The time interval between 2 messages so they are grouped in the UI is changed from `30 sec` to `60 sec` [#1893](https://github.com/GetStream/stream-chat-swift/issues/1893)
### 🐞 Fixed
- Timestamp not being shown for the message when the next message is error [#1893](https://github.com/GetStream/stream-chat-swift/issues/1893)
- Another user's avatar not being shown for deleted message last in a group [#1893](https://github.com/GetStream/stream-chat-swift/issues/1893)

# [4.13.1](https://github.com/GetStream/stream-chat-swift/releases/tag/4.13.1)
_April 04, 2022_

## StreamChat
### 🚨 Fixed
- Fix deadlock when accessing some properties from Events Delegate [#1898](https://github.com/GetStream/stream-chat-swift/issues/1898)
>>>>>>> 40050eb1

# [4.13.0](https://github.com/GetStream/stream-chat-swift/releases/tag/4.13.0)
_March 29, 2022_

## StreamChat
### ✅ Added
- Introduce message translations. See [docs](https://getstream.io/chat/docs/ios-swift/translation/?language=swift) for more info [#1867](https://github.com/GetStream/stream-chat-swift/issues/1867)
- Add support for multiple push providers [#1864](https://github.com/GetStream/stream-chat-swift/issues/1864)
### 🐞 Fixed
- Fix payload for reaction when using `enforce_unique` [#1861](https://github.com/GetStream/stream-chat-swift/issues/1861)
- Use IndexPath's item instead of row for macOS compatibility [#1859](https://github.com/GetStream/stream-chat-swift/pull/1859)
- Fix mime-type for file attachments [#1873](https://github.com/GetStream/stream-chat-swift/pull/1873)
- Properly decode `removed_from_channel` event when channel is incomplete [#1881](https://github.com/GetStream/stream-chat-swift/pull/1881)

## StreamChatUI
### ⚠️ Changed
- `AttachmentsPreviewVC` contains significant deprecations [#1877](https://github.com/GetStream/stream-chat-swift/pull/1877)
### ✅ Added
- Add Mixed Attachments UI Support [#1877](https://github.com/GetStream/stream-chat-swift/pull/1877)
### 🐞 Fixed
- Resolve attachment type when importing file from file picker [#1873](https://github.com/GetStream/stream-chat-swift/pull/1873)
- Fix long file names overlapped by the close button [#1880](https://github.com/GetStream/stream-chat-swift/issues/1880)
- Fix long file names being truncated at the end instead of the middle [#1880](https://github.com/GetStream/stream-chat-swift/issues/1880)
- Fix commands without arguments cannot be sent without text [#1869](https://github.com/GetStream/stream-chat-swift/issues/1869)
- Fix pasting long text into composer won't update input height [#1875](https://github.com/GetStream/stream-chat-swift/issues/1875)

# [4.12.0](https://github.com/GetStream/stream-chat-swift/releases/tag/4.12.0)
_March 16, 2022_

## StreamChat
### ✅ Added
- Add Offline Support (Connection & events recovery, and offline actions queuing) [#1831](https://github.com/GetStream/stream-chat-swift/pull/1831)
- Add `MessageSearchSortingKey.createdAt` and `updatedAt` for sorting options [#1824](https://github.com/GetStream/stream-chat-swift/issues/1824)
### 🐞 Fixed
- Fix `ChatMessageSearchController` not respecting `sort` param [#1824](https://github.com/GetStream/stream-chat-swift/issues/1824)
- Fix `ChatMessageSearchController` not removing old search results [#1824](https://github.com/GetStream/stream-chat-swift/issues/1824)
- Fix `ChatMessageSearchController` making empty searches [#1824](https://github.com/GetStream/stream-chat-swift/issues/1824)

## StreamChatUI
### 🔄 Changed
- ⚠️ Change default message deleted visibility to `.alwaysVisible` [#1851](https://github.com/GetStream/stream-chat-swift/pull/1851)
   - **Note:** This change is required to be align with the other SDK Platforms. If you still want the older behaviour, you should set the `ChatClientConfig.deletedMessagesVisibility` to `.visibleForCurrentUser`.
### ✅ Added
- Make it possible to customize the message view only in the popup actions [#1844](https://github.com/GetStream/stream-chat-swift/pull/1844)
### 🐞 Fixed
- Fix blurred avatar views when using image merger [#1841](https://github.com/GetStream/stream-chat-swift/pull/1841)
- Fix "Only visible to you" shown when deleted messages visible for all users [#1847](https://github.com/GetStream/stream-chat-swift/pull/1847)
- Fix channels list cell staying as selected when in Airplane mode [#1831](https://github.com/GetStream/stream-chat-swift/pull/1831)

# [4.11.0](https://github.com/GetStream/stream-chat-swift/releases/tag/4.11.0)
_March 01, 2022_

### ✅ Added
- Add Support for Message List Data Source Diffing (Experimental) [#1770](https://github.com/GetStream/stream-chat-swift/pull/1770)
- Show Camera option on the ComposerVC [#1798](https://github.com/GetStream/stream-chat-swift/pull/1798)
- `ChannelController`'s `truncateChannel` function now allows you to specify `systemMessage`, `hardDelete`, `skipPush` properties [#1799](https://github.com/GetStream/stream-chat-swift/pull/1799)
- Added `truncatedAt` property to `ChatChannel`
- Added increased logging for CoreData crashes caused by lingering models from previous sessions [#1814](https://github.com/GetStream/stream-chat-swift/issues/1814)

### 🐞 Fixed
- Fix `ChatMentionSuggestionView` permanently hiding subviews [#1800](https://github.com/GetStream/stream-chat-swift/issues/1800)
- Fix showing channel watchers in mention suggestions list [#1803](https://github.com/GetStream/stream-chat-swift/issues/1803)
- System message is now properly shown when channel is truncated [#1799](https://github.com/GetStream/stream-chat-swift/pull/1799)
- Fix Memory Leaks when opening and closing channels [#1812](https://github.com/GetStream/stream-chat-swift/pull/1812)

# [4.10.1](https://github.com/GetStream/stream-chat-swift/releases/tag/4.10.1)
_February 16, 2022_

### 🔄 Changed
- `ChannelListVC` now keeps track of channels where user is a member only instead of all channels loaded in the SDK. [#1785](https://github.com/GetStream/stream-chat-swift/pull/1785)

### 🐞 Fixed
- Make SendButton animation overridable [#1781](https://github.com/GetStream/stream-chat-swift/issues/1781)
- Make ChannelId.rawValue public [#1780](https://github.com/GetStream/stream-chat-swift/pull/1780)
- Fix channel not removed from channel list when user leaves the channel [#1785](https://github.com/GetStream/stream-chat-swift/pull/1785)
- Fix `ChannelListController.loadNextChannels` using incorrect `limit` when argument is omitted [#1786](https://github.com/GetStream/stream-chat-swift/issues/1786)
- Fix Message Input Accessibility for Large Text [#1787](https://github.com/GetStream/stream-chat-swift/pull/1787)
- Fix crash on iOS 12 when local storage enabled [#1784](https://github.com/GetStream/stream-chat-swift/pull/1784)

# [4.10.0](https://github.com/GetStream/stream-chat-swift/releases/tag/4.10.0)
_February 01, 2022_

### ✅ Added
- Make Date Formatters Configurable [#1742](https://github.com/GetStream/stream-chat-swift/pull/1742)
- Add quoted video support [#1765](https://github.com/GetStream/stream-chat-swift/pull/1765)

### 🔄 Changed
- In case you are presenting the `ChatChannelVC` in a modal, you should now be using the `StreamModalTransitioningDelegate`. The workaround to fix the message list being dismissed when scrolling to the bottom has been removed in favor of the custom modal transition. Please check the following PR description to see how to use it: [#1760](https://github.com/GetStream/stream-chat-swift/pull/1760)

### 🐞 Fixed
- Add custom modal transition for message list [#1760](https://github.com/GetStream/stream-chat-swift/pull/1760)
- Fix composer not showing any files when >3 files are selected in bulk [#1768](https://github.com/GetStream/stream-chat-swift/issues/1768)
- Crashfix for hanging `DispatchWorkItem` reference in `WebSocketClient`[#1766](https://github.com/GetStream/stream-chat-swift/issues/1766)

# [4.9.0](https://github.com/GetStream/stream-chat-swift/releases/tag/4.9.0)
_January 18, 2022_

### ✅ Added
- Add hard delete messages support [#1745](https://github.com/GetStream/stream-chat-swift/pull/1745)

### 🐞 Fixed
- Fix wrong image resolution when images are being quoted [#1747](https://github.com/GetStream/stream-chat-swift/pull/1747)
- Fix message list NSInternalInconsistencyException crash [#1752](https://github.com/GetStream/stream-chat-swift/pull/1752)
- Fix Image and Video sharing behaviour [#1753](https://github.com/GetStream/stream-chat-swift/pull/1753)

# [4.8.0](https://github.com/GetStream/stream-chat-swift/releases/tag/4.8.0)
_January 4, 2022_

### ✅ Added
- Add support to paginate messages pinned in a channel [#1741](https://github.com/GetStream/stream-chat-swift/issues/1741)

### 🐞 Fixed
- `notification.channel_deleted` events are now handled by the SDK [#1737](https://github.com/GetStream/stream-chat-swift/pull/1737)
- `MemberListController` receives new members correctly [#1736](https://github.com/GetStream/stream-chat-swift/issues/1736)
- `ChatChannel.membership` is correctly reflected in all cases [#1736](https://github.com/GetStream/stream-chat-swift/issues/1736)

# [4.7.0](https://github.com/GetStream/stream-chat-swift/releases/tag/4.7.0)
_December 28, 2021_

### ✅ Added
- `ChannelListQuery.membersLimit` param for controlling the number of members returned for each channel [#1721](https://github.com/GetStream/stream-chat-swift/issues/1721)
- Adds support to pass extra data for message from `ComposerVC` [#1722](https://github.com/GetStream/stream-chat-swift/pull/1722)

### 🐞 Fixed
- Fix multiple pagination requests being fired from `ChatChannelVC` and `ChatChannelListVC` [#1706](https://github.com/GetStream/stream-chat-swift/issues/1706)
- Fix rendering unavailable reactions on `ChatMessageReactionAuthorsVC` [#1719](https://github.com/GetStream/stream-chat-swift/issues/1719)
- Fix unncessary API calls performed when loading threads [#1716](https://github.com/GetStream/stream-chat-swift/issues/1716)
- Fix quoted messages not updated after edit [#1703](https://github.com/GetStream/stream-chat-swift/pull/1703)
- Fix deleted replies being shown in channel [#1707](https://github.com/GetStream/stream-chat-swift/pull/1707)
- Fix Date._unconditionallyBridgeFromObjectiveC crashes [#1646](https://github.com/GetStream/stream-chat-swift/pull/1646)

# [4.6.0](https://github.com/GetStream/stream-chat-swift/releases/tag/4.6.0)
_December 20, 2021_

### ⚠️ Important
- Dependencies are no longer exposed (this includes Nuke, SwiftyGif and Starscream). If you were using those dependencies we were exposing, you would need to import them manually. This is due to our newest addition supporting Module Stable XCFrameworks, see more below in the "Added" section.

### 🔄 Changed
- Change `ChatMessageLayoutOptions` to a `Set` instead of an `OptionSet` for a more flexible and safer customization [#1651](https://github.com/GetStream/stream-chat-swift/issues/1651)
- There is a new `ChatMessageListDateSeparatorView` component that should be used instead of the `ChatMessageListScrollOverlayView` if the goal is customize the styling of the date separator. Read [here](https://getstream.io/chat/docs/sdk/ios/uikit/components/message/#date-separators) for more details.
- `UnknownEvent` is now deprecated, use `UnknownChannelEvent` or `UnknownUserEvent` instead. [#1695](https://github.com/GetStream/stream-chat-swift/pull/1695).
- SwiftyGif now points to [v5.4.2](https://github.com/kirualex/SwiftyGif/releases/tag/5.4.2) that resolves crash related to leaked delegate reference.

### 🐞 Fixed
- Fix `stopTyping` can be called on `TypingEventSender` after calling `startTyping` [#1649](https://github.com/GetStream/stream-chat-swift/issues/1649).
- Reactions no longer cover the text in message bubble [#1666](https://github.com/GetStream/stream-chat-swift/pull/1666).
- Fix `error` type messages rendered as user's messages and interactive [#1672](https://github.com/GetStream/stream-chat-swift/issues/1672).
- Fix `ChannelListController` makes one redundant API call [#1687](https://github.com/GetStream/stream-chat-swift/issues/1687).
- Safely access indexes of collections [#1692](https://github.com/GetStream/stream-chat-swift/pull/1692).

### ✅ Added
- Add support for pre-built XCFrameworks [#1665](https://github.com/GetStream/stream-chat-swift/pull/1665).
- Added `LogConfig.destinationTypes` for ease of adding new destinations to logger [#1681](https://github.com/GetStream/stream-chat-swift/issues/1681).
- Expose container embedding top & bottom containers by `ChatChannelListItemView` [#1670](https://github.com/GetStream/stream-chat-swift/issues/1670).
- Add Static Message List Date Separators [#1686](https://github.com/GetStream/stream-chat-swift/issues/1686) (You can read this [doc](https://getstream.io/chat/docs/sdk/ios/uikit/components/message/#date-separators) to understand how to configure this feature).
- Adds `UnknownUserEvent` that models custom user event [#1695](https://github.com/GetStream/stream-chat-swift/pull/1695).
- `ChannelQuery.options` and `ChannelListQuery.options` are now public and mutable [#1696](https://github.com/GetStream/stream-chat-swift/issues/1696)
- `ChannelController.startWatching` and `stopWatching` are now `public`. You can explicitly stop watching a channel [#1696](https://github.com/GetStream/stream-chat-swift/issues/1696).

# [4.5.2](https://github.com/GetStream/stream-chat-swift/releases/tag/4.5.2)
_December 10, 2021_

### 🐞 Fixed

- Fix regression for reactions left by the current user being not accurate [#1680](https://github.com/GetStream/stream-chat-swift/issues/1680)

# [4.5.1](https://github.com/GetStream/stream-chat-swift/releases/tag/4.5.1)
_December 01, 2021_

### 🐞 Fixed
- Fix memory leak in GalleryVC [#1631](https://github.com/GetStream/stream-chat-swift/pull/1631)
- Increase tappable area surrounding the ShareButton inside the GalleryVC [#1640](https://github.com/GetStream/stream-chat-swift/pull/1640)
- Fix giphy action message (ephemeral message) in a thread is also shown in the channel [#1641](https://github.com/GetStream/stream-chat-swift/issues/1641)
- Fix crash when sending giphies. (Requires update of SwiftyGif to 5.4.1) [SwiftyGif#158](https://github.com/kirualex/SwiftyGif/pull/158)
- Improve stability of marking channel read [#1656](https://github.com/GetStream/stream-chat-swift/issues/1656)

### 🔄 Changed
- Make `LogDetails` fields `public` so they are be accessible. Typical usage is when overriding `process(logDetails:)` when subclassing `BaseLogDestination` [#1650](https://github.com/GetStream/stream-chat-swift/issues/1650)

# [4.5.0](https://github.com/GetStream/stream-chat-swift/releases/tag/4.5.0)
_November 16, 2021_

### 🐞 Fixed
- Fix message list scrolling jumps when a new message is received [#1605](https://github.com/GetStream/stream-chat-swift/pull/1605)
- Fix message cell not resized after editing a message with bigger/smaller content [#1605](https://github.com/GetStream/stream-chat-swift/pull/1605)
- Improve send button tap responsiveness [#1626](https://github.com/GetStream/stream-chat-swift/pull/1626)
- Dismiss suggestions popup when tapping outside [#1627](https://github.com/GetStream/stream-chat-swift/pull/1627)

### ✅ Added

- Optimistic Reaction UI, adding/removing reactions can be done offline and API calls are performed asynchronously [#1592](https://github.com/GetStream/stream-chat-swift/pull/1592)
- Automatically retry failed API calls for adding and removing reactions [#1592](https://github.com/GetStream/stream-chat-swift/pull/1592)

# [4.4.0](https://github.com/GetStream/stream-chat-swift/releases/tag/4.4.0)
_November 11, 2021_

### 🐞 Fixed
- Using Xcode 13 & CocoaPods should load all the required assets. [#1602](https://github.com/GetStream/stream-chat-swift/pull/1602)
- Make the NukeImageLoader initialiser accessible [#1600](https://github.com/GetStream/stream-chat-swift/issues/1600)
- Fix message not pinned when there is no expiration date [#1603](https://github.com/GetStream/stream-chat-swift/issues/1603)
- Fix uploaded videos' mime types were not encoded correctly [#1604](https://github.com/GetStream/stream-chat-swift/issues/1604)

### ✅ Added
- Added a new `make` API within our ChatChannelListVC so it's easier to instantiate, this eliminates the need to setup within the ViewController lifecycle [#1597](https://github.com/GetStream/stream-chat-swift/issues/1597)
- Add view to show all reactions of a message when tapping reactions [#1582](https://github.com/GetStream/stream-chat-swift/pull/1582)

# [4.3.0](https://github.com/GetStream/stream-chat-swift/releases/tag/4.3.0)
_November 03, 2021_

### 🐞 Fixed
- `flag` command is no longer visible on Composer [#1590](https://github.com/GetStream/stream-chat-swift/issues/1590)
- Fix long-pressed message being swapped with newly received message if both have the same visual style [#1596](https://github.com/GetStream/stream-chat-swift/issues/1596)
- Fix crash when message actions pop-up is dismissed with the selected message being outside the visible area of message list [#1596](https://github.com/GetStream/stream-chat-swift/issues/1596)

### 🔄 Changed
- The message action icons were changed to be a bit more darker color [#1583](https://github.com/GetStream/stream-chat-swift/issues/1583)
- The long-pressed message view is no longer moved across `ChatMessageListVC` and `ChatMessagePopupVC` hierarchies [#1596](https://github.com/GetStream/stream-chat-swift/issues/1596)

### ✅ Added
- Added Flag message action [#1583](https://github.com/GetStream/stream-chat-swift/issues/1583)
- Added handling of "shadowed" messages (messages from shadow banned users). The behavior is controlled by `ChatClientConfig.shouldShowShadowedMessages` and defaults to `false`. [#1591](https://github.com/GetStream/stream-chat-swift/issues/1591)
- Add message actions transition controller to `Components` [#1596](https://github.com/GetStream/stream-chat-swift/issues/1596)

# [4.2.0](https://github.com/GetStream/stream-chat-swift/releases/tag/4.2.0)
_October 26, 2021_

### ✅ Added
- `LogConfig.subsystems` for customizing subsysems where logger should be active [#1522](https://github.com/GetStream/stream-chat-swift/issues/1522)
- `ChannelListController` can now correctly give a list of hidden channels [#1529](https://github.com/GetStream/stream-chat-swift/issues/1529)
- `ChatChannel.isHidden` is now exposed [#1529](https://github.com/GetStream/stream-chat-swift/issues/1529)
- Add `name` sort option for member list queries [#1576](https://github.com/GetStream/stream-chat-swift/issues/1576)
- Update `ComposerVC` to respect API limitation and show an alert when > 10 attachments are added to the message. [#1579](https://github.com/GetStream/stream-chat-swift/issues/1579)

### 🐞 Fixed
- Fix incorrect key in `created_by` filter used in channel list query [#1544](https://github.com/GetStream/stream-chat-swift/issues/1544)
- Fix message list jumps when new reaction added [#1542](https://github.com/GetStream/stream-chat-swift/pull/1542)
- Fix message list jumps when message received [#1542](https://github.com/GetStream/stream-chat-swift/pull/1542)
- Fix broken constraint in the `ComposerView`, we have made the `BottomContainer` a standard `UIStackView` [#1545](https://github.com/GetStream/stream-chat-swift/pull/1545)
- Fix whitespace when dismissing Gallery Image by using the PanGesture. This now displays keyboard as required [#1563](https://github.com/GetStream/stream-chat-swift/pull/1563)
- Fix `ChannelListSortingKey.hasUnread` causing a crash when used [#1561](https://github.com/GetStream/stream-chat-swift/issues/1561)
- Fix Logger not logging when custom `subsystem` is specified [#1559](https://github.com/GetStream/stream-chat-swift/issues/1559)
- Fix channel not updated when a member is removed [#1560](https://github.com/GetStream/stream-chat-swift/issues/1560)
- Fix channel mark read [#1569](https://github.com/GetStream/stream-chat-swift/pull/1569)
- Fix lowercased username was used for mention instead of original name [#1575](https://github.com/GetStream/stream-chat-swift/issues/1575)

### 🔄 Changed
- `LogConfig` changes after logger was used will now take affect [#1522](https://github.com/GetStream/stream-chat-swift/issues/1522)
- `setDelegate(delegate:)` is now deprecated in favor of using the `delegate` property directly [#1564](https://github.com/GetStream/stream-chat-swift/pull/1564)

# [4.1.0](https://github.com/GetStream/stream-chat-swift/releases/tag/4.1.0)
_October 12, 2021_

### 🐞 Fixed
- Fixes left buttons not being hidden when a command was added in the composer [#1528](https://github.com/GetStream/stream-chat-swift/pull/1528)
- Fixes attachments not being cleared when a command was added [#1528](https://github.com/GetStream/stream-chat-swift/pull/1528)
- Fix `imageURL` is incorrectly encoded as `image_url` during `connectUser` [#1523](https://github.com/GetStream/stream-chat-swift/pull/1523)
- Fix fallback to `Components.default` because of responder chain being broken in `ChatChannelVC/ChatThreadVC/ChatMessageCell` [#1519](https://github.com/GetStream/stream-chat-swift/pull/1519)
- Fix crash after `ChatClient` disconnection [#1532](https://github.com/GetStream/stream-chat-swift/pull/1532)
- Fix when sending a new message UI flickers [#1536](https://github.com/GetStream/stream-chat-swift/pull/1536)
- Fix crash on `GalleryVC` happening on iPad when share button is clicked [#1537](https://github.com/GetStream/stream-chat-swift/pull/1537)
- Fix pending API requests being cancelled when client is connecting for the first time [#1538](https://github.com/GetStream/stream-chat-swift/issues/1538)

### ✅ Added
- Make it possible to customize video asset (e.g. include custom HTTP header) before it's preview/content is loaded [#1510](https://github.com/GetStream/stream-chat-swift/pull/1510)
- Make it possible to search for messages containing attachments of the given types [#1525](https://github.com/GetStream/stream-chat-swift/pull/1525)
- Make `ChatReactionsBubbleView` open for UI customization [#1526](https://github.com/GetStream/stream-chat-swift/pull/1526)

### 🔄 Changed
- Rename `VideoPreviewLoader` type to `VideoLoading` and `videoPreviewLoader` to `videoLoader` in `Components` [#1510](https://github.com/GetStream/stream-chat-swift/pull/1510)
- Changes `ComposerVC.Content.command` to `let` instead of `var` and introduces `ComposerVC.content.addCommand` to add commands to a message for a safer approach [#1528](https://github.com/GetStream/stream-chat-swift/pull/1528)

# [4.0.4](https://github.com/GetStream/stream-chat-swift/releases/tag/4.0.4)
_October 06, 2021_

### 🐞 Fixed
- Fix keyboard showing over composer [#1506](https://github.com/GetStream/stream-chat-swift/pull/1506)
- Safely unwrap images to prevent crashes on images from bundle [#1502](https://github.com/GetStream/stream-chat-swift/pull/1502)
- Fixed when a channel list query has no channels, any future channels are not added to the controller [#1513](https://github.com/GetStream/stream-chat-swift/issues/1513)

### 🔄 Changed
- Take `VideoAttachmentGalleryCell` and `ImageAttachmentGalleryCell` types used in `GalleryVC` from `Components` [#1509](https://github.com/GetStream/stream-chat-swift/pull/1509)

# [4.0.3](https://github.com/GetStream/stream-chat-swift/releases/tag/4.0.3)
_October 01, 2021_

### ✅ Added
- Events expose chat models (e.g. `channel: ChatChannel`) instead of just IDs [#1081](https://github.com/GetStream/stream-chat-swift/pull/1081)
- SDK is now Carthage compatible [#1495](https://github.com/GetStream/stream-chat-swift/pull/1495)

### 🐞 Fixed
- Dynamic height for the composer attachment previews [#1480](https://github.com/GetStream/stream-chat-swift/pull/1480)
- Fix `shouldAddNewChannelToList` and `shouldListUpdatedChannel` delegate funcs are not overridable in ChannelListVC subclasses [#1497](https://github.com/GetStream/stream-chat-swift/issues/1497)
- Make messageComposerBottomConstraint public [#1501](https://github.com/GetStream/stream-chat-swift/pull/1501)
- Fix `ChatChannelListVC` showing channels muted by the current user when default `shouldAddNewChannelToList/shouldListUpdatedChannel` delegate method implementations are used [#1476](https://github.com/GetStream/stream-chat-swift/pull/1476)

# [4.0.2](https://github.com/GetStream/stream-chat-swift/releases/tag/4.0.2)
_September 24, 2021_

### ✅ Added
- Introduce `ChannelController.uploadFile` function for uploading files to CDN to obtain a remote URL [#1468](https://github.com/GetStream/stream-chat-swift/issues/1468)

### 🐞 Fixed
- Fix channel unread counts, thread replies and silent messages do not increase the count anymore [#1472](https://github.com/GetStream/stream-chat-swift/pull/1472)
- Fix token expiration refresh mechanism for API endpoints [#1446](https://github.com/GetStream/stream-chat-swift/pull/1446)
- Fix keyboard handling when navigation bar or tab bar are not translucent [#1470](https://github.com/GetStream/stream-chat-swift/pull/1470) [#1464](https://github.com/GetStream/stream-chat-swift/pull/1464)

### 🔄 Changed
- Attachments types are now `Hashable` [1469](https://github.com/GetStream/stream-chat-swift/pull/1469/files)

# [4.0.1](https://github.com/GetStream/stream-chat-swift/releases/tag/4.0.1)
_September 17, 2021_

### ✅ Added
- Introduce `shouldAddNewChannelToList` and `shouldListUpdatedChannel` delegate callbacks to `ChannelListController`. With these, one can list/unlist new/updated channels to the existing controller. [#1438](https://github.com/GetStream/stream-chat-swift/issues/1438) [#1460](https://github.com/GetStream/stream-chat-swift/issues/1460)
- Added injection of `ChatMessageReactionsBubbleView` to `Components`, so customers will be able to subclass and customise it. [#1451](https://github.com/GetStream/stream-chat-swift/pull/1451)
- Add delegate func for tap on user avatar for a message [#1453](https://github.com/GetStream/stream-chat-swift/issues/1453)

### 🐞 Fixed
- `CurrentUser.currentDevice` is always `nil`. Now it won't be nil after `addDevice` is called [#1457](https://github.com/GetStream/stream-chat-swift/issues/1457)

### 🔄 Changed
- Update `ChatClient` to disconnect immediately when the Internet connection disappears [#1449](https://github.com/GetStream/stream-chat-swift/issues/1449)
- `NewChannelQueryUpdater`, which takes care of listing/unlisting new/updated channels, is disabled. We recommend using the new `ChannelListController` delegate methods `shouldAddNewChannelToList` and `shouldListUpdatedChannel` [#1460](https://github.com/GetStream/stream-chat-swift/issues/1460)

### 🐞 Fixed
- Fix message list wrong content inset when typing events disabled [#1455](https://github.com/GetStream/stream-chat-swift/pull/1455)
- Fix message list unwanted scrolling when typing indicator shown [#1456](https://github.com/GetStream/stream-chat-swift/pull/1456)
- Fix typing events always disabled when channel opened without cache from Channel List [#1458](https://github.com/GetStream/stream-chat-swift/pull/1458)
- Fix hypens (-) are not allowed in custom channel types [#1461](https://github.com/GetStream/stream-chat-swift/issues/1461)

# [4.0.0](https://github.com/GetStream/stream-chat-swift/releases/tag/4.0.0)
_September 10, 2021_

### 🔄 Changed

# [4.0.0-RC.1](https://github.com/GetStream/stream-chat-swift/releases/tag/4.0.0-RC.1)
_September 09, 2021_

### 🐞 Fixed
 - Fix channel list showing outdated data, and channels not showing any messages after reconnection [#1435](https://github.com/GetStream/stream-chat-swift/issues/1435)

# [4.0.0-RC](https://github.com/GetStream/stream-chat-swift/releases/tag/4.0.0-RC)
_September 03, 2021_

### ⚠️ Breaking Changes from `4.0-beta.11`
- JSON Encoding/Decoding for both Network and Database date formatting changed to RFC3339 formats [#1403](https://github.com/GetStream/stream-chat-swift/pull/1403)
- `ChatMessage.threadParticipants` is now an Array instead of Set [#1398](https://github.com/GetStream/stream-chat-swift/pull/1398)
- Introduces `ChatChannelVC` and removes responsibilities of `ChatMessageListVC`. The latter now is only responsible to render the message list layout, the data is provided by `ChatChannelVC` or `ChatThreadVC`. [#1314](https://github.com/GetStream/stream-chat-swift/pull/1314)
- Replaces `ChatMessageActionsVC.Delegate` with `ChatMessageActionsVCDelegate` [#1314](https://github.com/GetStream/stream-chat-swift/pull/1314)
- Renames `ChatChannelListRouter.showMessageList()` -> `showChannel()` [#1314](https://github.com/GetStream/stream-chat-swift/pull/1314)
- Removal of `ComposerVCDelegate` [#1314](https://github.com/GetStream/stream-chat-swift/pull/1314)
- Replaces `ChatMessageListKeyboardObserver` with `ComposerKeyboardHandler` [#1314](https://github.com/GetStream/stream-chat-swift/pull/1314)

#### Understanding `ChatChannelVC` vs `ChatTheadVC` vs `ChatMessageListVC`
- `ChatChannelVC`:
    - `ChatChannelHeaderView`
    - `ChatMessageListVC`
    - `ComposerVC`

- `ChatThreadVC`:
    - `ChatThreadHeaderView`
    - `ChatMessageListVC`
    - `ComposerVC`

A new `ChatChannelVC` is introduced that represents the old `ChatMessageListVC`, which was responsible to display the messages from a channel. The `ChatThreadVC` remains the same and it is responsible for displaying the replies in a thread, but now instead of duplicating the implementation from the channel, both use the `ChatMessageListVC` and configure it for their needs. For this to be possible the `ChatMessageListVC` has now a `ChatMessageListVCDataSource` and `ChatMessageListVCDelegate`. Both `ChatChannelVC` and `ChatThreadVC` implement the `ChatMessageListVCDataSource` and `ChatMessageListVCDelegate`.

### 🔄 Changed
- Nuke dependency was updated to v10 [#1405](https://github.com/GetStream/stream-chat-swift/pull/1405)

### ✅ Added
- For non-DM channels, the avatar is now shown as a combination of the avatars of the last active members of the channel [#1344](https://github.com/GetStream/stream-chat-swift/pull/1344)
- New DateFormatter methods `rfc3339Date` and `rfc3339DateString` [#1403](https://github.com/GetStream/stream-chat-swift/pull/1403)
- Add a new `isMentionsEnabled` flag to make it easier to disable the user mentions in the ComposerVC [#1416](https://github.com/GetStream/stream-chat-swift/pull/1416)
- Use remote config to disable mute actions [#1418](https://github.com/GetStream/stream-chat-swift/pull/1418)
- Use remote config to disable thread info from message options [#1418](https://github.com/GetStream/stream-chat-swift/pull/1418)
- Provide different Objc name for InputTextView [#1420](https://github.com/GetStream/stream-chat-swift/pull/1421)
- Add message search support through `MessageSearchController` [#1426](https://github.com/GetStream/stream-chat-swift/pull/1426)

### 🐞 Fixed
- Fix incorrect RawJSON number handling, the `.integer` case is no longer supported and is replaced by `.number` [#1375](https://github.com/GetStream/stream-chat-swift/pull/1375)
- Fix message list and thread index out of range issue on `tableView(_:cellForRowAt:)` [#1373](https://github.com/GetStream/stream-chat-swift/pull/1373)
- Fix crash when dismissing gallery images [#1383](https://github.com/GetStream/stream-chat-swift/pull/1383)
- Improve pagination efficiency [#1381](https://github.com/GetStream/stream-chat-swift/pull/1381)
- Fix user mention suggestions not showing all members [#1390](https://github.com/GetStream/stream-chat-swift/pull/1381)
- Fix thread avatar view not displaying latest reply author avatar [#1398](https://github.com/GetStream/stream-chat-swift/pull/1398)
- Fix crash on incorrect date string parsing [#1403](https://github.com/GetStream/stream-chat-swift/pull/1403)
- Fix threads not showing all the responses if there were responses that were also sent to the channel [#1413](https://github.com/GetStream/stream-chat-swift/pull/1413)
- Fix crash when accessing `ChatMessage.attachmentCounts` on <iOS13 with in-memory storage turned ON
- Fix `isCommandsEnabled` not disabling the typing commands [#1416](https://github.com/GetStream/stream-chat-swift/pull/1416)
- Fix mention suggester now supports `options.minimumRequiredCharacters` equal to 0 and sorts results with same score consistently
- Fix filters with wrong Date encoding strategy [#1420](https://github.com/GetStream/stream-chat-swift/pull/1420)
- Fix message height is now calculated correctly when a message is updated [#1424](https://github.com/GetStream/stream-chat-swift/pull/1424)
- Fix `ChatMessageReactionData.init` not public [#1425](https://github.com/GetStream/stream-chat-swift/pull/1425)

# [4.0.0-beta.11](https://github.com/GetStream/stream-chat-swift/releases/tag/4.0.0-beta.11)
_August 13, 2021_

### 🐞 Fixed
- Fix jumps when presenting message popup actions in a modal [#1361](https://github.com/GetStream/stream-chat-swift/issues/1361)
- Fix custom Channel Types not allowing uppercase letters [#1361](https://github.com/GetStream/stream-chat-swift/issues/1361)
- Fix `ChatMessageGalleryView.ImagePreview` not compiling in Obj-c [#1363](https://github.com/GetStream/stream-chat-swift/pull/1363)
- Fix force unwrap crashes on unknown user roles cases [#1365](https://github.com/GetStream/stream-chat-swift/pull/1365)
- Fix "last seen at" representation to use other units other than minutes [#1368](https://github.com/GetStream/stream-chat-swift/pull/1368)
- Fix message list dismissing on a modal when scrolling [#1364](https://github.com/GetStream/stream-chat-swift/pull/1364)
- Fix crash on channel delete event [#1408](https://github.com/GetStream/stream-chat-swift/pull/1408)

# [4.0.0-beta.10](https://github.com/GetStream/stream-chat-swift/releases/tag/4.0.0-beta.10)
_August 11, 2021_

### ✅ Added
- New `ChannelListSortingKey`s `unreadCount` and `hasUnread` [#1348](https://github.com/GetStream/stream-chat-swift/issues/1348)
- Added `GalleryAttachmentViewInjector.galleryViewAspectRatio` to control the aspect ratio of a gallery inside a message cell [#1300](https://github.com/GetStream/stream-chat-swift/pull/1300)

### 🔄 Changed
- `ChatMessageReactionsVC.toggleReaction` is now `open` [#1348](https://github.com/GetStream/stream-chat-swift/issues/1348)
- User mentions now fetch suggestions from current channel instead of doing a user search query. Set `Components.mentionAllAppUsers` to true if you want to perform user search instead [#1357](https://github.com/GetStream/stream-chat-swift/pull/1357)

### 🐞 Fixed
- Fix `ChannelListController.synchronize` completion closure not being called when the client is connected [#1353](https://github.com/GetStream/stream-chat-swift/issues/1353)
- Selecting suggestions from Composer did not work correctly [#1352](https://github.com/GetStream/stream-chat-swift/pull/1352)
- Fixed race condition on `ChatMessageListVC` and `ChatThreadVC` that caused `UITableView` crashes [#1347](https://github.com/GetStream/stream-chat-swift/pull/1347)
- Fixed an issue for `ChatThreadVC` opened from a deeplink when new replies are only added to the chat, but not to the replies thread [#1354](https://github.com/GetStream/stream-chat-swift/pull/1354)


# [4.0.0-beta.9](https://github.com/GetStream/stream-chat-swift/releases/tag/4.0.0-beta.9)
_August 05, 2021_

### ⚠️ Breaking Changes from `4.0-beta.8`
- Extra data is now stored on a hashmap and not using the `ExtraData` generic system
- `ChatMessageLayoutOptionsResolver.optionsForMessage` has a new parameter: `appearance` [#1304](https://github.com/GetStream/stream-chat-swift/issues/1304)
- Renamed `Components.navigationTitleView` -> `Components.titleContainerView` [#1294](https://github.com/GetStream/stream-chat-swift/pull/1294)

#### New Extra Data Type

The new `4.0` release changes how `extraData` is stored and uses a simpler hashmap-based solution. This approach does not require creating type aliases for all generic classes such as `ChatClient`.

Example:

```swift
client.connectUser(
    userInfo: .init(
        id: userCredentials.id,
        extraData: ["country": .string("NL")]
    ),
    token: token
)
```

`Message`, `User`, `Channel`, `MessageReaction` models now store `extraData` in a `[String: RawJSON]` container.

```swift
let extraData:[String: RawJSON] = .dictionary([
    "name": .string(testPayload.name),
    "number": .integer(testPayload.number)
])
```

#### Upgrading from ExtraData

If you are using `ExtraData` from `v3` or before `4.0-beta.8` the steps needed to upgrade are the following:

- Remove all type aliases (`typealias ChatUser = _ChatUser<CustomExtraDataTypes.User>`)
- Replace all generic types from `StreamChat` and `StreamChatUI` classes (`__CurrentChatUserController<T>` -> `CurrentChatUserController`) with the non-generic version
- Remove the extra data structs and either use `extraData` directly or (recommended) extend the models
- Update your views to read your custom fields from the `extraData` field

Before:

```swift
struct Birthland: UserExtraData {
    static var defaultValue = Birthland(birthLand: "")
    let birthLand: String
}
```

After:

```swift
extension ChatUser {
    static let birthLandFieldName = "birthLand"
    var birthLand: String {
        guard let v = extraData[ChatUser.birthLandFieldName] else {
            return ""
        }
        guard case let .string(birthLand) = v else {
            return ""
        }
        return birthLand
    }
}
```

### ✅ Added
- Added `ChatChannelHeaderView` UI Component [#1294](https://github.com/GetStream/stream-chat-swift/pull/1294)
- Added `ChatThreadHeaderView` UI Component [#1294](https://github.com/GetStream/stream-chat-swift/pull/1294)
- Added custom channel events support [#1309](https://github.com/GetStream/stream-chat-swift/pull/1309)
- Added `ChatMessageAudioAttachment`, you can access them via `ChatMessage.audioAttachments`. There's no UI support as of now, it's in our Roadmap. [#1322](https://github.com/GetStream/stream-chat-swift/issues/1322)
- Added message ordering parameter to all `ChannelController` initializers. If you use `ChatChannelListRouter` it can be done by overriding a `showMessageList` method on it. [#1338](https://github.com/GetStream/stream-chat-swift/pull/1338)
- Added support for custom localization of components in framework [#1330](https://github.com/GetStream/stream-chat-swift/pull/1330)

### 🐞 Fixed
- Fix message list header displaying incorrectly the online status for the current user instead of the other one [#1294](https://github.com/GetStream/stream-chat-swift/pull/1294)
- Fix deleted last message's appearance on channels list [#1318](https://github.com/GetStream/stream-chat-swift/pull/1318)
- Fix reaction bubbles sometimes not being aligned to bubble on short incoming message [#1320](https://github.com/GetStream/stream-chat-swift/pull/1320)
- Fix hiding already hidden channels not working [#1327](https://github.com/GetStream/stream-chat-swift/issues/1327)
- Fix compilation for Xcode 13 beta 3 where SDK could not compile because of unvailability of `UIApplication.shared` [#1333](https://github.com/GetStream/stream-chat-swift/pull/1333)
- Fix member removed from a Channel is still present is MemberListController.members [#1323](https://github.com/GetStream/stream-chat-swift/issues/1323)
- Fix composer input field height for long text [#1335](https://github.com/GetStream/stream-chat-swift/issues/1335)
- Fix creating direct messaging channels creates CoreData misuse [#1337](https://github.com/GetStream/stream-chat-swift/issues/1337)

### 🔄 Changed
- `ContainerStackView` doesn't `assert` when trying to remove a subview, these operations are now no-op [#1328](https://github.com/GetStream/stream-chat-swift/issues/1328)
- `ChatClientConfig`'s `isLocalStorageEnabled`'s default value is now `false`
- `/sync` endpoint calls optimized for a setup when local caching is disabled i.e. `isLocalStorageEnabled` is set to false.

# [4.0.0-beta.8](https://github.com/GetStream/stream-chat-swift/releases/tag/4.0.0-beta.8)
_July 21, 2021_

### ✅ Added
- `urlRequest(forImage url:)` added to `ImageCDN` protocol, this can be used to inject custom HTTP headers into image loading requests [#1291](https://github.com/GetStream/stream-chat-swift/issues/1291)
- Functionality that allows [inviting](https://getstream.io/chat/docs/react/channel_invites/?language=swift) users to channels with subsequent acceptance or rejection on their part [#1276](https://github.com/GetStream/stream-chat-swift/pull/1276)
- `EventsController` which exposes event observing API [#1266](https://github.com/GetStream/stream-chat-swift/pull/1266)

### 🐞 Fixed
- Fix an issue where member role sent from backend was not recognized by the SDK [#1288](https://github.com/GetStream/stream-chat-swift/pull/1288)
- Fix crash in `ChannelListUpdater` caused by the lifetime not aligned with `ChatClient` [#1289](https://github.com/GetStream/stream-chat-swift/pull/1289)
- Fix composer allowing sending whitespace only messages [#1293](https://github.com/GetStream/stream-chat-swift/issues/1293)
- Fix a crash that would occur on deleting a message [#1298](https://github.com/GetStream/stream-chat-swift/pull/1298)

# [4.0.0-beta.7](https://github.com/GetStream/stream-chat-swift/releases/tag/4.0.0-beta.7)
_July 19, 2021_

### ⚠️ Breaking Changes from `4.0-beta.6`
- The `ChatSuggestionsViewController` was renamed to `ChatSuggestionsVC` to follow the same pattern across the codebase. [#1195](https://github.com/GetStream/stream-chat-swift/pull/1195)

### 🔄 Changed
- Changed Channel from  `currentlyTypingMembers: Set<ChatChannelMember>` to `currentlyTypingUsers: Set<ChatUser>` to show all typing users (not only channel members; eg: watching users) [#1254](https://github.com/GetStream/stream-chat-swift/pull/1254)  

### 🐞 Fixed
- Fix deleted messages appearance [#1267](https://github.com/GetStream/stream-chat-swift/pull/1267)
- Fix composer commands and attachment buttons not shown in first render when channel is not in cache [#1277](https://github.com/GetStream/stream-chat-swift/pull/1277)
- Fix appearance of only-emoji messages [#1272](https://github.com/GetStream/stream-chat-swift/pull/1272)
- Fix the appearance of system messages [#1281](https://github.com/GetStream/stream-chat-swift/pull/1281)
- Fix a crash happening during MessageList updates [#1286](https://github.com/GetStream/stream-chat-swift/pull/1286)

### ✅ Added
- Support for pasting images into the composer [#1258](https://github.com/GetStream/stream-chat-swift/pull/1258)
- The visibility of deleted messages is now configurable using `ChatClientConfig.deletedMessagesVisibility`. You can choose from the following options [#1269](https://github.com/GetStream/stream-chat-swift/pull/1269):
```swift
/// All deleted messages are always hidden.
case alwaysHidden

/// Deleted message by current user are visible, other deleted messages are hidden.
case visibleForCurrentUser

/// Deleted messages are always visible.
case alwaysVisible
```

### 🐞 Fixed
- Fix crash when scrolling to bottom after sending the first message [#1262](https://github.com/GetStream/stream-chat-swift/pull/1262)
- Fix crash when thread root message is not loaded when thread is opened [#1263](https://github.com/GetStream/stream-chat-swift/pull/1263)
- Fix issue when messages were changing their sizes when channel is opened [#1260](https://github.com/GetStream/stream-chat-swift/pull/1260)
- Fix over fetching previous messages [#1110](https://github.com/GetStream/stream-chat-swift/pull/1110)
- Fix an issue where multiple messages in a channel could not quote a single message [#1264](https://github.com/GetStream/stream-chat-swift/pull/1264)

### 🔄 Changed
- The way attachment view stretches the message cell to fill all available width. Now it's done via `fillAllAvailableWidth` exposed on base attachment injector (set to `true` by default) [#1260](https://github.com/GetStream/stream-chat-swift/pull/1260)

# [4.0.0-beta.6](https://github.com/GetStream/stream-chat-swift/releases/tag/4.0.0-beta.6)
_July 08, 2021_

### 🐞 Fixed
- Fix issue where badge with unread count could remain visible with 0 value [#1259](https://github.com/GetStream/stream-chat-swift/pull/1259)
- Fixed the issue when `ChatClientUpdater.connect` was triggered before the connection was established due to firing `.didBecomeActive` notification [#1256](https://github.com/GetStream/stream-chat-swift/pull/1256)

# [4.0.0-beta.5](https://github.com/GetStream/stream-chat-swift/releases/tag/4.0.0-beta.5)
_July 07, 2021_

### ⚠️ Breaking Changes from `4.0-beta.4`
- The `ChatSuggestionsViewController` was renamed to `ChatSuggestionsVC` to follow the rest of the codebase. [#1195](https://github.com/GetStream/stream-chat-swift/pull/1195)
- The `CreateChatChannelButton` component was removed. The component acted only as a placeholder and the functionality should be always provided by the hosting app. For an example implementation see the [Demo app](https://github.com/GetStream/stream-chat-swift/blob/main/DemoApp/ChatPresenter.swift).
- The payload of `AnyChatMessageAttachment` changed from `Any` to `Data` [#1248](https://github.com/GetStream/stream-chat-swift/pull/1248).
- The user setting API was updated. It's now required to call one of the available `connect` methods on `ChatClient` after `ChatClient`'s instance is created in order to establish connection and set the current user.

  Migration tips:
  ---
  If you were doing:
  ```
  let client = ChatClient(config: config, tokenProvider: .static(token))
  ```
  Now you should do:
  ```
  let client = ChatClient(config: config)
  client.connectUser(userInfo: .init(id: userId), token: token)
  ```
  ---
  Guest users before:
  ```
  let client = ChatClient(
    config: config,
    tokenProvider: .guest(
      userId: userId,
      name: userName
    )
  )
  ```
  Now you should do:
  ```
  let client = ChatClient(config: config)
  client.connectGuestUser(userInfo: .init(id: userId))
  ```
  ---
  Anonymous users before:
  ```
  let client = ChatClient(config: config, tokenProvider: .anonymous)
  ```
  Now you should do:
  ```
  let client = ChatClient(config: config)
  client.connectAnonymousUser()
  ```
  ---
  If you use tokens that expire you probably do something like this:
  ```
  let client = ChatClient(
    config: config,
    tokenProvider: .closure { client, completion in
      service.fetchToken { token in
        completion(token)
      }
    }
  )
  ```
  Now you should do:
  ```
  let client = ChatClient(config: config)
  service.fetchToken { token in
    client.connectUser(userInfo: .init(id: userId), token: token)
  }
  // `tokenProvider` property is used to reobtain a new token in case if the current one is expired
  client.tokenProvider = { completion in
    service.fetchToken { token in
      completion(token)
    }
  }
  ```

### ✅ Added
- `search(query:)` function to `UserSearchController` to make a custom search with a query [#1206](https://github.com/GetStream/stream-chat-swift/issues/1206)
- `queryForMentionSuggestionsSearch(typingMention:)` function to `ComposerVC`, users can override this function to customize mention search behavior [#1206](https://github.com/GetStream/stream-chat-swift/issues/1206)
- `.contains` added to `Filter` to be able to filter for `teams` [#1206](https://github.com/GetStream/stream-chat-swift/issues/1206)

### 🔄 Changed
- `shouldConnectAutomatically` setting in `ChatConfig`, it now has no effect and all logic that used it now behaves like it was set to `true`.

### 🐞 Fixed
- `ConnectionController` fires its `controllerDidChangeConnectionStatus` method only when the connection status actually changes [#1207](https://github.com/GetStream/stream-chat-swift/issues/1207)
- Fix cancelled ephemeral (giphy) messages and deleted messages are visible in threads [#1238](https://github.com/GetStream/stream-chat-swift/issues/1238)
- Fix crash on missing `cid` value of `Message` during local cache invalidation [#1245](https://github.com/GetStream/stream-chat-swift/issues/1245)
- Messages keep correct order if the local device time is different from the server time [#1246](https://github.com/GetStream/stream-chat-swift/issues/1246)

# [4.0.0-beta.4](https://github.com/GetStream/stream-chat-swift/releases/tag/4.0.0-beta.4)
_June 23, 2021_

### ⚠️ Breaking Changes from `4.0-beta.3`
- `ChatOnlineIndicatorView` renamed to `OnlineIndicatorView`
- `GalleryContentViewDelegate` methods updated to have optional index path
- `FileActionContentViewDelegate` methods updated to have optional index path
- `LinkPreviewViewDelegate` methods updated to have optional index path
- `scrollToLatestMessageButton` type changed from `UIButton` to `_ScrollToLatestMessageButton<ExtraData>`
- `UITableView` is now used instead of `UICollectionView` to display the message list [#1219](https://github.com/GetStream/stream-chat-swift/pull/1219)
- `ChatMessageImageGallery` renamed to `ChatMessageGalleryView`, updated to show any content
- `ImageGalleryVC` renamed to `GalleryVC`
- `ImagePreviewable` renamed to `GalleryItemPreview`, updated to expose `AttachmentId` only
- `GalleryContentViewDelegate` methods are renamed to work not only for image attachment but for any
- `selectedAttachmentType` removed from `ComposerVC`
- `imagePickerVC` renamed to `mediaPickerVC` in `ComposerVC`

### ✅ Added
- Video attachments support:
 - `VideoAttachmentPayload` type is introduced, video attachments are exposed on `ChatMessage`
 - `VideoAttachmentComposerView` component is added to displaying video thumbnails in `ComposerVC`
 - `VideoAttachmentCellView` displaying video previews in `ChatMessageImageGallery`
 - `VideoCollectionViewCell` displaying videos in `GalleryVC`
 - `VideoPlaybackControlView` used to take actions on the playing video in `GalleryVC`
 - `VideoPreviewLoader` loading video thumbnails
 For more information, see [#1194](https://github.com/GetStream/stream-chat-swift/pull/1194)
- `mentionText(for:)` function added to `ComposerVC` for customizing the text displayed for mentions [#1188](https://github.com/GetStream/stream-chat-swift/issues/1188) [#1000](https://github.com/GetStream/stream-chat-swift/issues/1000)
- `score` to `ChatMessageReactionData` so a slack-like reaction view is achievable. This would be used as content in `ChatMessageReactionsView` [#1200](https://github.com/GetStream/stream-chat-swift/issues/1200)
- Ability to send silent messages. Silent messages are normal messages with an additional `isSilent` value set to `true`. Silent messages don’t trigger push notification for the recipient.[#1211](https://github.com/GetStream/stream-chat-swift/pull/1211)
- Expose `cid` on `Message` [#1215](https://github.com/GetStream/stream-chat-swift/issues/1215)
- `showMediaPicker`/`showFilePicker`/`attachmentsPickerActions` functions added to `ComposerVC` so it's possible to customize media/document pickers and add extend action sheet with actions for custom attachment types [#1194](https://github.com/GetStream/stream-chat-swift/pull/1194)
- Make `ChatThreadVC` show overlay with timestamp of currently visible messages when scrolling [#1235](https://github.com/GetStream/stream-chat-swift/pull/1235)
- Expose `layoutOptions` on `ChatMessageContentView` [#1241](https://github.com/GetStream/stream-chat-swift/pull/1241)

### 🔄 Changed
- `scrollToLatestMessageButton` is now visible every time the last message is not visible. Not only when there is unread message. [#1208](https://github.com/GetStream/stream-chat-swift/pull/1208)
- `mediaPickerVC` in `ComposerVC` updated to show both photos and videos [#1194](https://github.com/GetStream/stream-chat-swift/pull/1194)
- `ChatMessageListScrollOverlayView` moved outside the `ChatMessageListView`. Now it's managed by `ChatMessageListVC` and `ChatThreadVC` explicitly [#1235](https://github.com/GetStream/stream-chat-swift/pull/1235)
- Date formatter for scroll overlay used in `ChatMessageListVC` is now exposed as `DateFormatter.messageListDateOverlay` [#1235](https://github.com/GetStream/stream-chat-swift/pull/1235)

### 🐞 Fixed
- Fix sorting Member List by `createdAt` causing an issue [#1185](https://github.com/GetStream/stream-chat-swift/issues/1185)
- Fix ComposerView not respecting `ChannelConfig.maxMessageLength [#1190](https://github.com/GetStream/stream-chat-swift/issues/1190)
- Fix mentions not being parsed correctly [#1188](https://github.com/GetStream/stream-chat-swift/issues/1188)
- Fix layout feedback loop for Quoted Message without bubble view [#1203](https://github.com/GetStream/stream-chat-swift/issues/1203)
- Fix image/file/link/giphy actions not being handled in `ChatThreadVC` [#1207](https://github.com/GetStream/stream-chat-swift/pull/1207)
- Fix `ChatMessageLinkPreviewView` not being taken from `Components` [#1207](https://github.com/GetStream/stream-chat-swift/pull/1207)
- Subviews of `ChatMessageDefaultReactionsBubbleView` are now public [#1209](https://github.com/GetStream/stream-chat-swift/pull/1209)
- Fix composer overlapping last message. This happened for channels with typing events disabled. [#1210](https://github.com/GetStream/stream-chat-swift/issues/1210)
- Fix an issue where composer textView's caret jumps to the end of input [#1117](https://github.com/GetStream/stream-chat-swift/issues/1117)
- Fix deadlock in Controllers when `synchronize` is called in a delegate callback [#1214](https://github.com/GetStream/stream-chat-swift/issues/1214)
- Fix restart uploading action not being propagated [#1194](https://github.com/GetStream/stream-chat-swift/pull/1194)
- Fix uploading progress not visible on image uploading overlay [#1194](https://github.com/GetStream/stream-chat-swift/pull/1194)
- Fix timestamp overlay jumping when more messages are loaded [#1235](https://github.com/GetStream/stream-chat-swift/pull/1235)
- Fix flickering of local messages while sending [#1241](https://github.com/GetStream/stream-chat-swift/pull/1241)

# [4.0.0-beta.3](https://github.com/GetStream/stream-chat-swift/releases/tag/4.0.0-beta.3)
_June 11, 2021_

### ⚠️ Breaking Changes from `4.0.0-beta.2`
- Due to App Store Connect suddenly starting rejecting builds, we've renamed the following funcs everywhere:
  - `didPan` -> `handlePan`
  - `didTouchUpInside` -> `handleTouchUpInside`
  - `didTap` -> `handleTap`
  - `didLongPress` -> `handleLongPress`
  - `textDidChange` -> `handleTextChange`
  If you've subclassed UI components and overridden these functions, you should rename your overrides.
  For more information, see [#1177](https://github.com/GetStream/stream-chat-swift/pull/1177) and [#1178](https://github.com/GetStream/stream-chat-swift/issues/1178)
- `ChannelConfig.commands` is no longer an optional [#1182](https://github.com/GetStream/stream-chat-swift/issues/1182)

### ⛔️ Deprecated
- `_ChatChannelListVC.View` is now deprecated. Please use `asView` instead [#1174](https://github.com/GetStream/stream-chat-swift/pull/1174)

### ✅ Added
- Add `staysConnectedInBackground` flag to `ChatClientConfig` [#1170](https://github.com/GetStream/stream-chat-swift/pull/1170)
- Add `asView` helper for getting SwiftUI views from StreamChatUI UIViewControllers [#1174](https://github.com/GetStream/stream-chat-swift/pull/1174)

### 🔄 Changed
- Logic for displaying suggestions (commands or mentions) were not compatible with SwiftUI, so it's changed to AutoLayout [#1171](https://github.com/GetStream/stream-chat-swift/pull/1171)

### 🐞 Fixed
-  `ChatChannelListItemView` now doesn't enable swipe context actions when there are no `swipeableViews` for the cell. [#1161](https://github.com/GetStream/stream-chat-swift/pull/1161)
- Fix websocket connection automatically restored in background [#1170](https://github.com/GetStream/stream-chat-swift/pull/1170)
- Commands view in composer is no longer displayed when there are no commands [#1171](https://github.com/GetStream/stream-chat-swift/pull/1171) [#1178](https://github.com/GetStream/stream-chat-swift/issues/1178)
- `ChatMessageContentView` does not add views to main container in reverse order when `.flipped` option is included [#1125](https://github.com/GetStream/stream-chat-swift/pull/1125)

# [4.0.0-beta.2](https://github.com/GetStream/stream-chat-swift/releases/tag/4.0.0-beta.2)
_June 04, 2021_

### ⚠️ Breaking Changes from `4.0-beta.1`
**Severity of changes**: 🟢 _minor_
- `MessageLayoutOption.metadata` was renamed to `.timestamp` [#1141](https://github.com/GetStream/stream-chat-swift/pull/1141)
- `ComposerVC.showSuggestionsAsChildVC` was renamed to `showSuggestions` [#1139](https://github.com/GetStream/stream-chat-swift/pull/1139)
- The inner structure of `ChatMessageBubbleView` was updated to match the common component pattern [#1118](https://github.com/GetStream/stream-chat-swift/pull/1118)
- The inner structure of `QuotedChatMessageView` was updated to match the common component pattern [#1123](https://github.com/GetStream/stream-chat-swift/pull/1123)
- The superclasses of `ImageAttachmentView` and `ImageCollectionViewCell` became generic over `ExtraData` [#1111](https://github.com/GetStream/stream-chat-swift/pull/1111)

### ✅ Added
- Add `areTypingEventsEnabled`, `areReactionsEnabled`, `areRepliesEnabled`, `areReadEventsEnabled`, `areUploadsEnabled` to `ChatChannelListController` [#1085](https://github.com/GetStream/stream-chat-swift/pull/1085)
- Add `ImageCDN` protocol to improve work with image cache and thumbnails [#1111](https://github.com/GetStream/stream-chat-swift/pull/1111)
- Add missing APIs `open` of `ComposerVC`. Including the delegate implementations and showing the suggestions as a child view controller. [#1140](https://github.com/GetStream/stream-chat-swift/pull/1140)
- Add possibility to build the `StreamChat` framework on macOS
    [#1132](https://github.com/GetStream/stream-chat-swift/pull/1132)
- Add `scrollToLatestMessageButton` to Message list when there is new unread message [#1147](https://github.com/GetStream/stream-chat-swift/pull/1147)

### 🐞 Fixed
- Fix background color of message list in dark mode [#1109](https://github.com/GetStream/stream-chat-swift/pull/1109)
- Fix inconsistent dismissal of popup actions [#1109](https://github.com/GetStream/stream-chat-swift/pull/1109)
- Fix message list animation glitches when keyboard appears [#1139](https://github.com/GetStream/stream-chat-swift/pull/1139)
- Fix issue where images might not render in the message composer in some cases [#1140](https://github.com/GetStream/stream-chat-swift/pull/1140)
- Fix issue with message bubbles not being updated properly when a message withing the same group is sent/deleted [#1141](https://github.com/GetStream/stream-chat-swift/pull/1141), [#1149](https://github.com/GetStream/stream-chat-swift/pull/1149)
- Fix jumps on message list when old message is edited or when the new message comes [#1148](https://github.com/GetStream/stream-chat-swift/pull/1148)
- `ThreadVC`, `ChatMessageReactionsVC`, and `ChatMessageRActionsVC` are now configurable via `Components` [#1155](https://github.com/GetStream/stream-chat-swift/pull/1155)
- Fix `CurrentUserDTO` not available after completion of `reloadUserIfNeeded` [#1153](https://github.com/GetStream/stream-chat-swift/issues/1153)

### 🔄 Changed
- `swipeableViewWillShowActionViews(for:)` and `swipeableViewActionViews(for:)` are `open` now [#1122](https://github.com/GetStream/stream-chat-swift/issues/1122)
- Add `preferredSize` to `UIImageView.loadImage` function to utilise ImageCDN functions [#1111](https://github.com/GetStream/stream-chat-swift/pull/1111)
- Update `ErrorPayload` access control to expose for client-side handling [#1134](https://github.com/GetStream/stream-chat-swift/pull/1134)
- The default time interval for message grouping was changed from 10 to 30 seconds [#1141](https://github.com/GetStream/stream-chat-swift/pull/1141)

# [4.0-beta.1](https://github.com/GetStream/stream-chat-swift/releases/tag/4.0-beta.1)
_May 21, 2021_

### ✅ Added
- Refresh authorization token when WebSocket connection disconnects because the token has expired [#1069](https://github.com/GetStream/stream-chat-swift/pull/1069)
- Typing indicator inside `ChatMessageListVC` [#1073](https://github.com/GetStream/stream-chat-swift/pull/1073)
- `ChannelController.freeze` and `unfreeze [#1090](https://github.com/GetStream/stream-chat-swift/issues/1090)
  Freezing a channel will disallow sending new messages and sending / deleting reactions.
  For more information, see [our docs](https://getstream.io/chat/docs/ios-swift/freezing_channels/?language=swift)

### 🐞 Fixed
- Fix crash when opening attachments on iPad [#1060](https://github.com/GetStream/stream-chat-swift/pull/1060) [#997](https://github.com/GetStream/stream-chat-swift/pull/977)
- New channels are now visible even if the user was added to them while the connection was interrupted [#1092](https://github.com/GetStream/stream-chat-swift/pull/1092)

### 🔄 Changed
- ⚠️ The default `BaseURL` was changed from `.dublin` to `.usEast` to match other SDKs [#1078](https://github.com/GetStream/stream-chat-swift/pull/1078)
- Split `UIConfig` into `Appearance` and `Components` to improve clarity [#1014](https://github.com/GetStream/stream-chat-swift/pull/1014)
- Change log level for `ChannelRead` when it doesn't exist in channel from `error` to `info` [#1043](https://github.com/GetStream/stream-chat-swift/pull/1043)
- Newly joined members' `markRead` events will cause a read object creation for them [#1068](https://github.com/GetStream/stream-chat-swift/pull/1068)

# [3.1.9](https://github.com/GetStream/stream-chat-swift/releases/tag/3.1.9)
_May 03, 2021_

### ✅ Added
- `ChatChannelListControllerDelegate` now has the `controllerWillChangeChannels` method [#1024](https://github.com/GetStream/stream-chat-swift/pull/1024)

### 🐞 Fixed
- Fix potential issues with data access from across multiple threads [#1024](https://github.com/GetStream/stream-chat-swift/pull/1026)
- Fix warning in `Package.swift` [#1031](https://github.com/GetStream/stream-chat-swift/pull/1031)
- Fix incorrect payload format for `MessageController.synchronize` response [#1033](https://github.com/GetStream/stream-chat-swift/pull/1033)
- Improve handling of incoming events [#1030](https://github.com/GetStream/stream-chat-swift/pull/1030)

# [3.1.8](https://github.com/GetStream/stream-chat-swift/releases/tag/3.1.8)
_April 23, 2021_

### 🐞 Fixed
- All channel events are correctly propagated to the UI.

# [3.1.7](https://github.com/GetStream/stream-chat-swift/releases/tag/3.1.7)
_April 23, 2021_

### 🐞 Fixed
- It's safe now to use `ChatChannel` and `ChatMessage` across multiple threads [#984](https://github.com/GetStream/stream-chat-swift/pull/984)
- Web socket reconnection logic better handles the "no internet" errors [#970](https://github.com/GetStream/stream-chat-swift/pull/970)
- `ChatChannelWatcherListController` now correctly loads initial watchers of the channel [#1012](https://github.com/GetStream/stream-chat-swift/pull/970)

### ✅ Added
- Expose the entire quoted message on `ChatMessage` instead of its `id` [#992](https://github.com/GetStream/stream-chat-swift/pull/992)
- Expose thread participants as a set of `ChartUser` instead of a set of `UserId`[#998](https://github.com/GetStream/stream-chat-swift/pull/998)
- `ChatChannelListController` removes hidden channels from the list in the real time [#1013](https://github.com/GetStream/stream-chat-swift/pull/1013)
- `CurrentChatUser` contains `mutedChannels` field with the muted channels [#1011](https://github.com/GetStream/stream-chat-swift/pull/1011)
- `ChatChannel` contains `isMuted` and `muteDetails` fields with the information about the mute state of the channel [#1011](https://github.com/GetStream/stream-chat-swift/pull/1011)
- Existing `ChatChannelListController` queries get invalidated when the current user membership changes, i.e. when the current users stops being a member of a channel, the channel stop being visible in the query [#1016](https://github.com/GetStream/stream-chat-swift/pull/1016)

### 🔄 Changed
- Updating the current user devices is now done manually by calling `CurrentUserController.synchronizeDevices()` instead of being automatically called on `CurrentUserController.synchronize()`[#1010](https://github.com/GetStream/stream-chat-swift/pull/1010)

### ⛔️ Deprecated
- `ChatMessage.quotedMessageId` is now deprecated. Use `quotedMessage?.id` instead [#992](https://github.com/GetStream/stream-chat-swift/pull/992)

# [3.1.5](https://github.com/GetStream/stream-chat-swift/releases/tag/3.1.5)
_April 09, 2021_

### ✅ Added
- Channels are properly marked as read when `ChatChannelVC` is displayed [#972](https://github.com/GetStream/stream-chat-swift/pull/972)
- Channels now support typing indicators [#986](https://github.com/GetStream/stream-chat-swift/pull/986)

### 🐞 Fixed
- Fix `ChannelController`s created with `createChannelWithId` and `createChannelWithMembers` functions not reporting their initial values [#945](https://github.com/GetStream/stream-chat-swift/pull/945)
- Fix issue where channel `lastMessageDate` was not updated when new message arrived [#949](https://github.com/GetStream/stream-chat-swift/pull/949)
- Fix channel unread count not being updated in the real time [#969](https://github.com/GetStream/stream-chat-swift/pull/969)
- Fix updated values not reported for some controllers if the properties were accessed for the first time after `synchronize` has finished. Affected controllers were `ChatUserListController`, `ChatChannelListController`, `ChatUserSearchController` [#974](https://github.com/GetStream/stream-chat-swift/pull/974)

### 🔄 Changed
- `Logger.assertationFailure` was renamed to `Logger.assertionFailure` [#935](https://github.com/GetStream/stream-chat-swift/pull/935)

# [3.1.4](https://github.com/GetStream/stream-chat-swift/releases/tag/3.1.4)
_March 29, 2021_

### 🐞 Fixed
- Fix `ChannelDoesNotExist` error is logged by `UserWatchingEventMiddleware` when channels are fetched for the first time [#893](https://github.com/GetStream/stream-chat-swift/issues/893)
- Improve model loading performance by lazy loading expensive properties [#906](https://github.com/GetStream/stream-chat-swift/issues/906)
- Fix possible loops when accessing controllers' data from within delegate callbacks [#915](https://github.com/GetStream/stream-chat-swift/issues/915)
- Fix `channel.updated` events failing to parse due to missing `user` field [#922](https://github.com/GetStream/stream-chat-swift/issues/922)
  This was due to backend not sending `user` field when the update was done by server-side auth.

### ✅ Added
- Introduce support for [multitenancy](https://getstream.io/chat/docs/react/multi_tenant_chat/?language=swift) - `teams` for `User` and `team` for `Channel` are now exposed. [#905](https://github.com/GetStream/stream-chat-swift/pull/905)
- Introduce support for [pinned messages](https://getstream.io/chat/docs/react/pinned_messages/?language=swift) [#896](https://github.com/GetStream/stream-chat-swift/pull/896)
- Expose `pinnedMessages` on `ChatChannel` which contains the last 10 pinned messages [#896](https://github.com/GetStream/stream-chat-swift/pull/896)
- Expose `pinDetails` on `ChatMessage` which contains the pinning information, like the expiration date [#896](https://github.com/GetStream/stream-chat-swift/pull/896)
- Add support for pinning and unpinning messages through `pin()` and `unpin()` methods in `MessageController` [#896](https://github.com/GetStream/stream-chat-swift/pull/896)
- Add new optional `pinning: Pinning` parameter when creating a new message in `ChannelController` to create a new message and pin it instantly [#896](https://github.com/GetStream/stream-chat-swift/pull/896)
- Add `lastActiveMembers` and `lastActiveWatchers` to `ChatChannel`. The max number of entities these fields expose is configurable via `ChatClientConfig.localCaching.chatChannel` [#911](https://github.com/GetStream/stream-chat-swift/pull/911)

### 🔄 Changed
- `ChatChannel.latestMessages` now by default contains max 5 messages. You can change this setting in `ChatClientConfig.localCaching.chatChannel.latestMessagesLimit` [#923](https://github.com/GetStream/stream-chat-swift/pull/923)

### ⛔️ Deprecated
- `ChatChannel`'s properties `cachedMembers` and `watchers` were deprecated. Use `lastActiveMembers` and `lastActiveWatchers` instead [#911](https://github.com/GetStream/stream-chat-swift/pull/911)

# [3.1.3](https://github.com/GetStream/stream-chat-swift/releases/tag/3.1.3)
_March 12, 2021_

### 🐞 Fixed
- Fix app getting terminated in background during an unfinished background task [#877](https://github.com/GetStream/stream-chat-swift/issues/877)

### ✅ Added
- Introduce `MemberEventMiddleware` to observe member events and update database accordingly [#880](https://github.com/GetStream/stream-chat-swift/issues/880)
- Expose `membership` value on `ChatChannel` which contains information about the current user membership [#885](https://github.com/GetStream/stream-chat-swift/issues/885)
- `ChatChannelMember` now contains channel-specific ban information: `isBannedFromChannel` and `banExpiresAt` [#885](https://github.com/GetStream/stream-chat-swift/issues/885)
- Channel-specific ban events are handled and the models are properly updated [#885](https://github.com/GetStream/stream-chat-swift/pull/885)

# [3.1.2](https://github.com/GetStream/stream-chat-swift/releases/tag/3.1.2)
_March 09, 2021_

### ✅ Added
- Add support for slow mode. See more info in the [documentation](https://getstream.io/chat/docs/javascript/slow_mode/?language=swift) [#859](https://github.com/GetStream/stream-chat-swift/issues/859)
- Add support for channel watching events. See more info in the [documentation](https://getstream.io/chat/docs/ios/watch_channel/?language=swift) [#864](https://github.com/GetStream/stream-chat-swift/issues/864)
- Add support for channel truncating [#864](https://github.com/GetStream/stream-chat-swift/issues/864)

### 🔄 Changed
- `ChatChannelNamer` is now closure instead of class so it allows better customization of channel naming in `ChatChannelListItemView`.

### 🐞 Fixed
- Fix encoding of channels with custom type [#872](https://github.com/GetStream/stream-chat-swift/pull/872)
- Fix `CurreUserController.currentUser` returning nil before `synchronize()` is called [#875](https://github.com/GetStream/stream-chat-swift/pull/875)

# [3.1.1](https://github.com/GetStream/stream-chat-swift/releases/tag/3.1.1)
_February 26, 2021_

### 🐞 Fixed
- Fix localized strings not being loaded correctly when the SDK is integrated using CocoaPods [#845](https://github.com/GetStream/stream-chat-swift/pull/845)
- Fix message list crash when rotating screen [#847](https://github.com/GetStream/stream-chat-swift/pull/847)

# [3.1.0](https://github.com/GetStream/stream-chat-swift/releases/tag/3.1.0)
_February 22, 2021_

### 🐞 Fixed
- Fix user devices not being removed locally when removed on the backend [#882](https://github.com/GetStream/stream-chat-swift/pull/822)
- Fix issue with bad parsing of malformed attachment data causing channelList not showing channels [#834](https://github.com/GetStream/stream-chat-swift/pull/834/)

### 🔄 Changed

# [3.0.2](https://github.com/GetStream/stream-chat-swift/releases/tag/3.0.2)
_February 12, 2021_

## StreamChat

### ✅ Added
- Add support for custom attachment types with unknown structure
    [#795](https://github.com/GetStream/stream-chat-swift/pull/795)
- Add possibility to send attachments that don't need prior uploading
    [#799](https://github.com/GetStream/stream-chat-swift/pull/799)

### 🔄 Changed
- Improve serialization performance by exposing items as `LazyCachedMapCollection` instead of `Array` [#776](https://github.com/GetStream/stream-chat-swift/pull/776)
- Reduce amount of fake updates by erasing touched objects [#802](https://github.com/GetStream/stream-chat-swift/pull/802)
- Trigger members and current user updates on UserDTO changes [#802](https://github.com/GetStream/stream-chat-swift/pull/802)
- Extracts the connection handling responsibility of `CurrentUserController` to a new `ChatConnectionController`. [#804](https://github.com/GetStream/stream-chat-swift/pull/804)
- Allow delete/edit message for all users [#809](https://github.com/GetStream/stream-chat-swift/issues/809)
  By default, only admin/moderators can edit/delete other's messages, but this configurable on backend and it's not known by the client, so we allow all actions and invalid actions will cause backend to return error.
- Simplify attachment send API by combining `attachment` and `attachmentSeeds` parameters. [#815](https://github.com/GetStream/stream-chat-swift/pull/815)

### 🐞 Fixed
- Fix race conditions in database observers [#796](https://github.com/GetStream/stream-chat-swift/pull/796)

### 🚮 Removed
- Revert changeHash that became obsolete after #802 [#813](https://github.com/GetStream/stream-chat-swift/pull/813)

# [3.0.1](https://github.com/GetStream/stream-chat-swift/releases/tag/3.0.1)
_February 2nd, 2021_

## StreamChat

### ✅ Added
- Add support for `enforce_unique` parameter on sending reactions
    [#770](https://github.com/GetStream/stream-chat-swift/pull/770)
### 🔄 Changed

### 🐞 Fixed
- Fix development token not working properly [#760](https://github.com/GetStream/stream-chat-swift/pull/760)
- Fix lists ordering not updating instantly. [#768](https://github.com/GetStream/stream-chat-swift/pull/768/)
- Fix update changes incorrectly reported when a move change is present for the same index. [#768](https://github.com/GetStream/stream-chat-swift/pull/768/)
- Fix issue with decoding `member_count` for `ChannelDetailPayload`
    [#782](https://github.com/GetStream/stream-chat-swift/pull/782)
- Fix wrong extra data cheat sheet documentation link [#786](https://github.com/GetStream/stream-chat-swift/pull/786)

# [3.0](https://github.com/GetStream/stream-chat-swift/releases/tag/3.0)
_January 22nd, 2021_

## StreamChat SDK reaches another milestone with version 3.0 🎉

### New features:

* **Offline support**: Browse channels and send messages while offline.
* **First-class support for `SwiftUI` and `Combine`**: Built-it wrappers make using the SDK with the latest Apple frameworks a seamless experience.
* **Uses `UIKit` patterns and paradigms:** The API follows the design of native system SDKs. It makes integration with your existing code easy and familiar.
* Currently, 3.0 version is available only using CocoaPods. We will add support for SPM soon.

To use the new version of the framework, add to your `Podfile`:
```ruby
pod 'StreamChat', '~> 3.0'
```

### ⚠️ Breaking Changes ⚠️

In order to provide new features like offline support and `SwiftUI` wrappers, we had to make notable breaking changes to the public API of the SDKs.

**Please don't upgrade to version `3.0` before you get familiar with the changes and their impact on your codebase.**

To prevent CocoaPods from updating `StreamChat` to version 3, you can explicitly pin the SDKs to versions `2.x` in your `podfile`:
```ruby
pod 'StreamChat', '~> 2.0'
pod 'StreamChatCore', '~> 2.0' # if needed
pod 'StreamChatClient', '~> 2.0' # if needed
```

The framework naming and overall structure were changed. Since version 3.0, Stream Chat iOS SDK consists of:

#### `StreamChat` framework

Contains low-level logic and is meant to be used by users who want to build a fully custom UI. It covers functionality previously provided by `StreamChatCore` and `StreamChatClient`.

#### `StreamChat UI` framework _(currently in public beta)_

Contains a complete set of ready-to-use configurable UI elements that you can customize a use for building your own chat UI. It covers functionality previously provided by `StreamChat`.

### Sample App

The best way to explore the SDKs and their usage is our [sample app](https://github.com/GetStream/stream-chat-swift/tree/main/Sample). It contains an example implementation of a simple IRC-style chat app using the following patterns:

* `UIKit` using delegates
* `UIKit` using reactive patterns and SDK's built-in `Combine` wrappers.
* `SwiftUI` using the SDK's built-in `ObservableObject` wrappers.
* Learn more about the sample app at its own [README](https://github.com/GetStream/stream-chat-swift/tree/main/Sample).

### Documentation Quick Links

- [**Cheat Sheet**](https://github.com/GetStream/stream-chat-swift/wiki/Cheat-Sheet) Real-world code examples showcasing the usage of the SDK.
- [**Controller Overview**](https://github.com/GetStream/stream-chat-swift/wiki/Controllers-Overview) This page contains a list of all available controllers within StreamChat, including their short description and typical use-cases.
- [**Glossary**](https://github.com/GetStream/stream-chat-swift/wiki/Glossary) A list of names and terms used in the framework and documentation.<|MERGE_RESOLUTION|>--- conflicted
+++ resolved
@@ -12,15 +12,12 @@
 ## StreamChatUI
 ### 💥 Removed
 - The `toVCSnapshot`, `fromVCSnapshot` and `containerTransitionImageView` properties were removed `ZoomAnimator` because they were the root cause of animation issues when presenting the popup actions [#1899](https://github.com/GetStream/stream-chat-swift/issues/1899)
+### 🔄 Changed
+- The time interval between 2 messages so they are grouped in the UI is changed from `30 sec` to `60 sec` [#1893](https://github.com/GetStream/stream-chat-swift/issues/1893)
 ### ✅ Added
 - Quote message action visibility can be controlled from the dashboard [#1891](https://github.com/GetStream/stream-chat-swift/issues/1891)
-<<<<<<< HEAD
 ### 🐞 Fixed
 - Fix full screen live photos weird flicker when presented / dismissed to / from full screen [#1899](https://github.com/GetStream/stream-chat-swift/issues/1899)
-=======
-### 🔄 Changed
-- The time interval between 2 messages so they are grouped in the UI is changed from `30 sec` to `60 sec` [#1893](https://github.com/GetStream/stream-chat-swift/issues/1893)
-### 🐞 Fixed
 - Timestamp not being shown for the message when the next message is error [#1893](https://github.com/GetStream/stream-chat-swift/issues/1893)
 - Another user's avatar not being shown for deleted message last in a group [#1893](https://github.com/GetStream/stream-chat-swift/issues/1893)
 
@@ -30,7 +27,6 @@
 ## StreamChat
 ### 🚨 Fixed
 - Fix deadlock when accessing some properties from Events Delegate [#1898](https://github.com/GetStream/stream-chat-swift/issues/1898)
->>>>>>> 40050eb1
 
 # [4.13.0](https://github.com/GetStream/stream-chat-swift/releases/tag/4.13.0)
 _March 29, 2022_
