# StreamChat iOS SDK CHANGELOG
The format is based on [Keep a Changelog](https://keepachangelog.com/en/1.0.0/).

# Upcoming

### 🔄 Changed
<<<<<<< HEAD
=======

- Fixed race condition on `ChatMessageListVC` and `ChatThreadVC` that caused `UITableView` crashes [#1347](https://github.com/GetStream/stream-chat-swift/pull/1347)
>>>>>>> e657a921
- Added `GalleryAttachmentViewInjector.galleryViewAspectRatio` to control the aspect ratio of a gallery inside a message cell [#1300](https://github.com/GetStream/stream-chat-swift/pull/1300)

### 🐞 Fixed
- Fix not being possible to select composer suggestions [#1352](https://github.com/GetStream/stream-chat-swift/pull/1352)

# [4.0.0-beta.9](https://github.com/GetStream/stream-chat-swift/releases/tag/4.0.0-beta.9)
_August 05, 2021_

### ⚠️ Breaking Changes from `4.0-beta.8`
- Extra data is now stored on a hashmap and not using the `ExtraData` generic system
- `ChatMessageLayoutOptionsResolver.optionsForMessage` has a new parameter: `appearance` [#1304](https://github.com/GetStream/stream-chat-swift/issues/1304)
- Renamed `Components.navigationTitleView` -> `Components.titleContainerView` [#1294](https://github.com/GetStream/stream-chat-swift/pull/1294)

#### New Extra Data Type

The new `4.0` release changes how `extraData` is stored and uses a simpler hashmap-based solution. This approach does not require creating type aliases for all generic classes such as `ChatClient`.

Example:

```swift
client.connectUser(
    userInfo: .init(
        id: userCredentials.id,
        extraData: ["country": .string("NL")]
    ),
    token: token
)
```

`Message`, `User`, `Channel`, `MessageReaction` models now store `extraData` in a `[String: RawJSON]` container. 

```swift
let extraData:[String: RawJSON] = .dictionary([
    "name": .string(testPayload.name),
    "number": .integer(testPayload.number)
])
```

#### Upgrading from ExtraData

If you are using `ExtraData` from `v3` or before `4.0-beta.8` the steps needed to upgrade are the following:

- Remove all type aliases (`typealias ChatUser = _ChatUser<CustomExtraDataTypes.User>`)
- Replace all generic types from `StreamChat` and `StreamChatUI` classes (`__CurrentChatUserController<T>` -> `CurrentChatUserController`) with the non-generic version
- Remove the extra data structs and either use `extraData` directly or (recommended) extend the models 
- Update your views to read your custom fields from the `extraData` field

Before:

```swift
struct Birthland: UserExtraData {
    static var defaultValue = Birthland(birthLand: "")
    let birthLand: String
}
```

After:

```swift
extension ChatUser {
    static let birthLandFieldName = "birthLand"
    var birthLand: String {
        guard let v = extraData[ChatUser.birthLandFieldName] else {
            return ""
        }
        guard case let .string(birthLand) = v else {
            return ""
        }
        return birthLand
    }
}
```

### ✅ Added
- Added `ChatChannelHeaderView` UI Component [#1294](https://github.com/GetStream/stream-chat-swift/pull/1294)
- Added `ChatThreadHeaderView` UI Component [#1294](https://github.com/GetStream/stream-chat-swift/pull/1294)
- Added custom channel events support [#1309](https://github.com/GetStream/stream-chat-swift/pull/1309)
- Added `ChatMessageAudioAttachment`, you can access them via `ChatMessage.audioAttachments`. There's no UI support as of now, it's in our Roadmap. [#1322](https://github.com/GetStream/stream-chat-swift/issues/1322)
- Added message ordering parameter to all `ChannelController` initializers. If you use `ChatChannelListRouter` it can be done by overriding a `showMessageList` method on it. [#1338](https://github.com/GetStream/stream-chat-swift/pull/1338)
- Added support for custom localization of components in framework [#1330](https://github.com/GetStream/stream-chat-swift/pull/1330)

### 🐞 Fixed
- Fix message list header displaying incorrectly the online status for the current user instead of the other one [#1294](https://github.com/GetStream/stream-chat-swift/pull/1294)
- Fix deleted last message's appearance on channels list [#1318](https://github.com/GetStream/stream-chat-swift/pull/1318)
- Fix reaction bubbles sometimes not being aligned to bubble on short incoming message [#1320](https://github.com/GetStream/stream-chat-swift/pull/1320)
- Fix hiding already hidden channels not working [#1327](https://github.com/GetStream/stream-chat-swift/issues/1327)
- Fix compilation for Xcode 13 beta 3 where SDK could not compile because of unvailability of `UIApplication.shared` [#1333](https://github.com/GetStream/stream-chat-swift/pull/1333)
- Fix member removed from a Channel is still present is MemberListController.members [#1323](https://github.com/GetStream/stream-chat-swift/issues/1323)
- Fix composer input field height for long text [#1335](https://github.com/GetStream/stream-chat-swift/issues/1335)
- Fix creating direct messaging channels creates CoreData misuse [#1337](https://github.com/GetStream/stream-chat-swift/issues/1337)

### 🔄 Changed
- `ContainerStackView` doesn't `assert` when trying to remove a subview, these operations are now no-op [#1328](https://github.com/GetStream/stream-chat-swift/issues/1328)
- `ChatClientConfig`'s `isLocalStorageEnabled`'s default value is now `false`
- `/sync` endpoint calls optimized for a setup when local caching is disabled i.e. `isLocalStorageEnabled` is set to false.

# [4.0.0-beta.8](https://github.com/GetStream/stream-chat-swift/releases/tag/4.0.0-beta.8)
_July 21, 2021_

### ✅ Added
- `urlRequest(forImage url:)` added to `ImageCDN` protocol, this can be used to inject custom HTTP headers into image loading requests [#1291](https://github.com/GetStream/stream-chat-swift/issues/1291)
- Functionality that allows [inviting](https://getstream.io/chat/docs/react/channel_invites/?language=swift) users to channels with subsequent acceptance or rejection on their part [#1276](https://github.com/GetStream/stream-chat-swift/pull/1276)
- `EventsController` which exposes event observing API [#1266](https://github.com/GetStream/stream-chat-swift/pull/1266)

### 🐞 Fixed
- Fix an issue where member role sent from backend was not recognized by the SDK [#1288](https://github.com/GetStream/stream-chat-swift/pull/1288)
- Fix crash in `ChannelListUpdater` caused by the lifetime not aligned with `ChatClient` [#1289](https://github.com/GetStream/stream-chat-swift/pull/1289)
- Fix composer allowing sending whitespace only messages [#1293](https://github.com/GetStream/stream-chat-swift/issues/1293)
- Fix a crash that would occur on deleting a message [#1298](https://github.com/GetStream/stream-chat-swift/pull/1298)

# [4.0.0-beta.7](https://github.com/GetStream/stream-chat-swift/releases/tag/4.0.0-beta.7)
_July 19, 2021_

### ⚠️ Breaking Changes from `4.0-beta.6`
- The `ChatSuggestionsViewController` was renamed to `ChatSuggestionsVC` to follow the same pattern across the codebase. [#1195](https://github.com/GetStream/stream-chat-swift/pull/1195)

### 🔄 Changed
- Changed Channel from  `currentlyTypingMembers: Set<ChatChannelMember>` to `currentlyTypingUsers: Set<ChatUser>` to show all typing users (not only channel members; eg: watching users) [#1254](https://github.com/GetStream/stream-chat-swift/pull/1254)  

### 🐞 Fixed
- Fix deleted messages appearance [#1267](https://github.com/GetStream/stream-chat-swift/pull/1267)
- Fix composer commands and attachment buttons not shown in first render when channel is not in cache [#1277](https://github.com/GetStream/stream-chat-swift/pull/1277)
- Fix appearance of only-emoji messages [#1272](https://github.com/GetStream/stream-chat-swift/pull/1272)
- Fix the appearance of system messages [#1281](https://github.com/GetStream/stream-chat-swift/pull/1281)
- Fix a crash happening during MessageList updates [#1286](https://github.com/GetStream/stream-chat-swift/pull/1286)

### ✅ Added
- Support for pasting images into the composer [#1258](https://github.com/GetStream/stream-chat-swift/pull/1258)
- The visibility of deleted messages is now configurable using `ChatClientConfig.deletedMessagesVisibility`. You can choose from the following options [#1269](https://github.com/GetStream/stream-chat-swift/pull/1269):
```swift
/// All deleted messages are always hidden.
case alwaysHidden

/// Deleted message by current user are visible, other deleted messages are hidden.
case visibleForCurrentUser

/// Deleted messages are always visible.
case alwaysVisible
``` 

### 🐞 Fixed
- Fix crash when scrolling to bottom after sending the first message [#1262](https://github.com/GetStream/stream-chat-swift/pull/1262)
- Fix crash when thread root message is not loaded when thread is opened [#1263](https://github.com/GetStream/stream-chat-swift/pull/1263)
- Fix issue when messages were changing their sizes when channel is opened [#1260](https://github.com/GetStream/stream-chat-swift/pull/1260)
- Fix over fetching previous messages [#1110](https://github.com/GetStream/stream-chat-swift/pull/1110)
- Fix an issue where multiple messages in a channel could not quote a single message [#1264](https://github.com/GetStream/stream-chat-swift/pull/1264)

### 🔄 Changed
- The way attachment view stretches the message cell to fill all available width. Now it's done via `fillAllAvailableWidth` exposed on base attachment injector (set to `true` by default) [#1260](https://github.com/GetStream/stream-chat-swift/pull/1260)

# [4.0.0-beta.6](https://github.com/GetStream/stream-chat-swift/releases/tag/4.0.0-beta.6)
_July 08, 2021_

### 🐞 Fixed
- Fix issue where badge with unread count could remain visible with 0 value [#1259](https://github.com/GetStream/stream-chat-swift/pull/1259)
- Fixed the issue when `ChatClientUpdater.connect` was triggered before the connection was established due to firing `.didBecomeActive` notification [#1256](https://github.com/GetStream/stream-chat-swift/pull/1256)

# [4.0.0-beta.5](https://github.com/GetStream/stream-chat-swift/releases/tag/4.0.0-beta.5)
_July 07, 2021_

### ⚠️ Breaking Changes from `4.0-beta.4`
- The `ChatSuggestionsViewController` was renamed to `ChatSuggestionsVC` to follow the rest of the codebase. [#1195](https://github.com/GetStream/stream-chat-swift/pull/1195)
- The `CreateChatChannelButton` component was removed. The component acted only as a placeholder and the functionality should be always provided by the hosting app. For an example implementation see the [Demo app](https://github.com/GetStream/stream-chat-swift/blob/main/DemoApp/ChatPresenter.swift).
- The payload of `AnyChatMessageAttachment` changed from `Any` to `Data` [#1248](https://github.com/GetStream/stream-chat-swift/pull/1248).
- The user setting API was updated. It's now required to call one of the available `connect` methods on `ChatClient` after `ChatClient`'s instance is created in order to establish connection and set the current user.

  Migration tips:
  ---
  If you were doing:
  ```
  let client = ChatClient(config: config, tokenProvider: .static(token))
  ```
  Now you should do:
  ```
  let client = ChatClient(config: config)
  client.connectUser(userInfo: .init(id: userId), token: token)
  ```
  ---
  Guest users before:
  ```
  let client = ChatClient(
    config: config,
    tokenProvider: .guest(
      userId: userId,
      name: userName
    )
  )
  ```
  Now you should do:
  ```
  let client = ChatClient(config: config)
  client.connectGuestUser(userInfo: .init(id: userId))
  ```
  ---
  Anonymous users before:
  ```
  let client = ChatClient(config: config, tokenProvider: .anonymous)
  ```
  Now you should do:
  ```
  let client = ChatClient(config: config)
  client.connectAnonymousUser()
  ```
  ---
  If you use tokens that expire you probably do something like this:
  ```
  let client = ChatClient(
    config: config,
    tokenProvider: .closure { client, completion in
      service.fetchToken { token in
        completion(token)
      }
    }
  )
  ```
  Now you should do:
  ```
  let client = ChatClient(config: config)
  service.fetchToken { token in
    client.connectUser(userInfo: .init(id: userId), token: token)
  }
  // `tokenProvider` property is used to reobtain a new token in case if the current one is expired
  client.tokenProvider = { completion in
    service.fetchToken { token in
      completion(token)
    }
  }
  ```

### ✅ Added
- `search(query:)` function to `UserSearchController` to make a custom search with a query [#1206](https://github.com/GetStream/stream-chat-swift/issues/1206)
- `queryForMentionSuggestionsSearch(typingMention:)` function to `ComposerVC`, users can override this function to customize mention search behavior [#1206](https://github.com/GetStream/stream-chat-swift/issues/1206)
- `.contains` added to `Filter` to be able to filter for `teams` [#1206](https://github.com/GetStream/stream-chat-swift/issues/1206)

### 🔄 Changed
- `shouldConnectAutomatically` setting in `ChatConfig`, it now has no effect and all logic that used it now behaves like it was set to `true`.

### 🐞 Fixed 
- `ConnectionController` fires its `controllerDidChangeConnectionStatus` method only when the connection status actually changes [#1207](https://github.com/GetStream/stream-chat-swift/issues/1207)
- Fix cancelled ephemeral (giphy) messages and deleted messages are visible in threads [#1238](https://github.com/GetStream/stream-chat-swift/issues/1238)
- Fix crash on missing `cid` value of `Message` during local cache invalidation [#1245](https://github.com/GetStream/stream-chat-swift/issues/1245)
- Messages keep correct order if the local device time is different from the server time [#1246](https://github.com/GetStream/stream-chat-swift/issues/1246)

# [4.0.0-beta.4](https://github.com/GetStream/stream-chat-swift/releases/tag/4.0.0-beta.4)
_June 23, 2021_

### ⚠️ Breaking Changes from `4.0-beta.3`
- `ChatOnlineIndicatorView` renamed to `OnlineIndicatorView`
- `GalleryContentViewDelegate` methods updated to have optional index path
- `FileActionContentViewDelegate` methods updated to have optional index path
- `LinkPreviewViewDelegate` methods updated to have optional index path
- `scrollToLatestMessageButton` type changed from `UIButton` to `_ScrollToLatestMessageButton<ExtraData>`
- `UITableView` is now used instead of `UICollectionView` to display the message list [#1219](https://github.com/GetStream/stream-chat-swift/pull/1219) 
- `ChatMessageImageGallery` renamed to `ChatMessageGalleryView`, updated to show any content
- `ImageGalleryVC` renamed to `GalleryVC`
- `ImagePreviewable` renamed to `GalleryItemPreview`, updated to expose `AttachmentId` only
- `GalleryContentViewDelegate` methods are renamed to work not only for image attachment but for any
- `selectedAttachmentType` removed from `ComposerVC`
- `imagePickerVC` renamed to `mediaPickerVC` in `ComposerVC`

### ✅ Added
- Video attachments support:
 - `VideoAttachmentPayload` type is introduced, video attachments are exposed on `ChatMessage`
 - `VideoAttachmentComposerView` component is added to displaying video thumbnails in `ComposerVC`
 - `VideoAttachmentCellView` displaying video previews in `ChatMessageImageGallery`
 - `VideoCollectionViewCell` displaying videos in `GalleryVC`
 - `VideoPlaybackControlView` used to take actions on the playing video in `GalleryVC`
 - `VideoPreviewLoader` loading video thumbnails
 For more information, see [#1194](https://github.com/GetStream/stream-chat-swift/pull/1194)
- `mentionText(for:)` function added to `ComposerVC` for customizing the text displayed for mentions [#1188](https://github.com/GetStream/stream-chat-swift/issues/1188) [#1000](https://github.com/GetStream/stream-chat-swift/issues/1000)
- `score` to `ChatMessageReactionData` so a slack-like reaction view is achievable. This would be used as content in `ChatMessageReactionsView` [#1200](https://github.com/GetStream/stream-chat-swift/issues/1200)
- Ability to send silent messages. Silent messages are normal messages with an additional `isSilent` value set to `true`. Silent messages don’t trigger push notification for the recipient.[#1211](https://github.com/GetStream/stream-chat-swift/pull/1211)
- Expose `cid` on `Message` [#1215](https://github.com/GetStream/stream-chat-swift/issues/1215)
- `showMediaPicker`/`showFilePicker`/`attachmentsPickerActions` functions added to `ComposerVC` so it's possible to customize media/document pickers and add extend action sheet with actions for custom attachment types [#1194](https://github.com/GetStream/stream-chat-swift/pull/1194)
- Make `ChatThreadVC` show overlay with timestamp of currently visible messages when scrolling [#1235](https://github.com/GetStream/stream-chat-swift/pull/1235)
- Expose `layoutOptions` on `ChatMessageContentView` [#1241](https://github.com/GetStream/stream-chat-swift/pull/1241)

### 🔄 Changed
- `scrollToLatestMessageButton` is now visible every time the last message is not visible. Not only when there is unread message. [#1208](https://github.com/GetStream/stream-chat-swift/pull/1208) 
- `mediaPickerVC` in `ComposerVC` updated to show both photos and videos [#1194](https://github.com/GetStream/stream-chat-swift/pull/1194)
- `ChatMessageListScrollOverlayView` moved outside the `ChatMessageListView`. Now it's managed by `ChatMessageListVC` and `ChatThreadVC` explicitly [#1235](https://github.com/GetStream/stream-chat-swift/pull/1235)
- Date formatter for scroll overlay used in `ChatMessageListVC` is now exposed as `DateFormatter.messageListDateOverlay` [#1235](https://github.com/GetStream/stream-chat-swift/pull/1235)

### 🐞 Fixed 
- Fix sorting Member List by `createdAt` causing an issue [#1185](https://github.com/GetStream/stream-chat-swift/issues/1185)
- Fix ComposerView not respecting `ChannelConfig.maxMessageLength [#1190](https://github.com/GetStream/stream-chat-swift/issues/1190)
- Fix mentions not being parsed correctly [#1188](https://github.com/GetStream/stream-chat-swift/issues/1188)
- Fix layout feedback loop for Quoted Message without bubble view [#1203](https://github.com/GetStream/stream-chat-swift/issues/1203)
- Fix image/file/link/giphy actions not being handled in `ChatThreadVC` [#1207](https://github.com/GetStream/stream-chat-swift/pull/1207)
- Fix `ChatMessageLinkPreviewView` not being taken from `Components` [#1207](https://github.com/GetStream/stream-chat-swift/pull/1207)
- Subviews of `ChatMessageDefaultReactionsBubbleView` are now public [#1209](https://github.com/GetStream/stream-chat-swift/pull/1209)
- Fix composer overlapping last message. This happened for channels with typing events disabled. [#1210](https://github.com/GetStream/stream-chat-swift/issues/1210)
- Fix an issue where composer textView's caret jumps to the end of input [#1117](https://github.com/GetStream/stream-chat-swift/issues/1117)
- Fix deadlock in Controllers when `synchronize` is called in a delegate callback [#1214](https://github.com/GetStream/stream-chat-swift/issues/1214)
- Fix restart uploading action not being propagated [#1194](https://github.com/GetStream/stream-chat-swift/pull/1194)
- Fix uploading progress not visible on image uploading overlay [#1194](https://github.com/GetStream/stream-chat-swift/pull/1194)
- Fix timestamp overlay jumping when more messages are loaded [#1235](https://github.com/GetStream/stream-chat-swift/pull/1235)
- Fix flickering of local messages while sending [#1241](https://github.com/GetStream/stream-chat-swift/pull/1241)

# [4.0.0-beta.3](https://github.com/GetStream/stream-chat-swift/releases/tag/4.0.0-beta.3)
_June 11, 2021_

### ⚠️ Breaking Changes from `4.0.0-beta.2`
- Due to App Store Connect suddenly starting rejecting builds, we've renamed the following funcs everywhere:
  - `didPan` -> `handlePan`
  - `didTouchUpInside` -> `handleTouchUpInside`
  - `didTap` -> `handleTap`
  - `didLongPress` -> `handleLongPress`
  - `textDidChange` -> `handleTextChange`
  If you've subclassed UI components and overridden these functions, you should rename your overrides.
  For more information, see [#1177](https://github.com/GetStream/stream-chat-swift/pull/1177) and [#1178](https://github.com/GetStream/stream-chat-swift/issues/1178)
- `ChannelConfig.commands` is no longer an optional [#1182](https://github.com/GetStream/stream-chat-swift/issues/1182)

### ⛔️ Deprecated
- `_ChatChannelListVC.View` is now deprecated. Please use `asView` instead [#1174](https://github.com/GetStream/stream-chat-swift/pull/1174)

### ✅ Added
- Add `staysConnectedInBackground` flag to `ChatClientConfig` [#1170](https://github.com/GetStream/stream-chat-swift/pull/1170)
- Add `asView` helper for getting SwiftUI views from StreamChatUI UIViewControllers [#1174](https://github.com/GetStream/stream-chat-swift/pull/1174)

### 🔄 Changed
- Logic for displaying suggestions (commands or mentions) were not compatible with SwiftUI, so it's changed to AutoLayout [#1171](https://github.com/GetStream/stream-chat-swift/pull/1171)

### 🐞 Fixed 
-  `ChatChannelListItemView` now doesn't enable swipe context actions when there are no `swipeableViews` for the cell. [#1161](https://github.com/GetStream/stream-chat-swift/pull/1161)
- Fix websocket connection automatically restored in background [#1170](https://github.com/GetStream/stream-chat-swift/pull/1170)
- Commands view in composer is no longer displayed when there are no commands [#1171](https://github.com/GetStream/stream-chat-swift/pull/1171) [#1178](https://github.com/GetStream/stream-chat-swift/issues/1178)
- `ChatMessageContentView` does not add views to main container in reverse order when `.flipped` option is included [#1125](https://github.com/GetStream/stream-chat-swift/pull/1125)

# [4.0.0-beta.2](https://github.com/GetStream/stream-chat-swift/releases/tag/4.0.0-beta.2)
_June 04, 2021_

### ⚠️ Breaking Changes from `4.0-beta.1`
**Severity of changes**: 🟢 _minor_ 
- `MessageLayoutOption.metadata` was renamed to `.timestamp` [#1141](https://github.com/GetStream/stream-chat-swift/pull/1141)
- `ComposerVC.showSuggestionsAsChildVC` was renamed to `showSuggestions` [#1139](https://github.com/GetStream/stream-chat-swift/pull/1139)
- The inner structure of `ChatMessageBubbleView` was updated to match the common component pattern [#1118](https://github.com/GetStream/stream-chat-swift/pull/1118)
- The inner structure of `QuotedChatMessageView` was updated to match the common component pattern [#1123](https://github.com/GetStream/stream-chat-swift/pull/1123)
- The superclasses of `ImageAttachmentView` and `ImageCollectionViewCell` became generic over `ExtraData` [#1111](https://github.com/GetStream/stream-chat-swift/pull/1111)

### ✅ Added
- Add `areTypingEventsEnabled`, `areReactionsEnabled`, `areRepliesEnabled`, `areReadEventsEnabled`, `areUploadsEnabled` to `ChatChannelListController` [#1085](https://github.com/GetStream/stream-chat-swift/pull/1085)
- Add `ImageCDN` protocol to improve work with image cache and thumbnails [#1111](https://github.com/GetStream/stream-chat-swift/pull/1111)
- Add missing APIs `open` of `ComposerVC`. Including the delegate implementations and showing the suggestions as a child view controller. [#1140](https://github.com/GetStream/stream-chat-swift/pull/1140)
- Add possibility to build the `StreamChat` framework on macOS
    [#1132](https://github.com/GetStream/stream-chat-swift/pull/1132)
- Add `scrollToLatestMessageButton` to Message list when there is new unread message [#1147](https://github.com/GetStream/stream-chat-swift/pull/1147) 

### 🐞 Fixed
- Fix background color of message list in dark mode [#1109](https://github.com/GetStream/stream-chat-swift/pull/1109)
- Fix inconsistent dismissal of popup actions [#1109](https://github.com/GetStream/stream-chat-swift/pull/1109)
- Fix message list animation glitches when keyboard appears [#1139](https://github.com/GetStream/stream-chat-swift/pull/1139)
- Fix issue where images might not render in the message composer in some cases [#1140](https://github.com/GetStream/stream-chat-swift/pull/1140)
- Fix issue with message bubbles not being updated properly when a message withing the same group is sent/deleted [#1141](https://github.com/GetStream/stream-chat-swift/pull/1141), [#1149](https://github.com/GetStream/stream-chat-swift/pull/1149)
- Fix jumps on message list when old message is edited or when the new message comes [#1148](https://github.com/GetStream/stream-chat-swift/pull/1148)
- `ThreadVC`, `ChatMessageReactionsVC`, and `ChatMessageRActionsVC` are now configurable via `Components` [#1155](https://github.com/GetStream/stream-chat-swift/pull/1155)
- Fix `CurrentUserDTO` not available after completion of `reloadUserIfNeeded` [#1153](https://github.com/GetStream/stream-chat-swift/issues/1153)

### 🔄 Changed
- `swipeableViewWillShowActionViews(for:)` and `swipeableViewActionViews(for:)` are `open` now [#1122](https://github.com/GetStream/stream-chat-swift/issues/1122)
- Add `preferredSize` to `UIImageView.loadImage` function to utilise ImageCDN functions [#1111](https://github.com/GetStream/stream-chat-swift/pull/1111)
- Update `ErrorPayload` access control to expose for client-side handling [#1134](https://github.com/GetStream/stream-chat-swift/pull/1134)
- The default time interval for message grouping was changed from 10 to 30 seconds [#1141](https://github.com/GetStream/stream-chat-swift/pull/1141)

# [4.0-beta.1](https://github.com/GetStream/stream-chat-swift/releases/tag/4.0-beta.1)
_May 21, 2021_

### ✅ Added
- Refresh authorization token when WebSocket connection disconnects because the token has expired [#1069](https://github.com/GetStream/stream-chat-swift/pull/1069)
- Typing indicator inside `ChatMessageListVC` [#1073](https://github.com/GetStream/stream-chat-swift/pull/1073) 
- `ChannelController.freeze` and `unfreeze [#1090](https://github.com/GetStream/stream-chat-swift/issues/1090)
  Freezing a channel will disallow sending new messages and sending / deleting reactions.
  For more information, see [our docs](https://getstream.io/chat/docs/ios-swift/freezing_channels/?language=swift)

### 🐞 Fixed
- Fix crash when opening attachments on iPad [#1060](https://github.com/GetStream/stream-chat-swift/pull/1060) [#997](https://github.com/GetStream/stream-chat-swift/pull/977)
- New channels are now visible even if the user was added to them while the connection was interrupted [#1092](https://github.com/GetStream/stream-chat-swift/pull/1092) 

### 🔄 Changed
- ⚠️ The default `BaseURL` was changed from `.dublin` to `.usEast` to match other SDKs [#1078](https://github.com/GetStream/stream-chat-swift/pull/1078)
- Split `UIConfig` into `Appearance` and `Components` to improve clarity [#1014](https://github.com/GetStream/stream-chat-swift/pull/1014)
- Change log level for `ChannelRead` when it doesn't exist in channel from `error` to `info` [#1043](https://github.com/GetStream/stream-chat-swift/pull/1043) 
- Newly joined members' `markRead` events will cause a read object creation for them [#1068](https://github.com/GetStream/stream-chat-swift/pull/1068)

# [3.1.9](https://github.com/GetStream/stream-chat-swift/releases/tag/3.1.9)
_May 03, 2021_

### ✅ Added
- `ChatChannelListControllerDelegate` now has the `controllerWillChangeChannels` method [#1024](https://github.com/GetStream/stream-chat-swift/pull/1024)

### 🐞 Fixed
- Fix potential issues with data access from across multiple threads [#1024](https://github.com/GetStream/stream-chat-swift/pull/1026)
- Fix warning in `Package.swift` [#1031](https://github.com/GetStream/stream-chat-swift/pull/1031)
- Fix incorrect payload format for `MessageController.synchronize` response [#1033](https://github.com/GetStream/stream-chat-swift/pull/1033)
- Improve handling of incoming events [#1030](https://github.com/GetStream/stream-chat-swift/pull/1030)

# [3.1.8](https://github.com/GetStream/stream-chat-swift/releases/tag/3.1.8)
_April 23, 2021_

### 🐞 Fixed
- All channel events are correctly propagated to the UI.

# [3.1.7](https://github.com/GetStream/stream-chat-swift/releases/tag/3.1.7)
_April 23, 2021_

### 🐞 Fixed
- It's safe now to use `ChatChannel` and `ChatMessage` across multiple threads [#984](https://github.com/GetStream/stream-chat-swift/pull/984)
- Web socket reconnection logic better handles the "no internet" errors [#970](https://github.com/GetStream/stream-chat-swift/pull/970)
- `ChatChannelWatcherListController` now correctly loads initial watchers of the channel [#1012](https://github.com/GetStream/stream-chat-swift/pull/970)

### ✅ Added
- Expose the entire quoted message on `ChatMessage` instead of its `id` [#992](https://github.com/GetStream/stream-chat-swift/pull/992)
- Expose thread participants as a set of `ChartUser` instead of a set of `UserId`[#998](https://github.com/GetStream/stream-chat-swift/pull/998)
- `ChatChannelListController` removes hidden channels from the list in the real time [#1013](https://github.com/GetStream/stream-chat-swift/pull/1013)
- `CurrentChatUser` contains `mutedChannels` field with the muted channels [#1011](https://github.com/GetStream/stream-chat-swift/pull/1011)
- `ChatChannel` contains `isMuted` and `muteDetails` fields with the information about the mute state of the channel [#1011](https://github.com/GetStream/stream-chat-swift/pull/1011)
- Existing `ChatChannelListController` queries get invalidated when the current user membership changes, i.e. when the current users stops being a member of a channel, the channel stop being visible in the query [#1016](https://github.com/GetStream/stream-chat-swift/pull/1016)

### 🔄 Changed
- Updating the current user devices is now done manually by calling `CurrentUserController.synchronizeDevices()` instead of being automatically called on `CurrentUserController.synchronize()`[#1010](https://github.com/GetStream/stream-chat-swift/pull/1010)

### ⛔️ Deprecated
- `ChatMessage.quotedMessageId` is now deprecated. Use `quotedMessage?.id` instead [#992](https://github.com/GetStream/stream-chat-swift/pull/992)

# [3.1.5](https://github.com/GetStream/stream-chat-swift/releases/tag/3.1.5)
_April 09, 2021_

### ✅ Added
- Channels are properly marked as read when `ChatChannelVC` is displayed [#972](https://github.com/GetStream/stream-chat-swift/pull/972)
- Channels now support typing indicators [#986](https://github.com/GetStream/stream-chat-swift/pull/986)

### 🐞 Fixed
- Fix `ChannelController`s created with `createChannelWithId` and `createChannelWithMembers` functions not reporting their initial values [#945](https://github.com/GetStream/stream-chat-swift/pull/945)
- Fix issue where channel `lastMessageDate` was not updated when new message arrived [#949](https://github.com/GetStream/stream-chat-swift/pull/949)
- Fix channel unread count not being updated in the real time [#969](https://github.com/GetStream/stream-chat-swift/pull/969)
- Fix updated values not reported for some controllers if the properties were accessed for the first time after `synchronize` has finished. Affected controllers were `ChatUserListController`, `ChatChannelListController`, `ChatUserSearchController` [#974](https://github.com/GetStream/stream-chat-swift/pull/974)

### 🔄 Changed
- `Logger.assertationFailure` was renamed to `Logger.assertionFailure` [#935](https://github.com/GetStream/stream-chat-swift/pull/935)

# [3.1.4](https://github.com/GetStream/stream-chat-swift/releases/tag/3.1.4)
_March 29, 2021_

### 🐞 Fixed
- Fix `ChannelDoesNotExist` error is logged by `UserWatchingEventMiddleware` when channels are fetched for the first time [#893](https://github.com/GetStream/stream-chat-swift/issues/893)
- Improve model loading performance by lazy loading expensive properties [#906](https://github.com/GetStream/stream-chat-swift/issues/906)
- Fix possible loops when accessing controllers' data from within delegate callbacks [#915](https://github.com/GetStream/stream-chat-swift/issues/915)
- Fix `channel.updated` events failing to parse due to missing `user` field [#922](https://github.com/GetStream/stream-chat-swift/issues/922)
  This was due to backend not sending `user` field when the update was done by server-side auth.

### ✅ Added
- Introduce support for [multitenancy](https://getstream.io/chat/docs/react/multi_tenant_chat/?language=swift) - `teams` for `User` and `team` for `Channel` are now exposed. [#905](https://github.com/GetStream/stream-chat-swift/pull/905)
- Introduce support for [pinned messages](https://getstream.io/chat/docs/react/pinned_messages/?language=swift) [#896](https://github.com/GetStream/stream-chat-swift/pull/896)
- Expose `pinnedMessages` on `ChatChannel` which contains the last 10 pinned messages [#896](https://github.com/GetStream/stream-chat-swift/pull/896)
- Expose `pinDetails` on `ChatMessage` which contains the pinning information, like the expiration date [#896](https://github.com/GetStream/stream-chat-swift/pull/896) 
- Add support for pinning and unpinning messages through `pin()` and `unpin()` methods in `MessageController` [#896](https://github.com/GetStream/stream-chat-swift/pull/896)
- Add new optional `pinning: Pinning` parameter when creating a new message in `ChannelController` to create a new message and pin it instantly [#896](https://github.com/GetStream/stream-chat-swift/pull/896)
- Add `lastActiveMembers` and `lastActiveWatchers` to `ChatChannel`. The max number of entities these fields expose is configurable via `ChatClientConfig.localCaching.chatChannel` [#911](https://github.com/GetStream/stream-chat-swift/pull/911)

### 🔄 Changed
- `ChatChannel.latestMessages` now by default contains max 5 messages. You can change this setting in `ChatClientConfig.localCaching.chatChannel.latestMessagesLimit` [#923](https://github.com/GetStream/stream-chat-swift/pull/923)

### ⛔️ Deprecated
- `ChatChannel`'s properties `cachedMembers` and `watchers` were deprecated. Use `lastActiveMembers` and `lastActiveWatchers` instead [#911](https://github.com/GetStream/stream-chat-swift/pull/911)

# [3.1.3](https://github.com/GetStream/stream-chat-swift/releases/tag/3.1.3)
_March 12, 2021_

### 🐞 Fixed
- Fix app getting terminated in background during an unfinished background task [#877](https://github.com/GetStream/stream-chat-swift/issues/877)

### ✅ Added
- Introduce `MemberEventMiddleware` to observe member events and update database accordingly [#880](https://github.com/GetStream/stream-chat-swift/issues/880)
- Expose `membership` value on `ChatChannel` which contains information about the current user membership [#885](https://github.com/GetStream/stream-chat-swift/issues/885)
- `ChatChannelMember` now contains channel-specific ban information: `isBannedFromChannel` and `banExpiresAt` [#885](https://github.com/GetStream/stream-chat-swift/issues/885)
- Channel-specific ban events are handled and the models are properly updated [#885](https://github.com/GetStream/stream-chat-swift/pull/885)

# [3.1.2](https://github.com/GetStream/stream-chat-swift/releases/tag/3.1.2)
_March 09, 2021_

### ✅ Added
- Add support for slow mode. See more info in the [documentation](https://getstream.io/chat/docs/javascript/slow_mode/?language=swift) [#859](https://github.com/GetStream/stream-chat-swift/issues/859)
- Add support for channel watching events. See more info in the [documentation](https://getstream.io/chat/docs/ios/watch_channel/?language=swift) [#864](https://github.com/GetStream/stream-chat-swift/issues/864)
- Add support for channel truncating [#864](https://github.com/GetStream/stream-chat-swift/issues/864)

### 🔄 Changed
- `ChatChannelNamer` is now closure instead of class so it allows better customization of channel naming in `ChatChannelListItemView`.

### 🐞 Fixed
- Fix encoding of channels with custom type [#872](https://github.com/GetStream/stream-chat-swift/pull/872)
- Fix `CurreUserController.currentUser` returning nil before `synchronize()` is called [#875](https://github.com/GetStream/stream-chat-swift/pull/875)

# [3.1.1](https://github.com/GetStream/stream-chat-swift/releases/tag/3.1.1)
_February 26, 2021_

### 🐞 Fixed
- Fix localized strings not being loaded correctly when the SDK is integrated using CocoaPods [#845](https://github.com/GetStream/stream-chat-swift/pull/845)
- Fix message list crash when rotating screen [#847](https://github.com/GetStream/stream-chat-swift/pull/847)

# [3.1.0](https://github.com/GetStream/stream-chat-swift/releases/tag/3.1.0)
_February 22, 2021_

### 🐞 Fixed
- Fix user devices not being removed locally when removed on the backend [#882](https://github.com/GetStream/stream-chat-swift/pull/822)
- Fix issue with bad parsing of malformed attachment data causing channelList not showing channels [#834](https://github.com/GetStream/stream-chat-swift/pull/834/)

### 🔄 Changed

# [3.0.2](https://github.com/GetStream/stream-chat-swift/releases/tag/3.0.2)
_February 12, 2021_

## StreamChat

### ✅ Added
- Add support for custom attachment types with unknown structure
    [#795](https://github.com/GetStream/stream-chat-swift/pull/795)
- Add possibility to send attachments that don't need prior uploading
    [#799](https://github.com/GetStream/stream-chat-swift/pull/799)

### 🔄 Changed
- Improve serialization performance by exposing items as `LazyCachedMapCollection` instead of `Array` [#776](https://github.com/GetStream/stream-chat-swift/pull/776)
- Reduce amount of fake updates by erasing touched objects [#802](https://github.com/GetStream/stream-chat-swift/pull/802)
- Trigger members and current user updates on UserDTO changes [#802](https://github.com/GetStream/stream-chat-swift/pull/802)
- Extracts the connection handling responsibility of `CurrentUserController` to a new `ChatConnectionController`. [#804](https://github.com/GetStream/stream-chat-swift/pull/804)
- Allow delete/edit message for all users [#809](https://github.com/GetStream/stream-chat-swift/issues/809)
  By default, only admin/moderators can edit/delete other's messages, but this configurable on backend and it's not known by the client, so we allow all actions and invalid actions will cause backend to return error.
- Simplify attachment send API by combining `attachment` and `attachmentSeeds` parameters. [#815](https://github.com/GetStream/stream-chat-swift/pull/815)

### 🐞 Fixed
- Fix race conditions in database observers [#796](https://github.com/GetStream/stream-chat-swift/pull/796)

### 🚮 Removed
- Revert changeHash that became obsolete after #802 [#813](https://github.com/GetStream/stream-chat-swift/pull/813)

# [3.0.1](https://github.com/GetStream/stream-chat-swift/releases/tag/3.0.1)
_February 2nd, 2021_

## StreamChat

### ✅ Added
- Add support for `enforce_unique` parameter on sending reactions
    [#770](https://github.com/GetStream/stream-chat-swift/pull/770)
### 🔄 Changed

### 🐞 Fixed
- Fix development token not working properly [#760](https://github.com/GetStream/stream-chat-swift/pull/760)
- Fix lists ordering not updating instantly. [#768](https://github.com/GetStream/stream-chat-swift/pull/768/)
- Fix update changes incorrectly reported when a move change is present for the same index. [#768](https://github.com/GetStream/stream-chat-swift/pull/768/)
- Fix issue with decoding `member_count` for `ChannelDetailPayload`
    [#782](https://github.com/GetStream/stream-chat-swift/pull/782)
- Fix wrong extra data cheat sheet documentation link [#786](https://github.com/GetStream/stream-chat-swift/pull/786)

# [3.0](https://github.com/GetStream/stream-chat-swift/releases/tag/3.0)
_January 22nd, 2021_

## StreamChat SDK reaches another milestone with version 3.0 🎉

### New features:

* **Offline support**: Browse channels and send messages while offline.
* **First-class support for `SwiftUI` and `Combine`**: Built-it wrappers make using the SDK with the latest Apple frameworks a seamless experience.
* **Uses `UIKit` patterns and paradigms:** The API follows the design of native system SDKs. It makes integration with your existing code easy and familiar.
* Currently, 3.0 version is available only using CocoaPods. We will add support for SPM soon.

To use the new version of the framework, add to your `Podfile`:
```ruby
pod 'StreamChat', '~> 3.0'
```

### ⚠️ Breaking Changes ⚠️

In order to provide new features like offline support and `SwiftUI` wrappers, we had to make notable breaking changes to the public API of the SDKs.

**Please don't upgrade to version `3.0` before you get familiar with the changes and their impact on your codebase.**

To prevent CocoaPods from updating `StreamChat` to version 3, you can explicitly pin the SDKs to versions `2.x` in your `podfile`:
```ruby
pod 'StreamChat', '~> 2.0'
pod 'StreamChatCore', '~> 2.0' # if needed
pod 'StreamChatClient', '~> 2.0' # if needed
```

The framework naming and overall structure were changed. Since version 3.0, Stream Chat iOS SDK consists of:

#### `StreamChat` framework

Contains low-level logic and is meant to be used by users who want to build a fully custom UI. It covers functionality previously provided by `StreamChatCore` and `StreamChatClient`.

#### `StreamChat UI` framework _(currently in public beta)_

Contains a complete set of ready-to-use configurable UI elements that you can customize a use for building your own chat UI. It covers functionality previously provided by `StreamChat`.

### Sample App

The best way to explore the SDKs and their usage is our [sample app](https://github.com/GetStream/stream-chat-swift/tree/main/Sample). It contains an example implementation of a simple IRC-style chat app using the following patterns:

* `UIKit` using delegates
* `UIKit` using reactive patterns and SDK's built-in `Combine` wrappers.
* `SwiftUI` using the SDK's built-in `ObservableObject` wrappers.
* Learn more about the sample app at its own [README](https://github.com/GetStream/stream-chat-swift/tree/main/Sample).

### Documentation Quick Links

- [**Cheat Sheet**](https://github.com/GetStream/stream-chat-swift/wiki/Cheat-Sheet) Real-world code examples showcasing the usage of the SDK.
- [**Controller Overview**](https://github.com/GetStream/stream-chat-swift/wiki/Controllers-Overview) This page contains a list of all available controllers within StreamChat, including their short description and typical use-cases.
- [**Glossary**](https://github.com/GetStream/stream-chat-swift/wiki/Glossary) A list of names and terms used in the framework and documentation.
<|MERGE_RESOLUTION|>--- conflicted
+++ resolved
@@ -4,11 +4,7 @@
 # Upcoming
 
 ### 🔄 Changed
-<<<<<<< HEAD
-=======
-
 - Fixed race condition on `ChatMessageListVC` and `ChatThreadVC` that caused `UITableView` crashes [#1347](https://github.com/GetStream/stream-chat-swift/pull/1347)
->>>>>>> e657a921
 - Added `GalleryAttachmentViewInjector.galleryViewAspectRatio` to control the aspect ratio of a gallery inside a message cell [#1300](https://github.com/GetStream/stream-chat-swift/pull/1300)
 
 ### 🐞 Fixed
