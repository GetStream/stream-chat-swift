# StreamChat iOS SDK CHANGELOG
The format is based on [Keep a Changelog](https://keepachangelog.com/en/1.0.0/).

# Upcoming

### 🔄 Changed

# [4.73.0](https://github.com/GetStream/stream-chat-swift/releases/tag/4.73.0)
_February 27, 2025_

## StreamChat
### ✅ Added
<<<<<<< HEAD
- Add `MarkdownParser` for parsing and styling markdown strings [#3590](https://github.com/GetStream/stream-chat-swift/pull/3590)
- Add `Fonts.title2` for supporting markdown headers [#3590](https://github.com/GetStream/stream-chat-swift/pull/3590)
=======
- Add sending messages to only specific members [#3595](https://github.com/GetStream/stream-chat-swift/pull/3595)
- Add Draft Messages Support [#3588](https://github.com/GetStream/stream-chat-swift/pull/3588)
  - Add `ChatChannel.draftMessage`
  - Add `ChatMessage.draftReply`
  - Add `ChannelController`:
     - `updateDraftMessage()`
     - `deleteDraftMessage()`
     - `loadDraftMessage()`
  - Add `MessageController`:
     - `updateDraftReply()`
     - `deleteDraftReply()`
     - `loadDraftReply()`
  - Add `CurrentUserController`:
     - `deleteDraft()`
     - `loadDraftMessages()`
     - `loadMoreDraftMessages()` 

>>>>>>> 49e0cde4
### 🐞 Fixed
- Update channel's preview message when coming back to online [#3574](https://github.com/GetStream/stream-chat-swift/pull/3574)
- Fix message transformer not being applied when editing a message [#3602](https://github.com/GetStream/stream-chat-swift/pull/3602)

<<<<<<< HEAD
### StreamChatUI
### 🔄 Changed
- Feature rich markdown rendering with `AttributedString` [#3590](https://github.com/GetStream/stream-chat-swift/pull/3590)
  - Note: Markdown is rendered only on iOS 15 and above. On iOS 14 and below markdown is rendered as plain text.
### 💥 Removed
- Remove `MarkdownStyles.linkFont` because link attributes are ignored by `UITextView`. Update `ChatMessageContentView.textView.linkTextAttributes` instead. [#3590](https://github.com/GetStream/stream-chat-swift/pull/3590)
=======
## StreamChatUI
### ✅ Added
- Add `Components.isDraftMessagesEnabled` to enable Draft Messages [#3588](https://github.com/GetStream/stream-chat-swift/pull/3588)
- Add draft preview in Channel List and Thread List if drafts are enabled [#3588](https://github.com/GetStream/stream-chat-swift/pull/3588)
>>>>>>> 49e0cde4

# [4.72.0](https://github.com/GetStream/stream-chat-swift/releases/tag/4.72.0)
_February 04, 2025_

### 🔄 Changed
- Revert 'Improve performance of model conversions with large extra data' [#3576](https://github.com/GetStream/stream-chat-swift/pull/3576)
- Expand `StreamAudioPlayer` to allow passing an `options` field to `AVURLAsset` initialiser [#3586](https://github.com/GetStream/stream-chat-swift/pull/3586)

# [4.71.0](https://github.com/GetStream/stream-chat-swift/releases/tag/4.71.0)
_January 28, 2025_

## StreamChat
### ✅ Added
- Expose `Event.name` to easily check which event it is [#3569](https://github.com/GetStream/stream-chat-swift/pull/3569)
- Add support for transforming Messages, Channels and Members [#3564](https://github.com/GetStream/stream-chat-swift/pull/3564)
   - Add `ChatClientConfig.modelsTransformer`
   - Add `ChatMessage.replacing()`
   - Add `ChatChannel.replacing()`
   - Add `ChatChannelMember.replacing()`
### 🐞 Fixed
- Calling async `connectUser()` methods can sometimes throw `CurrentUserDoesNotExist()` unexpectedly [#3565](https://github.com/GetStream/stream-chat-swift/pull/3565)
- Fix creating controllers from background threads leading to rare crashes [#3566](https://github.com/GetStream/stream-chat-swift/pull/3566)
- Fix hard deleted message events not being reported in `EventsController` [#3569](https://github.com/GetStream/stream-chat-swift/pull/3569)
- Fix hard deleting a parent message not deleting its replies [#3569](https://github.com/GetStream/stream-chat-swift/pull/3569)

## StreamChatUI
### ✅ Added
- Add a simpler way to customize header and footer views in the Message List [#3567](https://github.com/GetStream/stream-chat-swift/pull/3567)
  - Add `ChatMessageListVC.headerView`
  - Add `ChatMessageListVC.footerView`
- Make it easier to provide state handling when loading more messages [#3567](https://github.com/GetStream/stream-chat-swift/pull/3567)
  - Add `ChatChannelVC.loadPreviousMessages()` + `ChatChannelVC.didFinishLoadingPreviousMessages(error:)`
  - Add `ChatChannelVC.loadNextMessages()` + `ChatChannelVC.didFinishLoadingNextMessages(error:)`
  - Add `ChatThreadVC.loadPreviousReplies()` + `ChatThreadVC.didFinishLoadingPreviousReplies(error:)`
  - Add `ChatThreadVC.loadNextReplies()` + `ChatThreadVC.didFinishLoadingNextReplies(error:)`
### 🐞 Fixed
- Fix thread reply action shown when inside a Thread [#3561](https://github.com/GetStream/stream-chat-swift/pull/3561)
- Fix reaction author's view with shrinked reaction images in iOS 18 [#3568](https://github.com/GetStream/stream-chat-swift/pull/3568)
- Fix missing final attributes for supplementary views exception [#3570](https://github.com/GetStream/stream-chat-swift/pull/3570)
- Fix duplicated `didReceiveEvent` inside `ChatThreadVC` [#3569](https://github.com/GetStream/stream-chat-swift/pull/3569)
### 🔄 Changed
- Deprecates `ChatThreadVC.channelEventsController` [#3569](https://github.com/GetStream/stream-chat-swift/pull/3569)

# [4.70.0](https://github.com/GetStream/stream-chat-swift/releases/tag/4.70.0)
_January 14, 2025_

## StreamChat
### ✅ Added
- Use `AppSettings.fileUploadConfig` and `AppSettings.imageUploadConfig` for blocking attachment uploads [#3556](https://github.com/GetStream/stream-chat-swift/pull/3556)
- Add `FilterKey.disabled` and `ChatChannel.isDisabled` [#3546](https://github.com/GetStream/stream-chat-swift/pull/3546)
- Add `ImageAttachmentPayload.file` for setting `file_size` and `mime_type` for image attachments [#3548](https://github.com/GetStream/stream-chat-swift/pull/3548)
### 🐞 Fixed
- Remove the main thread requirement from the `DataStore` [#3541](https://github.com/GetStream/stream-chat-swift/pull/3541)
- Refresh quoted message preview when the quoted message is deleted [#3553](https://github.com/GetStream/stream-chat-swift/pull/3553)
### ⚡ Performance
- Improve performance of accessing database model properties [#3534](https://github.com/GetStream/stream-chat-swift/pull/3534)
- Improve performance of model conversions with large extra data [#3534](https://github.com/GetStream/stream-chat-swift/pull/3534)
### 🔄 Changed
- Deprecate `ImageAttachmentPayload.init(title:imageRemoteURL:originalWidth:originalHeight:extraData:)` in favor of `ImageAttachmentPayload.init(title:imageRemoteURL:file:originalWidth:originalHeight:extraData:)` [#3548](https://github.com/GetStream/stream-chat-swift/pull/3548)

## StreamChatUI
### 🔄 Changed
- Set supported media types based on `AppSettings` in `ComposerVC.filePickerVC` [#3556](https://github.com/GetStream/stream-chat-swift/pull/3556)

# [4.69.0](https://github.com/GetStream/stream-chat-swift/releases/tag/4.69.0)
_December 18, 2024_

## StreamChat
### ✅ Added
- Archiving channels for the current user [#3524](https://github.com/GetStream/stream-chat-swift/pull/3524)
  - Add `Chat.archive(scope:)` and `Chat.unarchive(scope:)`
  - Add `ChatChannelController.archive(scope:completion:)` and `ChatChannelController.unarchive(scope:completion:)`
  - Add `FilterKey.archive` for filtering channel lists
  - Add `ChatChannel.membership.archivedAt`
  - Add `ChatChannel.isArchived`
- Pinning channels for the current user [#3518](https://github.com/GetStream/stream-chat-swift/pull/3518)
  - Add `Chat.pin(scope:)` and `Chat.unpin(scope:)`
  - Add `ChatChannelController.pin(scope:completion:)` and `ChatChannelController.unpin(scope:completion:)`
  - Add `FilterKey.pinned` for filtering channel lists
  - Add `ChannelListSortingKey.pinnedAt`
  - Add `ChatChannel.membership.pinnedAt`
  - Add `ChatChannel.isPinned`
- Add channel list filtering key: `FilterKey.members` [#3536](https://github.com/GetStream/stream-chat-swift/pull/3536)
- Add member list filtering keys: `FilterKey.channelRole` and `FilterKey.email` [#3535](https://github.com/GetStream/stream-chat-swift/pull/3535)
- Add member list sorting key: `ChannelMemberListSortingKey.channelRole` [#3535](https://github.com/GetStream/stream-chat-swift/pull/3535)
### 🐞 Fixed
- End background task before starting a new one [#3528](https://github.com/GetStream/stream-chat-swift/pull/3528)

# [4.68.0](https://github.com/GetStream/stream-chat-swift/releases/tag/4.68.0)
_December 03, 2024_

## StreamChat
### 🐞 Fixed
- Fix a rare infinite loop triggering a crash when handling database changes [#3508](https://github.com/GetStream/stream-chat-swift/pull/3508)
- Fix reconnection timeout handler not working in the token provider phase [#3513](https://github.com/GetStream/stream-chat-swift/pull/3513)
### 🔄 Changed
- Minor breaking change in the test tools. Some mock classes were made internal and now require a `@testable` annotation [#3509](https://github.com/GetStream/stream-chat-swift/pull/3509)

## StreamChatUI
### 🐞 Fixed
- Fix Channel List search bar disappearing after it loses scrollability in rare scenarios [#3515](https://github.com/GetStream/stream-chat-swift/pull/3515)

# [4.67.0](https://github.com/GetStream/stream-chat-swift/releases/tag/4.67.0)
_November 25, 2024_

## StreamChat
### ✅ Added
- Add support for channel member extra data [#3487](https://github.com/GetStream/stream-chat-swift/pull/3487)
- Add `ChatChannelMemberController.partialUpdate(extraData:unsetProperties:)` [#3487](https://github.com/GetStream/stream-chat-swift/pull/3487)
- Add `ChatChannelController.addMembers(_ members: [MemberInfo])` [#3487](https://github.com/GetStream/stream-chat-swift/pull/3487)
- Add `CurrentUserController.updateMemberData()` [#3487](https://github.com/GetStream/stream-chat-swift/pull/3487)
- Exposes `ChatChannelMember.memberExtraData` property [#3487](https://github.com/GetStream/stream-chat-swift/pull/3487)
- Add bounce moderation v2 support [#3492](https://github.com/GetStream/stream-chat-swift/pull/3492)
### 🐞 Fixed
- Fix connection not resuming after guest user goes to background [#3483](https://github.com/GetStream/stream-chat-swift/pull/3483)
- Fix empty channel list if the channel list filter contains OR statement with only custom filtering keys [#3482](https://github.com/GetStream/stream-chat-swift/pull/3482)
- Fix not returning models with empty properties when the underlying database model was deleted [#3497](https://github.com/GetStream/stream-chat-swift/pull/3497)
- Fix an issue where deleting current user in the local database cleared member data in channels [#3497](https://github.com/GetStream/stream-chat-swift/pull/3497)
- Fix rare crashes when accessing the current user object [#3500](https://github.com/GetStream/stream-chat-swift/pull/3500)
### ⚡ Performance
- Avoid creating `CurrentChatUserController` for reading user privacy settings which is more expensive than just reading the data from the local database [#3502](https://github.com/GetStream/stream-chat-swift/pull/3502)

# [4.66.0](https://github.com/GetStream/stream-chat-swift/releases/tag/4.66.0)
_November 05, 2024_

## StreamChat
### ✅ Added
- Add support for system messages not updating `channel.lastMessageAt` [#3476](https://github.com/GetStream/stream-chat-swift/pull/3476)
- Add support for sending system messages client-side
[#3477](https://github.com/GetStream/stream-chat-swift/pull/3477)
### 🐞 Fixed
- Fix watching channels when performing channel search [#3472](https://github.com/GetStream/stream-chat-swift/pull/3472)

## StreamChatUI
### ✅ Added
- Open `shouldMarkThreadRead` and `shouldMarkChannelRead` [#3468](https://github.com/GetStream/stream-chat-swift/pull/3468)
### 🐞 Fixed
- Fix channel list state views not updating when the view is not visible [#3479](https://github.com/GetStream/stream-chat-swift/pull/3479)

# [4.65.0](https://github.com/GetStream/stream-chat-swift/releases/tag/4.65.0)
_October 18, 2024_

## StreamChat
### 🐞 Fixed
- Fix a rare crash caused by missing uniqueness constraints in polls [#3454](https://github.com/GetStream/stream-chat-swift/pull/3454)
- Fix rare crash in `WebSocketPingController.connectionStateDidChange` [#3451](https://github.com/GetStream/stream-chat-swift/pull/3451)
- Improve reliability and performance of resetting ephemeral values [#3439](https://github.com/GetStream/stream-chat-swift/pull/3439)
- Reduce channel list updates when updating the local state [#3450](https://github.com/GetStream/stream-chat-swift/pull/3450)
### 🔄 Changed
- Reverts "Fix old channel updates not being added to the channel list automatically" [#3465](https://github.com/GetStream/stream-chat-swift/pull/3465)
  - This was causing some issues on the SwiftUI SDK, so we are temporarily reverting this.

## StreamChatUI
### 🐞 Fixed
- Unread messages divider did not appear in the message list when marking messages as unread [#3444](https://github.com/GetStream/stream-chat-swift/pull/3444)
- Fix UI glitch in thread parent message when sending a message and scrolling [#3446](https://github.com/GetStream/stream-chat-swift/pull/3446)
### ⚡ Performance
- Improve performance of presenting `ChatChannelVC` [#3448](https://github.com/GetStream/stream-chat-swift/pull/3448)

# [4.64.0](https://github.com/GetStream/stream-chat-swift/releases/tag/4.64.0)
_October 02, 2024_

## StreamChat
### ✅ Added
- Add `ChannelMemberListSortingKey.userId` for sorting channel members by id [#3419](https://github.com/GetStream/stream-chat-swift/pull/3419)
- Add helper functions to `Poll` that extracts common domain logic [#3374](https://github.com/GetStream/stream-chat-swift/pull/3374)
### 🐞 Fixed
- Fix old channel updates not being added to the channel list automatically [#3430](https://github.com/GetStream/stream-chat-swift/pull/3430)
- Keep consistent order in channel and member lists when sorting by key with many equal values [#3419](https://github.com/GetStream/stream-chat-swift/pull/3419)
  - Recommendation: Always add at least one unique key to the query's sort
- Avoid rare optimistic locking failure by refreshing the object before saving to the persistent store [#3432](https://github.com/GetStream/stream-chat-swift/pull/3432)
- Fix `PollOption.latestVotes` sorting [#3374](https://github.com/GetStream/stream-chat-swift/pull/3374)
- Fix `Poll.latestAnswers` sorting [#3374](https://github.com/GetStream/stream-chat-swift/pull/3374)
- Fix `Poll` updates not triggering message updates in `ChannelController` [#3374](https://github.com/GetStream/stream-chat-swift/pull/3374)
- Fix `Poll.latestAnswers` being reset on events, causing "Add a comment" button to not update in the UI SDKs [#3398](https://github.com/GetStream/stream-chat-swift/pull/3398)
- Fix `PollVoteListController` resetting the first page when loading a new page [#3398](https://github.com/GetStream/stream-chat-swift/pull/3398)
- Fix `PollVoteListController` default sorting being from oldest to newest from the server response [#3398](https://github.com/GetStream/stream-chat-swift/pull/3398)
- Fix `PollVoteListQuery.pollId` not limiting the votes query to the given poll id [#3398](https://github.com/GetStream/stream-chat-swift/pull/3398)
### 🔄 Changed
- Deprecates `PollVoteListQuery(pollId:optionId:pagination:filter:)` initializer in favor of `(pollId:filter:pagination:)` [#3381](https://github.com/GetStream/stream-chat-swift/pull/3381)

## StreamChatUI
### ✅ Added
- ✨ Introducing `ViewContainerBuilder`, a new, easier way to customize views [#3374](https://github.com/GetStream/stream-chat-swift/pull/3374) (Learn more by reading the docs [here](https://getstream.io/chat/docs/sdk/ios/uikit/custom-components/))
- Add `PollAttachmentView` component to render polls in the message list [#3374](https://github.com/GetStream/stream-chat-swift/pull/3374)
- Add `PollResultsVC` component to show the results of a poll [#3381](https://github.com/GetStream/stream-chat-swift/pull/3381)
- Add `PollCommentListVC` component to show the comments of a poll [#3398](https://github.com/GetStream/stream-chat-swift/pull/3398)
- Add `PollCreationVC` component to create a poll in a channel [#3433](https://github.com/GetStream/stream-chat-swift/pull/3433)
- Add `PollAllOptionsListVC` component to show all the options of a poll [#3435](https://github.com/GetStream/stream-chat-swift/pull/3435)
- Add `ChatUserAvatarView.shouldShowOnlineIndicator` to disable the online indicator easily [#3374](https://github.com/GetStream/stream-chat-swift/pull/3374)
### 🐞 Fixed
- Fix a crash with thematic breaks in markdown [#3437](https://github.com/GetStream/stream-chat-swift/pull/3437)
- Fix Message Actions Alert view not scrollable when the view has the exact same height as the screen [#3435](https://github.com/GetStream/stream-chat-swift/pull/3435)
### 🎭 New Localizations
Multiple localizations were added to Polls, for more details please check the strings file.
- `polls.subtitle.*`
- `polls.button.*`
- `polls.*`
- `alert.poll.*`
- `message.preview.poll-*`

# [4.63.0](https://github.com/GetStream/stream-chat-swift/releases/tag/4.63.0)
_September 12, 2024_

## StreamChat
### ✅ Added
- Local attachment downloads ([docs](https://getstream.io/chat/docs/sdk/ios/client/attachment-downloads)) [#3393](https://github.com/GetStream/stream-chat-swift/pull/3393)
  - Add `downloadAttachment(_:)` and `deleteLocalAttachmentDownload(for:)` to `Chat` and `MessageController`
  - Add `deleteAllLocalAttachmentDownloads()` to `ConnectedUser` and `CurrentUserController`
- Add `unset` argument to `CurrentChatUserController.updateUserData` and `ConnectedUser.update` for clearing user data fields [#3404](https://github.com/GetStream/stream-chat-swift/pull/3404)
- Add `reason` and `extraData` arguments to `ChatUserController.flag(reason:extraData:completion:)` and `ConnectedUser.flag(_:reason:extraData:)` [#3417](https://github.com/GetStream/stream-chat-swift/pull/3417)
- Add `extraData` argument to `ChatMessageController.flag(reason:extraData:completion:)` and `Chat.flagMessage(_:reason:extraData:)` [#3417](https://github.com/GetStream/stream-chat-swift/pull/3417)
### 🐞 Fixed
- Fix Logger printing the incorrect thread name [#3382](https://github.com/GetStream/stream-chat-swift/pull/3382)
- Channel watching did not resume on web-socket reconnection [#3409](https://github.com/GetStream/stream-chat-swift/pull/3409)
### 🔄 Changed
- Discard offline state changes when saving database changes fails [#3399](https://github.com/GetStream/stream-chat-swift/pull/3399)
- Deprecate `Filter.notEqual` and `Filter.notIn` [#3414](https://github.com/GetStream/stream-chat-swift/pull/3414)

## StreamChatUI
### ✅ Added
- Downloading and sharing file attachments in the message list [#3393](https://github.com/GetStream/stream-chat-swift/pull/3393)
  - Feature toggle for download and share buttons: `Components.default.isDownloadFileAttachmentsEnabled` (default is `false`)

# [4.62.0](https://github.com/GetStream/stream-chat-swift/releases/tag/4.62.0)
_August 15, 2024_

## StreamChat
### ⚡ Performance
- Use background database observers for `CurrentUserController.currentUser`, `ChatChannelMemberListController.members`, and `ChatMessageController.message` which reduces CPU usage on the main thread [#3357](https://github.com/GetStream/stream-chat-swift/pull/3357)
- `CurrentChatUserController` was often recreated when sending typing events [#3372](https://github.com/GetStream/stream-chat-swift/pull/3372)
- Reduce latency of the `BackgroundDatabaseObserver` by reducing thread switching when handling changes [#3373](https://github.com/GetStream/stream-chat-swift/pull/3373)
### 🐞 Fixed
- Fix an issue where pending messages ([moderation feature](https://getstream.io/chat/docs/ios-swift/pending_messages/)) were not visible after returning to the channel [#3378](https://github.com/GetStream/stream-chat-swift/pull/3378)
- Fix rare crashes when deleting local database content on logout [#3355](https://github.com/GetStream/stream-chat-swift/pull/3355)
- Fix rare crashes in `MulticastDelegate` when accessing it concurrently [#3361](https://github.com/GetStream/stream-chat-swift/pull/3361)
- Fix reading the local database state just after the initial write [#3373](https://github.com/GetStream/stream-chat-swift/pull/3373)
- Fix a timing issue where accessing channels in `controllerWillChangeChannels` returned already changed channels [#3373](https://github.com/GetStream/stream-chat-swift/pull/3373)
### 🔄 Changed
- Made loadBlockedUsers in ConnectedUser public [#3352](https://github.com/GetStream/stream-chat-swift/pull/3352)
- Removed Agora and 100ms related code, the recommended way to support calls is to use StreamVideo [#3364](https://github.com/GetStream/stream-chat-swift/pull/3364)
- Run offline state sync in the background instead of pausing other API requests while it runs [#3367](https://github.com/GetStream/stream-chat-swift/pull/3367)

# [4.61.0](https://github.com/GetStream/stream-chat-swift/releases/tag/4.61.0)
_July 30, 2024_

## StreamChat
### ⚡ Performance
- Improve performance of `ChatChannel` database model conversions more than 7 times [#3325](https://github.com/GetStream/stream-chat-swift/pull/3325)
- Improve performance of `ChatChannel` and `ChatMessage` equality checks [#3335](https://github.com/GetStream/stream-chat-swift/pull/3335)
### ✅ Added
- Expose `MissingConnectionId` + `InvalidURL` + `InvalidJSON` Errors [#3332](https://github.com/GetStream/stream-chat-swift/pull/3332)
- Add support for `.hasUnread` filter key to `ChannelListQuery` [#3340](https://github.com/GetStream/stream-chat-swift/pull/3340)
### 🐞 Fixed
- Fix a rare issue with incorrect message order when sending multiple messages while offline [#3316](https://github.com/GetStream/stream-chat-swift/issues/3316)
- Fix sorting channel list by unread count [#3340](https://github.com/GetStream/stream-chat-swift/pull/3340)

## StreamChatUI
### 🐞 Fixed
- Fix message search not showing results for new search terms [#3345](https://github.com/GetStream/stream-chat-swift/pull/3345)

# [4.60.0](https://github.com/GetStream/stream-chat-swift/releases/tag/4.60.0)
_July 18, 2024_

## StreamChat
### ✅ Added
- Add an option to configure a reconnection timeout [#3303](https://github.com/GetStream/stream-chat-swift/pull/3303)
### 🐞 Fixed
- Improve the stability of the reconnection process [#3303](https://github.com/GetStream/stream-chat-swift/pull/3303)
- Fix invalid token errors considered as recoverable errors [#3303](https://github.com/GetStream/stream-chat-swift/pull/3303)
- Fix crashes in `LazyCachedMapCollection` when logging out an user [3299](https://github.com/GetStream/stream-chat-swift/pull/3299)
### 🔄 Changed
- Dropped iOS 12 support [#3285](https://github.com/GetStream/stream-chat-swift/pull/3285)
- Increase QoS for `Throttler` and `Debouncer` to `utility` [#3297](https://github.com/GetStream/stream-chat-swift/issues/3297)
- Improve reliability of accessing data in controllers' completion handlers [#3305](https://github.com/GetStream/stream-chat-swift/issues/3305)

## StreamChatUI
### ✅ Added
- Add support for enabling message list view animations [#3314](https://github.com/GetStream/stream-chat-swift/pull/3314)
### 🐞 Fixed
- Fix Channel List not hiding error state view when data is available [#3303](https://github.com/GetStream/stream-chat-swift/pull/3303)

# [4.59.0](https://github.com/GetStream/stream-chat-swift/releases/tag/4.59.0)
_July 10, 2024_

## ⚠️ Important
- This is the last SDK version that will support iOS 12 as the minimum deployment target.
- Our next release will have iOS 13 as the minimum deployment target.

## StreamChat
### ✅ Added
- Add support for user blocking [#3223](https://github.com/GetStream/stream-chat-swift/pull/3223)
- [Threads v2] Add support for Threads v2 [#3229](https://github.com/GetStream/stream-chat-swift/pull/3229)
   - Add `ChatThreadListController` to fetch current user threads
   - Add `ChatMessageController.markThreadRead()`
   - Add `ChatMessageController.markThreadUnread()`
   - Add `ChatMessageController.updateThread()`
   - Add `ChatMessageController.loadThread()`
   - Add `ChatCurrentUserController.loadAllUnreads()`
   - Add `CurrentChatUser.unreadCount.threads`
### 🐞 Fixed
- Fix user not able to connect when the user name contains a semicolon [#3275](https://github.com/GetStream/stream-chat-swift/pull/3275)
### 🔄 Changed
- Add additional fields to the `Equatable` conformance in `ChatChannel` and `ChatMessage` [#3277](https://github.com/GetStream/stream-chat-swift/issues/3277)

## StreamChatUI
### ✅ Added
- [Threads v2] Add `ChatThreadListVC` UI Component [#3229](https://github.com/GetStream/stream-chat-swift/pull/3229)
   - Marks a thread read when reaching the bottom of the replies in `ChatThreadVC`
   - Marking the parent message of a thread as unread in `ChatThreadVC` will mark the thread as unread
### 🔄 Changed
- `ChatChannelUnreadCountView` now shares a common view (`badgeView`) with `ChatThreadUnreadCountView` [#3229](https://github.com/GetStream/stream-chat-swift/pull/3229)
### 🎭 New Localizations
- `message.item.deleted`
- `threadListItem.replied-to`
- `threadList.empty.description`
- `threadList.error.message`
- `threadList.new-threads`

# [4.58.0](https://github.com/GetStream/stream-chat-swift/releases/tag/4.58.0)
_June 26, 2024_

## StreamChat
### ✅ Added
- Add `role` argument to partial user updates [#3253](https://github.com/GetStream/stream-chat-swift/pull/3253)
### 🐞 Fixed
- Fix `channel.pinnedMessages` with missing messages [#3244](https://github.com/GetStream/stream-chat-swift/pull/3244)
- Fix notifications muted state for the current user in channel members [#3239](https://github.com/GetStream/stream-chat-swift/pull/3239)
- Reset channel members and watchers state when fetching the initial state of the channel [#3245](https://github.com/GetStream/stream-chat-swift/pull/3245)
- Fix inconsistent message text when extremely quickly updating it [#3242](https://github.com/GetStream/stream-chat-swift/pull/3242)
- Fix message attachments returning nil sometimes in push notification extensions [#3263](https://github.com/GetStream/stream-chat-swift/pull/3263)
- Significantly improve performance of database observers [#3260](https://github.com/GetStream/stream-chat-swift/pull/3260)
### 🔄 Changed
- Enable background mapping by default, which improves performance overall [#3250](https://github.com/GetStream/stream-chat-swift/pull/3250)

## StreamChatUI
### 🐞 Fixed
- Fix an issue with markdown ordered list processing [#3234](https://github.com/GetStream/stream-chat-swift/issues/3234)

# [4.57.0](https://github.com/GetStream/stream-chat-swift/releases/tag/4.57.0)
_June 06, 2024_

## StreamChat
### ✅ Added
- Low-level client support for Polls - creating different types of polls, adding and removing votes, comments, and more [#3220](https://github.com/GetStream/stream-chat-swift/pull/3220)

# [4.56.1](https://github.com/GetStream/stream-chat-swift/releases/tag/4.56.1)
_May 23, 2024_

## StreamChatUI
### 🐞 Fixed
- Do not re-display suggestion view on each character change [#3215](https://github.com/GetStream/stream-chat-swift/pull/3215)
- Fix command suggestions not appearing [#3215](https://github.com/GetStream/stream-chat-swift/pull/3215)
- Reduce suggestion view height updates while scrolling [#3215](https://github.com/GetStream/stream-chat-swift/pull/3215)
### 🔄 Changed
- Replace `updateCommandSuggestions()` and `updateMentionSuggestions()` with `updateSuggestions()` in `ChatSuggestionVC` [#3215](https://github.com/GetStream/stream-chat-swift/pull/3215)

# [4.56.0](https://github.com/GetStream/stream-chat-swift/releases/tag/4.56.0)
_May 20, 2024_

## StreamChat
### ✅ Added
- Add a new state layer with async-await and observable state objects ([learn more](https://getstream.io/chat/docs/sdk/ios/client/state-layer/state-layer-overview/)) [#3177](https://github.com/GetStream/stream-chat-swift/pull/3177)

# [4.55.0](https://github.com/GetStream/stream-chat-swift/releases/tag/4.55.0)
_May 13, 2024_

## StreamChat
### 🐞 Fixed
- Fix triggering user query calls whenever a new user was added in `UserListController` [#3184](https://github.com/GetStream/stream-chat-swift/pull/3184)
- Fix duplicated watching channel calls when reconnecting [#3187](https://github.com/GetStream/stream-chat-swift/pull/3187)
- Fix `/sync` call failing because of surpassing the 255 channels limit [#3188](https://github.com/GetStream/stream-chat-swift/pull/3188)
- Improve channel list performance by enabling reconfigure cells [#3186](https://github.com/GetStream/stream-chat-swift/pull/3186)
### 🔄 Changed
- Do not retry rate-limited requests [#3182](https://github.com/GetStream/stream-chat-swift/pull/3182)
- `UserListController` won't update automatically when a new user is added [#3184](https://github.com/GetStream/stream-chat-swift/pull/3184)

## StreamChatUI
### 🐞 Fixed
- Fix marking channel read after leaving channel view [#3193](https://github.com/GetStream/stream-chat-swift/pull/3193)

# [4.54.0](https://github.com/GetStream/stream-chat-swift/releases/tag/4.54.0)
_May 06, 2024_

## StreamChat
### ✅ Added
- Add `reason` parameter to `flagMessage()` [#3173](https://github.com/GetStream/stream-chat-swift/issues/3173)
### 🐞 Fixed
- Reset managed object contexts before removing all the data on logout [#3170](https://github.com/GetStream/stream-chat-swift/pull/3170)
- Rare crash when `@Cached` property triggered fetching a new value with `computeValue` closure [#3174](https://github.com/GetStream/stream-chat-swift/pull/3174)
### 🔄 Changed
- Replace message update request to partial update on message pinning [#3166](https://github.com/GetStream/stream-chat-swift/pull/3166)

## StreamChatUI
### ✅ Added
- Make `ChatMessageContentView.prepareForReuse()` open [#3176](https://github.com/GetStream/stream-chat-swift/pull/3176)

# [4.53.0](https://github.com/GetStream/stream-chat-swift/releases/tag/4.53.0)
_April 30, 2024_

## StreamChat
### ✅ Added
- Add user privacy settings to control user events [#3142](https://github.com/GetStream/stream-chat-swift/pull/3142)
- Add `privacySettings` parameter to `connectUser()` and `CurrentUserController.updateUserData()` [#3142](https://github.com/GetStream/stream-chat-swift/pull/3142)
- Expose `ChatCurrentUser.privacySettings` [#3142](https://github.com/GetStream/stream-chat-swift/pull/3142)
- Adds `reactionGroups` to `ChatMessage` so that reactions can be sorted by date in the message list [#3158](https://github.com/GetStream/stream-chat-swift/pull/3158)

## StreamChatUI
### ✅ Added
- Adds `firstReactionAt` and `lastReactionAt` to `ChatMessageReactionData` to be able to sort by dates in `Components.reactionsSorting` [#3158](https://github.com/GetStream/stream-chat-swift/pull/3158)
- Add `ChatReactionListController` to query and filter reactions from a message [#3167](https://github.com/GetStream/stream-chat-swift/pull/3167)
- Add `ChatClient.reactionListController()`  to create an instance of `ChatReactionListController` [#3167](https://github.com/GetStream/stream-chat-swift/pull/3167)

# [4.52.0](https://github.com/GetStream/stream-chat-swift/releases/tag/4.52.0)
_April 09, 2024_

## StreamChat
### 🐞 Fixed
- Fix pinning messages with attachments stuck in sending state [#3116](https://github.com/GetStream/stream-chat-swift/pull/3116)
- Fix member list not updated after moderator is demoted [#3132](https://github.com/GetStream/stream-chat-swift/pull/3132)

## StreamChatUI
### 🐞 Fixed
- Fix thread parent message not updating in the Thread View [#3129](https://github.com/GetStream/stream-chat-swift/pull/3129)
- Fix a crash in channel list when reconfiguring cells [#3136](https://github.com/GetStream/stream-chat-swift/pull/3136)

# [4.51.0](https://github.com/GetStream/stream-chat-swift/releases/tag/4.51.0)
_March 26, 2024_

## StreamChat
### ✅ Added
- Add mute expiration support when muting a channel [#3083](https://github.com/GetStream/stream-chat-swift/pull/3083)
- Add `ChatClient.loadAppSettings` and `ChatClient.appSettings` [#3091](https://github.com/GetStream/stream-chat-swift/pull/3091)
- Load the app settings when connecting the user [#3091](https://github.com/GetStream/stream-chat-swift/pull/3091)
- Expose `notificationsMuted` in `ChatChannelMember` [#3111](https://github.com/GetStream/stream-chat-swift/pull/3111)
### 🐞 Fixed
- Fix saving reaction counts for messages [#3109](https://github.com/GetStream/stream-chat-swift/pull/3109)
### 🔄 Changed
- Deprecates `ChatClientConfig.maxAttachmentSize` in favour of defining the value from Stream's Dashboard [#3105](https://github.com/GetStream/stream-chat-swift/pull/3105)

## StreamChatUI
### ✅ Added
- Validates file size limit per attachment type defined in Stream's Dashboard [#3105](https://github.com/GetStream/stream-chat-swift/pull/3105)
- Make it easier to customize `ComposerVC.updateContent()` [#3112](https://github.com/GetStream/stream-chat-swift/pull/3112)
- Add support markdown font styling customization [#3101](https://github.com/GetStream/stream-chat-swift/pull/3101)

### 🐞 Fixed
- Fix support for markdown ordered list with all numbers [#3090](https://github.com/GetStream/stream-chat-swift/pull/3090)
- Fix support for markdown italic and bold styles inside snake-styled text [#3094](https://github.com/GetStream/stream-chat-swift/pull/3094)
- Fix Message View not updated when new translations are added or removed [#3103](https://github.com/GetStream/stream-chat-swift/pull/3103)

# [4.50.0](https://github.com/GetStream/stream-chat-swift/releases/tag/4.50.0)
_March 11, 2024_

## StreamChat
### ✅ Added
- Add new `ChatMessage.textUpdatedAt` for when the message text is edited [#3059](https://github.com/GetStream/stream-chat-swift/pull/3059)
- Expose `ClientError.errorPayload` to easily check for server error details [#3061](https://github.com/GetStream/stream-chat-swift/pull/3061)
### 🐞 Fixed
- Fix token provider retrying after calling disconnect [#3052](https://github.com/GetStream/stream-chat-swift/pull/3052)
- Fix connect user never completing when disconnecting after token provider fails [#3052](https://github.com/GetStream/stream-chat-swift/pull/3052)
- Fix current user cache not deleted on logout causing unread count issues after switching users [#3055](https://github.com/GetStream/stream-chat-swift/pull/3055)
- Fix rare crash in `startObserver()` on logout when converting DTO to model in `itemCreator` [#3053](https://github.com/GetStream/stream-chat-swift/pull/3053)
- Fix invalid token triggering token refresh in an infinite loop [#3056](https://github.com/GetStream/stream-chat-swift/pull/3056)
- Do not mark a message as failed when the server returns duplicated message error [#3061](https://github.com/GetStream/stream-chat-swift/pull/3061)

## StreamChatUI
### ✅ Added
- Add new `Components.isMessageEditedLabelEnabled` [#3059](https://github.com/GetStream/stream-chat-swift/pull/3059)
- Add "Edited" label when a message is edited [#3059](https://github.com/GetStream/stream-chat-swift/pull/3059)
   - Note: For now, only when the text changes it is marked as edited.
 - Add `message.edited` localization key [#3059](https://github.com/GetStream/stream-chat-swift/pull/3059)

# [4.49.0](https://github.com/GetStream/stream-chat-swift/releases/tag/4.49.0)
_February 27, 2024_

## StreamChat
### ✅ Added
- Add parallel attachment uploading [#3034](https://github.com/GetStream/stream-chat-swift/pull/3034)
### 🐞 Fixed
- Fix controllers having empty data when state changed to `.remoteDataFetched` with background mapping enabled [#3042](https://github.com/GetStream/stream-chat-swift/pull/3042)
- Fix showing empty search results with background mapping enabled [#3042](https://github.com/GetStream/stream-chat-swift/pull/3042)

## StreamChatUI
### ✅ Added
- Add support for user mentions in channels with 100+ members [#3043](https://github.com/GetStream/stream-chat-swift/pull/3043)
### 🐞 Fixed
- Fix composer link preview overridden by previous enrichment [#3025](https://github.com/GetStream/stream-chat-swift/pull/3025)
- Fix merged avatars changing sub-image locations when opening channel list [#3013](https://github.com/GetStream/stream-chat-swift/pull/3013)
- Fix native swipe-back gesture overridden by swipe-to-reply [#3029](https://github.com/GetStream/stream-chat-swift/pull/3029)
- Fix `CGBitmapContextInfoCreate` console log warning when creating merged channel avatars [#3018](https://github.com/GetStream/stream-chat-swift/pull/3018)
- Slight performance improvement in the message list by caching `NSRegularExpression` in `MarkdownFormatter` [#3020](https://github.com/GetStream/stream-chat-swift/pull/3020)
- Slight performance improvement in the message list by skipping channel list updates when it is not visible [#3021](https://github.com/GetStream/stream-chat-swift/pull/3021)
- Fix rare race condition when dismissing the gallery causing the UI to be blocked [#3037](https://github.com/GetStream/stream-chat-swift/pull/3037)

# [4.48.1](https://github.com/GetStream/stream-chat-swift/releases/tag/4.48.1)
_February 09, 2024_

## StreamChat
### 🐞 Fixed
- Fix `TextLink.url` in `TextLinkDetector` not having the HTTP URL [#3023](https://github.com/GetStream/stream-chat-swift/pull/3023)

## StreamChatUI
### 🐞 Fixed
- Fix tapping message links without http scheme not opening Safari [#3023](https://github.com/GetStream/stream-chat-swift/pull/3023)
- Fix links not being highlighted when message text contains markdown [#3023](https://github.com/GetStream/stream-chat-swift/pull/3023)

# [4.48.0](https://github.com/GetStream/stream-chat-swift/releases/tag/4.48.0)
_February 09, 2024_

## StreamChat
### ✅ Added
- Add new `ChatChannelController.enrichUrl()` function to get metadata from URL [#2984](https://github.com/GetStream/stream-chat-swift/pull/2984)
- Add new `TextLinkDetector` for parsing and detecting links given a string [#2984](https://github.com/GetStream/stream-chat-swift/pull/2984)
- Automatically restart uploading suspended attachments when the app is reopened [#3008](https://github.com/GetStream/stream-chat-swift/pull/3008)
### 🐞 Fixed
- Fix message link preview showing empty space when no metadata available [#2984](https://github.com/GetStream/stream-chat-swift/pull/2984)
- Fix threading issues in `ConnectionRepository` [#2985](https://github.com/GetStream/stream-chat-swift/pull/2985), [#2987](https://github.com/GetStream/stream-chat-swift/pull/2987)
- Fix threading issues in `AuthenticationRepository` [#2986](https://github.com/GetStream/stream-chat-swift/pull/2986)
- Fix `NewMessagePendingEvent.message` with empty `cid` [#2997](https://github.com/GetStream/stream-chat-swift/pull/2997)
- Fix attachments being sent with local URL paths [#3008](https://github.com/GetStream/stream-chat-swift/pull/3008)
- Fix rare crash in `AttachmentDTO.id` when accessed outside of CoreData's context [#3008](https://github.com/GetStream/stream-chat-swift/pull/3008)
### 🔄 Changed
- Do not check token expiration client-side, only server-side [#3014](https://github.com/GetStream/stream-chat-swift/pull/3014)

## StreamChatUI
### ✅ Added
- Add `Components.default.isComposerLinkPreviewEnabled` flag to enable composer link previews [#2984](https://github.com/GetStream/stream-chat-swift/pull/2984)
- Add support for showing link previews in the composer [#2984](https://github.com/GetStream/stream-chat-swift/pull/2984)
### 🐞 Fixed
- Fix link flickering when opening a channel [#2984](https://github.com/GetStream/stream-chat-swift/pull/2984)
- Fix link flickering when quoting a message with a link [#2984](https://github.com/GetStream/stream-chat-swift/pull/2984)
- Fix channel item actions gesture overriding native swipe go-back gesture [#3000](https://github.com/GetStream/stream-chat-swift/pull/3000)
- Fix flashing channel list avatars and improve channel list update performance [#2996](https://github.com/GetStream/stream-chat-swift/pull/2996)

# [4.47.1](https://github.com/GetStream/stream-chat-swift/releases/tag/4.47.1)
_January 24, 2024_

## StreamChat
### 🐞 Fixed
- Fix not possible to resend messages with failed attachments [#2966](https://github.com/GetStream/stream-chat-swift/pull/2966)
- Fix not mentioning users if they are not fetched in the local device [#2967](https://github.com/GetStream/stream-chat-swift/pull/2967)
- Fix rare crash in `startObserver()` in login/logout flow [#2972](https://github.com/GetStream/stream-chat-swift/pull/2972)
### 🔄 Changed
- Bump `maxAttachmentCountPerMessage` from `10` to `30` to align with the backend. [#2977](https://github.com/GetStream/stream-chat-swift/pull/2977)

## StreamChatUI
### 🐞 Fixed
- Fix file attachments retry button not retrying upload [#2966](https://github.com/GetStream/stream-chat-swift/pull/2966)
- Fix mentioned users without names not highlighted [#2967](https://github.com/GetStream/stream-chat-swift/pull/2967)
- Fix duplicated mentioned users not highlighted [#2967](https://github.com/GetStream/stream-chat-swift/pull/2967)

# [4.47.0](https://github.com/GetStream/stream-chat-swift/releases/tag/4.47.0)
_January 09, 2024_

## StreamChat
### 🐞 Fixed
- Fix Channel ID initializer crashing with an empty string [#2964](https://github.com/GetStream/stream-chat-swift/pull/2964)
### ✅ Added
- Expose `UserListQuery.search(term:)` and `UserListQuery.user(withID:)` [#2959](https://github.com/GetStream/stream-chat-swift/pull/2959)

## StreamChatUI
### ✅ Added
- Better support for custom mixed attachments rendering [#2947](https://github.com/GetStream/stream-chat-swift/pull/2947)
- Add default rendering for unsupported attachments [#2948](https://github.com/GetStream/stream-chat-swift/pull/2948)
### 🐞 Fixed
- Fix deleted messages showing custom attachments [#2947](https://github.com/GetStream/stream-chat-swift/pull/2947)
- Fix blocked messages showing attachments [#2947](https://github.com/GetStream/stream-chat-swift/pull/2947)
### 🔄 Changed
- Minor breaking change in the `ChatMessageListView.reuseIdentifier()` function. It has a new `message` parameter. [#2947](https://github.com/GetStream/stream-chat-swift/pull/2947)
- Minor breaking change in the `ChatMessageListView.dequeueReusableCell()` function. It has a new `message` parameter. [#2947](https://github.com/GetStream/stream-chat-swift/pull/2947)

# [4.46.0](https://github.com/GetStream/stream-chat-swift/releases/tag/4.46.0)
_December 21, 2023_

## StreamChat
### 🐞 Fixed
- Fix duplicated Runpath Search Paths [#2937](https://github.com/GetStream/stream-chat-swift/pull/2937)
- Fix `_dispatch_lane_resume` crash in `RepeatingTimer` [#2938](https://github.com/GetStream/stream-chat-swift/pull/2938)
- Fix editing of async voice messages [#2943](https://github.com/GetStream/stream-chat-swift/pull/2943)

## StreamChatUI
### 🐞 Fixed
- Fix duplicated Runpath Search Paths [#2937](https://github.com/GetStream/stream-chat-swift/pull/2937)
- Fix file attachments not rendering file size [#2941](https://github.com/GetStream/stream-chat-swift/pull/2941)
- Fix quoted chat message view with wrong text [#2946](https://github.com/GetStream/ios-issues-tracking/issues/683)
- Fix jumping to bottom when loading new messages [#2945](https://github.com/GetStream/stream-chat-swift/pull/2945)
- Fix messages failing to be deleted when pending updates to the server [#2949](https://github.com/GetStream/stream-chat-swift/pull/2949)

# [4.45.0](https://github.com/GetStream/stream-chat-swift/releases/tag/4.45.0)
_December 11, 2023_

## StreamChat
### ✅ Added
- Add an option to configure the AudioSession when using VoiceRecordings [#2919](https://github.com/GetStream/stream-chat-swift/pull/2919)
### 🐞 Fixed
- Fix `UserInfo.isInvisible` not nullable [#2920](https://github.com/GetStream/stream-chat-swift/pull/2920)
- Fix CocoaPods minimum iOS target not in sync with the Xcode project [#2924](https://github.com/GetStream/stream-chat-swift/pull/2924)
- Improve `InternetConnection.Monitor` stability [#2923](https://github.com/GetStream/stream-chat-swift/pull/2923)
### 🔄 Changed
- The `UserInfo.isInvisible` is now nullable and `nil` by default [#2920](https://github.com/GetStream/stream-chat-swift/pull/2920)

## StreamChatUI
### 🐞 Fixed
- Fix date separator decoration view showing in the last message of the current page [#2899](https://github.com/GetStream/stream-chat-swift/pull/2899)
- Fix `JumpToUnreadMessagesButton` not localizable [#2917](https://github.com/GetStream/stream-chat-swift/pull/2917)
- Fix CocoaPods minimum iOS target not in sync with the Xcode project [#2924](https://github.com/GetStream/stream-chat-swift/pull/2924)
- Fix quoting message without bubble view when text is only emojis [#2925](https://github.com/GetStream/stream-chat-swift/pull/2925)
- Fix user mention not tappable when contains "@" character [#2928](https://github.com/GetStream/stream-chat-swift/pull/2928)
- Fix user mention not tappable if user does not have a name [#2928](https://github.com/GetStream/stream-chat-swift/pull/2928)
- Fix edit action possible in giphy messages [#2926](https://github.com/GetStream/stream-chat-swift/pull/2926)
- Fix not adding a space in the message input when mentioning a user [#2927](https://github.com/GetStream/stream-chat-swift/pull/2927)

## ⚠️ Important
- iOS 11 support has been dropped since Xcode 15 does not allow publishing apps with iOS 11.

# [4.44.0](https://github.com/GetStream/stream-chat-swift/releases/tag/4.44.0)
_November 30, 2023_

## StreamChatUI
### 🐞 Fixed
- Fix skip slow mode capability not handled [#2904](https://github.com/GetStream/stream-chat-swift/pull/2904)
- Fix layout crash when sending an app to background and ChatMessageGalleryView is visible [#2907](https://github.com/GetStream/stream-chat-swift/pull/2907)
- Fix channel history being marked as read for new members [#2905](https://github.com/GetStream/stream-chat-swift/pull/2905)

### 🔄 Changed
- `ChannelController.markUnread`'s `completion`'s argument is now a `(Result<ChatChannel, Error>` instead of `Error?`

# [4.43.0](https://github.com/GetStream/stream-chat-swift/releases/tag/4.43.0)
_November 17, 2023_

## StreamChat
### ✅ Added
- Add new `NewMessageErrorEvent` when observing `EventsController` [#2885](https://github.com/GetStream/stream-chat-swift/pull/2885)

## StreamChatUI
### ✅ Added
- Add jump to unread messages interaction [#2894](https://github.com/GetStream/stream-chat-swift/pull/2894)
- Add support for opening a channel in the unread messages page with `Components.shouldJumpToUnreadWhenOpeningChannel` [#2894](https://github.com/GetStream/stream-chat-swift/pull/2894)

### 🐞 Fixed
- Fix Message List UI not updated when message.updatedAt changes [#2884](https://github.com/GetStream/stream-chat-swift/pull/2884)
- Fix jump to unread button showing "0" unread counts [#2894](https://github.com/GetStream/stream-chat-swift/pull/2894)
- Fix not able to mark channel read when isJumpToUnread is disabled [#2902](https://github.com/GetStream/stream-chat-swift/pull/2902)

# [4.42.0](https://github.com/GetStream/stream-chat-swift/releases/tag/4.42.0)
_November 14, 2023_

## StreamChat
### 🐞 Fixed
- Fix not able to mark channel read after clearing history [#2867](https://github.com/GetStream/stream-chat-swift/pull/2867)
- Fix pasting images from browser when isPastingImagesEnabled is false [#2874](https://github.com/GetStream/stream-chat-swift/pull/2874)
- Fix not being able to paste images when multiple attachments are present [#2874](https://github.com/GetStream/stream-chat-swift/pull/2874)
- Fix ComposerVC InputTextView caret's position issues [#2878](https://github.com/GetStream/stream-chat-swift/pull/2878)
- Fix avatar alignment in quoted messages [#2876](https://github.com/GetStream/stream-chat-swift/pull/2876)

## StreamChatUI
### ✅ Added
- Add support for editing custom attachments [#2879](https://github.com/GetStream/stream-chat-swift/pull/2879)
### 🐞 Fixed
- Fix composer not interactable after enabling send-message capability [#2866](https://github.com/GetStream/stream-chat-swift/pull/2866)

# [4.41.0](https://github.com/GetStream/stream-chat-swift/releases/tag/4.41.0)
_November 03, 2023_

## StreamChat
### ✅ Added
- Add message moderation details to `ChatMessage` [#2846](https://github.com/GetStream/stream-chat-swift/pull/2846)
- Add support for resending, editing and deleting bounced messages [#2846](https://github.com/GetStream/stream-chat-swift/pull/2846)
### 🐞 Fixed
- Fix not being able to delete local-only messages [#2846](https://github.com/GetStream/stream-chat-swift/pull/2846)
- Fix bounced message displayed as a system message instead of an error [#2846](https://github.com/GetStream/stream-chat-swift/pull/2846)
- Fix not showing bounced actions when long pressing bounced message [#2846](https://github.com/GetStream/stream-chat-swift/pull/2846)
- Fix empty channel list when querying both hidden or shown channels [#2865](https://github.com/GetStream/stream-chat-swift/pull/2865)

## StreamChatUI
### ✅ Added
- Allow easier customisation of the `ChatChannelListItemView` [#2855](https://github.com/GetStream/stream-chat-swift/pull/2855)
### 🐞 Fixed
- Always use `reloadChannels()` in the Channel List to improve stability [#2858](https://github.com/GetStream/stream-chat-swift/pull/2858)

## ⚠️ Important
- From now on, our XCFrameworks will be built with Swift 5.7. In order to use them, you need Xcode 14 or above.

# [4.40.0](https://github.com/GetStream/stream-chat-swift/releases/tag/4.40.0)
_October 25, 2023_

## StreamChat
### ✅ Added
- Add `language` parameter to `connectUser()` [#2847](https://github.com/GetStream/stream-chat-swift/pull/2847)
- Expose `language` in users [#2847](https://github.com/GetStream/stream-chat-swift/pull/2847)
- Expose `originalLanguage` in messages [#2847](https://github.com/GetStream/stream-chat-swift/pull/2847)

## StreamChatUI
### ✅ Added
- Add message attachment preview in the channel list [#2838](https://github.com/GetStream/stream-chat-swift/pull/2838)
- Add support for automatic translations [#2847](https://github.com/GetStream/stream-chat-swift/pull/2847)
    - Enabled by `Components.default.messageAutoTranslationEnabled`
### 🐞 Fixed
- Do not mark a channel as read if the app is in background [#2832](https://github.com/GetStream/stream-chat-swift/pull/2832)
### 🔄 Changed
- Removed `messageActionsForAlertMenu` and `deleteWithoutWarningActionItem` from  `ChatMessageActionsVC` [#2846](https://github.com/GetStream/stream-chat-swift/pull/2846)
    - This is now controlled by `ChatMessageListVC.messageActions(forDebouncedMessage:)`

# [4.39.0](https://github.com/GetStream/stream-chat-swift/releases/tag/4.39.0)
_October 05, 2023_

## StreamChat
### ✅ Added
- Add support for custom HTTP headers in `ChatClientConfig.urlSessionConfiguration` [#2818](https://github.com/GetStream/stream-chat-swift/pull/2818)
### 🐞 Fixed
- Fix showing channel outside of the channel list [#2819](https://github.com/GetStream/stream-chat-swift/pull/2819)
- Fix messages not updated when user name and image change [#2822](https://github.com/GetStream/stream-chat-swift/pull/2822)
- Avoid deadlock in ConnectionRepository when timing out [#2827](https://github.com/GetStream/stream-chat-swift/pull/2827)

## StreamChatUI
### 🐞 Fixed
- Fix showing empty view when creating a new channel [#2821](https://github.com/GetStream/stream-chat-swift/pull/2821)
- Fix showing loading view for cached channels [#2821](https://github.com/GetStream/stream-chat-swift/pull/2821)

# [4.38.0](https://github.com/GetStream/stream-chat-swift/releases/tag/4.38.0)
_September 29, 2023_

## StreamChat
### ✅ Added
- Message parameter in adding/removing members methods [#2799](https://github.com/GetStream/stream-chat-swift/pull/2799)
### 🐞 Fixed
- Fix thread-safety issues when connection waiters time out [#2814](https://github.com/GetStream/stream-chat-swift/pull/2814)

## StreamChatUI
### ⚡ Performance
- Add throttling to mark as read [#2808](https://github.com/GetStream/stream-chat-swift/pull/2808)
- Improve efficiency when skipping messages [#2809](https://github.com/GetStream/stream-chat-swift/pull/2809)
- Revert message updates whenever user info changes [#2810](https://github.com/GetStream/stream-chat-swift/pull/2810)
- Improve efficiency when diffing `ChatMessage` [#2811](https://github.com/GetStream/stream-chat-swift/pull/2811)
### 🐞 Fixed
- Fix skipping messages logic when not scrolled fully to the bottom [#2809](https://github.com/GetStream/stream-chat-swift/pull/2809)
### 🔄 Changed
- When there are user updates the message list won't update the authors instantly [#2810](https://github.com/GetStream/stream-chat-swift/pull/2810)
  - This was recently introduced [here](https://github.com/GetStream/stream-chat-swift/pull/2738) but impacted too much the performance.

# [4.37.1](https://github.com/GetStream/stream-chat-swift/releases/tag/4.37.1)
_September 25, 2023_

## StreamChatUI
### ✅ Added
- Unread messages separator can be enabled/disabled using `components.isUnreadMessagesSeparatorEnabled` (https://github.com/GetStream/stream-chat-swift/pull/2797)

### 🐞 Fixed
- Fix the unread messages banner showing on system messages [#2793](https://github.com/GetStream/stream-chat-swift/pull/2793)
- Fix compilation issues on NSEs when using Cocoapods [#2798](https://github.com/GetStream/stream-chat-swift/pull/2798)
- Fix frozen input view when editing a large message [#2800](https://github.com/GetStream/stream-chat-swift/pull/2800)
- Fix not scrolling to the caret position when typing a message and the caret is out of view [#2800](https://github.com/GetStream/stream-chat-swift/pull/2800)
- Fix not scrolling to the caret position when tapping on the shrink button [#2800](https://github.com/GetStream/stream-chat-swift/pull/2800)
- Fix composer input scrolling getting disabled on iOS 17 [#2802](https://github.com/GetStream/stream-chat-swift/pull/2802)
- Fix unread messages separator disapearing when marking channel as read [#2797](https://github.com/GetStream/stream-chat-swift/pull/2797)

# [4.37.0](https://github.com/GetStream/stream-chat-swift/releases/tag/4.37.0)
_September 18, 2023_

## StreamChat
### ✅ Added
- Allow injecting a custom URLSessionConfiguration in ChatClientConfig [#2756](https://github.com/GetStream/stream-chat-swift/pull/2756)
- Methods for deleting file and image in `ChatChannelController` [#2776](https://github.com/GetStream/stream-chat-swift/pull/2776)
### 🐞 Fixed
- Fix core data warnings when logging with different user [#2759](https://github.com/GetStream/stream-chat-swift/pull/2759)
- Fix connecting user from background thread [#2762](https://github.com/GetStream/stream-chat-swift/pull/2762)
- Make the Logger thread-safe to avoid crashes [#2775](https://github.com/GetStream/stream-chat-swift/pull/2775)
- Improve `addDevice()` and `removeDevice()` with optimistic updates [#2778](https://github.com/GetStream/stream-chat-swift/pull/2778)
- Fix critical issue causing a query channel call for every new message [#2781](https://github.com/GetStream/stream-chat-swift/tree/fix/calling-watch-channel-on-every-new-message)
- Added threshold for queued messages before being sent [#2780](https://github.com/GetStream/stream-chat-swift/pull/2780)
- Fix memory leak caused by `Timer.addTimeout()` [#2777](https://github.com/GetStream/stream-chat-swift/pull/2777)

## StreamChatUI
### ✅ Added
- Add customization support for `ChannelListLoadingView` [#2772](https://github.com/GetStream/stream-chat-swift/pull/2772)
- Add support for disabling jumping to message animation [#2770](https://github.com/GetStream/stream-chat-swift/pull/2770)
### 🐞 Fixed
- Fix tapping on the status bar scrolling to the bottom instead of the top [#2763](https://github.com/GetStream/stream-chat-swift/pull/2763)
- Fix empty channel header view for new DM Channels [#2764](https://github.com/GetStream/stream-chat-swift/pull/2764)
- Fix showing copy message action when text is empty [#2765](https://github.com/GetStream/stream-chat-swift/pull/2765)
- Fix link preview title covering text when image is not loaded [#2773](https://github.com/GetStream/stream-chat-swift/pull/2773)
- Fix UI Glitch in `ChannelListLoadingView` with dummy data [#2772](https://github.com/GetStream/stream-chat-swift/pull/2772)
- Fix composer input jumping when shrink button is tapped [#2774](https://github.com/GetStream/stream-chat-swift/pull/2774)
### 🔄 Changed
- Make record button in composer, visible depending on the channel's capabilities. [#2758](https://github.com/GetStream/stream-chat-swift/pull/2758)
- Rename`Components.chatChannelListLoadingView` -> `Components.channelListLoadingView` [#2772](https://github.com/GetStream/stream-chat-swift/pull/2772)

# [4.36.0](https://github.com/GetStream/stream-chat-swift/releases/tag/4.36.0)
_August 28, 2023_

## StreamChat
### ✅ Added
- Add XCPrivacy manifest [#2740](https://github.com/GetStream/stream-chat-swift/pull/2740)
- Add digital signature to StreamChat XCFramework [#2740](https://github.com/GetStream/stream-chat-swift/pull/2740)
### 🐞 Fixed
- Fix Message List not updating when user info changes [#2738](https://github.com/GetStream/stream-chat-swift/pull/2738)
- Fix Channel List items online presence not updating when user info changes [#2742](https://github.com/GetStream/stream-chat-swift/pull/2742)
- Fix Channel name not updating when member name changes [#2742](https://github.com/GetStream/stream-chat-swift/pull/2742)


## StreamChatUI
### ✅ Added
- Add XCPrivacy manifest [#2740](https://github.com/GetStream/stream-chat-swift/pull/2740)
- Add digital signature to StreamChatUI XCFramework [#2740](https://github.com/GetStream/stream-chat-swift/pull/2740)
- Apply channel capabilities in UI components [#2747](https://github.com/GetStream/stream-chat-swift/pull/2747)

### 🐞 Fixed
- Fix Channel Header View not updating when user info changes [#2742](https://github.com/GetStream/stream-chat-swift/pull/2742)
- Fix Channel List rendering user name on subtitle text in 1:1 channel [#2737](https://github.com/GetStream/stream-chat-swift/pull/2737)
- Fix gap between the composer and the keyboard when parent view’s frame origin is not zero [#2743](https://github.com/GetStream/stream-chat-swift/pull/2743)
### 🔄 Changed
- Change timestamp formatting in Channel List according to the default design and other SDKs [#2736](https://github.com/GetStream/stream-chat-swift/pull/2736)

# [4.35.2](https://github.com/GetStream/stream-chat-swift/releases/tag/4.35.2)
_August 16, 2023_

## StreamChat
### 🐞 Fixed
- Fix video attachments not being sent with `thumb_url`, which caused issues in other platforms [#2720](https://github.com/GetStream/stream-chat-swift/pull/2720)
- Make sure loud speaker is always used for playback in voice messages [#2734](https://github.com/GetStream/stream-chat-swift/pull/2734)

## StreamChatUI
### 🐞 Fixed
- Explicitly disable channel list states for Search Components [#2725](https://github.com/GetStream/stream-chat-swift/pull/2725)
- Fix blank channel name in Message Search [#2726](https://github.com/GetStream/stream-chat-swift/pull/2726)

# [4.35.1](https://github.com/GetStream/stream-chat-swift/releases/tag/4.35.1)
_August 09, 2023_

## StreamChat
### 🐞 Fixed
- Fix channel list sorting for iOS 14 and below [#2719](https://github.com/GetStream/stream-chat-swift/pull/2719)

# [4.35.0](https://github.com/GetStream/stream-chat-swift/releases/tag/4.35.0)
_August 08, 2023_

## StreamChat
### ✅ Added
- Add support for sorting Channel List with custom data [#2701](https://github.com/GetStream/stream-chat-swift/pull/2701)

### 🐞 Fixed
- Fix pinning messages with attachments not synced with server [#2698](https://github.com/GetStream/stream-chat-swift/pull/2698)
- Fix messages disappearing in search query after entering a channel [#2700](https://github.com/GetStream/stream-chat-swift/pull/2700)
- Fix unread counts not updating if the channelRead information was missing from the persistence storage [#2709](https://github.com/GetStream/stream-chat-swift/pull/2709)
- Fix channel search with `autocomplete` only showing results if value started with the given query [#2703](https://github.com/GetStream/stream-chat-swift/pull/2703)

## StreamChatUI
### ✅ Added
- Add Message Search UI Component [#2703](https://github.com/GetStream/stream-chat-swift/pull/2703)
- Add Channel Search UI Component [#2703](https://github.com/GetStream/stream-chat-swift/pull/2703)
- Add `Components.channelListSearchStrategy` to enable channel list search [#2703](https://github.com/GetStream/stream-chat-swift/pull/2703)

### 🔄 Changed
- Renames `Components.mentionAvatarView` -> `Components.userAvatarView` [#2703](https://github.com/GetStream/stream-chat-swift/pull/2703)
- Use Diffing to update Channel List data to improve stability  [#2701](https://github.com/GetStream/stream-chat-swift/pull/2701)

# [4.34.0](https://github.com/GetStream/stream-chat-swift/releases/tag/4.34.0)
_July 05, 2023_

## StreamChat
### ✅ Added
- Expose Extra Data for Giphy Attachment Payloads [#2678](https://github.com/GetStream/stream-chat-swift/pull/2678)
- Add support for partial Channel update [#2681](https://github.com/GetStream/stream-chat-swift/pull/2681)

### 🐞 Fixed
- Rescue messages that are stuck in `.sending` state [#2676](https://github.com/GetStream/stream-chat-swift/pull/2676)
- Fix not being able to resend failed attachments [#2680](https://github.com/GetStream/stream-chat-swift/pull/2680)
- Fix channel list having data from a different channel list query [#2684](https://github.com/GetStream/stream-chat-swift/pull/2684)

## StreamChatUI
### ✅ Added
- Add support for starting thread from oldest replies by enabling `Components.threadRepliesStartFromOldest` [#2682](https://github.com/GetStream/stream-chat-swift/pull/2682)
### 🐞 Fixed
- Fix custom `ImageLoading` functions with default arguments not being called [#2695](https://github.com/GetStream/stream-chat-swift/pull/2695)
- Improve Channel List prefetching when loading more channels [#2682](https://github.com/GetStream/stream-chat-swift/pull/2682)
### 🔄 Changed
- Renamed `scrollToMostRecentMessage()` -> `scrollToBottom()` [#2682](https://github.com/GetStream/stream-chat-swift/pull/2682)
- Renamed `ScrollToLatestButton` -> `ScrollToBottomButton` [#2682](https://github.com/GetStream/stream-chat-swift/pull/2682)

# [4.33.0](https://github.com/GetStream/stream-chat-swift/releases/tag/4.33.0)
_June 08, 2023_

## StreamChat
### ✅ Added
- Add support for shadow banning a member [#2660](https://github.com/GetStream/stream-chat-swift/pull/2660)
- Expose `ChatChannelMember.isShadowBannedFromChannel` [#2660](https://github.com/GetStream/stream-chat-swift/pull/2660)
- Add support for passing a custom id when creating a message/reply [#2667](https://github.com/GetStream/stream-chat-swift/pull/2667)

### 🐞 Fixed
- Fix not being able to send messages when jumping to message in newest page [#2647](https://github.com/GetStream/stream-chat-swift/pull/2647)
- Fix shadow message making hidden channel reappear [#2663](https://github.com/GetStream/stream-chat-swift/pull/2663)

## StreamChatUI
### ✅ Added
- Add jumping to a reply inside a thread when tapping a quoted message which is inside a thread [#2647](https://github.com/GetStream/stream-chat-swift/pull/2647)
- Add jumping to a reply inside a thread when opening a thread from a thread reply in the channel view [#2647](https://github.com/GetStream/stream-chat-swift/pull/2647)
- Add jumping to a reply inside a thread when opening a channel from a reply as the given message around id [#2647](https://github.com/GetStream/stream-chat-swift/pull/2647)
- Add swipe to reply when `Components.default.messageSwipeToReplyEnabled` is `true` [#2665](https://github.com/GetStream/stream-chat-swift/pull/2665)
- Allow editing messages with attachments [#2659](https://github.com/GetStream/stream-chat-swift/pull/2659)

# [4.32.0](https://github.com/GetStream/stream-chat-swift/releases/tag/4.32.0)
_May 26, 2023_

## StreamChat
### ✅ Added
- Audio Support is now available. We added components that will allow you to record and playback audio files [#2638](https://github.com/GetStream/stream-chat-swift/issues/2638)
### 🐞 Fixed
- Fix "to-many key not allowed here" error when using the `memberName` filter [#2604](https://github.com/GetStream/stream-chat-swift/pull/2604)
- Fix memory leak in `ChannelListController` when loading more channels [#2624](https://github.com/GetStream/stream-chat-swift/pull/2624)
- Fix `isJumpingToMessage` being `true` after jumping to message on the first page [#2608](https://github.com/GetStream/stream-chat-swift/pull/2608)
- Fix `noTeam` filter that was causing an error [#2632](https://github.com/GetStream/stream-chat-swift/pull/2632)
- Fix muted and joined channel list queries with empty data (Auto Filtering Enabled) [#2634](https://github.com/GetStream/stream-chat-swift/pull/2634)
- Fix user information not being updated when receiving updated information from backend [#2643](https://github.com/GetStream/stream-chat-swift/pull/2643)

## StreamChatUI
### ✅ Added
- Add `Components.threadRendersParentMessageEnabled` to control whether the parent message is rendered in the Thread [#2636](https://github.com/GetStream/stream-chat-swift/pull/2636)
- Add `replaceQuery()` and `replaceChannelListController()` to `ChatChannelListVC` [#2630](https://github.com/GetStream/stream-chat-swift/pull/2630)
- Voice Recording attachments are here. You can now record voice messages and share them in your conversations. You can enable it by setting the `Components.default.isVoiceRecordingEnabled = true`. [#2638](https://github.com/GetStream/stream-chat-swift/issues/2638)
### 🐞 Fixed
- Fix Composer's keyboard not adjusted when presenting alert controllers [#2610](https://github.com/GetStream/stream-chat-swift/pull/2610)
- Fix InputTextView not scrolling to caret when pasting long text [#2609](https://github.com/GetStream/stream-chat-swift/pull/2609)
- Fix scrollToBottomButton visible when jumping to message on the first page [#2608](https://github.com/GetStream/stream-chat-swift/pull/2608)
- Allow sending replies to soft-deleted parent messages [#2633](https://github.com/GetStream/stream-chat-swift/pull/2633)
- Fix an issue where attachment preview in Composer was breaking when more attachments than the `maxNumberOfVerticalItems` were added. [#2638](https://github.com/GetStream/stream-chat-swift/issues/2638)

# [4.31.0](https://github.com/GetStream/stream-chat-swift/releases/tag/4.31.0)
_April 25, 2023_

## StreamChat
### ✅ Added
- Add `ChatMessageController.loadPageAroundReplyId()` to load mid-page inside threads [#2566](https://github.com/GetStream/stream-chat-swift/pull/2566)

### 🐞 Fixed
- Fix channel disappearing when channel list auto-filtering is enabled and the user is not a member of the channel [#2557](https://github.com/GetStream/stream-chat-swift/pull/2557)
- Fix an issue which was causing the app to terminate when using a filter with the `in` operator and `cid` values [#2561](https://github.com/GetStream/stream-chat-swift/pull/2561)
- Fix unexpected 401s produced at launch while the chat is not yet fully connected [#2559](https://github.com/GetStream/stream-chat-swift/pull/2559)
- Fix crash when getting unread count in an invalid state [#2570](https://github.com/GetStream/stream-chat-swift/pull/2570)
- Fix crash when accessing FetchCache with an unexecuted NSFetchRequest [#2572](https://github.com/GetStream/stream-chat-swift/pull/2572)
- Fix an issue which was blocking a Guest Authentication operation to retrieve a connection token [#2574](https://github.com/GetStream/stream-chat-swift/pull/2574)
- Make connect/disconnect safer when network is offline [#2571](https://github.com/GetStream/stream-chat-swift/pull/2571)
- Make connect safer by logging out the user first if needed [#2577](https://github.com/GetStream/stream-chat-swift/pull/2577)

## StreamChatUI
### ✅ Added
- Add support for bidirectional scrolling inside threads [#2566](https://github.com/GetStream/stream-chat-swift/pull/2566)
- Add support for jumping to a message which is not in the message list inside Threads [#2566](https://github.com/GetStream/stream-chat-swift/pull/2566)

### 🐞 Fixed
- Fix the message text font when the text accessibility setting is set to large after closing the app [#2575](https://github.com/GetStream/stream-chat-swift/pull/2575)
- Fix the timestamp label being clipped when the text font size is larger [#2575](https://github.com/GetStream/stream-chat-swift/pull/2575)

### ⚠️ Known Issue
When changing the text accessibility while the app is running, it won't affect the message cell text, only after closing the app. So this is a regression of [#2325](https://github.com/GetStream/stream-chat-swift/issues/2325). This regression is necessary, since the original fix did not work 100% as it changed the text font size after closing the app, causing the font to be too big when the text accessibility is set to large. If you still want to have the dynamic font size to be working while the app is running, there is a workaround. You need to return a new `UIFont` instance everytime in `ChatMessageContentView.defaultMessageFont`. Example:
```swift
override var defaultMessageFont: UIFont {
    UIFont.preferredFont(forTextStyle: .body)
}
```
For more details, you can read the documentation of `ChatMessageContentView.defaultMessageFont` or read the PR [#2575](https://github.com/GetStream/stream-chat-swift/pull/2575).

# [4.30.0](https://github.com/GetStream/stream-chat-swift/releases/tag/4.30.0)
_March 30, 2023_

## StreamChat
### ✅ Added
- Expose `deactivatedAt` and `isDeactivated` in ChatUser [#2547](https://github.com/GetStream/stream-chat-swift/pull/2547)

### 🐞 Fixed
- Fix channel list parsing failing completely if one channel fails parsing [#2541](https://github.com/GetStream/stream-chat-swift/pull/2541)
- Fix completion blocks not called when loading more messages [#2553](https://github.com/GetStream/stream-chat-swift/pull/2553)
- Fix `ChatChannelController` ignoring initial pagination parameter [#2546](https://github.com/GetStream/stream-chat-swift/pull/2546)

## StreamChatUI
### 🔄 Changed
- Deprecated `ChatMessageListVC.jumpToMessage(message:)` -> `ChatMessageListVC.jumpToMessage(id:)` [#2546](https://github.com/GetStream/stream-chat-swift/pull/2546)
- Deprecated `ChatMessageListVCDelegate.chatMessageListVC(vc:shouldLoadPageAroundMessage:completion:)` -> `ChatMessageListVCDelegate.chatMessageListVC(vc:shouldLoadPageAroundMessageId:completion:)` [#2546](https://github.com/GetStream/stream-chat-swift/pull/2546)
### ✅ Added
- Allow the message list to start at the top if `Components.shouldMessagesStartAtTheTop` is enabled [#2537](https://github.com/GetStream/stream-chat-swift/pull/2537)
- Add support for jumping to message when opening channel [#2546](https://github.com/GetStream/stream-chat-swift/pull/2546)
- Add `ChatChannelVC.jumpToMessage(id:shouldHighlight)` high-level function for jumping to a message [#2546](https://github.com/GetStream/stream-chat-swift/pull/2546)
### 🐞 Fixed
- Fix channel marking read when view is not visible [#2544](https://github.com/GetStream/stream-chat-swift/pull/2544)

# [4.29.0](https://github.com/GetStream/stream-chat-swift/releases/tag/4.29.0)
_March 17, 2023_
## StreamChat
### ✅ Added
- Add support for loading messages around a given message id in a Channel [#2464](https://github.com/GetStream/stream-chat-swift/pull/2464)
- Add support for bidirectional scrolling in a Channel [#2464](https://github.com/GetStream/stream-chat-swift/pull/2464)
### 🐞 Fixed
- Fix ephemeral message disappearing after leaving channel [#2464](https://github.com/GetStream/stream-chat-swift/pull/2464)
- Fix ephemeral message appearing in channel preview [#2464](https://github.com/GetStream/stream-chat-swift/pull/2464)
- Fix issue when using `in` or `notIn` operators with auto-filtering enabled. [#2531](https://github.com/GetStream/stream-chat-swift/pull/2531)

## StreamChatUI
### 🔄 Changed
- Deprecated `setScrollToLatestMessageButton(visible:animated:)` -> `updateScrollToBottomButtonVisibility(animated:)`
- Replaces `messageContentViewDidTapOnQuotedMessage(_ indexPath: IndexPath?)` -> `messageContentViewDidTapOnQuotedMessage(_ quotedMessage: ChatMessage)`
    - This one is a breaking change, but a required one. The previous API was not working as intended.
### ✅ Added
- Mark as unread: Now you can mark a message as unread when you are inside a channel [#2519](https://github.com/GetStream/stream-chat-swift/pull/2519) [#2526](https://github.com/GetStream/stream-chat-swift/pull/2526)
- Now you can easily configure your own Decorations(headers and/or footers) around messages [#2507](https://github.com/GetStream/stream-chat-swift/pull/2507)
- There is a new `ChatThreadRepliesCountDecorationView` component that should be used to display the number of replies in a thread. Read [here](https://getstream.io/chat/docs/sdk/ios/uikit/components/message/#thread-replies-counter) for more details.
- Add support for jumping to a quoted message [#2464](https://github.com/GetStream/stream-chat-swift/pull/2464)
- Add support for jumping to a message which is not in the message list (only channel view) [#2464](https://github.com/GetStream/stream-chat-swift/pull/2464)
- Add bidirectional scrolling in the Channel view [#2464](https://github.com/GetStream/stream-chat-swift/pull/2464)

# [4.28.0](https://github.com/GetStream/stream-chat-swift/releases/tag/4.28.0)
_February 28, 2023_

## StreamChat
### 🔄 Changed
- Remove [URLQueryItem] public conformance of ExpressibleByDictionaryLiteral [#2505](https://github.com/GetStream/stream-chat-swift/pull/2505)

### 🐞 Fixed
- Fix messages appearing sooner in Thread pagination [#2470](https://github.com/GetStream/stream-chat-swift/pull/2470)
- Fix messages disappearing from the Message List when quoting a message [#2470](https://github.com/GetStream/stream-chat-swift/pull/2470)
- Fix Markdown formatting hanging with edge case pattern [#2513](https://github.com/GetStream/stream-chat-swift/pull/2513)
- Fix "In" Filter only returning results when all values match [#2514][https://github.com/GetStream/stream-chat-swift/pull/2514]

# [4.27.1](https://github.com/GetStream/stream-chat-swift/releases/tag/4.27.1)
_February 20, 2023_
## StreamChat
### 🐞 Fixed
- Fix channel auto-filtering when the filter contains the `type` key [#2497](https://github.com/GetStream/stream-chat-swift/pull/2497)

## StreamChat
### ✅ Added
- Add support for `skip_enrich_url` when sending a message [#2498](https://github.com/GetStream/stream-chat-swift/pull/2498)

# [4.27.0](https://github.com/GetStream/stream-chat-swift/releases/tag/4.27.0)
_February 16, 2023_

## StreamChat
### ✅ Added
- Add `UploadedAttachmentPostProcessor` in `ChatClientConfig` to allow changing custom attachment payloads after an attachment has been uploaded [#2457](https://github.com/GetStream/stream-chat-swift/pull/2457)
- Add `AnyAttachmentPayload(localFileURL:customPayload:)` initializer to allow creating custom attachments without a remote URL [#2457](https://github.com/GetStream/stream-chat-swift/pull/2457)
- Add skip push support when sending a message [#2486](https://github.com/GetStream/stream-chat-swift/pull/2486)
- Add support for automatically filtering channels in the Channel List [#2488](https://github.com/GetStream/stream-chat-swift/pull/2488)
- Add `isChannelAutomaticFilteringEnabled` in `ChatClientConfig` to allow changing whether the Channels in ChannelList will be automatically filtered [#2488](https://github.com/GetStream/stream-chat-swift/pull/2488)


### 🔄 Changed
- Remove unused ReactionNotificationContent [#2485](https://github.com/GetStream/stream-chat-swift/pull/2485)

### 🐞 Fixed
- Fix channel unread count not updating when in foreground and notification extension is saving messages [#2481](https://github.com/GetStream/stream-chat-swift/pull/2481)

## StreamChatUI
### 🔄 Changed
- Deprecates `ChatMessageGalleryView.UploadingOverlay` in favor of `UploadingOverlayView` (Renaming) [#2457](https://github.com/GetStream/stream-chat-swift/pull/2457)
- Deprecates `Components.default.imageUploadingOverlay` in favor of `Components.default.uploadingOverlayView` (Renaming) [#2457](https://github.com/GetStream/stream-chat-swift/pull/2457)

### 🐞 Fixed
- Fix message cell not updated when custom attachment data is different [#2454](https://github.com/GetStream/stream-chat-swift/pull/2454)

# [4.26.0](https://github.com/GetStream/stream-chat-swift/releases/tag/4.26.0)
_January 11, 2023_

## StreamChat
### 🔄 Changed
- Offline mode now only fetches the first page of the Channel List and Message List. This is a short coming right now until we support offline pagination. [#2434](https://github.com/GetStream/stream-chat-swift/pull/2434)

### 🐞 Fixed
- Fix Channel List pagination gaps [#2420](https://github.com/GetStream/stream-chat-swift/pull/2420)
- Fix truncated channels being moved to the bottom of the channel list [#2420](https://github.com/GetStream/stream-chat-swift/pull/2420)
- Fix reactions not insantly updating when enforce unique is true [#2421](https://github.com/GetStream/stream-chat-swift/pull/2421)
- Fix not being able to delete messages in `pendingSend` state [#2432](https://github.com/GetStream/stream-chat-swift/pull/2432)
- Fix messages intermittently disappearing when first opening the channel [#2434](https://github.com/GetStream/stream-chat-swift/pull/2434)
- Fix first page not being loaded from the cache when using a lower `messagesLimit` in Channel List Query [#2434](https://github.com/GetStream/stream-chat-swift/pull/2434)
- Fix inaccuracies in for channel unread count [#2433](https://github.com/GetStream/stream-chat-swift/pull/2433)

## StreamChatUI
### ✅ Added
- Add `Components.default.isUniqueReactionsEnabled` to easily configure unique reactions [#2421](https://github.com/GetStream/stream-chat-swift/pull/2421)
### 🐞 Fixed
- Fix Reaction Picker not updating when reaction added with enforce unique [#2421](https://github.com/GetStream/stream-chat-swift/pull/2421)

# [4.25.1](https://github.com/GetStream/stream-chat-swift/releases/tag/4.25.1)
_January 06, 2023_

## StreamChat
### 🐞 Fixed
- Fix UserInfo not being updated on connect [#2438](https://github.com/GetStream/stream-chat-swift/pull/2438)

# [4.25.0](https://github.com/GetStream/stream-chat-swift/releases/tag/4.25.0)
_December 15, 2022_

## StreamChat
### 🔄 Changed
- `logOut` and `disconnect` methods are now asynchronous. Its sync versions are deprecated [#2386](https://github.com/GetStream/stream-chat-swift/pull/2386)

### ✅ Added
- Add support for hiding connection status with `isInvisible` [#2373](https://github.com/GetStream/stream-chat-swift/pull/2373)
- Add `.withAttachments` in `MessageSearchFilterScope` to filter messages with attachments only [#2417](https://github.com/GetStream/stream-chat-swift/pull/2417)
- Add `.withoutAttachments` in `MessageSearchFilterScope` to filter messages without any attachments [#2417](https://github.com/GetStream/stream-chat-swift/pull/2417)
- Add retries mechanism to AuthenticationRepository [#2414](https://github.com/GetStream/stream-chat-swift/pull/2414)

### 🐞 Fixed
- Fix connecting user with non-expiring tokens (ex: development token) [#2393](https://github.com/GetStream/stream-chat-swift/pull/2393)
- Fix crash when calling `addDevice()` from background thread [#2398](https://github.com/GetStream/stream-chat-swift/pull/2398)

## StreamChatUI
### 🐞 Fixed
- Fix message actions popup in cached thread replies [#2415](https://github.com/GetStream/stream-chat-swift/pull/2415)

# [4.24.1](https://github.com/GetStream/stream-chat-swift/releases/tag/4.24.1)
_November 23, 2022_

## StreamChat
### 🐞 Fixed
- Avoid double completion calls when getting/fetching tokens [#2387](https://github.com/GetStream/stream-chat-swift/pull/2387)

# [4.24.0](https://github.com/GetStream/stream-chat-swift/releases/tag/4.24.0)
_November 15, 2022_

## StreamChat
### 🔄 Changed
- `channelController.uploadFile()` and `channelController.uploadImage()` are deprecated in favour of `channelController.uploadAttachment()` [#2369](https://github.com/GetStream/stream-chat-swift/pull/2369)
- `imageAttachmentPayload.imagePreviewURL` is deprecated since it was misleading, it was basically using the original `imageURL` [#2369](https://github.com/GetStream/stream-chat-swift/pull/2369)

### ✅ Added
- Added new `AttachmentUploader` to allow changing attachment info with custom CDN [#2369](https://github.com/GetStream/stream-chat-swift/pull/2369)

### 🐞 Fixed
- Add timeout for token/connectionId providers so that `ChatClient.connect()` completes even in edge cases where we cannot get the needed data [#2361](https://github.com/GetStream/stream-chat-swift/pull/2361)
- Stop spamming the console with "Socket is not connected" error when token is being refreshed [#2361](https://github.com/GetStream/stream-chat-swift/pull/2361)
- Update documentation around `CurrentUserController.currentUser` to state that a non-nil value does not mean there is a valid authentication [#2361](https://github.com/GetStream/stream-chat-swift/pull/2361)
- Allow flow where `ChatClient.setToken()` is called before `ChatClient.connect()` [#2361](https://github.com/GetStream/stream-chat-swift/pull/2361)
- Properly recover from a missing/expired token on the first execution of `TokenProvider` [#2361](https://github.com/GetStream/stream-chat-swift/pull/2361)
- Fix data races created by `AsyncOperation` looped execution when refreshing tokens [#2361](https://github.com/GetStream/stream-chat-swift/pull/2361)

## StreamChatUI
### 🐞 Fixed
- Fix issue where cell content would not be updated when order changes in Channel List [#2371](https://github.com/GetStream/stream-chat-swift/pull/2371)

# [4.23.0](https://github.com/GetStream/stream-chat-swift/releases/tag/4.23.0)
_October 27, 2022_

## StreamChat
### ✅ Added
- Added support for Stream's Image CDN v2 [#2339](https://github.com/GetStream/stream-chat-swift/pull/2339)
- Expose `EntityChange.item` [#2351](https://github.com/GetStream/stream-chat-swift/pull/2351)

### 🐞 Fixed
- Fix CurrentChatUserController+Combine initialValue hard coded to `.noUnread` instead of using the initial value from the current user data model [#2334](https://github.com/GetStream/stream-chat-swift/pull/2334)
- Allow Message Search pagination when using sort parameters [#2347](https://github.com/GetStream/stream-chat-swift/pull/2347)
- Fix TokenProvider sometimes being invoked two times when token is expired [#2337](https://github.com/GetStream/stream-chat-swift/pull/2347)

## StreamChatUI
### ✅ Added
- Uses Stream's Image CDN v2 to reduce the memory footprint [#2339](https://github.com/GetStream/stream-chat-swift/pull/2339)
- Make ChatMessageListVC.tableView(heightForRowAt:) open [#2342](https://github.com/GetStream/stream-chat-swift/pull/2342)
### 🐞 Fixed
- Fix message text not dynamically scalable with content size category changes [#2328](https://github.com/GetStream/stream-chat-swift/pull/2328)

### 🚨 Minor Breaking Changes
Although we don't usually ship breaking changes in minor releases, in some cases where they are minimal and important, we have to do them to keep improving the SDK long-term. Either way, these changes are for advanced customizations which won't affect most of the customers.

- The `ImageCDN` protocol has some minor breaking changes that were needed to support the new Stream CDN v2 and to make it more scalable in the future.
  - `urlRequest(forImage:)` -> `urlRequest(forImageUrl:resize:)`.
  - `cachingKey(forImage:)` -> `cachingKey(forImageUrl:)`.
  - Removed `thumbnail(originalURL:preferreSize:)`. This is now handled by `urlRequest(forImageUrl:resize:)` as well. If your CDN does not support resizing, you can ignore the resize parameter.

# [4.22.0](https://github.com/GetStream/stream-chat-swift/releases/tag/4.22.0)
_September 26, 2022_
## StreamChat
### ✅ Added
- Added `timeoutIntervalForRequest` to ChatClientConfig to control URLSession's timeout [#2311](https://github.com/GetStream/stream-chat-swift/pull/2311)
- Added `channel.ownCapabilities` [#2317](https://github.com/GetStream/stream-chat-swift/pull/2317)

### 🐞 Fixed
- Fixed pagination in message list not working when synchronize does not succeed [#2241](https://github.com/GetStream/stream-chat-swift/pull/2241)
- Do not mark channels as read when the controller is not on screen [#2288](https://github.com/GetStream/stream-chat-swift/pull/2288)
- Do not show old messages not belonging to the history when paginating [#2298](https://github.com/GetStream/stream-chat-swift/pull/2298)). Caveat: [Explained here](https://github.com/GetStream/stream-chat-swift/pull/2298)
- Fix logic to determine errors related to connectivity [#2311](https://github.com/GetStream/stream-chat-swift/pull/2311)
- Stop logging false positive errors for 'channel.created' events [#2314](https://github.com/GetStream/stream-chat-swift/pull/2314)
- Properly handle Global Ban events [#2312](https://github.com/GetStream/stream-chat-swift/pull/2312)

## StreamChatUI
### ✅ Added
- Highlighted user mentions support [#2253](https://github.com/GetStream/stream-chat-swift/pull/2253)
- New `ChatMessageListRouter.showUser()` to easily provide a custom profile view when user clicks on an avatar or user mention [#2253](https://github.com/GetStream/stream-chat-swift/pull/2253)

### 🐞 Fixed
- User mentions suggestions would not show when typing in a new line [#2253](https://github.com/GetStream/stream-chat-swift/pull/2253)
- User mentions suggestions would stop showing when typing a space [#2253](https://github.com/GetStream/stream-chat-swift/pull/2253)
- Fix Thread not loading more replies [#2297](https://github.com/GetStream/stream-chat-swift/pull/2297)
- Fix Channel and Thread pagination not working when initialized offline [#2297](https://github.com/GetStream/stream-chat-swift/pull/2297)

# [4.21.2](https://github.com/GetStream/stream-chat-swift/releases/tag/4.21.2)
_September 19, 2022_

## StreamChatUI
### 🐞 Fixed
- Fix Message List cell not updating when an existing reaction of the same type was updated from the current user [#2304](https://github.com/GetStream/stream-chat-swift/pull/2304)
- Fix Message List cell not updating when the number of reactions of the same type changed [#2304](https://github.com/GetStream/stream-chat-swift/pull/2304)

# [4.21.1](https://github.com/GetStream/stream-chat-swift/releases/tag/4.21.1)
_September 06, 2022_

## StreamChatUI
### 🐞 Fixed
- Fix message list crash when inserting message in empty list on iOS <15 [#2269](https://github.com/GetStream/stream-chat-swift/pull/2269)

# [4.21.0](https://github.com/GetStream/stream-chat-swift/releases/tag/4.21.0)
_September 01, 2022_

🚨 **Known Issue: There is a crash on iOS <15 when inserting messages in an empty list, please update to [4.21.1](https://github.com/GetStream/stream-chat-swift/releases/tag/4.21.1)**

## StreamChat
### 🔄 Changed
- From now on, if you want to logout the user from the app, especially when switching users, you should call the `client.logout()` method instead of `client.disconnect()`. Read more [here](https://getstream.io/chat/docs/sdk/ios/uikit/getting-started/#disconnect--logout) [#2241](https://github.com/GetStream/stream-chat-swift/pull/2241)
### 🐞 Fixed
- Fix hidden channels showing past history [#2216](https://github.com/GetStream/stream-chat-swift/pull/2216)
- Fix token not being refreshed because of parsing error [#2248](https://github.com/GetStream/stream-chat-swift/pull/2248)
- Fix deadlock caused by ListDatabaseObserver.startObserving() changes [#2252](https://github.com/GetStream/stream-chat-swift/pull/2252)
- Fix parsing `member` field in `notification.removed_from_channel` event [#2259](https://github.com/GetStream/stream-chat-swift/pull/2259)
- Fix broken pagination when quoting or pinning old messages [#2258](https://github.com/GetStream/stream-chat-swift/pull/2258)

## StreamChatUI
### 🔄 Changed
- New Message List Diffing Implementation [#2226](https://github.com/GetStream/stream-chat-swift/pull/2226)
- `_messageListDiffingEnabled` flag has been removed [#2226](https://github.com/GetStream/stream-chat-swift/pull/2226)
### 🐞 Fixed
- Fix jumps in Message List [#2226](https://github.com/GetStream/stream-chat-swift/pull/2226)
- Fix image flickers when adding image attachment to a message [#2226](https://github.com/GetStream/stream-chat-swift/pull/2226)
- Fix message list scrolling when popping from navigation stack [#2239](https://github.com/GetStream/stream-chat-swift/pull/2239)
- Fix message timestamp not appearing after hard deleting the last message in the group [#2226](https://github.com/GetStream/stream-chat-swift/pull/2226)

# [4.20.0](https://github.com/GetStream/stream-chat-swift/releases/tag/4.20.0)
_August 02, 2022_

## StreamChat
### ✅ Added
- Support for message moderation (NNBB) [#2103](https://github.com/GetStream/stream-chat-swift/pull/2103/files)
### 🐞 Fixed
- Fix crash in ListDatabaseObserver.startObserving() [#2177](https://github.com/GetStream/stream-chat-swift/pull/2177)
- Make BaseOperation thread safe [#2198](https://github.com/GetStream/stream-chat-swift/pull/2198)
- Fix build issues in Xcode 14 beta [#2202](https://github.com/GetStream/stream-chat-swift/pull/2202)
- Improve consistency when retrieving Message after Push Notification [#2200](https://github.com/GetStream/stream-chat-swift/pull/2200)
- Make sure ChannelDTO is still valid when accessing Lazy blocks [#2204](https://github.com/GetStream/stream-chat-swift/pull/2204)

## StreamChatUI
### ✅ Added
- Add channel list states; empty, error and loading views [#2187](https://github.com/GetStream/stream-chat-swift/pull/2187)
- Support for message moderation (NNBB) [#2103](https://github.com/GetStream/stream-chat-swift/pull/2103/files)

# [4.19.0](https://github.com/GetStream/stream-chat-swift/releases/tag/4.19.0)
_July 21, 2022_

## StreamChat
### ✅ Added
- Add hide history option when adding a new member [#2155](https://github.com/GetStream/stream-chat-swift/issues/2155)
- Add Extra Data Usage Improvements [#2174](https://github.com/GetStream/stream-chat-swift/pull/2174)
  - For more details please read the documentation [here](https://getstream.io/chat/docs/sdk/ios/uikit/extra-data).
### 🐞 Fixed
- Avoid triggering CoreData updates in willSave() [#2156](https://github.com/GetStream/stream-chat-swift/pull/2156)
- Sync active channels when no channel list [#2163](https://github.com/GetStream/stream-chat-swift/pull/2163)

## StreamChatUI
### 🐞 Fixed
- Fix Channel missing messages from NSE push updates [#2166](https://github.com/GetStream/stream-chat-swift/pull/2166)

# [4.18.0](https://github.com/GetStream/stream-chat-swift/releases/tag/4.18.0)
_July 05, 2022_

## StreamChat
### ✅ Added
- Added missing `ChannelListFilterScope` and `MemberListFilterScope` filter keys [#2119](https://github.com/GetStream/stream-chat-swift/issues/2119)
### 🔄 Changed
- Improved performance when saving big payloads (by 50% in some edge cases)[#2113](https://github.com/GetStream/stream-chat-swift/pull/2113)
- Chat SDK now leverages `chat.stream-io-api.com` endpoint by default [#2125](https://github.com/GetStream/stream-chat-swift/pull/2125)
- JSON decoding performance is futher increased, parsing time reduced by another %50 [#2128](https://github.com/GetStream/stream-chat-swift/issues/2128)
- Better errors in case JSON decoding fails [#2126](https://github.com/GetStream/stream-chat-swift/issues/2126)
- File upload size limit is increased to 100MB [#2136](https://github.com/GetStream/stream-chat-swift/pull/2136)

### 🐞 Fixed
- Allow sending giphy messages programmatically [#2124](https://github.com/GetStream/stream-chat-swift/pull/2124)
- JSON decoding is now more robust, single incomplete/broken object won't disable whole channel list [#2126](https://github.com/GetStream/stream-chat-swift/issues/2126)

## StreamChatUI
### 🐞 Fixed
- Allow scroll automatically to the bottom when sending a giphy from the middle of the message list [#2130](https://github.com/GetStream/stream-chat-swift/pull/2130)

# [4.17.0](https://github.com/GetStream/stream-chat-swift/releases/tag/4.17.0)
_June 22, 2022_
## StreamChat
### ✅ Added
- `parentMessageId` parameter for typing events [#2080](https://github.com/GetStream/stream-chat-swift/issues/2080)
- Adds support for multi bundle push notifications [#2101](https://github.com/GetStream/stream-chat-swift/pull/2101)

### 🐞 Fixed
- Fix hidden channels not appearing on relaunch [#2056](https://github.com/GetStream/stream-chat-swift/issues/2056)
- Fix `channel.hidden` event failing to decode on launch/reconnection [#2056](https://github.com/GetStream/stream-chat-swift/issues/2056)
- Fix messages in hidden channels with `clearHistory` re-appearing [#2056](https://github.com/GetStream/stream-chat-swift/issues/2056)
- Fix last message of hidden channel with `clearHistory` visible in channel list [#2056](https://github.com/GetStream/stream-chat-swift/issues/2056)
- Message action title now supports displaying 2 lines of text instead of 1 [#2082](https://github.com/GetStream/stream-chat-swift/pull/2082)
- Fix Logger persisting config after usage, preventing changing parameters (such as LogLevel) [#2081](https://github.com/GetStream/stream-chat-swift/issues/2081)
- Fix crash in `ChannelVC` when it's initialized using a `ChannelController` created with `createDirectMessageChannelWith` factory [#2097](https://github.com/GetStream/stream-chat-swift/issues/2097)
- Fix `ChannelListSortingKey.unreadCount` causing database crash [#2094](https://github.com/GetStream/stream-chat-swift/issues/2094)
- Fix attachment link previews with missing URL scheme not opening in browser [#2106](https://github.com/GetStream/stream-chat-swift/pull/2106)

### 🔄 Changed
- JSON decoding performance is increased 3 times, parsing time reduced by %70 [#2081](https://github.com/GetStream/stream-chat-swift/issues/2081)
- EventPayload decoding errors are now more verbose [#2099](https://github.com/GetStream/stream-chat-swift/issues/2099)

## StreamChatUI
### ✅ Added
- Show typing users within a thread [#2080](https://github.com/GetStream/stream-chat-swift/issues/2080)
- Add support for Markdown syntax [#2067](https://github.com/GetStream/stream-chat-swift/pull/2067)
### 🐞 Fixed
- Fix Logger persisting config after usage, preventing changing parameters (such as LogLevel) [#2081](https://github.com/GetStream/stream-chat-swift/issues/2081)

# [4.16.0](https://github.com/GetStream/stream-chat-swift/releases/tag/4.16.0)
_June 10, 2022_
## StreamChat
### 💥 Removed
- The `tokenProvider` property was removed from `ChatClient` [#2031](https://github.com/GetStream/stream-chat-swift/issues/2031)
### ✅ Added
- Make it possible to call `ChatClient.connect` with a `tokenProvider` [#2031](https://github.com/GetStream/stream-chat-swift/issues/2031)
### 🐞 Fixed
- Saving payloads to local database is now 50% faster. Initial launch and displaying channel list should be noticeably faster [#1973](https://github.com/GetStream/stream-chat-swift/issues/1973)
- Fix not waiting for last batch of events to be processed when connecting as another user [#2016](https://github.com/GetStream/stream-chat-swift/issues/2016)
- Fix `Date._unconditionallyBridgeFromObjectiveC(NSDate?)` crash [#2027](https://github.com/GetStream/stream-chat-swift/pull/2027)
- Fix `NSHashTable` count underflow crash [#2032](https://github.com/GetStream/stream-chat-swift/pull/2032)
- Fix crash when participant hard deletes a message [2075](https://github.com/GetStream/stream-chat-swift/pull/2075)
- Fix possible deadlock in `CurrentUserController` functions being called from background threads [#2074](https://github.com/GetStream/stream-chat-swift/issues/2074)
- Fix using incorrect index path for updates [#2044](https://github.com/GetStream/stream-chat-swift/pull/2044)
### 🔄 Changed
- Changing the decoding of `role` to `channel_role` as `role` is now deprecated on the backend. This allows for custom roles defined within your V2 permissions [#2028](https://github.com/GetStream/stream-chat-swift/issues/2028)

## StreamChatUI
### ✅ Added
- Add Support for Slow Mode [#1953](https://github.com/GetStream/stream-chat-swift/pull/1953)
- Present channel screen modally when channel list in not embedded by navigation controller [#2011](https://github.com/GetStream/stream-chat-swift/pull/2011)
- Show channel screen as right detail when channel list is embedded by split view controller [#2011](https://github.com/GetStream/stream-chat-swift/pull/2011)
### 🐞 Fixed
- Fix DM Channel with multiple members displaying only 1 user avatar [#2019](https://github.com/GetStream/stream-chat-swift/pull/2019)
- Improve stability of Message List with Diffing disabled [#2006](https://github.com/GetStream/stream-chat-swift/pull/2006) [#2076](https://github.com/GetStream/stream-chat-swift/pull/2076)
- Fix quoted message extra spacing jump UI glitch [#2050](https://github.com/GetStream/stream-chat-swift/pull/2050)
- Fix edge case where cell would be hidden after reacting to it [#2053](https://github.com/GetStream/stream-chat-swift/pull/2053)

# [4.15.1](https://github.com/GetStream/stream-chat-swift/releases/tag/4.15.1)
_June 01, 2022_

This release does not contain any code changes.

### 🔄 Changed
* Provides new `SPI` config.
* Adds [swift docc plugin](https://github.com/apple/swift-docc-plugin) to package dependencies.

# [4.15.1](https://github.com/GetStream/stream-chat-swift/releases/tag/4.15.1)
_June 01, 2022_

This release does not contain any code changes.

### 🔄 Changed
* Provides new `SPI` config.
* Adds [swift docc plugin](https://github.com/apple/swift-docc-plugin) to package dependencies.

# [4.15.1](https://github.com/GetStream/stream-chat-swift/releases/tag/4.15.1)
_June 01, 2022_

This release does not contain any code changes.

### 🔄 Changed
* Provides new `SPI` config.
* Adds [swift docc plugin](https://github.com/apple/swift-docc-plugin) to package dependencies.

# [4.15.0](https://github.com/GetStream/stream-chat-swift/releases/tag/4.15.0)
_May 11, 2022_
## StreamChat
### ✅ Added
- Expose `readBy/readByCount` on `ChatMessage` containing info about users who has seen this message. These fields are populated only for messages sent by the current user [#1887](https://github.com/GetStream/stream-chat-swift/issues/1887)
- Expose preview message on `ChatChannel` [#1935](https://github.com/GetStream/stream-chat-swift/issues/1935)
### 🐞 Fixed
- Fix unread messages count bumping logic [#1978](https://github.com/GetStream/stream-chat-swift/issues/1978)
    - respect muted channels
    - respect muted users
    - decrement when message is hard deleted
- Fix paginated channels in channel list were left without messages when sync is executed [#1985](https://github.com/GetStream/stream-chat-swift/issues/1985)
- Fix `deletedMessagesVisibility == .alwaysVisible` shows deleted ephemeral messages in message list [#1991](https://github.com/GetStream/stream-chat-swift/issues/1991)
- Fix disappearing messages when uploading an attachment and reentering the channel [#2000](https://github.com/GetStream/stream-chat-swift/pull/2000)
### 🔄 Changed
- Rename `mentionedMessages` to `mentions` in `ChannelUnreadCount` [#1978](https://github.com/GetStream/stream-chat-swift/issues/1978)
- Changes `.team` filter `FilterKey` to accept `nil` as a parameter  [#1968](https://github.com/GetStream/stream-chat-swift/pull/1968)

## StreamChatUI
### 🔄 Changed
- Deprecate `ChatMessage.isOnlyVisibleForCurrentUser` as it does not account deleted messages visability setting [#1948](https://github.com/GetStream/stream-chat-swift/pull/1948)
- Rename components related to message footnote content in `ChatMessageContentView` [#1948](https://github.com/GetStream/stream-chat-swift/pull/1948)
### ✅ Added
- Show delivery status indicator for messages sent by the current user [#1887](https://github.com/GetStream/stream-chat-swift/issues/1887)
- Show delivery status indicator for messages sent by the current user in channel preview [#1935](https://github.com/GetStream/stream-chat-swift/issues/1935)
- Add support for custom reactions sorting [#1944](https://github.com/GetStream/stream-chat-swift/pull/1944)
- Add `nonEmpty` filter for channel list query [#1960](https://github.com/GetStream/stream-chat-swift/pull/1960)
### 🐞 Fixed
- Fix `onlyVisibleForYouIndicator` not being shown for ephemeral messages [#1948](https://github.com/GetStream/stream-chat-swift/pull/1948)
- Fix message popup UI glitch for bigger messages and iPad/Landscape [#1975](https://github.com/GetStream/stream-chat-swift/pull/1975)
- Fix footnote being hidden for the message followed by `ephemeral` message [#1956](https://github.com/GetStream/stream-chat-swift/issues/1956)
- Fix footnote being hidden for the message followed by `system` message [#1956](https://github.com/GetStream/stream-chat-swift/issues/1956)

# [4.14.0](https://github.com/GetStream/stream-chat-swift/releases/tag/4.14.0)
_April 26, 2022_
## StreamChat
### ✅ Added
- `quotesEnabled` property is added to the `ChannelConfig` [#1891](https://github.com/GetStream/stream-chat-swift/issues/1891)

### 🔄 Changed
- Assertions are no longer thrown by default. Check `StreamRuntimeCheck` to enable them [#1885](https://github.com/GetStream/stream-chat-swift/pull/1885)
- Local Storage is enabled by default. You can read more [here](https://getstream.io/chat/docs/sdk/ios/guides/offline-support) [#1890](https://github.com/GetStream/stream-chat-swift/pull/1890)
- Mark all read has been relocated to `CurrentUserController` to have parity with other platforms [#1927](https://github.com/GetStream/stream-chat-swift/pull/1927)
- New `CurrentUserController.addDevice(_pushDevice:)` replaces `CurrentUserController.addDevice(token:pushProvider:)` [#1934](https://github.com/GetStream/stream-chat-swift/pull/1934)
   - How to use the new addDevice API: `currentUserController.addDevice(.apn(token: apnDeviceToken))`

### 🐞 Fixed
- Fix support for multiple active channel lists at the same time [#1879](https://github.com/GetStream/stream-chat-swift/pull/1879)
- Fix channels linked to the channel list not being watched [#1924](https://github.com/GetStream/stream-chat-swift/pull/1924)
- Fix connection recovery flow being triggered after the first connection [#1925](https://github.com/GetStream/stream-chat-swift/pull/1925)
- Fix connection recovery flow not being cancelled on disconnect [#1925](https://github.com/GetStream/stream-chat-swift/pull/1925)
- Fix cooldown being applied to /sync endpoint in connection recovery flow [#1925](https://github.com/GetStream/stream-chat-swift/pull/1925)
- Fix active components not being reset when another user is connected [#1925](https://github.com/GetStream/stream-chat-swift/pull/1925)
- Fix unusable firebase push provider [#1934](https://github.com/GetStream/stream-chat-swift/pull/1934)
- Fix DB errors happening when logging in after a logout / user switch [#1926](https://github.com/GetStream/stream-chat-swift/issues/1926)

## StreamChatUI
### 💥 Removed
- The `toVCSnapshot`, `fromVCSnapshot` and `containerTransitionImageView` properties were removed `ZoomAnimator` because they were the root cause of animation issues when presenting the popup actions [#1899](https://github.com/GetStream/stream-chat-swift/issues/1899)
### 🔄 Changed
- The time interval between 2 messages so they are grouped in the UI is changed from `30 sec` to `60 sec` [#1893](https://github.com/GetStream/stream-chat-swift/issues/1893)
### ✅ Added
- Quote message action visibility can be controlled from the dashboard [#1891](https://github.com/GetStream/stream-chat-swift/issues/1891)
### 🐞 Fixed
- Fix full screen live photos weird flicker when presented / dismissed to / from full screen [#1899](https://github.com/GetStream/stream-chat-swift/issues/1899)
- Timestamp not being shown for the message when the next message is error [#1893](https://github.com/GetStream/stream-chat-swift/issues/1893)
- Another user's avatar not being shown for deleted message last in a group [#1893](https://github.com/GetStream/stream-chat-swift/issues/1893)
- Fix audio files not rendering previews [#1907](https://github.com/GetStream/stream-chat-swift/issues/1907)
- Fix message sender name is not shown in channel with > 2 members if member identifiers were passed on channel creation [#1931](https://github.com/GetStream/stream-chat-swift/issues/1931)
- Fix incorrectly called viewWillAppear inside viewWillDissapear [#1938](https://github.com/GetStream/stream-chat-swift/pull/1938)

# [4.13.1](https://github.com/GetStream/stream-chat-swift/releases/tag/4.13.1)
_April 04, 2022_

## StreamChat
### 🚨 Fixed
- Fix deadlock when accessing some properties from Events Delegate [#1898](https://github.com/GetStream/stream-chat-swift/issues/1898)

# [4.13.0](https://github.com/GetStream/stream-chat-swift/releases/tag/4.13.0)
_March 29, 2022_

## StreamChat
### ✅ Added
- Introduce message translations. See [docs](https://getstream.io/chat/docs/ios-swift/translation/?language=swift) for more info [#1867](https://github.com/GetStream/stream-chat-swift/issues/1867)
- Add support for multiple push providers [#1864](https://github.com/GetStream/stream-chat-swift/issues/1864)
### 🐞 Fixed
- Fix payload for reaction when using `enforce_unique` [#1861](https://github.com/GetStream/stream-chat-swift/issues/1861)
- Use IndexPath's item instead of row for macOS compatibility [#1859](https://github.com/GetStream/stream-chat-swift/pull/1859)
- Fix mime-type for file attachments [#1873](https://github.com/GetStream/stream-chat-swift/pull/1873)
- Properly decode `removed_from_channel` event when channel is incomplete [#1881](https://github.com/GetStream/stream-chat-swift/pull/1881)

## StreamChatUI
### ⚠️ Changed
- `AttachmentsPreviewVC` contains significant deprecations [#1877](https://github.com/GetStream/stream-chat-swift/pull/1877)
### ✅ Added
- Add Mixed Attachments UI Support [#1877](https://github.com/GetStream/stream-chat-swift/pull/1877)
### 🐞 Fixed
- Resolve attachment type when importing file from file picker [#1873](https://github.com/GetStream/stream-chat-swift/pull/1873)
- Fix long file names overlapped by the close button [#1880](https://github.com/GetStream/stream-chat-swift/issues/1880)
- Fix long file names being truncated at the end instead of the middle [#1880](https://github.com/GetStream/stream-chat-swift/issues/1880)
- Fix commands without arguments cannot be sent without text [#1869](https://github.com/GetStream/stream-chat-swift/issues/1869)
- Fix pasting long text into composer won't update input height [#1875](https://github.com/GetStream/stream-chat-swift/issues/1875)

# [4.12.0](https://github.com/GetStream/stream-chat-swift/releases/tag/4.12.0)
_March 16, 2022_

## StreamChat
### ✅ Added
- Add Offline Support (Connection & events recovery, and offline actions queuing) [#1831](https://github.com/GetStream/stream-chat-swift/pull/1831)
- Add `MessageSearchSortingKey.createdAt` and `updatedAt` for sorting options [#1824](https://github.com/GetStream/stream-chat-swift/issues/1824)
### 🐞 Fixed
- Fix `ChatMessageSearchController` not respecting `sort` param [#1824](https://github.com/GetStream/stream-chat-swift/issues/1824)
- Fix `ChatMessageSearchController` not removing old search results [#1824](https://github.com/GetStream/stream-chat-swift/issues/1824)
- Fix `ChatMessageSearchController` making empty searches [#1824](https://github.com/GetStream/stream-chat-swift/issues/1824)

## StreamChatUI
### 🔄 Changed
- ⚠️ Change default message deleted visibility to `.alwaysVisible` [#1851](https://github.com/GetStream/stream-chat-swift/pull/1851)
   - **Note:** This change is required to be align with the other SDK Platforms. If you still want the older behaviour, you should set the `ChatClientConfig.deletedMessagesVisibility` to `.visibleForCurrentUser`.
### ✅ Added
- Make it possible to customize the message view only in the popup actions [#1844](https://github.com/GetStream/stream-chat-swift/pull/1844)
### 🐞 Fixed
- Fix blurred avatar views when using image merger [#1841](https://github.com/GetStream/stream-chat-swift/pull/1841)
- Fix "Only visible to you" shown when deleted messages visible for all users [#1847](https://github.com/GetStream/stream-chat-swift/pull/1847)
- Fix channels list cell staying as selected when in Airplane mode [#1831](https://github.com/GetStream/stream-chat-swift/pull/1831)

# [4.11.0](https://github.com/GetStream/stream-chat-swift/releases/tag/4.11.0)
_March 01, 2022_

### ✅ Added
- Add Support for Message List Data Source Diffing (Experimental) [#1770](https://github.com/GetStream/stream-chat-swift/pull/1770)
- Show Camera option on the ComposerVC [#1798](https://github.com/GetStream/stream-chat-swift/pull/1798)
- `ChannelController`'s `truncateChannel` function now allows you to specify `systemMessage`, `hardDelete`, `skipPush` properties [#1799](https://github.com/GetStream/stream-chat-swift/pull/1799)
- Added `truncatedAt` property to `ChatChannel`
- Added increased logging for CoreData crashes caused by lingering models from previous sessions [#1814](https://github.com/GetStream/stream-chat-swift/issues/1814)

### 🐞 Fixed
- Fix `ChatMentionSuggestionView` permanently hiding subviews [#1800](https://github.com/GetStream/stream-chat-swift/issues/1800)
- Fix showing channel watchers in mention suggestions list [#1803](https://github.com/GetStream/stream-chat-swift/issues/1803)
- System message is now properly shown when channel is truncated [#1799](https://github.com/GetStream/stream-chat-swift/pull/1799)
- Fix Memory Leaks when opening and closing channels [#1812](https://github.com/GetStream/stream-chat-swift/pull/1812)

# [4.10.1](https://github.com/GetStream/stream-chat-swift/releases/tag/4.10.1)
_February 16, 2022_

### 🔄 Changed
- `ChannelListVC` now keeps track of channels where user is a member only instead of all channels loaded in the SDK. [#1785](https://github.com/GetStream/stream-chat-swift/pull/1785)

### 🐞 Fixed
- Make SendButton animation overridable [#1781](https://github.com/GetStream/stream-chat-swift/issues/1781)
- Make ChannelId.rawValue public [#1780](https://github.com/GetStream/stream-chat-swift/pull/1780)
- Fix channel not removed from channel list when user leaves the channel [#1785](https://github.com/GetStream/stream-chat-swift/pull/1785)
- Fix `ChannelListController.loadNextChannels` using incorrect `limit` when argument is omitted [#1786](https://github.com/GetStream/stream-chat-swift/issues/1786)
- Fix Message Input Accessibility for Large Text [#1787](https://github.com/GetStream/stream-chat-swift/pull/1787)
- Fix crash on iOS 12 when local storage enabled [#1784](https://github.com/GetStream/stream-chat-swift/pull/1784)

# [4.10.0](https://github.com/GetStream/stream-chat-swift/releases/tag/4.10.0)
_February 01, 2022_

### ✅ Added
- Make Date Formatters Configurable [#1742](https://github.com/GetStream/stream-chat-swift/pull/1742)
- Add quoted video support [#1765](https://github.com/GetStream/stream-chat-swift/pull/1765)

### 🔄 Changed
- In case you are presenting the `ChatChannelVC` in a modal, you should now be using the `StreamModalTransitioningDelegate`. The workaround to fix the message list being dismissed when scrolling to the bottom has been removed in favor of the custom modal transition. Please check the following PR description to see how to use it: [#1760](https://github.com/GetStream/stream-chat-swift/pull/1760)

### 🐞 Fixed
- Add custom modal transition for message list [#1760](https://github.com/GetStream/stream-chat-swift/pull/1760)
- Fix composer not showing any files when >3 files are selected in bulk [#1768](https://github.com/GetStream/stream-chat-swift/issues/1768)
- Crashfix for hanging `DispatchWorkItem` reference in `WebSocketClient`[#1766](https://github.com/GetStream/stream-chat-swift/issues/1766)

# [4.9.0](https://github.com/GetStream/stream-chat-swift/releases/tag/4.9.0)
_January 18, 2022_

### ✅ Added
- Add hard delete messages support [#1745](https://github.com/GetStream/stream-chat-swift/pull/1745)

### 🐞 Fixed
- Fix wrong image resolution when images are being quoted [#1747](https://github.com/GetStream/stream-chat-swift/pull/1747)
- Fix message list NSInternalInconsistencyException crash [#1752](https://github.com/GetStream/stream-chat-swift/pull/1752)
- Fix Image and Video sharing behaviour [#1753](https://github.com/GetStream/stream-chat-swift/pull/1753)

# [4.8.0](https://github.com/GetStream/stream-chat-swift/releases/tag/4.8.0)
_January 4, 2022_

### ✅ Added
- Add support to paginate messages pinned in a channel [#1741](https://github.com/GetStream/stream-chat-swift/issues/1741)

### 🐞 Fixed
- `notification.channel_deleted` events are now handled by the SDK [#1737](https://github.com/GetStream/stream-chat-swift/pull/1737)
- `MemberListController` receives new members correctly [#1736](https://github.com/GetStream/stream-chat-swift/issues/1736)
- `ChatChannel.membership` is correctly reflected in all cases [#1736](https://github.com/GetStream/stream-chat-swift/issues/1736)

# [4.7.0](https://github.com/GetStream/stream-chat-swift/releases/tag/4.7.0)
_December 28, 2021_

### ✅ Added
- `ChannelListQuery.membersLimit` param for controlling the number of members returned for each channel [#1721](https://github.com/GetStream/stream-chat-swift/issues/1721)
- Adds support to pass extra data for message from `ComposerVC` [#1722](https://github.com/GetStream/stream-chat-swift/pull/1722)

### 🐞 Fixed
- Fix multiple pagination requests being fired from `ChatChannelVC` and `ChatChannelListVC` [#1706](https://github.com/GetStream/stream-chat-swift/issues/1706)
- Fix rendering unavailable reactions on `ChatMessageReactionAuthorsVC` [#1719](https://github.com/GetStream/stream-chat-swift/issues/1719)
- Fix unncessary API calls performed when loading threads [#1716](https://github.com/GetStream/stream-chat-swift/issues/1716)
- Fix quoted messages not updated after edit [#1703](https://github.com/GetStream/stream-chat-swift/pull/1703)
- Fix deleted replies being shown in channel [#1707](https://github.com/GetStream/stream-chat-swift/pull/1707)
- Fix Date._unconditionallyBridgeFromObjectiveC crashes [#1646](https://github.com/GetStream/stream-chat-swift/pull/1646)

# [4.6.0](https://github.com/GetStream/stream-chat-swift/releases/tag/4.6.0)
_December 20, 2021_

### ⚠️ Important
- Dependencies are no longer exposed (this includes Nuke, SwiftyGif and Starscream). If you were using those dependencies we were exposing, you would need to import them manually. This is due to our newest addition supporting Module Stable XCFrameworks, see more below in the "Added" section.

### 🔄 Changed
- Change `ChatMessageLayoutOptions` to a `Set` instead of an `OptionSet` for a more flexible and safer customization [#1651](https://github.com/GetStream/stream-chat-swift/issues/1651)
- There is a new `ChatMessageListDateSeparatorView` component that should be used instead of the `ChatMessageListScrollOverlayView` if the goal is customize the styling of the date separator. Read [here](https://getstream.io/chat/docs/sdk/ios/uikit/components/message/#date-separators) for more details.
- `UnknownEvent` is now deprecated, use `UnknownChannelEvent` or `UnknownUserEvent` instead. [#1695](https://github.com/GetStream/stream-chat-swift/pull/1695).
- SwiftyGif now points to [v5.4.2](https://github.com/kirualex/SwiftyGif/releases/tag/5.4.2) that resolves crash related to leaked delegate reference.

### 🐞 Fixed
- Fix `stopTyping` can be called on `TypingEventSender` after calling `startTyping` [#1649](https://github.com/GetStream/stream-chat-swift/issues/1649).
- Reactions no longer cover the text in message bubble [#1666](https://github.com/GetStream/stream-chat-swift/pull/1666).
- Fix `error` type messages rendered as user's messages and interactive [#1672](https://github.com/GetStream/stream-chat-swift/issues/1672).
- Fix `ChannelListController` makes one redundant API call [#1687](https://github.com/GetStream/stream-chat-swift/issues/1687).
- Safely access indexes of collections [#1692](https://github.com/GetStream/stream-chat-swift/pull/1692).

### ✅ Added
- Add support for pre-built XCFrameworks [#1665](https://github.com/GetStream/stream-chat-swift/pull/1665).
- Added `LogConfig.destinationTypes` for ease of adding new destinations to logger [#1681](https://github.com/GetStream/stream-chat-swift/issues/1681).
- Expose container embedding top & bottom containers by `ChatChannelListItemView` [#1670](https://github.com/GetStream/stream-chat-swift/issues/1670).
- Add Static Message List Date Separators [#1686](https://github.com/GetStream/stream-chat-swift/issues/1686) (You can read this [doc](https://getstream.io/chat/docs/sdk/ios/uikit/components/message/#date-separators) to understand how to configure this feature).
- Adds `UnknownUserEvent` that models custom user event [#1695](https://github.com/GetStream/stream-chat-swift/pull/1695).
- `ChannelQuery.options` and `ChannelListQuery.options` are now public and mutable [#1696](https://github.com/GetStream/stream-chat-swift/issues/1696)
- `ChannelController.startWatching` and `stopWatching` are now `public`. You can explicitly stop watching a channel [#1696](https://github.com/GetStream/stream-chat-swift/issues/1696).

# [4.5.2](https://github.com/GetStream/stream-chat-swift/releases/tag/4.5.2)
_December 10, 2021_

### 🐞 Fixed

- Fix regression for reactions left by the current user being not accurate [#1680](https://github.com/GetStream/stream-chat-swift/issues/1680)

# [4.5.1](https://github.com/GetStream/stream-chat-swift/releases/tag/4.5.1)
_December 01, 2021_

### 🐞 Fixed
- Fix memory leak in GalleryVC [#1631](https://github.com/GetStream/stream-chat-swift/pull/1631)
- Increase tappable area surrounding the ShareButton inside the GalleryVC [#1640](https://github.com/GetStream/stream-chat-swift/pull/1640)
- Fix giphy action message (ephemeral message) in a thread is also shown in the channel [#1641](https://github.com/GetStream/stream-chat-swift/issues/1641)
- Fix crash when sending giphies. (Requires update of SwiftyGif to 5.4.1) [SwiftyGif#158](https://github.com/kirualex/SwiftyGif/pull/158)
- Improve stability of marking channel read [#1656](https://github.com/GetStream/stream-chat-swift/issues/1656)

### 🔄 Changed
- Make `LogDetails` fields `public` so they are be accessible. Typical usage is when overriding `process(logDetails:)` when subclassing `BaseLogDestination` [#1650](https://github.com/GetStream/stream-chat-swift/issues/1650)

# [4.5.0](https://github.com/GetStream/stream-chat-swift/releases/tag/4.5.0)
_November 16, 2021_

### 🐞 Fixed
- Fix message list scrolling jumps when a new message is received [#1605](https://github.com/GetStream/stream-chat-swift/pull/1605)
- Fix message cell not resized after editing a message with bigger/smaller content [#1605](https://github.com/GetStream/stream-chat-swift/pull/1605)
- Improve send button tap responsiveness [#1626](https://github.com/GetStream/stream-chat-swift/pull/1626)
- Dismiss suggestions popup when tapping outside [#1627](https://github.com/GetStream/stream-chat-swift/pull/1627)

### ✅ Added

- Optimistic Reaction UI, adding/removing reactions can be done offline and API calls are performed asynchronously [#1592](https://github.com/GetStream/stream-chat-swift/pull/1592)
- Automatically retry failed API calls for adding and removing reactions [#1592](https://github.com/GetStream/stream-chat-swift/pull/1592)

# [4.4.0](https://github.com/GetStream/stream-chat-swift/releases/tag/4.4.0)
_November 11, 2021_

### 🐞 Fixed
- Using Xcode 13 & CocoaPods should load all the required assets. [#1602](https://github.com/GetStream/stream-chat-swift/pull/1602)
- Make the NukeImageLoader initialiser accessible [#1600](https://github.com/GetStream/stream-chat-swift/issues/1600)
- Fix message not pinned when there is no expiration date [#1603](https://github.com/GetStream/stream-chat-swift/issues/1603)
- Fix uploaded videos' mime types were not encoded correctly [#1604](https://github.com/GetStream/stream-chat-swift/issues/1604)

### ✅ Added
- Added a new `make` API within our ChatChannelListVC so it's easier to instantiate, this eliminates the need to setup within the ViewController lifecycle [#1597](https://github.com/GetStream/stream-chat-swift/issues/1597)
- Add view to show all reactions of a message when tapping reactions [#1582](https://github.com/GetStream/stream-chat-swift/pull/1582)

# [4.3.0](https://github.com/GetStream/stream-chat-swift/releases/tag/4.3.0)
_November 03, 2021_

### 🐞 Fixed
- `flag` command is no longer visible on Composer [#1590](https://github.com/GetStream/stream-chat-swift/issues/1590)
- Fix long-pressed message being swapped with newly received message if both have the same visual style [#1596](https://github.com/GetStream/stream-chat-swift/issues/1596)
- Fix crash when message actions pop-up is dismissed with the selected message being outside the visible area of message list [#1596](https://github.com/GetStream/stream-chat-swift/issues/1596)

### 🔄 Changed
- The message action icons were changed to be a bit more darker color [#1583](https://github.com/GetStream/stream-chat-swift/issues/1583)
- The long-pressed message view is no longer moved across `ChatMessageListVC` and `ChatMessagePopupVC` hierarchies [#1596](https://github.com/GetStream/stream-chat-swift/issues/1596)

### ✅ Added
- Added Flag message action [#1583](https://github.com/GetStream/stream-chat-swift/issues/1583)
- Added handling of "shadowed" messages (messages from shadow banned users). The behavior is controlled by `ChatClientConfig.shouldShowShadowedMessages` and defaults to `false`. [#1591](https://github.com/GetStream/stream-chat-swift/issues/1591)
- Add message actions transition controller to `Components` [#1596](https://github.com/GetStream/stream-chat-swift/issues/1596)

# [4.2.0](https://github.com/GetStream/stream-chat-swift/releases/tag/4.2.0)
_October 26, 2021_

### ✅ Added
- `LogConfig.subsystems` for customizing subsysems where logger should be active [#1522](https://github.com/GetStream/stream-chat-swift/issues/1522)
- `ChannelListController` can now correctly give a list of hidden channels [#1529](https://github.com/GetStream/stream-chat-swift/issues/1529)
- `ChatChannel.isHidden` is now exposed [#1529](https://github.com/GetStream/stream-chat-swift/issues/1529)
- Add `name` sort option for member list queries [#1576](https://github.com/GetStream/stream-chat-swift/issues/1576)
- Update `ComposerVC` to respect API limitation and show an alert when > 10 attachments are added to the message. [#1579](https://github.com/GetStream/stream-chat-swift/issues/1579)

### 🐞 Fixed
- Fix incorrect key in `created_by` filter used in channel list query [#1544](https://github.com/GetStream/stream-chat-swift/issues/1544)
- Fix message list jumps when new reaction added [#1542](https://github.com/GetStream/stream-chat-swift/pull/1542)
- Fix message list jumps when message received [#1542](https://github.com/GetStream/stream-chat-swift/pull/1542)
- Fix broken constraint in the `ComposerView`, we have made the `BottomContainer` a standard `UIStackView` [#1545](https://github.com/GetStream/stream-chat-swift/pull/1545)
- Fix whitespace when dismissing Gallery Image by using the PanGesture. This now displays keyboard as required [#1563](https://github.com/GetStream/stream-chat-swift/pull/1563)
- Fix `ChannelListSortingKey.hasUnread` causing a crash when used [#1561](https://github.com/GetStream/stream-chat-swift/issues/1561)
- Fix Logger not logging when custom `subsystem` is specified [#1559](https://github.com/GetStream/stream-chat-swift/issues/1559)
- Fix channel not updated when a member is removed [#1560](https://github.com/GetStream/stream-chat-swift/issues/1560)
- Fix channel mark read [#1569](https://github.com/GetStream/stream-chat-swift/pull/1569)
- Fix lowercased username was used for mention instead of original name [#1575](https://github.com/GetStream/stream-chat-swift/issues/1575)

### 🔄 Changed
- `LogConfig` changes after logger was used will now take affect [#1522](https://github.com/GetStream/stream-chat-swift/issues/1522)
- `setDelegate(delegate:)` is now deprecated in favor of using the `delegate` property directly [#1564](https://github.com/GetStream/stream-chat-swift/pull/1564)

# [4.1.0](https://github.com/GetStream/stream-chat-swift/releases/tag/4.1.0)
_October 12, 2021_

### 🐞 Fixed
- Fixes left buttons not being hidden when a command was added in the composer [#1528](https://github.com/GetStream/stream-chat-swift/pull/1528)
- Fixes attachments not being cleared when a command was added [#1528](https://github.com/GetStream/stream-chat-swift/pull/1528)
- Fix `imageURL` is incorrectly encoded as `image_url` during `connectUser` [#1523](https://github.com/GetStream/stream-chat-swift/pull/1523)
- Fix fallback to `Components.default` because of responder chain being broken in `ChatChannelVC/ChatThreadVC/ChatMessageCell` [#1519](https://github.com/GetStream/stream-chat-swift/pull/1519)
- Fix crash after `ChatClient` disconnection [#1532](https://github.com/GetStream/stream-chat-swift/pull/1532)
- Fix when sending a new message UI flickers [#1536](https://github.com/GetStream/stream-chat-swift/pull/1536)
- Fix crash on `GalleryVC` happening on iPad when share button is clicked [#1537](https://github.com/GetStream/stream-chat-swift/pull/1537)
- Fix pending API requests being cancelled when client is connecting for the first time [#1538](https://github.com/GetStream/stream-chat-swift/issues/1538)

### ✅ Added
- Make it possible to customize video asset (e.g. include custom HTTP header) before it's preview/content is loaded [#1510](https://github.com/GetStream/stream-chat-swift/pull/1510)
- Make it possible to search for messages containing attachments of the given types [#1525](https://github.com/GetStream/stream-chat-swift/pull/1525)
- Make `ChatReactionsBubbleView` open for UI customization [#1526](https://github.com/GetStream/stream-chat-swift/pull/1526)

### 🔄 Changed
- Rename `VideoPreviewLoader` type to `VideoLoading` and `videoPreviewLoader` to `videoLoader` in `Components` [#1510](https://github.com/GetStream/stream-chat-swift/pull/1510)
- Changes `ComposerVC.Content.command` to `let` instead of `var` and introduces `ComposerVC.content.addCommand` to add commands to a message for a safer approach [#1528](https://github.com/GetStream/stream-chat-swift/pull/1528)

# [4.0.4](https://github.com/GetStream/stream-chat-swift/releases/tag/4.0.4)
_October 06, 2021_

### 🐞 Fixed
- Fix keyboard showing over composer [#1506](https://github.com/GetStream/stream-chat-swift/pull/1506)
- Safely unwrap images to prevent crashes on images from bundle [#1502](https://github.com/GetStream/stream-chat-swift/pull/1502)
- Fixed when a channel list query has no channels, any future channels are not added to the controller [#1513](https://github.com/GetStream/stream-chat-swift/issues/1513)

### 🔄 Changed
- Take `VideoAttachmentGalleryCell` and `ImageAttachmentGalleryCell` types used in `GalleryVC` from `Components` [#1509](https://github.com/GetStream/stream-chat-swift/pull/1509)

# [4.0.3](https://github.com/GetStream/stream-chat-swift/releases/tag/4.0.3)
_October 01, 2021_

### ✅ Added
- Events expose chat models (e.g. `channel: ChatChannel`) instead of just IDs [#1081](https://github.com/GetStream/stream-chat-swift/pull/1081)
- SDK is now Carthage compatible [#1495](https://github.com/GetStream/stream-chat-swift/pull/1495)

### 🐞 Fixed
- Dynamic height for the composer attachment previews [#1480](https://github.com/GetStream/stream-chat-swift/pull/1480)
- Fix `shouldAddNewChannelToList` and `shouldListUpdatedChannel` delegate funcs are not overridable in ChannelListVC subclasses [#1497](https://github.com/GetStream/stream-chat-swift/issues/1497)
- Make messageComposerBottomConstraint public [#1501](https://github.com/GetStream/stream-chat-swift/pull/1501)
- Fix `ChatChannelListVC` showing channels muted by the current user when default `shouldAddNewChannelToList/shouldListUpdatedChannel` delegate method implementations are used [#1476](https://github.com/GetStream/stream-chat-swift/pull/1476)

# [4.0.2](https://github.com/GetStream/stream-chat-swift/releases/tag/4.0.2)
_September 24, 2021_

### ✅ Added
- Introduce `ChannelController.uploadFile` function for uploading files to CDN to obtain a remote URL [#1468](https://github.com/GetStream/stream-chat-swift/issues/1468)

### 🐞 Fixed
- Fix channel unread counts, thread replies and silent messages do not increase the count anymore [#1472](https://github.com/GetStream/stream-chat-swift/pull/1472)
- Fix token expiration refresh mechanism for API endpoints [#1446](https://github.com/GetStream/stream-chat-swift/pull/1446)
- Fix keyboard handling when navigation bar or tab bar are not translucent [#1470](https://github.com/GetStream/stream-chat-swift/pull/1470) [#1464](https://github.com/GetStream/stream-chat-swift/pull/1464)

### 🔄 Changed
- Attachments types are now `Hashable` [1469](https://github.com/GetStream/stream-chat-swift/pull/1469/files)

# [4.0.1](https://github.com/GetStream/stream-chat-swift/releases/tag/4.0.1)
_September 17, 2021_

### ✅ Added
- Introduce `shouldAddNewChannelToList` and `shouldListUpdatedChannel` delegate callbacks to `ChannelListController`. With these, one can list/unlist new/updated channels to the existing controller. [#1438](https://github.com/GetStream/stream-chat-swift/issues/1438) [#1460](https://github.com/GetStream/stream-chat-swift/issues/1460)
- Added injection of `ChatMessageReactionsBubbleView` to `Components`, so customers will be able to subclass and customise it. [#1451](https://github.com/GetStream/stream-chat-swift/pull/1451)
- Add delegate func for tap on user avatar for a message [#1453](https://github.com/GetStream/stream-chat-swift/issues/1453)

### 🐞 Fixed
- `CurrentUser.currentDevice` is always `nil`. Now it won't be nil after `addDevice` is called [#1457](https://github.com/GetStream/stream-chat-swift/issues/1457)

### 🔄 Changed
- Update `ChatClient` to disconnect immediately when the Internet connection disappears [#1449](https://github.com/GetStream/stream-chat-swift/issues/1449)
- `NewChannelQueryUpdater`, which takes care of listing/unlisting new/updated channels, is disabled. We recommend using the new `ChannelListController` delegate methods `shouldAddNewChannelToList` and `shouldListUpdatedChannel` [#1460](https://github.com/GetStream/stream-chat-swift/issues/1460)

### 🐞 Fixed
- Fix message list wrong content inset when typing events disabled [#1455](https://github.com/GetStream/stream-chat-swift/pull/1455)
- Fix message list unwanted scrolling when typing indicator shown [#1456](https://github.com/GetStream/stream-chat-swift/pull/1456)
- Fix typing events always disabled when channel opened without cache from Channel List [#1458](https://github.com/GetStream/stream-chat-swift/pull/1458)
- Fix hypens (-) are not allowed in custom channel types [#1461](https://github.com/GetStream/stream-chat-swift/issues/1461)

# [4.0.0](https://github.com/GetStream/stream-chat-swift/releases/tag/4.0.0)
_September 10, 2021_

### 🔄 Changed

# [4.0.0-RC.1](https://github.com/GetStream/stream-chat-swift/releases/tag/4.0.0-RC.1)
_September 09, 2021_

### 🐞 Fixed
 - Fix channel list showing outdated data, and channels not showing any messages after reconnection [#1435](https://github.com/GetStream/stream-chat-swift/issues/1435)

# [4.0.0-RC](https://github.com/GetStream/stream-chat-swift/releases/tag/4.0.0-RC)
_September 03, 2021_

### ⚠️ Breaking Changes from `4.0-beta.11`
- JSON Encoding/Decoding for both Network and Database date formatting changed to RFC3339 formats [#1403](https://github.com/GetStream/stream-chat-swift/pull/1403)
- `ChatMessage.threadParticipants` is now an Array instead of Set [#1398](https://github.com/GetStream/stream-chat-swift/pull/1398)
- Introduces `ChatChannelVC` and removes responsibilities of `ChatMessageListVC`. The latter now is only responsible to render the message list layout, the data is provided by `ChatChannelVC` or `ChatThreadVC`. [#1314](https://github.com/GetStream/stream-chat-swift/pull/1314)
- Replaces `ChatMessageActionsVC.Delegate` with `ChatMessageActionsVCDelegate` [#1314](https://github.com/GetStream/stream-chat-swift/pull/1314)
- Renames `ChatChannelListRouter.showMessageList()` -> `showChannel()` [#1314](https://github.com/GetStream/stream-chat-swift/pull/1314)
- Removal of `ComposerVCDelegate` [#1314](https://github.com/GetStream/stream-chat-swift/pull/1314)
- Replaces `ChatMessageListKeyboardObserver` with `ComposerKeyboardHandler` [#1314](https://github.com/GetStream/stream-chat-swift/pull/1314)

#### Understanding `ChatChannelVC` vs `ChatTheadVC` vs `ChatMessageListVC`
- `ChatChannelVC`:
    - `ChatChannelHeaderView`
    - `ChatMessageListVC`
    - `ComposerVC`

- `ChatThreadVC`:
    - `ChatThreadHeaderView`
    - `ChatMessageListVC`
    - `ComposerVC`

A new `ChatChannelVC` is introduced that represents the old `ChatMessageListVC`, which was responsible to display the messages from a channel. The `ChatThreadVC` remains the same and it is responsible for displaying the replies in a thread, but now instead of duplicating the implementation from the channel, both use the `ChatMessageListVC` and configure it for their needs. For this to be possible the `ChatMessageListVC` has now a `ChatMessageListVCDataSource` and `ChatMessageListVCDelegate`. Both `ChatChannelVC` and `ChatThreadVC` implement the `ChatMessageListVCDataSource` and `ChatMessageListVCDelegate`.

### 🔄 Changed
- Nuke dependency was updated to v10 [#1405](https://github.com/GetStream/stream-chat-swift/pull/1405)

### ✅ Added
- For non-DM channels, the avatar is now shown as a combination of the avatars of the last active members of the channel [#1344](https://github.com/GetStream/stream-chat-swift/pull/1344)
- New DateFormatter methods `rfc3339Date` and `rfc3339DateString` [#1403](https://github.com/GetStream/stream-chat-swift/pull/1403)
- Add a new `isMentionsEnabled` flag to make it easier to disable the user mentions in the ComposerVC [#1416](https://github.com/GetStream/stream-chat-swift/pull/1416)
- Use remote config to disable mute actions [#1418](https://github.com/GetStream/stream-chat-swift/pull/1418)
- Use remote config to disable thread info from message options [#1418](https://github.com/GetStream/stream-chat-swift/pull/1418)
- Provide different Objc name for InputTextView [#1420](https://github.com/GetStream/stream-chat-swift/pull/1421)
- Add message search support through `MessageSearchController` [#1426](https://github.com/GetStream/stream-chat-swift/pull/1426)

### 🐞 Fixed
- Fix incorrect RawJSON number handling, the `.integer` case is no longer supported and is replaced by `.number` [#1375](https://github.com/GetStream/stream-chat-swift/pull/1375)
- Fix message list and thread index out of range issue on `tableView(_:cellForRowAt:)` [#1373](https://github.com/GetStream/stream-chat-swift/pull/1373)
- Fix crash when dismissing gallery images [#1383](https://github.com/GetStream/stream-chat-swift/pull/1383)
- Improve pagination efficiency [#1381](https://github.com/GetStream/stream-chat-swift/pull/1381)
- Fix user mention suggestions not showing all members [#1390](https://github.com/GetStream/stream-chat-swift/pull/1381)
- Fix thread avatar view not displaying latest reply author avatar [#1398](https://github.com/GetStream/stream-chat-swift/pull/1398)
- Fix crash on incorrect date string parsing [#1403](https://github.com/GetStream/stream-chat-swift/pull/1403)
- Fix threads not showing all the responses if there were responses that were also sent to the channel [#1413](https://github.com/GetStream/stream-chat-swift/pull/1413)
- Fix crash when accessing `ChatMessage.attachmentCounts` on <iOS13 with in-memory storage turned ON
- Fix `isCommandsEnabled` not disabling the typing commands [#1416](https://github.com/GetStream/stream-chat-swift/pull/1416)
- Fix mention suggester now supports `options.minimumRequiredCharacters` equal to 0 and sorts results with same score consistently
- Fix filters with wrong Date encoding strategy [#1420](https://github.com/GetStream/stream-chat-swift/pull/1420)
- Fix message height is now calculated correctly when a message is updated [#1424](https://github.com/GetStream/stream-chat-swift/pull/1424)
- Fix `ChatMessageReactionData.init` not public [#1425](https://github.com/GetStream/stream-chat-swift/pull/1425)

# [4.0.0-beta.11](https://github.com/GetStream/stream-chat-swift/releases/tag/4.0.0-beta.11)
_August 13, 2021_

### 🐞 Fixed
- Fix jumps when presenting message popup actions in a modal [#1361](https://github.com/GetStream/stream-chat-swift/issues/1361)
- Fix custom Channel Types not allowing uppercase letters [#1361](https://github.com/GetStream/stream-chat-swift/issues/1361)
- Fix `ChatMessageGalleryView.ImagePreview` not compiling in Obj-c [#1363](https://github.com/GetStream/stream-chat-swift/pull/1363)
- Fix force unwrap crashes on unknown user roles cases [#1365](https://github.com/GetStream/stream-chat-swift/pull/1365)
- Fix "last seen at" representation to use other units other than minutes [#1368](https://github.com/GetStream/stream-chat-swift/pull/1368)
- Fix message list dismissing on a modal when scrolling [#1364](https://github.com/GetStream/stream-chat-swift/pull/1364)
- Fix crash on channel delete event [#1408](https://github.com/GetStream/stream-chat-swift/pull/1408)

# [4.0.0-beta.10](https://github.com/GetStream/stream-chat-swift/releases/tag/4.0.0-beta.10)
_August 11, 2021_

### ✅ Added
- New `ChannelListSortingKey`s `unreadCount` and `hasUnread` [#1348](https://github.com/GetStream/stream-chat-swift/issues/1348)
- Added `GalleryAttachmentViewInjector.galleryViewAspectRatio` to control the aspect ratio of a gallery inside a message cell [#1300](https://github.com/GetStream/stream-chat-swift/pull/1300)

### 🔄 Changed
- `ChatMessageReactionsVC.toggleReaction` is now `open` [#1348](https://github.com/GetStream/stream-chat-swift/issues/1348)
- User mentions now fetch suggestions from current channel instead of doing a user search query. Set `Components.mentionAllAppUsers` to true if you want to perform user search instead [#1357](https://github.com/GetStream/stream-chat-swift/pull/1357)

### 🐞 Fixed
- Fix `ChannelListController.synchronize` completion closure not being called when the client is connected [#1353](https://github.com/GetStream/stream-chat-swift/issues/1353)
- Selecting suggestions from Composer did not work correctly [#1352](https://github.com/GetStream/stream-chat-swift/pull/1352)
- Fixed race condition on `ChatMessageListVC` and `ChatThreadVC` that caused `UITableView` crashes [#1347](https://github.com/GetStream/stream-chat-swift/pull/1347)
- Fixed an issue for `ChatThreadVC` opened from a deeplink when new replies are only added to the chat, but not to the replies thread [#1354](https://github.com/GetStream/stream-chat-swift/pull/1354)


# [4.0.0-beta.9](https://github.com/GetStream/stream-chat-swift/releases/tag/4.0.0-beta.9)
_August 05, 2021_

### ⚠️ Breaking Changes from `4.0-beta.8`
- Extra data is now stored on a hashmap and not using the `ExtraData` generic system
- `ChatMessageLayoutOptionsResolver.optionsForMessage` has a new parameter: `appearance` [#1304](https://github.com/GetStream/stream-chat-swift/issues/1304)
- Renamed `Components.navigationTitleView` -> `Components.titleContainerView` [#1294](https://github.com/GetStream/stream-chat-swift/pull/1294)

#### New Extra Data Type

The new `4.0` release changes how `extraData` is stored and uses a simpler hashmap-based solution. This approach does not require creating type aliases for all generic classes such as `ChatClient`.

Example:

```swift
client.connectUser(
    userInfo: .init(
        id: userCredentials.id,
        extraData: ["country": .string("NL")]
    ),
    token: token
)
```

`Message`, `User`, `Channel`, `MessageReaction` models now store `extraData` in a `[String: RawJSON]` container.

```swift
let extraData:[String: RawJSON] = .dictionary([
    "name": .string(testPayload.name),
    "number": .integer(testPayload.number)
])
```

#### Upgrading from ExtraData

If you are using `ExtraData` from `v3` or before `4.0-beta.8` the steps needed to upgrade are the following:

- Remove all type aliases (`typealias ChatUser = _ChatUser<CustomExtraDataTypes.User>`)
- Replace all generic types from `StreamChat` and `StreamChatUI` classes (`__CurrentChatUserController<T>` -> `CurrentChatUserController`) with the non-generic version
- Remove the extra data structs and either use `extraData` directly or (recommended) extend the models
- Update your views to read your custom fields from the `extraData` field

Before:

```swift
struct Birthland: UserExtraData {
    static var defaultValue = Birthland(birthLand: "")
    let birthLand: String
}
```

After:

```swift
extension ChatUser {
    static let birthLandFieldName = "birthLand"
    var birthLand: String {
        guard let v = extraData[ChatUser.birthLandFieldName] else {
            return ""
        }
        guard case let .string(birthLand) = v else {
            return ""
        }
        return birthLand
    }
}
```

### ✅ Added
- Added `ChatChannelHeaderView` UI Component [#1294](https://github.com/GetStream/stream-chat-swift/pull/1294)
- Added `ChatThreadHeaderView` UI Component [#1294](https://github.com/GetStream/stream-chat-swift/pull/1294)
- Added custom channel events support [#1309](https://github.com/GetStream/stream-chat-swift/pull/1309)
- Added `ChatMessageAudioAttachment`, you can access them via `ChatMessage.audioAttachments`. There's no UI support as of now, it's in our Roadmap. [#1322](https://github.com/GetStream/stream-chat-swift/issues/1322)
- Added message ordering parameter to all `ChannelController` initializers. If you use `ChatChannelListRouter` it can be done by overriding a `showMessageList` method on it. [#1338](https://github.com/GetStream/stream-chat-swift/pull/1338)
- Added support for custom localization of components in framework [#1330](https://github.com/GetStream/stream-chat-swift/pull/1330)

### 🐞 Fixed
- Fix message list header displaying incorrectly the online status for the current user instead of the other one [#1294](https://github.com/GetStream/stream-chat-swift/pull/1294)
- Fix deleted last message's appearance on channels list [#1318](https://github.com/GetStream/stream-chat-swift/pull/1318)
- Fix reaction bubbles sometimes not being aligned to bubble on short incoming message [#1320](https://github.com/GetStream/stream-chat-swift/pull/1320)
- Fix hiding already hidden channels not working [#1327](https://github.com/GetStream/stream-chat-swift/issues/1327)
- Fix compilation for Xcode 13 beta 3 where SDK could not compile because of unvailability of `UIApplication.shared` [#1333](https://github.com/GetStream/stream-chat-swift/pull/1333)
- Fix member removed from a Channel is still present is MemberListController.members [#1323](https://github.com/GetStream/stream-chat-swift/issues/1323)
- Fix composer input field height for long text [#1335](https://github.com/GetStream/stream-chat-swift/issues/1335)
- Fix creating direct messaging channels creates CoreData misuse [#1337](https://github.com/GetStream/stream-chat-swift/issues/1337)

### 🔄 Changed
- `ContainerStackView` doesn't `assert` when trying to remove a subview, these operations are now no-op [#1328](https://github.com/GetStream/stream-chat-swift/issues/1328)
- `ChatClientConfig`'s `isLocalStorageEnabled`'s default value is now `false`
- `/sync` endpoint calls optimized for a setup when local caching is disabled i.e. `isLocalStorageEnabled` is set to false.

# [4.0.0-beta.8](https://github.com/GetStream/stream-chat-swift/releases/tag/4.0.0-beta.8)
_July 21, 2021_

### ✅ Added
- `urlRequest(forImage url:)` added to `ImageCDN` protocol, this can be used to inject custom HTTP headers into image loading requests [#1291](https://github.com/GetStream/stream-chat-swift/issues/1291)
- Functionality that allows [inviting](https://getstream.io/chat/docs/react/channel_invites/?language=swift) users to channels with subsequent acceptance or rejection on their part [#1276](https://github.com/GetStream/stream-chat-swift/pull/1276)
- `EventsController` which exposes event observing API [#1266](https://github.com/GetStream/stream-chat-swift/pull/1266)

### 🐞 Fixed
- Fix an issue where member role sent from backend was not recognized by the SDK [#1288](https://github.com/GetStream/stream-chat-swift/pull/1288)
- Fix crash in `ChannelListUpdater` caused by the lifetime not aligned with `ChatClient` [#1289](https://github.com/GetStream/stream-chat-swift/pull/1289)
- Fix composer allowing sending whitespace only messages [#1293](https://github.com/GetStream/stream-chat-swift/issues/1293)
- Fix a crash that would occur on deleting a message [#1298](https://github.com/GetStream/stream-chat-swift/pull/1298)

# [4.0.0-beta.7](https://github.com/GetStream/stream-chat-swift/releases/tag/4.0.0-beta.7)
_July 19, 2021_

### ⚠️ Breaking Changes from `4.0-beta.6`
- The `ChatSuggestionsViewController` was renamed to `ChatSuggestionsVC` to follow the same pattern across the codebase. [#1195](https://github.com/GetStream/stream-chat-swift/pull/1195)

### 🔄 Changed
- Changed Channel from  `currentlyTypingMembers: Set<ChatChannelMember>` to `currentlyTypingUsers: Set<ChatUser>` to show all typing users (not only channel members; eg: watching users) [#1254](https://github.com/GetStream/stream-chat-swift/pull/1254)

### 🐞 Fixed
- Fix deleted messages appearance [#1267](https://github.com/GetStream/stream-chat-swift/pull/1267)
- Fix composer commands and attachment buttons not shown in first render when channel is not in cache [#1277](https://github.com/GetStream/stream-chat-swift/pull/1277)
- Fix appearance of only-emoji messages [#1272](https://github.com/GetStream/stream-chat-swift/pull/1272)
- Fix the appearance of system messages [#1281](https://github.com/GetStream/stream-chat-swift/pull/1281)
- Fix a crash happening during MessageList updates [#1286](https://github.com/GetStream/stream-chat-swift/pull/1286)

### ✅ Added
- Support for pasting images into the composer [#1258](https://github.com/GetStream/stream-chat-swift/pull/1258)
- The visibility of deleted messages is now configurable using `ChatClientConfig.deletedMessagesVisibility`. You can choose from the following options [#1269](https://github.com/GetStream/stream-chat-swift/pull/1269):
```swift
/// All deleted messages are always hidden.
case alwaysHidden

/// Deleted message by current user are visible, other deleted messages are hidden.
case visibleForCurrentUser

/// Deleted messages are always visible.
case alwaysVisible
```

### 🐞 Fixed
- Fix crash when scrolling to bottom after sending the first message [#1262](https://github.com/GetStream/stream-chat-swift/pull/1262)
- Fix crash when thread root message is not loaded when thread is opened [#1263](https://github.com/GetStream/stream-chat-swift/pull/1263)
- Fix issue when messages were changing their sizes when channel is opened [#1260](https://github.com/GetStream/stream-chat-swift/pull/1260)
- Fix over fetching previous messages [#1110](https://github.com/GetStream/stream-chat-swift/pull/1110)
- Fix an issue where multiple messages in a channel could not quote a single message [#1264](https://github.com/GetStream/stream-chat-swift/pull/1264)

### 🔄 Changed
- The way attachment view stretches the message cell to fill all available width. Now it's done via `fillAllAvailableWidth` exposed on base attachment injector (set to `true` by default) [#1260](https://github.com/GetStream/stream-chat-swift/pull/1260)

# [4.0.0-beta.6](https://github.com/GetStream/stream-chat-swift/releases/tag/4.0.0-beta.6)
_July 08, 2021_

### 🐞 Fixed
- Fix issue where badge with unread count could remain visible with 0 value [#1259](https://github.com/GetStream/stream-chat-swift/pull/1259)
- Fixed the issue when `ChatClientUpdater.connect` was triggered before the connection was established due to firing `.didBecomeActive` notification [#1256](https://github.com/GetStream/stream-chat-swift/pull/1256)

# [4.0.0-beta.5](https://github.com/GetStream/stream-chat-swift/releases/tag/4.0.0-beta.5)
_July 07, 2021_

### ⚠️ Breaking Changes from `4.0-beta.4`
- The `ChatSuggestionsViewController` was renamed to `ChatSuggestionsVC` to follow the rest of the codebase. [#1195](https://github.com/GetStream/stream-chat-swift/pull/1195)
- The `CreateChatChannelButton` component was removed. The component acted only as a placeholder and the functionality should be always provided by the hosting app. For an example implementation see the [Demo app](https://github.com/GetStream/stream-chat-swift/blob/main/DemoApp/ChatPresenter.swift).
- The payload of `AnyChatMessageAttachment` changed from `Any` to `Data` [#1248](https://github.com/GetStream/stream-chat-swift/pull/1248).
- The user setting API was updated. It's now required to call one of the available `connect` methods on `ChatClient` after `ChatClient`'s instance is created in order to establish connection and set the current user.

  Migration tips:
  ---
  If you were doing:
  ```
  let client = ChatClient(config: config, tokenProvider: .static(token))
  ```
  Now you should do:
  ```
  let client = ChatClient(config: config)
  client.connectUser(userInfo: .init(id: userId), token: token)
  ```
  ---
  Guest users before:
  ```
  let client = ChatClient(
    config: config,
    tokenProvider: .guest(
      userId: userId,
      name: userName
    )
  )
  ```
  Now you should do:
  ```
  let client = ChatClient(config: config)
  client.connectGuestUser(userInfo: .init(id: userId))
  ```
  ---
  Anonymous users before:
  ```
  let client = ChatClient(config: config, tokenProvider: .anonymous)
  ```
  Now you should do:
  ```
  let client = ChatClient(config: config)
  client.connectAnonymousUser()
  ```
  ---
  If you use tokens that expire you probably do something like this:
  ```
  let client = ChatClient(
    config: config,
    tokenProvider: .closure { client, completion in
      service.fetchToken { token in
        completion(token)
      }
    }
  )
  ```
  Now you should do:
  ```
  let client = ChatClient(config: config)
  service.fetchToken { token in
    client.connectUser(userInfo: .init(id: userId), token: token)
  }
  // `tokenProvider` property is used to reobtain a new token in case if the current one is expired
  client.tokenProvider = { completion in
    service.fetchToken { token in
      completion(token)
    }
  }
  ```

### ✅ Added
- `search(query:)` function to `UserSearchController` to make a custom search with a query [#1206](https://github.com/GetStream/stream-chat-swift/issues/1206)
- `queryForMentionSuggestionsSearch(typingMention:)` function to `ComposerVC`, users can override this function to customize mention search behavior [#1206](https://github.com/GetStream/stream-chat-swift/issues/1206)
- `.contains` added to `Filter` to be able to filter for `teams` [#1206](https://github.com/GetStream/stream-chat-swift/issues/1206)

### 🔄 Changed
- `shouldConnectAutomatically` setting in `ChatConfig`, it now has no effect and all logic that used it now behaves like it was set to `true`.

### 🐞 Fixed
- `ConnectionController` fires its `controllerDidChangeConnectionStatus` method only when the connection status actually changes [#1207](https://github.com/GetStream/stream-chat-swift/issues/1207)
- Fix cancelled ephemeral (giphy) messages and deleted messages are visible in threads [#1238](https://github.com/GetStream/stream-chat-swift/issues/1238)
- Fix crash on missing `cid` value of `Message` during local cache invalidation [#1245](https://github.com/GetStream/stream-chat-swift/issues/1245)
- Messages keep correct order if the local device time is different from the server time [#1246](https://github.com/GetStream/stream-chat-swift/issues/1246)

# [4.0.0-beta.4](https://github.com/GetStream/stream-chat-swift/releases/tag/4.0.0-beta.4)
_June 23, 2021_

### ⚠️ Breaking Changes from `4.0-beta.3`
- `ChatOnlineIndicatorView` renamed to `OnlineIndicatorView`
- `GalleryContentViewDelegate` methods updated to have optional index path
- `FileActionContentViewDelegate` methods updated to have optional index path
- `LinkPreviewViewDelegate` methods updated to have optional index path
- `scrollToLatestMessageButton` type changed from `UIButton` to `_ScrollToLatestMessageButton<ExtraData>`
- `UITableView` is now used instead of `UICollectionView` to display the message list [#1219](https://github.com/GetStream/stream-chat-swift/pull/1219)
- `ChatMessageImageGallery` renamed to `ChatMessageGalleryView`, updated to show any content
- `ImageGalleryVC` renamed to `GalleryVC`
- `ImagePreviewable` renamed to `GalleryItemPreview`, updated to expose `AttachmentId` only
- `GalleryContentViewDelegate` methods are renamed to work not only for image attachment but for any
- `selectedAttachmentType` removed from `ComposerVC`
- `imagePickerVC` renamed to `mediaPickerVC` in `ComposerVC`

### ✅ Added
- Video attachments support:
 - `VideoAttachmentPayload` type is introduced, video attachments are exposed on `ChatMessage`
 - `VideoAttachmentComposerView` component is added to displaying video thumbnails in `ComposerVC`
 - `VideoAttachmentCellView` displaying video previews in `ChatMessageImageGallery`
 - `VideoCollectionViewCell` displaying videos in `GalleryVC`
 - `VideoPlaybackControlView` used to take actions on the playing video in `GalleryVC`
 - `VideoPreviewLoader` loading video thumbnails
 For more information, see [#1194](https://github.com/GetStream/stream-chat-swift/pull/1194)
- `mentionText(for:)` function added to `ComposerVC` for customizing the text displayed for mentions [#1188](https://github.com/GetStream/stream-chat-swift/issues/1188) [#1000](https://github.com/GetStream/stream-chat-swift/issues/1000)
- `score` to `ChatMessageReactionData` so a slack-like reaction view is achievable. This would be used as content in `ChatMessageReactionsView` [#1200](https://github.com/GetStream/stream-chat-swift/issues/1200)
- Ability to send silent messages. Silent messages are normal messages with an additional `isSilent` value set to `true`. Silent messages don’t trigger push notification for the recipient.[#1211](https://github.com/GetStream/stream-chat-swift/pull/1211)
- Expose `cid` on `Message` [#1215](https://github.com/GetStream/stream-chat-swift/issues/1215)
- `showMediaPicker`/`showFilePicker`/`attachmentsPickerActions` functions added to `ComposerVC` so it's possible to customize media/document pickers and add extend action sheet with actions for custom attachment types [#1194](https://github.com/GetStream/stream-chat-swift/pull/1194)
- Make `ChatThreadVC` show overlay with timestamp of currently visible messages when scrolling [#1235](https://github.com/GetStream/stream-chat-swift/pull/1235)
- Expose `layoutOptions` on `ChatMessageContentView` [#1241](https://github.com/GetStream/stream-chat-swift/pull/1241)

### 🔄 Changed
- `scrollToLatestMessageButton` is now visible every time the last message is not visible. Not only when there is unread message. [#1208](https://github.com/GetStream/stream-chat-swift/pull/1208)
- `mediaPickerVC` in `ComposerVC` updated to show both photos and videos [#1194](https://github.com/GetStream/stream-chat-swift/pull/1194)
- `ChatMessageListScrollOverlayView` moved outside the `ChatMessageListView`. Now it's managed by `ChatMessageListVC` and `ChatThreadVC` explicitly [#1235](https://github.com/GetStream/stream-chat-swift/pull/1235)
- Date formatter for scroll overlay used in `ChatMessageListVC` is now exposed as `DateFormatter.messageListDateOverlay` [#1235](https://github.com/GetStream/stream-chat-swift/pull/1235)

### 🐞 Fixed
- Fix sorting Member List by `createdAt` causing an issue [#1185](https://github.com/GetStream/stream-chat-swift/issues/1185)
- Fix ComposerView not respecting `ChannelConfig.maxMessageLength [#1190](https://github.com/GetStream/stream-chat-swift/issues/1190)
- Fix mentions not being parsed correctly [#1188](https://github.com/GetStream/stream-chat-swift/issues/1188)
- Fix layout feedback loop for Quoted Message without bubble view [#1203](https://github.com/GetStream/stream-chat-swift/issues/1203)
- Fix image/file/link/giphy actions not being handled in `ChatThreadVC` [#1207](https://github.com/GetStream/stream-chat-swift/pull/1207)
- Fix `ChatMessageLinkPreviewView` not being taken from `Components` [#1207](https://github.com/GetStream/stream-chat-swift/pull/1207)
- Subviews of `ChatMessageDefaultReactionsBubbleView` are now public [#1209](https://github.com/GetStream/stream-chat-swift/pull/1209)
- Fix composer overlapping last message. This happened for channels with typing events disabled. [#1210](https://github.com/GetStream/stream-chat-swift/issues/1210)
- Fix an issue where composer textView's caret jumps to the end of input [#1117](https://github.com/GetStream/stream-chat-swift/issues/1117)
- Fix deadlock in Controllers when `synchronize` is called in a delegate callback [#1214](https://github.com/GetStream/stream-chat-swift/issues/1214)
- Fix restart uploading action not being propagated [#1194](https://github.com/GetStream/stream-chat-swift/pull/1194)
- Fix uploading progress not visible on image uploading overlay [#1194](https://github.com/GetStream/stream-chat-swift/pull/1194)
- Fix timestamp overlay jumping when more messages are loaded [#1235](https://github.com/GetStream/stream-chat-swift/pull/1235)
- Fix flickering of local messages while sending [#1241](https://github.com/GetStream/stream-chat-swift/pull/1241)

# [4.0.0-beta.3](https://github.com/GetStream/stream-chat-swift/releases/tag/4.0.0-beta.3)
_June 11, 2021_

### ⚠️ Breaking Changes from `4.0.0-beta.2`
- Due to App Store Connect suddenly starting rejecting builds, we've renamed the following funcs everywhere:
  - `didPan` -> `handlePan`
  - `didTouchUpInside` -> `handleTouchUpInside`
  - `didTap` -> `handleTap`
  - `didLongPress` -> `handleLongPress`
  - `textDidChange` -> `handleTextChange`
  If you've subclassed UI components and overridden these functions, you should rename your overrides.
  For more information, see [#1177](https://github.com/GetStream/stream-chat-swift/pull/1177) and [#1178](https://github.com/GetStream/stream-chat-swift/issues/1178)
- `ChannelConfig.commands` is no longer an optional [#1182](https://github.com/GetStream/stream-chat-swift/issues/1182)

### ⛔️ Deprecated
- `_ChatChannelListVC.View` is now deprecated. Please use `asView` instead [#1174](https://github.com/GetStream/stream-chat-swift/pull/1174)

### ✅ Added
- Add `staysConnectedInBackground` flag to `ChatClientConfig` [#1170](https://github.com/GetStream/stream-chat-swift/pull/1170)
- Add `asView` helper for getting SwiftUI views from StreamChatUI UIViewControllers [#1174](https://github.com/GetStream/stream-chat-swift/pull/1174)

### 🔄 Changed
- Logic for displaying suggestions (commands or mentions) were not compatible with SwiftUI, so it's changed to AutoLayout [#1171](https://github.com/GetStream/stream-chat-swift/pull/1171)

### 🐞 Fixed
-  `ChatChannelListItemView` now doesn't enable swipe context actions when there are no `swipeableViews` for the cell. [#1161](https://github.com/GetStream/stream-chat-swift/pull/1161)
- Fix websocket connection automatically restored in background [#1170](https://github.com/GetStream/stream-chat-swift/pull/1170)
- Commands view in composer is no longer displayed when there are no commands [#1171](https://github.com/GetStream/stream-chat-swift/pull/1171) [#1178](https://github.com/GetStream/stream-chat-swift/issues/1178)
- `ChatMessageContentView` does not add views to main container in reverse order when `.flipped` option is included [#1125](https://github.com/GetStream/stream-chat-swift/pull/1125)

# [4.0.0-beta.2](https://github.com/GetStream/stream-chat-swift/releases/tag/4.0.0-beta.2)
_June 04, 2021_

### ⚠️ Breaking Changes from `4.0-beta.1`
**Severity of changes**: 🟢 _minor_
- `MessageLayoutOption.metadata` was renamed to `.timestamp` [#1141](https://github.com/GetStream/stream-chat-swift/pull/1141)
- `ComposerVC.showSuggestionsAsChildVC` was renamed to `showSuggestions` [#1139](https://github.com/GetStream/stream-chat-swift/pull/1139)
- The inner structure of `ChatMessageBubbleView` was updated to match the common component pattern [#1118](https://github.com/GetStream/stream-chat-swift/pull/1118)
- The inner structure of `QuotedChatMessageView` was updated to match the common component pattern [#1123](https://github.com/GetStream/stream-chat-swift/pull/1123)
- The superclasses of `ImageAttachmentView` and `ImageCollectionViewCell` became generic over `ExtraData` [#1111](https://github.com/GetStream/stream-chat-swift/pull/1111)

### ✅ Added
- Add `areTypingEventsEnabled`, `areReactionsEnabled`, `areRepliesEnabled`, `areReadEventsEnabled`, `areUploadsEnabled` to `ChatChannelListController` [#1085](https://github.com/GetStream/stream-chat-swift/pull/1085)
- Add `ImageCDN` protocol to improve work with image cache and thumbnails [#1111](https://github.com/GetStream/stream-chat-swift/pull/1111)
- Add missing APIs `open` of `ComposerVC`. Including the delegate implementations and showing the suggestions as a child view controller. [#1140](https://github.com/GetStream/stream-chat-swift/pull/1140)
- Add possibility to build the `StreamChat` framework on macOS
    [#1132](https://github.com/GetStream/stream-chat-swift/pull/1132)
- Add `scrollToLatestMessageButton` to Message list when there is new unread message [#1147](https://github.com/GetStream/stream-chat-swift/pull/1147)

### 🐞 Fixed
- Fix background color of message list in dark mode [#1109](https://github.com/GetStream/stream-chat-swift/pull/1109)
- Fix inconsistent dismissal of popup actions [#1109](https://github.com/GetStream/stream-chat-swift/pull/1109)
- Fix message list animation glitches when keyboard appears [#1139](https://github.com/GetStream/stream-chat-swift/pull/1139)
- Fix issue where images might not render in the message composer in some cases [#1140](https://github.com/GetStream/stream-chat-swift/pull/1140)
- Fix issue with message bubbles not being updated properly when a message withing the same group is sent/deleted [#1141](https://github.com/GetStream/stream-chat-swift/pull/1141), [#1149](https://github.com/GetStream/stream-chat-swift/pull/1149)
- Fix jumps on message list when old message is edited or when the new message comes [#1148](https://github.com/GetStream/stream-chat-swift/pull/1148)
- `ThreadVC`, `ChatMessageReactionsVC`, and `ChatMessageRActionsVC` are now configurable via `Components` [#1155](https://github.com/GetStream/stream-chat-swift/pull/1155)
- Fix `CurrentUserDTO` not available after completion of `reloadUserIfNeeded` [#1153](https://github.com/GetStream/stream-chat-swift/issues/1153)

### 🔄 Changed
- `swipeableViewWillShowActionViews(for:)` and `swipeableViewActionViews(for:)` are `open` now [#1122](https://github.com/GetStream/stream-chat-swift/issues/1122)
- Add `preferredSize` to `UIImageView.loadImage` function to utilise ImageCDN functions [#1111](https://github.com/GetStream/stream-chat-swift/pull/1111)
- Update `ErrorPayload` access control to expose for client-side handling [#1134](https://github.com/GetStream/stream-chat-swift/pull/1134)
- The default time interval for message grouping was changed from 10 to 30 seconds [#1141](https://github.com/GetStream/stream-chat-swift/pull/1141)

# [4.0-beta.1](https://github.com/GetStream/stream-chat-swift/releases/tag/4.0-beta.1)
_May 21, 2021_

### ✅ Added
- Refresh authorization token when WebSocket connection disconnects because the token has expired [#1069](https://github.com/GetStream/stream-chat-swift/pull/1069)
- Typing indicator inside `ChatMessageListVC` [#1073](https://github.com/GetStream/stream-chat-swift/pull/1073)
- `ChannelController.freeze` and `unfreeze [#1090](https://github.com/GetStream/stream-chat-swift/issues/1090)
  Freezing a channel will disallow sending new messages and sending / deleting reactions.
  For more information, see [our docs](https://getstream.io/chat/docs/ios-swift/freezing_channels/?language=swift)

### 🐞 Fixed
- Fix crash when opening attachments on iPad [#1060](https://github.com/GetStream/stream-chat-swift/pull/1060) [#997](https://github.com/GetStream/stream-chat-swift/pull/977)
- New channels are now visible even if the user was added to them while the connection was interrupted [#1092](https://github.com/GetStream/stream-chat-swift/pull/1092)

### 🔄 Changed
- ⚠️ The default `BaseURL` was changed from `.dublin` to `.usEast` to match other SDKs [#1078](https://github.com/GetStream/stream-chat-swift/pull/1078)
- Split `UIConfig` into `Appearance` and `Components` to improve clarity [#1014](https://github.com/GetStream/stream-chat-swift/pull/1014)
- Change log level for `ChannelRead` when it doesn't exist in channel from `error` to `info` [#1043](https://github.com/GetStream/stream-chat-swift/pull/1043)
- Newly joined members' `markRead` events will cause a read object creation for them [#1068](https://github.com/GetStream/stream-chat-swift/pull/1068)

# [3.1.9](https://github.com/GetStream/stream-chat-swift/releases/tag/3.1.9)
_May 03, 2021_

### ✅ Added
- `ChatChannelListControllerDelegate` now has the `controllerWillChangeChannels` method [#1024](https://github.com/GetStream/stream-chat-swift/pull/1024)

### 🐞 Fixed
- Fix potential issues with data access from across multiple threads [#1024](https://github.com/GetStream/stream-chat-swift/pull/1026)
- Fix warning in `Package.swift` [#1031](https://github.com/GetStream/stream-chat-swift/pull/1031)
- Fix incorrect payload format for `MessageController.synchronize` response [#1033](https://github.com/GetStream/stream-chat-swift/pull/1033)
- Improve handling of incoming events [#1030](https://github.com/GetStream/stream-chat-swift/pull/1030)

# [3.1.8](https://github.com/GetStream/stream-chat-swift/releases/tag/3.1.8)
_April 23, 2021_

### 🐞 Fixed
- All channel events are correctly propagated to the UI.

# [3.1.7](https://github.com/GetStream/stream-chat-swift/releases/tag/3.1.7)
_April 23, 2021_

### 🐞 Fixed
- It's safe now to use `ChatChannel` and `ChatMessage` across multiple threads [#984](https://github.com/GetStream/stream-chat-swift/pull/984)
- Web socket reconnection logic better handles the "no internet" errors [#970](https://github.com/GetStream/stream-chat-swift/pull/970)
- `ChatChannelWatcherListController` now correctly loads initial watchers of the channel [#1012](https://github.com/GetStream/stream-chat-swift/pull/970)

### ✅ Added
- Expose the entire quoted message on `ChatMessage` instead of its `id` [#992](https://github.com/GetStream/stream-chat-swift/pull/992)
- Expose thread participants as a set of `ChartUser` instead of a set of `UserId`[#998](https://github.com/GetStream/stream-chat-swift/pull/998)
- `ChatChannelListController` removes hidden channels from the list in the real time [#1013](https://github.com/GetStream/stream-chat-swift/pull/1013)
- `CurrentChatUser` contains `mutedChannels` field with the muted channels [#1011](https://github.com/GetStream/stream-chat-swift/pull/1011)
- `ChatChannel` contains `isMuted` and `muteDetails` fields with the information about the mute state of the channel [#1011](https://github.com/GetStream/stream-chat-swift/pull/1011)
- Existing `ChatChannelListController` queries get invalidated when the current user membership changes, i.e. when the current users stops being a member of a channel, the channel stop being visible in the query [#1016](https://github.com/GetStream/stream-chat-swift/pull/1016)

### 🔄 Changed
- Updating the current user devices is now done manually by calling `CurrentUserController.synchronizeDevices()` instead of being automatically called on `CurrentUserController.synchronize()`[#1010](https://github.com/GetStream/stream-chat-swift/pull/1010)

### ⛔️ Deprecated
- `ChatMessage.quotedMessageId` is now deprecated. Use `quotedMessage?.id` instead [#992](https://github.com/GetStream/stream-chat-swift/pull/992)

# [3.1.5](https://github.com/GetStream/stream-chat-swift/releases/tag/3.1.5)
_April 09, 2021_

### ✅ Added
- Channels are properly marked as read when `ChatChannelVC` is displayed [#972](https://github.com/GetStream/stream-chat-swift/pull/972)
- Channels now support typing indicators [#986](https://github.com/GetStream/stream-chat-swift/pull/986)

### 🐞 Fixed
- Fix `ChannelController`s created with `createChannelWithId` and `createChannelWithMembers` functions not reporting their initial values [#945](https://github.com/GetStream/stream-chat-swift/pull/945)
- Fix issue where channel `lastMessageDate` was not updated when new message arrived [#949](https://github.com/GetStream/stream-chat-swift/pull/949)
- Fix channel unread count not being updated in the real time [#969](https://github.com/GetStream/stream-chat-swift/pull/969)
- Fix updated values not reported for some controllers if the properties were accessed for the first time after `synchronize` has finished. Affected controllers were `ChatUserListController`, `ChatChannelListController`, `ChatUserSearchController` [#974](https://github.com/GetStream/stream-chat-swift/pull/974)

### 🔄 Changed
- `Logger.assertationFailure` was renamed to `Logger.assertionFailure` [#935](https://github.com/GetStream/stream-chat-swift/pull/935)

# [3.1.4](https://github.com/GetStream/stream-chat-swift/releases/tag/3.1.4)
_March 29, 2021_

### 🐞 Fixed
- Fix `ChannelDoesNotExist` error is logged by `UserWatchingEventMiddleware` when channels are fetched for the first time [#893](https://github.com/GetStream/stream-chat-swift/issues/893)
- Improve model loading performance by lazy loading expensive properties [#906](https://github.com/GetStream/stream-chat-swift/issues/906)
- Fix possible loops when accessing controllers' data from within delegate callbacks [#915](https://github.com/GetStream/stream-chat-swift/issues/915)
- Fix `channel.updated` events failing to parse due to missing `user` field [#922](https://github.com/GetStream/stream-chat-swift/issues/922)
  This was due to backend not sending `user` field when the update was done by server-side auth.

### ✅ Added
- Introduce support for [multitenancy](https://getstream.io/chat/docs/react/multi_tenant_chat/?language=swift) - `teams` for `User` and `team` for `Channel` are now exposed. [#905](https://github.com/GetStream/stream-chat-swift/pull/905)
- Introduce support for [pinned messages](https://getstream.io/chat/docs/react/pinned_messages/?language=swift) [#896](https://github.com/GetStream/stream-chat-swift/pull/896)
- Expose `pinnedMessages` on `ChatChannel` which contains the last 10 pinned messages [#896](https://github.com/GetStream/stream-chat-swift/pull/896)
- Expose `pinDetails` on `ChatMessage` which contains the pinning information, like the expiration date [#896](https://github.com/GetStream/stream-chat-swift/pull/896)
- Add support for pinning and unpinning messages through `pin()` and `unpin()` methods in `MessageController` [#896](https://github.com/GetStream/stream-chat-swift/pull/896)
- Add new optional `pinning: Pinning` parameter when creating a new message in `ChannelController` to create a new message and pin it instantly [#896](https://github.com/GetStream/stream-chat-swift/pull/896)
- Add `lastActiveMembers` and `lastActiveWatchers` to `ChatChannel`. The max number of entities these fields expose is configurable via `ChatClientConfig.localCaching.chatChannel` [#911](https://github.com/GetStream/stream-chat-swift/pull/911)

### 🔄 Changed
- `ChatChannel.latestMessages` now by default contains max 5 messages. You can change this setting in `ChatClientConfig.localCaching.chatChannel.latestMessagesLimit` [#923](https://github.com/GetStream/stream-chat-swift/pull/923)

### ⛔️ Deprecated
- `ChatChannel`'s properties `cachedMembers` and `watchers` were deprecated. Use `lastActiveMembers` and `lastActiveWatchers` instead [#911](https://github.com/GetStream/stream-chat-swift/pull/911)

# [3.1.3](https://github.com/GetStream/stream-chat-swift/releases/tag/3.1.3)
_March 12, 2021_

### 🐞 Fixed
- Fix app getting terminated in background during an unfinished background task [#877](https://github.com/GetStream/stream-chat-swift/issues/877)

### ✅ Added
- Introduce `MemberEventMiddleware` to observe member events and update database accordingly [#880](https://github.com/GetStream/stream-chat-swift/issues/880)
- Expose `membership` value on `ChatChannel` which contains information about the current user membership [#885](https://github.com/GetStream/stream-chat-swift/issues/885)
- `ChatChannelMember` now contains channel-specific ban information: `isBannedFromChannel` and `banExpiresAt` [#885](https://github.com/GetStream/stream-chat-swift/issues/885)
- Channel-specific ban events are handled and the models are properly updated [#885](https://github.com/GetStream/stream-chat-swift/pull/885)

# [3.1.2](https://github.com/GetStream/stream-chat-swift/releases/tag/3.1.2)
_March 09, 2021_

### ✅ Added
- Add support for slow mode. See more info in the [documentation](https://getstream.io/chat/docs/javascript/slow_mode/?language=swift) [#859](https://github.com/GetStream/stream-chat-swift/issues/859)
- Add support for channel watching events. See more info in the [documentation](https://getstream.io/chat/docs/ios/watch_channel/?language=swift) [#864](https://github.com/GetStream/stream-chat-swift/issues/864)
- Add support for channel truncating [#864](https://github.com/GetStream/stream-chat-swift/issues/864)

### 🔄 Changed
- `ChatChannelNamer` is now closure instead of class so it allows better customization of channel naming in `ChatChannelListItemView`.

### 🐞 Fixed
- Fix encoding of channels with custom type [#872](https://github.com/GetStream/stream-chat-swift/pull/872)
- Fix `CurreUserController.currentUser` returning nil before `synchronize()` is called [#875](https://github.com/GetStream/stream-chat-swift/pull/875)

# [3.1.1](https://github.com/GetStream/stream-chat-swift/releases/tag/3.1.1)
_February 26, 2021_

### 🐞 Fixed
- Fix localized strings not being loaded correctly when the SDK is integrated using CocoaPods [#845](https://github.com/GetStream/stream-chat-swift/pull/845)
- Fix message list crash when rotating screen [#847](https://github.com/GetStream/stream-chat-swift/pull/847)

# [3.1.0](https://github.com/GetStream/stream-chat-swift/releases/tag/3.1.0)
_February 22, 2021_

### 🐞 Fixed
- Fix user devices not being removed locally when removed on the backend [#882](https://github.com/GetStream/stream-chat-swift/pull/822)
- Fix issue with bad parsing of malformed attachment data causing channelList not showing channels [#834](https://github.com/GetStream/stream-chat-swift/pull/834/)

### 🔄 Changed

# [3.0.2](https://github.com/GetStream/stream-chat-swift/releases/tag/3.0.2)
_February 12, 2021_

## StreamChat

### ✅ Added
- Add support for custom attachment types with unknown structure
    [#795](https://github.com/GetStream/stream-chat-swift/pull/795)
- Add possibility to send attachments that don't need prior uploading
    [#799](https://github.com/GetStream/stream-chat-swift/pull/799)

### 🔄 Changed
- Improve serialization performance by exposing items as `LazyCachedMapCollection` instead of `Array` [#776](https://github.com/GetStream/stream-chat-swift/pull/776)
- Reduce amount of fake updates by erasing touched objects [#802](https://github.com/GetStream/stream-chat-swift/pull/802)
- Trigger members and current user updates on UserDTO changes [#802](https://github.com/GetStream/stream-chat-swift/pull/802)
- Extracts the connection handling responsibility of `CurrentUserController` to a new `ChatConnectionController`. [#804](https://github.com/GetStream/stream-chat-swift/pull/804)
- Allow delete/edit message for all users [#809](https://github.com/GetStream/stream-chat-swift/issues/809)
  By default, only admin/moderators can edit/delete other's messages, but this configurable on backend and it's not known by the client, so we allow all actions and invalid actions will cause backend to return error.
- Simplify attachment send API by combining `attachment` and `attachmentSeeds` parameters. [#815](https://github.com/GetStream/stream-chat-swift/pull/815)

### 🐞 Fixed
- Fix race conditions in database observers [#796](https://github.com/GetStream/stream-chat-swift/pull/796)

### 🚮 Removed
- Revert changeHash that became obsolete after #802 [#813](https://github.com/GetStream/stream-chat-swift/pull/813)

# [3.0.1](https://github.com/GetStream/stream-chat-swift/releases/tag/3.0.1)
_February 2nd, 2021_

## StreamChat

### ✅ Added
- Add support for `enforce_unique` parameter on sending reactions
    [#770](https://github.com/GetStream/stream-chat-swift/pull/770)
### 🔄 Changed

### 🐞 Fixed
- Fix development token not working properly [#760](https://github.com/GetStream/stream-chat-swift/pull/760)
- Fix lists ordering not updating instantly. [#768](https://github.com/GetStream/stream-chat-swift/pull/768/)
- Fix update changes incorrectly reported when a move change is present for the same index. [#768](https://github.com/GetStream/stream-chat-swift/pull/768/)
- Fix issue with decoding `member_count` for `ChannelDetailPayload`
    [#782](https://github.com/GetStream/stream-chat-swift/pull/782)
- Fix wrong extra data cheat sheet documentation link [#786](https://github.com/GetStream/stream-chat-swift/pull/786)

# [3.0](https://github.com/GetStream/stream-chat-swift/releases/tag/3.0)
_January 22nd, 2021_

## StreamChat SDK reaches another milestone with version 3.0 🎉

### New features:

* **Offline support**: Browse channels and send messages while offline.
* **First-class support for `SwiftUI` and `Combine`**: Built-it wrappers make using the SDK with the latest Apple frameworks a seamless experience.
* **Uses `UIKit` patterns and paradigms:** The API follows the design of native system SDKs. It makes integration with your existing code easy and familiar.
* Currently, 3.0 version is available only using CocoaPods. We will add support for SPM soon.

To use the new version of the framework, add to your `Podfile`:
```ruby
pod 'StreamChat', '~> 3.0'
```

### ⚠️ Breaking Changes ⚠️

In order to provide new features like offline support and `SwiftUI` wrappers, we had to make notable breaking changes to the public API of the SDKs.

**Please don't upgrade to version `3.0` before you get familiar with the changes and their impact on your codebase.**

To prevent CocoaPods from updating `StreamChat` to version 3, you can explicitly pin the SDKs to versions `2.x` in your `podfile`:
```ruby
pod 'StreamChat', '~> 2.0'
pod 'StreamChatCore', '~> 2.0' # if needed
pod 'StreamChatClient', '~> 2.0' # if needed
```

The framework naming and overall structure were changed. Since version 3.0, Stream Chat iOS SDK consists of:

#### `StreamChat` framework

Contains low-level logic and is meant to be used by users who want to build a fully custom UI. It covers functionality previously provided by `StreamChatCore` and `StreamChatClient`.

#### `StreamChat UI` framework _(currently in public beta)_

Contains a complete set of ready-to-use configurable UI elements that you can customize a use for building your own chat UI. It covers functionality previously provided by `StreamChat`.

### Sample App

The best way to explore the SDKs and their usage is our [sample app](https://github.com/GetStream/stream-chat-swift/tree/main/Sample). It contains an example implementation of a simple IRC-style chat app using the following patterns:

* `UIKit` using delegates
* `UIKit` using reactive patterns and SDK's built-in `Combine` wrappers.
* `SwiftUI` using the SDK's built-in `ObservableObject` wrappers.
* Learn more about the sample app at its own [README](https://github.com/GetStream/stream-chat-swift/tree/main/Sample).

### Documentation Quick Links

- [**Cheat Sheet**](https://github.com/GetStream/stream-chat-swift/wiki/Cheat-Sheet) Real-world code examples showcasing the usage of the SDK.
- [**Controller Overview**](https://github.com/GetStream/stream-chat-swift/wiki/Controllers-Overview) This page contains a list of all available controllers within StreamChat, including their short description and typical use-cases.
- [**Glossary**](https://github.com/GetStream/stream-chat-swift/wiki/Glossary) A list of names and terms used in the framework and documentation.<|MERGE_RESOLUTION|>--- conflicted
+++ resolved
@@ -3,17 +3,23 @@
 
 # Upcoming
 
-### 🔄 Changed
+## StreamChat
+### ✅ Added
+- Add `MarkdownParser` for parsing and styling markdown strings [#3590](https://github.com/GetStream/stream-chat-swift/pull/3590)
+- Add `Fonts.title2` for supporting markdown headers [#3590](https://github.com/GetStream/stream-chat-swift/pull/3590)
+
+### StreamChatUI
+### 🔄 Changed
+- Feature rich markdown rendering with `AttributedString` [#3590](https://github.com/GetStream/stream-chat-swift/pull/3590)
+  - Note: Markdown is rendered only on iOS 15 and above. On iOS 14 and below markdown is rendered as plain text.
+### 💥 Removed
+- Remove `MarkdownStyles.linkFont` because link attributes are ignored by `UITextView`. Update `ChatMessageContentView.textView.linkTextAttributes` instead. [#3590](https://github.com/GetStream/stream-chat-swift/pull/3590)
 
 # [4.73.0](https://github.com/GetStream/stream-chat-swift/releases/tag/4.73.0)
 _February 27, 2025_
 
 ## StreamChat
 ### ✅ Added
-<<<<<<< HEAD
-- Add `MarkdownParser` for parsing and styling markdown strings [#3590](https://github.com/GetStream/stream-chat-swift/pull/3590)
-- Add `Fonts.title2` for supporting markdown headers [#3590](https://github.com/GetStream/stream-chat-swift/pull/3590)
-=======
 - Add sending messages to only specific members [#3595](https://github.com/GetStream/stream-chat-swift/pull/3595)
 - Add Draft Messages Support [#3588](https://github.com/GetStream/stream-chat-swift/pull/3588)
   - Add `ChatChannel.draftMessage`
@@ -31,24 +37,14 @@
      - `loadDraftMessages()`
      - `loadMoreDraftMessages()` 
 
->>>>>>> 49e0cde4
 ### 🐞 Fixed
 - Update channel's preview message when coming back to online [#3574](https://github.com/GetStream/stream-chat-swift/pull/3574)
 - Fix message transformer not being applied when editing a message [#3602](https://github.com/GetStream/stream-chat-swift/pull/3602)
 
-<<<<<<< HEAD
-### StreamChatUI
-### 🔄 Changed
-- Feature rich markdown rendering with `AttributedString` [#3590](https://github.com/GetStream/stream-chat-swift/pull/3590)
-  - Note: Markdown is rendered only on iOS 15 and above. On iOS 14 and below markdown is rendered as plain text.
-### 💥 Removed
-- Remove `MarkdownStyles.linkFont` because link attributes are ignored by `UITextView`. Update `ChatMessageContentView.textView.linkTextAttributes` instead. [#3590](https://github.com/GetStream/stream-chat-swift/pull/3590)
-=======
 ## StreamChatUI
 ### ✅ Added
 - Add `Components.isDraftMessagesEnabled` to enable Draft Messages [#3588](https://github.com/GetStream/stream-chat-swift/pull/3588)
 - Add draft preview in Channel List and Thread List if drafts are enabled [#3588](https://github.com/GetStream/stream-chat-swift/pull/3588)
->>>>>>> 49e0cde4
 
 # [4.72.0](https://github.com/GetStream/stream-chat-swift/releases/tag/4.72.0)
 _February 04, 2025_
