--- conflicted
+++ resolved
@@ -3,7 +3,6 @@
 
 # Upcoming
 
-<<<<<<< HEAD
 ## StreamChat
 ### ✅ Added
 - Add new `Filter.isNil` to make it easier to query by nil values [#3623](https://github.com/GetStream/stream-chat-swift/pull/3623)
@@ -12,8 +11,6 @@
    - Add `ChatMessageController.updateReminder()` 
    - Add `ChatMessageController.deleteReminder()`
    - Add `MessageReminderListController` and `MessageReminderListQuery`
-=======
-### 🔄 Changed
 
 # [4.76.0](https://github.com/GetStream/stream-chat-swift/releases/tag/4.76.0)
 _March 31, 2025_
@@ -21,7 +18,6 @@
 ### StreamChatUI
 ### 🐞 Fixed
 - Fix runtime exception if fonts in `Appearance.default.fonts` are set to scaled fonts [#3633](https://github.com/GetStream/stream-chat-swift/pull/3633)
->>>>>>> 1105e8ad
 
 ### StreamChatUI
 ### 🐞 Fixed
