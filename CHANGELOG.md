--- conflicted
+++ resolved
@@ -12,11 +12,8 @@
 - Fix an issues which was causing the app to terminate when using a filter with the `in` operator and `cid` values [#2561](https://github.com/GetStream/stream-chat-swift/pull/2561)
 - Fix unexpected 401s produced at launch while the chat is not yet fully connected [#2559](https://github.com/GetStream/stream-chat-swift/pull/2559)
 - Fix crash when getting unread count in an invalid state [#2570](https://github.com/GetStream/stream-chat-swift/pull/2570)
-<<<<<<< HEAD
+- Fix crash when accessing FetchCache with an unexecuted NSFetchRequest [#2572](https://github.com/GetStream/stream-chat-swift/pull/2572)
 - Make connect/disconnect safer when network is offline [#2571](https://github.com/GetStream/stream-chat-swift/pull/2571)
-=======
-- Fix crash when accessing FetchCache with an unexecuted NSFetchRequest [#2572](https://github.com/GetStream/stream-chat-swift/pull/2572)
->>>>>>> 5e52ecca
 
 ## StreamChatUI
 ### ✅ Added
