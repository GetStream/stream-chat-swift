--- conflicted
+++ resolved
@@ -2,6 +2,10 @@
 The format is based on [Keep a Changelog](https://keepachangelog.com/en/1.0.0/).
 
 # Upcoming
+
+## StreamChat
+### 🐞 Fixed
+- Fix not able to mark channel read after clearing history [#2867](https://github.com/GetStream/stream-chat-swift/pull/2867)
 
 ## StreamChatUI
 ### 🐞 Fixed
@@ -18,11 +22,7 @@
 - Fix not being able to delete local-only messages [#2846](https://github.com/GetStream/stream-chat-swift/pull/2846)
 - Fix bounced message displayed as a system message instead of an error [#2846](https://github.com/GetStream/stream-chat-swift/pull/2846)
 - Fix not showing bounced actions when long pressing bounced message [#2846](https://github.com/GetStream/stream-chat-swift/pull/2846)
-<<<<<<< HEAD
-- Fix not able to mark channel read after clearing history [#2867](https://github.com/GetStream/stream-chat-swift/pull/2867)
-=======
 - Fix empty channel list when querying both hidden or shown channels [#2865](https://github.com/GetStream/stream-chat-swift/pull/2865)
->>>>>>> 7a61cdb6
 
 ## StreamChatUI
 ### ✅ Added
