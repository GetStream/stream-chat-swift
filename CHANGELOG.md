# StreamChat iOS SDK CHANGELOG
The format is based on [Keep a Changelog](https://keepachangelog.com/en/1.0.0/).

# Upcoming
## StreamChat
### ✅ Added
- `quotesEnabled` property is added to the `ChannelConfig` [#1891](https://github.com/GetStream/stream-chat-swift/issues/1891)
- Expose `readBy/readByCount` on `ChatMessage` containing info about users who has seen this message. These fields are populated only for messages sent by the current user. [#1887](https://github.com/GetStream/stream-chat-swift/issues/1887)
- Expose number of unread silent messages and thread replies on `ChatChannel` [#1904](https://github.com/GetStream/stream-chat-swift/issues/1904)
### 🔄 Changed
- Assertions are no longer thrown by default. Check `StreamRuntimeCheck` to enable them [#1885](https://github.com/GetStream/stream-chat-swift/pull/1885)
- Local Storage is enabled by default. You can read more [here](https://getstream.io/chat/docs/sdk/ios/guides/offline-support) [#1890](https://github.com/GetStream/stream-chat-swift/pull/1890)
<<<<<<< HEAD
### 🐞 Fixed
- Channel not being marked as read by the current user when it's only thread replies or silent messages sent after the last read [#1904](https://github.com/GetStream/stream-chat-swift/issues/1904)
=======
- Mark all read has been relocated to `CurrentUserController` to have parity with other platforms [#1927](https://github.com/GetStream/stream-chat-swift/pull/1927)
>>>>>>> 7824eae6

### 🐞 Fixed
- Fix support for multiple active channel lists at the same time [#1879](https://github.com/GetStream/stream-chat-swift/pull/1879)
- Fix channels linked to the channel list not being watched [#1924](https://github.com/GetStream/stream-chat-swift/pull/1924)
- Fix connection recovery flow being triggered after the first connection [#1925](https://github.com/GetStream/stream-chat-swift/pull/1925)
- Fix connection recovery flow not being cancelled on disconnect [#1925](https://github.com/GetStream/stream-chat-swift/pull/1925)
- Fix cooldown being applied to /sync endpoint in connection recovery flow [#1925](https://github.com/GetStream/stream-chat-swift/pull/1925)
- Fix active components not being reset when another user is connected [#1925](https://github.com/GetStream/stream-chat-swift/pull/1925)

## StreamChatUI
### 💥 Removed
- The `toVCSnapshot`, `fromVCSnapshot` and `containerTransitionImageView` properties were removed `ZoomAnimator` because they were the root cause of animation issues when presenting the popup actions [#1899](https://github.com/GetStream/stream-chat-swift/issues/1899)
### ✅ Added
- Quote message action visibility can be controlled from the dashboard [#1891](https://github.com/GetStream/stream-chat-swift/issues/1891)
- Show delivery status indicator for messages sent by the current user. [#1887](https://github.com/GetStream/stream-chat-swift/issues/1887)
### 🔄 Changed
- The time interval between 2 messages so they are grouped in the UI is changed from `30 sec` to `60 sec` [#1893](https://github.com/GetStream/stream-chat-swift/issues/1893)
### 🐞 Fixed
- Fix full screen live photos weird flicker when presented / dismissed to / from full screen [#1899](https://github.com/GetStream/stream-chat-swift/issues/1899)
- Timestamp not being shown for the message when the next message is error [#1893](https://github.com/GetStream/stream-chat-swift/issues/1893)
- Another user's avatar not being shown for deleted message last in a group [#1893](https://github.com/GetStream/stream-chat-swift/issues/1893)
- Fix audio files not rendering previews [#1907](https://github.com/GetStream/stream-chat-swift/issues/1907)

# [4.13.1](https://github.com/GetStream/stream-chat-swift/releases/tag/4.13.1)
_April 04, 2022_

## StreamChat
### 🚨 Fixed
- Fix deadlock when accessing some properties from Events Delegate [#1898](https://github.com/GetStream/stream-chat-swift/issues/1898)

# [4.13.0](https://github.com/GetStream/stream-chat-swift/releases/tag/4.13.0)
_March 29, 2022_

## StreamChat
### ✅ Added
- Introduce message translations. See [docs](https://getstream.io/chat/docs/ios-swift/translation/?language=swift) for more info [#1867](https://github.com/GetStream/stream-chat-swift/issues/1867)
- Add support for multiple push providers [#1864](https://github.com/GetStream/stream-chat-swift/issues/1864)
### 🐞 Fixed
- Fix payload for reaction when using `enforce_unique` [#1861](https://github.com/GetStream/stream-chat-swift/issues/1861)
- Use IndexPath's item instead of row for macOS compatibility [#1859](https://github.com/GetStream/stream-chat-swift/pull/1859)
- Fix mime-type for file attachments [#1873](https://github.com/GetStream/stream-chat-swift/pull/1873)
- Properly decode `removed_from_channel` event when channel is incomplete [#1881](https://github.com/GetStream/stream-chat-swift/pull/1881)

## StreamChatUI
### ⚠️ Changed
- `AttachmentsPreviewVC` contains significant deprecations [#1877](https://github.com/GetStream/stream-chat-swift/pull/1877)
### ✅ Added
- Add Mixed Attachments UI Support [#1877](https://github.com/GetStream/stream-chat-swift/pull/1877)
### 🐞 Fixed
- Resolve attachment type when importing file from file picker [#1873](https://github.com/GetStream/stream-chat-swift/pull/1873)
- Fix long file names overlapped by the close button [#1880](https://github.com/GetStream/stream-chat-swift/issues/1880)
- Fix long file names being truncated at the end instead of the middle [#1880](https://github.com/GetStream/stream-chat-swift/issues/1880)
- Fix commands without arguments cannot be sent without text [#1869](https://github.com/GetStream/stream-chat-swift/issues/1869)
- Fix pasting long text into composer won't update input height [#1875](https://github.com/GetStream/stream-chat-swift/issues/1875)

# [4.12.0](https://github.com/GetStream/stream-chat-swift/releases/tag/4.12.0)
_March 16, 2022_

## StreamChat
### ✅ Added
- Add Offline Support (Connection & events recovery, and offline actions queuing) [#1831](https://github.com/GetStream/stream-chat-swift/pull/1831)
- Add `MessageSearchSortingKey.createdAt` and `updatedAt` for sorting options [#1824](https://github.com/GetStream/stream-chat-swift/issues/1824)
### 🐞 Fixed
- Fix `ChatMessageSearchController` not respecting `sort` param [#1824](https://github.com/GetStream/stream-chat-swift/issues/1824)
- Fix `ChatMessageSearchController` not removing old search results [#1824](https://github.com/GetStream/stream-chat-swift/issues/1824)
- Fix `ChatMessageSearchController` making empty searches [#1824](https://github.com/GetStream/stream-chat-swift/issues/1824)

## StreamChatUI
### 🔄 Changed
- ⚠️ Change default message deleted visibility to `.alwaysVisible` [#1851](https://github.com/GetStream/stream-chat-swift/pull/1851)
   - **Note:** This change is required to be align with the other SDK Platforms. If you still want the older behaviour, you should set the `ChatClientConfig.deletedMessagesVisibility` to `.visibleForCurrentUser`.
### ✅ Added
- Make it possible to customize the message view only in the popup actions [#1844](https://github.com/GetStream/stream-chat-swift/pull/1844)
### 🐞 Fixed
- Fix blurred avatar views when using image merger [#1841](https://github.com/GetStream/stream-chat-swift/pull/1841)
- Fix "Only visible to you" shown when deleted messages visible for all users [#1847](https://github.com/GetStream/stream-chat-swift/pull/1847)
- Fix channels list cell staying as selected when in Airplane mode [#1831](https://github.com/GetStream/stream-chat-swift/pull/1831)

# [4.11.0](https://github.com/GetStream/stream-chat-swift/releases/tag/4.11.0)
_March 01, 2022_

### ✅ Added
- Add Support for Message List Data Source Diffing (Experimental) [#1770](https://github.com/GetStream/stream-chat-swift/pull/1770)
- Show Camera option on the ComposerVC [#1798](https://github.com/GetStream/stream-chat-swift/pull/1798)
- `ChannelController`'s `truncateChannel` function now allows you to specify `systemMessage`, `hardDelete`, `skipPush` properties [#1799](https://github.com/GetStream/stream-chat-swift/pull/1799)
- Added `truncatedAt` property to `ChatChannel`
- Added increased logging for CoreData crashes caused by lingering models from previous sessions [#1814](https://github.com/GetStream/stream-chat-swift/issues/1814)

### 🐞 Fixed
- Fix `ChatMentionSuggestionView` permanently hiding subviews [#1800](https://github.com/GetStream/stream-chat-swift/issues/1800)
- Fix showing channel watchers in mention suggestions list [#1803](https://github.com/GetStream/stream-chat-swift/issues/1803)
- System message is now properly shown when channel is truncated [#1799](https://github.com/GetStream/stream-chat-swift/pull/1799)
- Fix Memory Leaks when opening and closing channels [#1812](https://github.com/GetStream/stream-chat-swift/pull/1812)

# [4.10.1](https://github.com/GetStream/stream-chat-swift/releases/tag/4.10.1)
_February 16, 2022_

### 🔄 Changed
- `ChannelListVC` now keeps track of channels where user is a member only instead of all channels loaded in the SDK. [#1785](https://github.com/GetStream/stream-chat-swift/pull/1785)

### 🐞 Fixed
- Make SendButton animation overridable [#1781](https://github.com/GetStream/stream-chat-swift/issues/1781)
- Make ChannelId.rawValue public [#1780](https://github.com/GetStream/stream-chat-swift/pull/1780)
- Fix channel not removed from channel list when user leaves the channel [#1785](https://github.com/GetStream/stream-chat-swift/pull/1785)
- Fix `ChannelListController.loadNextChannels` using incorrect `limit` when argument is omitted [#1786](https://github.com/GetStream/stream-chat-swift/issues/1786)
- Fix Message Input Accessibility for Large Text [#1787](https://github.com/GetStream/stream-chat-swift/pull/1787)
- Fix crash on iOS 12 when local storage enabled [#1784](https://github.com/GetStream/stream-chat-swift/pull/1784)

# [4.10.0](https://github.com/GetStream/stream-chat-swift/releases/tag/4.10.0)
_February 01, 2022_

### ✅ Added
- Make Date Formatters Configurable [#1742](https://github.com/GetStream/stream-chat-swift/pull/1742)
- Add quoted video support [#1765](https://github.com/GetStream/stream-chat-swift/pull/1765)

### 🔄 Changed
- In case you are presenting the `ChatChannelVC` in a modal, you should now be using the `StreamModalTransitioningDelegate`. The workaround to fix the message list being dismissed when scrolling to the bottom has been removed in favor of the custom modal transition. Please check the following PR description to see how to use it: [#1760](https://github.com/GetStream/stream-chat-swift/pull/1760)

### 🐞 Fixed
- Add custom modal transition for message list [#1760](https://github.com/GetStream/stream-chat-swift/pull/1760)
- Fix composer not showing any files when >3 files are selected in bulk [#1768](https://github.com/GetStream/stream-chat-swift/issues/1768)
- Crashfix for hanging `DispatchWorkItem` reference in `WebSocketClient`[#1766](https://github.com/GetStream/stream-chat-swift/issues/1766)

# [4.9.0](https://github.com/GetStream/stream-chat-swift/releases/tag/4.9.0)
_January 18, 2022_

### ✅ Added
- Add hard delete messages support [#1745](https://github.com/GetStream/stream-chat-swift/pull/1745)

### 🐞 Fixed
- Fix wrong image resolution when images are being quoted [#1747](https://github.com/GetStream/stream-chat-swift/pull/1747)
- Fix message list NSInternalInconsistencyException crash [#1752](https://github.com/GetStream/stream-chat-swift/pull/1752)
- Fix Image and Video sharing behaviour [#1753](https://github.com/GetStream/stream-chat-swift/pull/1753)

# [4.8.0](https://github.com/GetStream/stream-chat-swift/releases/tag/4.8.0)
_January 4, 2022_

### ✅ Added
- Add support to paginate messages pinned in a channel [#1741](https://github.com/GetStream/stream-chat-swift/issues/1741)

### 🐞 Fixed
- `notification.channel_deleted` events are now handled by the SDK [#1737](https://github.com/GetStream/stream-chat-swift/pull/1737)
- `MemberListController` receives new members correctly [#1736](https://github.com/GetStream/stream-chat-swift/issues/1736)
- `ChatChannel.membership` is correctly reflected in all cases [#1736](https://github.com/GetStream/stream-chat-swift/issues/1736)

# [4.7.0](https://github.com/GetStream/stream-chat-swift/releases/tag/4.7.0)
_December 28, 2021_

### ✅ Added
- `ChannelListQuery.membersLimit` param for controlling the number of members returned for each channel [#1721](https://github.com/GetStream/stream-chat-swift/issues/1721)
- Adds support to pass extra data for message from `ComposerVC` [#1722](https://github.com/GetStream/stream-chat-swift/pull/1722)

### 🐞 Fixed
- Fix multiple pagination requests being fired from `ChatChannelVC` and `ChatChannelListVC` [#1706](https://github.com/GetStream/stream-chat-swift/issues/1706)
- Fix rendering unavailable reactions on `ChatMessageReactionAuthorsVC` [#1719](https://github.com/GetStream/stream-chat-swift/issues/1719)
- Fix unncessary API calls performed when loading threads [#1716](https://github.com/GetStream/stream-chat-swift/issues/1716)
- Fix quoted messages not updated after edit [#1703](https://github.com/GetStream/stream-chat-swift/pull/1703)
- Fix deleted replies being shown in channel [#1707](https://github.com/GetStream/stream-chat-swift/pull/1707)
- Fix Date._unconditionallyBridgeFromObjectiveC crashes [#1646](https://github.com/GetStream/stream-chat-swift/pull/1646)

# [4.6.0](https://github.com/GetStream/stream-chat-swift/releases/tag/4.6.0)
_December 20, 2021_

### ⚠️ Important
- Dependencies are no longer exposed (this includes Nuke, SwiftyGif and Starscream). If you were using those dependencies we were exposing, you would need to import them manually. This is due to our newest addition supporting Module Stable XCFrameworks, see more below in the "Added" section.

### 🔄 Changed
- Change `ChatMessageLayoutOptions` to a `Set` instead of an `OptionSet` for a more flexible and safer customization [#1651](https://github.com/GetStream/stream-chat-swift/issues/1651)
- There is a new `ChatMessageListDateSeparatorView` component that should be used instead of the `ChatMessageListScrollOverlayView` if the goal is customize the styling of the date separator. Read [here](https://getstream.io/chat/docs/sdk/ios/uikit/components/message/#date-separators) for more details.
- `UnknownEvent` is now deprecated, use `UnknownChannelEvent` or `UnknownUserEvent` instead. [#1695](https://github.com/GetStream/stream-chat-swift/pull/1695).
- SwiftyGif now points to [v5.4.2](https://github.com/kirualex/SwiftyGif/releases/tag/5.4.2) that resolves crash related to leaked delegate reference.

### 🐞 Fixed
- Fix `stopTyping` can be called on `TypingEventSender` after calling `startTyping` [#1649](https://github.com/GetStream/stream-chat-swift/issues/1649).
- Reactions no longer cover the text in message bubble [#1666](https://github.com/GetStream/stream-chat-swift/pull/1666).
- Fix `error` type messages rendered as user's messages and interactive [#1672](https://github.com/GetStream/stream-chat-swift/issues/1672).
- Fix `ChannelListController` makes one redundant API call [#1687](https://github.com/GetStream/stream-chat-swift/issues/1687).
- Safely access indexes of collections [#1692](https://github.com/GetStream/stream-chat-swift/pull/1692).

### ✅ Added
- Add support for pre-built XCFrameworks [#1665](https://github.com/GetStream/stream-chat-swift/pull/1665).
- Added `LogConfig.destinationTypes` for ease of adding new destinations to logger [#1681](https://github.com/GetStream/stream-chat-swift/issues/1681).
- Expose container embedding top & bottom containers by `ChatChannelListItemView` [#1670](https://github.com/GetStream/stream-chat-swift/issues/1670).
- Add Static Message List Date Separators [#1686](https://github.com/GetStream/stream-chat-swift/issues/1686) (You can read this [doc](https://getstream.io/chat/docs/sdk/ios/uikit/components/message/#date-separators) to understand how to configure this feature).
- Adds `UnknownUserEvent` that models custom user event [#1695](https://github.com/GetStream/stream-chat-swift/pull/1695).
- `ChannelQuery.options` and `ChannelListQuery.options` are now public and mutable [#1696](https://github.com/GetStream/stream-chat-swift/issues/1696)
- `ChannelController.startWatching` and `stopWatching` are now `public`. You can explicitly stop watching a channel [#1696](https://github.com/GetStream/stream-chat-swift/issues/1696).

# [4.5.2](https://github.com/GetStream/stream-chat-swift/releases/tag/4.5.2)
_December 10, 2021_

### 🐞 Fixed

- Fix regression for reactions left by the current user being not accurate [#1680](https://github.com/GetStream/stream-chat-swift/issues/1680)

# [4.5.1](https://github.com/GetStream/stream-chat-swift/releases/tag/4.5.1)
_December 01, 2021_

### 🐞 Fixed
- Fix memory leak in GalleryVC [#1631](https://github.com/GetStream/stream-chat-swift/pull/1631)
- Increase tappable area surrounding the ShareButton inside the GalleryVC [#1640](https://github.com/GetStream/stream-chat-swift/pull/1640)
- Fix giphy action message (ephemeral message) in a thread is also shown in the channel [#1641](https://github.com/GetStream/stream-chat-swift/issues/1641)
- Fix crash when sending giphies. (Requires update of SwiftyGif to 5.4.1) [SwiftyGif#158](https://github.com/kirualex/SwiftyGif/pull/158)
- Improve stability of marking channel read [#1656](https://github.com/GetStream/stream-chat-swift/issues/1656)

### 🔄 Changed
- Make `LogDetails` fields `public` so they are be accessible. Typical usage is when overriding `process(logDetails:)` when subclassing `BaseLogDestination` [#1650](https://github.com/GetStream/stream-chat-swift/issues/1650)

# [4.5.0](https://github.com/GetStream/stream-chat-swift/releases/tag/4.5.0)
_November 16, 2021_

### 🐞 Fixed
- Fix message list scrolling jumps when a new message is received [#1605](https://github.com/GetStream/stream-chat-swift/pull/1605)
- Fix message cell not resized after editing a message with bigger/smaller content [#1605](https://github.com/GetStream/stream-chat-swift/pull/1605)
- Improve send button tap responsiveness [#1626](https://github.com/GetStream/stream-chat-swift/pull/1626)
- Dismiss suggestions popup when tapping outside [#1627](https://github.com/GetStream/stream-chat-swift/pull/1627)

### ✅ Added

- Optimistic Reaction UI, adding/removing reactions can be done offline and API calls are performed asynchronously [#1592](https://github.com/GetStream/stream-chat-swift/pull/1592)
- Automatically retry failed API calls for adding and removing reactions [#1592](https://github.com/GetStream/stream-chat-swift/pull/1592)

# [4.4.0](https://github.com/GetStream/stream-chat-swift/releases/tag/4.4.0)
_November 11, 2021_

### 🐞 Fixed
- Using Xcode 13 & CocoaPods should load all the required assets. [#1602](https://github.com/GetStream/stream-chat-swift/pull/1602)
- Make the NukeImageLoader initialiser accessible [#1600](https://github.com/GetStream/stream-chat-swift/issues/1600)
- Fix message not pinned when there is no expiration date [#1603](https://github.com/GetStream/stream-chat-swift/issues/1603)
- Fix uploaded videos' mime types were not encoded correctly [#1604](https://github.com/GetStream/stream-chat-swift/issues/1604)

### ✅ Added
- Added a new `make` API within our ChatChannelListVC so it's easier to instantiate, this eliminates the need to setup within the ViewController lifecycle [#1597](https://github.com/GetStream/stream-chat-swift/issues/1597)
- Add view to show all reactions of a message when tapping reactions [#1582](https://github.com/GetStream/stream-chat-swift/pull/1582)

# [4.3.0](https://github.com/GetStream/stream-chat-swift/releases/tag/4.3.0)
_November 03, 2021_

### 🐞 Fixed
- `flag` command is no longer visible on Composer [#1590](https://github.com/GetStream/stream-chat-swift/issues/1590)
- Fix long-pressed message being swapped with newly received message if both have the same visual style [#1596](https://github.com/GetStream/stream-chat-swift/issues/1596)
- Fix crash when message actions pop-up is dismissed with the selected message being outside the visible area of message list [#1596](https://github.com/GetStream/stream-chat-swift/issues/1596)

### 🔄 Changed
- The message action icons were changed to be a bit more darker color [#1583](https://github.com/GetStream/stream-chat-swift/issues/1583)
- The long-pressed message view is no longer moved across `ChatMessageListVC` and `ChatMessagePopupVC` hierarchies [#1596](https://github.com/GetStream/stream-chat-swift/issues/1596)

### ✅ Added
- Added Flag message action [#1583](https://github.com/GetStream/stream-chat-swift/issues/1583)
- Added handling of "shadowed" messages (messages from shadow banned users). The behavior is controlled by `ChatClientConfig.shouldShowShadowedMessages` and defaults to `false`. [#1591](https://github.com/GetStream/stream-chat-swift/issues/1591)
- Add message actions transition controller to `Components` [#1596](https://github.com/GetStream/stream-chat-swift/issues/1596)

# [4.2.0](https://github.com/GetStream/stream-chat-swift/releases/tag/4.2.0)
_October 26, 2021_

### ✅ Added
- `LogConfig.subsystems` for customizing subsysems where logger should be active [#1522](https://github.com/GetStream/stream-chat-swift/issues/1522)
- `ChannelListController` can now correctly give a list of hidden channels [#1529](https://github.com/GetStream/stream-chat-swift/issues/1529)
- `ChatChannel.isHidden` is now exposed [#1529](https://github.com/GetStream/stream-chat-swift/issues/1529)
- Add `name` sort option for member list queries [#1576](https://github.com/GetStream/stream-chat-swift/issues/1576)
- Update `ComposerVC` to respect API limitation and show an alert when > 10 attachments are added to the message. [#1579](https://github.com/GetStream/stream-chat-swift/issues/1579)

### 🐞 Fixed
- Fix incorrect key in `created_by` filter used in channel list query [#1544](https://github.com/GetStream/stream-chat-swift/issues/1544)
- Fix message list jumps when new reaction added [#1542](https://github.com/GetStream/stream-chat-swift/pull/1542)
- Fix message list jumps when message received [#1542](https://github.com/GetStream/stream-chat-swift/pull/1542)
- Fix broken constraint in the `ComposerView`, we have made the `BottomContainer` a standard `UIStackView` [#1545](https://github.com/GetStream/stream-chat-swift/pull/1545)
- Fix whitespace when dismissing Gallery Image by using the PanGesture. This now displays keyboard as required [#1563](https://github.com/GetStream/stream-chat-swift/pull/1563)
- Fix `ChannelListSortingKey.hasUnread` causing a crash when used [#1561](https://github.com/GetStream/stream-chat-swift/issues/1561)
- Fix Logger not logging when custom `subsystem` is specified [#1559](https://github.com/GetStream/stream-chat-swift/issues/1559)
- Fix channel not updated when a member is removed [#1560](https://github.com/GetStream/stream-chat-swift/issues/1560)
- Fix channel mark read [#1569](https://github.com/GetStream/stream-chat-swift/pull/1569)
- Fix lowercased username was used for mention instead of original name [#1575](https://github.com/GetStream/stream-chat-swift/issues/1575)

### 🔄 Changed
- `LogConfig` changes after logger was used will now take affect [#1522](https://github.com/GetStream/stream-chat-swift/issues/1522)
- `setDelegate(delegate:)` is now deprecated in favor of using the `delegate` property directly [#1564](https://github.com/GetStream/stream-chat-swift/pull/1564)

# [4.1.0](https://github.com/GetStream/stream-chat-swift/releases/tag/4.1.0)
_October 12, 2021_

### 🐞 Fixed
- Fixes left buttons not being hidden when a command was added in the composer [#1528](https://github.com/GetStream/stream-chat-swift/pull/1528)
- Fixes attachments not being cleared when a command was added [#1528](https://github.com/GetStream/stream-chat-swift/pull/1528)
- Fix `imageURL` is incorrectly encoded as `image_url` during `connectUser` [#1523](https://github.com/GetStream/stream-chat-swift/pull/1523)
- Fix fallback to `Components.default` because of responder chain being broken in `ChatChannelVC/ChatThreadVC/ChatMessageCell` [#1519](https://github.com/GetStream/stream-chat-swift/pull/1519)
- Fix crash after `ChatClient` disconnection [#1532](https://github.com/GetStream/stream-chat-swift/pull/1532)
- Fix when sending a new message UI flickers [#1536](https://github.com/GetStream/stream-chat-swift/pull/1536)
- Fix crash on `GalleryVC` happening on iPad when share button is clicked [#1537](https://github.com/GetStream/stream-chat-swift/pull/1537)
- Fix pending API requests being cancelled when client is connecting for the first time [#1538](https://github.com/GetStream/stream-chat-swift/issues/1538)

### ✅ Added
- Make it possible to customize video asset (e.g. include custom HTTP header) before it's preview/content is loaded [#1510](https://github.com/GetStream/stream-chat-swift/pull/1510)
- Make it possible to search for messages containing attachments of the given types [#1525](https://github.com/GetStream/stream-chat-swift/pull/1525)
- Make `ChatReactionsBubbleView` open for UI customization [#1526](https://github.com/GetStream/stream-chat-swift/pull/1526)

### 🔄 Changed
- Rename `VideoPreviewLoader` type to `VideoLoading` and `videoPreviewLoader` to `videoLoader` in `Components` [#1510](https://github.com/GetStream/stream-chat-swift/pull/1510)
- Changes `ComposerVC.Content.command` to `let` instead of `var` and introduces `ComposerVC.content.addCommand` to add commands to a message for a safer approach [#1528](https://github.com/GetStream/stream-chat-swift/pull/1528)

# [4.0.4](https://github.com/GetStream/stream-chat-swift/releases/tag/4.0.4)
_October 06, 2021_

### 🐞 Fixed
- Fix keyboard showing over composer [#1506](https://github.com/GetStream/stream-chat-swift/pull/1506)
- Safely unwrap images to prevent crashes on images from bundle [#1502](https://github.com/GetStream/stream-chat-swift/pull/1502)
- Fixed when a channel list query has no channels, any future channels are not added to the controller [#1513](https://github.com/GetStream/stream-chat-swift/issues/1513)

### 🔄 Changed
- Take `VideoAttachmentGalleryCell` and `ImageAttachmentGalleryCell` types used in `GalleryVC` from `Components` [#1509](https://github.com/GetStream/stream-chat-swift/pull/1509)

# [4.0.3](https://github.com/GetStream/stream-chat-swift/releases/tag/4.0.3)
_October 01, 2021_

### ✅ Added
- Events expose chat models (e.g. `channel: ChatChannel`) instead of just IDs [#1081](https://github.com/GetStream/stream-chat-swift/pull/1081)
- SDK is now Carthage compatible [#1495](https://github.com/GetStream/stream-chat-swift/pull/1495)

### 🐞 Fixed
- Dynamic height for the composer attachment previews [#1480](https://github.com/GetStream/stream-chat-swift/pull/1480)
- Fix `shouldAddNewChannelToList` and `shouldListUpdatedChannel` delegate funcs are not overridable in ChannelListVC subclasses [#1497](https://github.com/GetStream/stream-chat-swift/issues/1497)
- Make messageComposerBottomConstraint public [#1501](https://github.com/GetStream/stream-chat-swift/pull/1501)
- Fix `ChatChannelListVC` showing channels muted by the current user when default `shouldAddNewChannelToList/shouldListUpdatedChannel` delegate method implementations are used [#1476](https://github.com/GetStream/stream-chat-swift/pull/1476)

# [4.0.2](https://github.com/GetStream/stream-chat-swift/releases/tag/4.0.2)
_September 24, 2021_

### ✅ Added
- Introduce `ChannelController.uploadFile` function for uploading files to CDN to obtain a remote URL [#1468](https://github.com/GetStream/stream-chat-swift/issues/1468)

### 🐞 Fixed
- Fix channel unread counts, thread replies and silent messages do not increase the count anymore [#1472](https://github.com/GetStream/stream-chat-swift/pull/1472)
- Fix token expiration refresh mechanism for API endpoints [#1446](https://github.com/GetStream/stream-chat-swift/pull/1446)
- Fix keyboard handling when navigation bar or tab bar are not translucent [#1470](https://github.com/GetStream/stream-chat-swift/pull/1470) [#1464](https://github.com/GetStream/stream-chat-swift/pull/1464)

### 🔄 Changed
- Attachments types are now `Hashable` [1469](https://github.com/GetStream/stream-chat-swift/pull/1469/files)

# [4.0.1](https://github.com/GetStream/stream-chat-swift/releases/tag/4.0.1)
_September 17, 2021_

### ✅ Added
- Introduce `shouldAddNewChannelToList` and `shouldListUpdatedChannel` delegate callbacks to `ChannelListController`. With these, one can list/unlist new/updated channels to the existing controller. [#1438](https://github.com/GetStream/stream-chat-swift/issues/1438) [#1460](https://github.com/GetStream/stream-chat-swift/issues/1460)
- Added injection of `ChatMessageReactionsBubbleView` to `Components`, so customers will be able to subclass and customise it. [#1451](https://github.com/GetStream/stream-chat-swift/pull/1451)
- Add delegate func for tap on user avatar for a message [#1453](https://github.com/GetStream/stream-chat-swift/issues/1453)

### 🐞 Fixed
- `CurrentUser.currentDevice` is always `nil`. Now it won't be nil after `addDevice` is called [#1457](https://github.com/GetStream/stream-chat-swift/issues/1457)

### 🔄 Changed
- Update `ChatClient` to disconnect immediately when the Internet connection disappears [#1449](https://github.com/GetStream/stream-chat-swift/issues/1449)
- `NewChannelQueryUpdater`, which takes care of listing/unlisting new/updated channels, is disabled. We recommend using the new `ChannelListController` delegate methods `shouldAddNewChannelToList` and `shouldListUpdatedChannel` [#1460](https://github.com/GetStream/stream-chat-swift/issues/1460)

### 🐞 Fixed
- Fix message list wrong content inset when typing events disabled [#1455](https://github.com/GetStream/stream-chat-swift/pull/1455)
- Fix message list unwanted scrolling when typing indicator shown [#1456](https://github.com/GetStream/stream-chat-swift/pull/1456)
- Fix typing events always disabled when channel opened without cache from Channel List [#1458](https://github.com/GetStream/stream-chat-swift/pull/1458)
- Fix hypens (-) are not allowed in custom channel types [#1461](https://github.com/GetStream/stream-chat-swift/issues/1461)

# [4.0.0](https://github.com/GetStream/stream-chat-swift/releases/tag/4.0.0)
_September 10, 2021_

### 🔄 Changed

# [4.0.0-RC.1](https://github.com/GetStream/stream-chat-swift/releases/tag/4.0.0-RC.1)
_September 09, 2021_

### 🐞 Fixed
 - Fix channel list showing outdated data, and channels not showing any messages after reconnection [#1435](https://github.com/GetStream/stream-chat-swift/issues/1435)

# [4.0.0-RC](https://github.com/GetStream/stream-chat-swift/releases/tag/4.0.0-RC)
_September 03, 2021_

### ⚠️ Breaking Changes from `4.0-beta.11`
- JSON Encoding/Decoding for both Network and Database date formatting changed to RFC3339 formats [#1403](https://github.com/GetStream/stream-chat-swift/pull/1403)
- `ChatMessage.threadParticipants` is now an Array instead of Set [#1398](https://github.com/GetStream/stream-chat-swift/pull/1398)
- Introduces `ChatChannelVC` and removes responsibilities of `ChatMessageListVC`. The latter now is only responsible to render the message list layout, the data is provided by `ChatChannelVC` or `ChatThreadVC`. [#1314](https://github.com/GetStream/stream-chat-swift/pull/1314)
- Replaces `ChatMessageActionsVC.Delegate` with `ChatMessageActionsVCDelegate` [#1314](https://github.com/GetStream/stream-chat-swift/pull/1314)
- Renames `ChatChannelListRouter.showMessageList()` -> `showChannel()` [#1314](https://github.com/GetStream/stream-chat-swift/pull/1314)
- Removal of `ComposerVCDelegate` [#1314](https://github.com/GetStream/stream-chat-swift/pull/1314)
- Replaces `ChatMessageListKeyboardObserver` with `ComposerKeyboardHandler` [#1314](https://github.com/GetStream/stream-chat-swift/pull/1314)

#### Understanding `ChatChannelVC` vs `ChatTheadVC` vs `ChatMessageListVC`
- `ChatChannelVC`:
    - `ChatChannelHeaderView`
    - `ChatMessageListVC`
    - `ComposerVC`

- `ChatThreadVC`:
    - `ChatThreadHeaderView`
    - `ChatMessageListVC`
    - `ComposerVC`

A new `ChatChannelVC` is introduced that represents the old `ChatMessageListVC`, which was responsible to display the messages from a channel. The `ChatThreadVC` remains the same and it is responsible for displaying the replies in a thread, but now instead of duplicating the implementation from the channel, both use the `ChatMessageListVC` and configure it for their needs. For this to be possible the `ChatMessageListVC` has now a `ChatMessageListVCDataSource` and `ChatMessageListVCDelegate`. Both `ChatChannelVC` and `ChatThreadVC` implement the `ChatMessageListVCDataSource` and `ChatMessageListVCDelegate`.

### 🔄 Changed
- Nuke dependency was updated to v10 [#1405](https://github.com/GetStream/stream-chat-swift/pull/1405)

### ✅ Added
- For non-DM channels, the avatar is now shown as a combination of the avatars of the last active members of the channel [#1344](https://github.com/GetStream/stream-chat-swift/pull/1344)
- New DateFormatter methods `rfc3339Date` and `rfc3339DateString` [#1403](https://github.com/GetStream/stream-chat-swift/pull/1403)
- Add a new `isMentionsEnabled` flag to make it easier to disable the user mentions in the ComposerVC [#1416](https://github.com/GetStream/stream-chat-swift/pull/1416)
- Use remote config to disable mute actions [#1418](https://github.com/GetStream/stream-chat-swift/pull/1418)
- Use remote config to disable thread info from message options [#1418](https://github.com/GetStream/stream-chat-swift/pull/1418)
- Provide different Objc name for InputTextView [#1420](https://github.com/GetStream/stream-chat-swift/pull/1421)
- Add message search support through `MessageSearchController` [#1426](https://github.com/GetStream/stream-chat-swift/pull/1426)

### 🐞 Fixed
- Fix incorrect RawJSON number handling, the `.integer` case is no longer supported and is replaced by `.number` [#1375](https://github.com/GetStream/stream-chat-swift/pull/1375)
- Fix message list and thread index out of range issue on `tableView(_:cellForRowAt:)` [#1373](https://github.com/GetStream/stream-chat-swift/pull/1373)
- Fix crash when dismissing gallery images [#1383](https://github.com/GetStream/stream-chat-swift/pull/1383)
- Improve pagination efficiency [#1381](https://github.com/GetStream/stream-chat-swift/pull/1381)
- Fix user mention suggestions not showing all members [#1390](https://github.com/GetStream/stream-chat-swift/pull/1381)
- Fix thread avatar view not displaying latest reply author avatar [#1398](https://github.com/GetStream/stream-chat-swift/pull/1398)
- Fix crash on incorrect date string parsing [#1403](https://github.com/GetStream/stream-chat-swift/pull/1403)
- Fix threads not showing all the responses if there were responses that were also sent to the channel [#1413](https://github.com/GetStream/stream-chat-swift/pull/1413)
- Fix crash when accessing `ChatMessage.attachmentCounts` on <iOS13 with in-memory storage turned ON
- Fix `isCommandsEnabled` not disabling the typing commands [#1416](https://github.com/GetStream/stream-chat-swift/pull/1416)
- Fix mention suggester now supports `options.minimumRequiredCharacters` equal to 0 and sorts results with same score consistently
- Fix filters with wrong Date encoding strategy [#1420](https://github.com/GetStream/stream-chat-swift/pull/1420)
- Fix message height is now calculated correctly when a message is updated [#1424](https://github.com/GetStream/stream-chat-swift/pull/1424)
- Fix `ChatMessageReactionData.init` not public [#1425](https://github.com/GetStream/stream-chat-swift/pull/1425)

# [4.0.0-beta.11](https://github.com/GetStream/stream-chat-swift/releases/tag/4.0.0-beta.11)
_August 13, 2021_

### 🐞 Fixed
- Fix jumps when presenting message popup actions in a modal [#1361](https://github.com/GetStream/stream-chat-swift/issues/1361)
- Fix custom Channel Types not allowing uppercase letters [#1361](https://github.com/GetStream/stream-chat-swift/issues/1361)
- Fix `ChatMessageGalleryView.ImagePreview` not compiling in Obj-c [#1363](https://github.com/GetStream/stream-chat-swift/pull/1363)
- Fix force unwrap crashes on unknown user roles cases [#1365](https://github.com/GetStream/stream-chat-swift/pull/1365)
- Fix "last seen at" representation to use other units other than minutes [#1368](https://github.com/GetStream/stream-chat-swift/pull/1368)
- Fix message list dismissing on a modal when scrolling [#1364](https://github.com/GetStream/stream-chat-swift/pull/1364)
- Fix crash on channel delete event [#1408](https://github.com/GetStream/stream-chat-swift/pull/1408)

# [4.0.0-beta.10](https://github.com/GetStream/stream-chat-swift/releases/tag/4.0.0-beta.10)
_August 11, 2021_

### ✅ Added
- New `ChannelListSortingKey`s `unreadCount` and `hasUnread` [#1348](https://github.com/GetStream/stream-chat-swift/issues/1348)
- Added `GalleryAttachmentViewInjector.galleryViewAspectRatio` to control the aspect ratio of a gallery inside a message cell [#1300](https://github.com/GetStream/stream-chat-swift/pull/1300)

### 🔄 Changed
- `ChatMessageReactionsVC.toggleReaction` is now `open` [#1348](https://github.com/GetStream/stream-chat-swift/issues/1348)
- User mentions now fetch suggestions from current channel instead of doing a user search query. Set `Components.mentionAllAppUsers` to true if you want to perform user search instead [#1357](https://github.com/GetStream/stream-chat-swift/pull/1357)

### 🐞 Fixed
- Fix `ChannelListController.synchronize` completion closure not being called when the client is connected [#1353](https://github.com/GetStream/stream-chat-swift/issues/1353)
- Selecting suggestions from Composer did not work correctly [#1352](https://github.com/GetStream/stream-chat-swift/pull/1352)
- Fixed race condition on `ChatMessageListVC` and `ChatThreadVC` that caused `UITableView` crashes [#1347](https://github.com/GetStream/stream-chat-swift/pull/1347)
- Fixed an issue for `ChatThreadVC` opened from a deeplink when new replies are only added to the chat, but not to the replies thread [#1354](https://github.com/GetStream/stream-chat-swift/pull/1354)


# [4.0.0-beta.9](https://github.com/GetStream/stream-chat-swift/releases/tag/4.0.0-beta.9)
_August 05, 2021_

### ⚠️ Breaking Changes from `4.0-beta.8`
- Extra data is now stored on a hashmap and not using the `ExtraData` generic system
- `ChatMessageLayoutOptionsResolver.optionsForMessage` has a new parameter: `appearance` [#1304](https://github.com/GetStream/stream-chat-swift/issues/1304)
- Renamed `Components.navigationTitleView` -> `Components.titleContainerView` [#1294](https://github.com/GetStream/stream-chat-swift/pull/1294)

#### New Extra Data Type

The new `4.0` release changes how `extraData` is stored and uses a simpler hashmap-based solution. This approach does not require creating type aliases for all generic classes such as `ChatClient`.

Example:

```swift
client.connectUser(
    userInfo: .init(
        id: userCredentials.id,
        extraData: ["country": .string("NL")]
    ),
    token: token
)
```

`Message`, `User`, `Channel`, `MessageReaction` models now store `extraData` in a `[String: RawJSON]` container.

```swift
let extraData:[String: RawJSON] = .dictionary([
    "name": .string(testPayload.name),
    "number": .integer(testPayload.number)
])
```

#### Upgrading from ExtraData

If you are using `ExtraData` from `v3` or before `4.0-beta.8` the steps needed to upgrade are the following:

- Remove all type aliases (`typealias ChatUser = _ChatUser<CustomExtraDataTypes.User>`)
- Replace all generic types from `StreamChat` and `StreamChatUI` classes (`__CurrentChatUserController<T>` -> `CurrentChatUserController`) with the non-generic version
- Remove the extra data structs and either use `extraData` directly or (recommended) extend the models
- Update your views to read your custom fields from the `extraData` field

Before:

```swift
struct Birthland: UserExtraData {
    static var defaultValue = Birthland(birthLand: "")
    let birthLand: String
}
```

After:

```swift
extension ChatUser {
    static let birthLandFieldName = "birthLand"
    var birthLand: String {
        guard let v = extraData[ChatUser.birthLandFieldName] else {
            return ""
        }
        guard case let .string(birthLand) = v else {
            return ""
        }
        return birthLand
    }
}
```

### ✅ Added
- Added `ChatChannelHeaderView` UI Component [#1294](https://github.com/GetStream/stream-chat-swift/pull/1294)
- Added `ChatThreadHeaderView` UI Component [#1294](https://github.com/GetStream/stream-chat-swift/pull/1294)
- Added custom channel events support [#1309](https://github.com/GetStream/stream-chat-swift/pull/1309)
- Added `ChatMessageAudioAttachment`, you can access them via `ChatMessage.audioAttachments`. There's no UI support as of now, it's in our Roadmap. [#1322](https://github.com/GetStream/stream-chat-swift/issues/1322)
- Added message ordering parameter to all `ChannelController` initializers. If you use `ChatChannelListRouter` it can be done by overriding a `showMessageList` method on it. [#1338](https://github.com/GetStream/stream-chat-swift/pull/1338)
- Added support for custom localization of components in framework [#1330](https://github.com/GetStream/stream-chat-swift/pull/1330)

### 🐞 Fixed
- Fix message list header displaying incorrectly the online status for the current user instead of the other one [#1294](https://github.com/GetStream/stream-chat-swift/pull/1294)
- Fix deleted last message's appearance on channels list [#1318](https://github.com/GetStream/stream-chat-swift/pull/1318)
- Fix reaction bubbles sometimes not being aligned to bubble on short incoming message [#1320](https://github.com/GetStream/stream-chat-swift/pull/1320)
- Fix hiding already hidden channels not working [#1327](https://github.com/GetStream/stream-chat-swift/issues/1327)
- Fix compilation for Xcode 13 beta 3 where SDK could not compile because of unvailability of `UIApplication.shared` [#1333](https://github.com/GetStream/stream-chat-swift/pull/1333)
- Fix member removed from a Channel is still present is MemberListController.members [#1323](https://github.com/GetStream/stream-chat-swift/issues/1323)
- Fix composer input field height for long text [#1335](https://github.com/GetStream/stream-chat-swift/issues/1335)
- Fix creating direct messaging channels creates CoreData misuse [#1337](https://github.com/GetStream/stream-chat-swift/issues/1337)

### 🔄 Changed
- `ContainerStackView` doesn't `assert` when trying to remove a subview, these operations are now no-op [#1328](https://github.com/GetStream/stream-chat-swift/issues/1328)
- `ChatClientConfig`'s `isLocalStorageEnabled`'s default value is now `false`
- `/sync` endpoint calls optimized for a setup when local caching is disabled i.e. `isLocalStorageEnabled` is set to false.

# [4.0.0-beta.8](https://github.com/GetStream/stream-chat-swift/releases/tag/4.0.0-beta.8)
_July 21, 2021_

### ✅ Added
- `urlRequest(forImage url:)` added to `ImageCDN` protocol, this can be used to inject custom HTTP headers into image loading requests [#1291](https://github.com/GetStream/stream-chat-swift/issues/1291)
- Functionality that allows [inviting](https://getstream.io/chat/docs/react/channel_invites/?language=swift) users to channels with subsequent acceptance or rejection on their part [#1276](https://github.com/GetStream/stream-chat-swift/pull/1276)
- `EventsController` which exposes event observing API [#1266](https://github.com/GetStream/stream-chat-swift/pull/1266)

### 🐞 Fixed
- Fix an issue where member role sent from backend was not recognized by the SDK [#1288](https://github.com/GetStream/stream-chat-swift/pull/1288)
- Fix crash in `ChannelListUpdater` caused by the lifetime not aligned with `ChatClient` [#1289](https://github.com/GetStream/stream-chat-swift/pull/1289)
- Fix composer allowing sending whitespace only messages [#1293](https://github.com/GetStream/stream-chat-swift/issues/1293)
- Fix a crash that would occur on deleting a message [#1298](https://github.com/GetStream/stream-chat-swift/pull/1298)

# [4.0.0-beta.7](https://github.com/GetStream/stream-chat-swift/releases/tag/4.0.0-beta.7)
_July 19, 2021_

### ⚠️ Breaking Changes from `4.0-beta.6`
- The `ChatSuggestionsViewController` was renamed to `ChatSuggestionsVC` to follow the same pattern across the codebase. [#1195](https://github.com/GetStream/stream-chat-swift/pull/1195)

### 🔄 Changed
- Changed Channel from  `currentlyTypingMembers: Set<ChatChannelMember>` to `currentlyTypingUsers: Set<ChatUser>` to show all typing users (not only channel members; eg: watching users) [#1254](https://github.com/GetStream/stream-chat-swift/pull/1254)  

### 🐞 Fixed
- Fix deleted messages appearance [#1267](https://github.com/GetStream/stream-chat-swift/pull/1267)
- Fix composer commands and attachment buttons not shown in first render when channel is not in cache [#1277](https://github.com/GetStream/stream-chat-swift/pull/1277)
- Fix appearance of only-emoji messages [#1272](https://github.com/GetStream/stream-chat-swift/pull/1272)
- Fix the appearance of system messages [#1281](https://github.com/GetStream/stream-chat-swift/pull/1281)
- Fix a crash happening during MessageList updates [#1286](https://github.com/GetStream/stream-chat-swift/pull/1286)

### ✅ Added
- Support for pasting images into the composer [#1258](https://github.com/GetStream/stream-chat-swift/pull/1258)
- The visibility of deleted messages is now configurable using `ChatClientConfig.deletedMessagesVisibility`. You can choose from the following options [#1269](https://github.com/GetStream/stream-chat-swift/pull/1269):
```swift
/// All deleted messages are always hidden.
case alwaysHidden

/// Deleted message by current user are visible, other deleted messages are hidden.
case visibleForCurrentUser

/// Deleted messages are always visible.
case alwaysVisible
```

### 🐞 Fixed
- Fix crash when scrolling to bottom after sending the first message [#1262](https://github.com/GetStream/stream-chat-swift/pull/1262)
- Fix crash when thread root message is not loaded when thread is opened [#1263](https://github.com/GetStream/stream-chat-swift/pull/1263)
- Fix issue when messages were changing their sizes when channel is opened [#1260](https://github.com/GetStream/stream-chat-swift/pull/1260)
- Fix over fetching previous messages [#1110](https://github.com/GetStream/stream-chat-swift/pull/1110)
- Fix an issue where multiple messages in a channel could not quote a single message [#1264](https://github.com/GetStream/stream-chat-swift/pull/1264)

### 🔄 Changed
- The way attachment view stretches the message cell to fill all available width. Now it's done via `fillAllAvailableWidth` exposed on base attachment injector (set to `true` by default) [#1260](https://github.com/GetStream/stream-chat-swift/pull/1260)

# [4.0.0-beta.6](https://github.com/GetStream/stream-chat-swift/releases/tag/4.0.0-beta.6)
_July 08, 2021_

### 🐞 Fixed
- Fix issue where badge with unread count could remain visible with 0 value [#1259](https://github.com/GetStream/stream-chat-swift/pull/1259)
- Fixed the issue when `ChatClientUpdater.connect` was triggered before the connection was established due to firing `.didBecomeActive` notification [#1256](https://github.com/GetStream/stream-chat-swift/pull/1256)

# [4.0.0-beta.5](https://github.com/GetStream/stream-chat-swift/releases/tag/4.0.0-beta.5)
_July 07, 2021_

### ⚠️ Breaking Changes from `4.0-beta.4`
- The `ChatSuggestionsViewController` was renamed to `ChatSuggestionsVC` to follow the rest of the codebase. [#1195](https://github.com/GetStream/stream-chat-swift/pull/1195)
- The `CreateChatChannelButton` component was removed. The component acted only as a placeholder and the functionality should be always provided by the hosting app. For an example implementation see the [Demo app](https://github.com/GetStream/stream-chat-swift/blob/main/DemoApp/ChatPresenter.swift).
- The payload of `AnyChatMessageAttachment` changed from `Any` to `Data` [#1248](https://github.com/GetStream/stream-chat-swift/pull/1248).
- The user setting API was updated. It's now required to call one of the available `connect` methods on `ChatClient` after `ChatClient`'s instance is created in order to establish connection and set the current user.

  Migration tips:
  ---
  If you were doing:
  ```
  let client = ChatClient(config: config, tokenProvider: .static(token))
  ```
  Now you should do:
  ```
  let client = ChatClient(config: config)
  client.connectUser(userInfo: .init(id: userId), token: token)
  ```
  ---
  Guest users before:
  ```
  let client = ChatClient(
    config: config,
    tokenProvider: .guest(
      userId: userId,
      name: userName
    )
  )
  ```
  Now you should do:
  ```
  let client = ChatClient(config: config)
  client.connectGuestUser(userInfo: .init(id: userId))
  ```
  ---
  Anonymous users before:
  ```
  let client = ChatClient(config: config, tokenProvider: .anonymous)
  ```
  Now you should do:
  ```
  let client = ChatClient(config: config)
  client.connectAnonymousUser()
  ```
  ---
  If you use tokens that expire you probably do something like this:
  ```
  let client = ChatClient(
    config: config,
    tokenProvider: .closure { client, completion in
      service.fetchToken { token in
        completion(token)
      }
    }
  )
  ```
  Now you should do:
  ```
  let client = ChatClient(config: config)
  service.fetchToken { token in
    client.connectUser(userInfo: .init(id: userId), token: token)
  }
  // `tokenProvider` property is used to reobtain a new token in case if the current one is expired
  client.tokenProvider = { completion in
    service.fetchToken { token in
      completion(token)
    }
  }
  ```

### ✅ Added
- `search(query:)` function to `UserSearchController` to make a custom search with a query [#1206](https://github.com/GetStream/stream-chat-swift/issues/1206)
- `queryForMentionSuggestionsSearch(typingMention:)` function to `ComposerVC`, users can override this function to customize mention search behavior [#1206](https://github.com/GetStream/stream-chat-swift/issues/1206)
- `.contains` added to `Filter` to be able to filter for `teams` [#1206](https://github.com/GetStream/stream-chat-swift/issues/1206)

### 🔄 Changed
- `shouldConnectAutomatically` setting in `ChatConfig`, it now has no effect and all logic that used it now behaves like it was set to `true`.

### 🐞 Fixed
- `ConnectionController` fires its `controllerDidChangeConnectionStatus` method only when the connection status actually changes [#1207](https://github.com/GetStream/stream-chat-swift/issues/1207)
- Fix cancelled ephemeral (giphy) messages and deleted messages are visible in threads [#1238](https://github.com/GetStream/stream-chat-swift/issues/1238)
- Fix crash on missing `cid` value of `Message` during local cache invalidation [#1245](https://github.com/GetStream/stream-chat-swift/issues/1245)
- Messages keep correct order if the local device time is different from the server time [#1246](https://github.com/GetStream/stream-chat-swift/issues/1246)

# [4.0.0-beta.4](https://github.com/GetStream/stream-chat-swift/releases/tag/4.0.0-beta.4)
_June 23, 2021_

### ⚠️ Breaking Changes from `4.0-beta.3`
- `ChatOnlineIndicatorView` renamed to `OnlineIndicatorView`
- `GalleryContentViewDelegate` methods updated to have optional index path
- `FileActionContentViewDelegate` methods updated to have optional index path
- `LinkPreviewViewDelegate` methods updated to have optional index path
- `scrollToLatestMessageButton` type changed from `UIButton` to `_ScrollToLatestMessageButton<ExtraData>`
- `UITableView` is now used instead of `UICollectionView` to display the message list [#1219](https://github.com/GetStream/stream-chat-swift/pull/1219)
- `ChatMessageImageGallery` renamed to `ChatMessageGalleryView`, updated to show any content
- `ImageGalleryVC` renamed to `GalleryVC`
- `ImagePreviewable` renamed to `GalleryItemPreview`, updated to expose `AttachmentId` only
- `GalleryContentViewDelegate` methods are renamed to work not only for image attachment but for any
- `selectedAttachmentType` removed from `ComposerVC`
- `imagePickerVC` renamed to `mediaPickerVC` in `ComposerVC`

### ✅ Added
- Video attachments support:
 - `VideoAttachmentPayload` type is introduced, video attachments are exposed on `ChatMessage`
 - `VideoAttachmentComposerView` component is added to displaying video thumbnails in `ComposerVC`
 - `VideoAttachmentCellView` displaying video previews in `ChatMessageImageGallery`
 - `VideoCollectionViewCell` displaying videos in `GalleryVC`
 - `VideoPlaybackControlView` used to take actions on the playing video in `GalleryVC`
 - `VideoPreviewLoader` loading video thumbnails
 For more information, see [#1194](https://github.com/GetStream/stream-chat-swift/pull/1194)
- `mentionText(for:)` function added to `ComposerVC` for customizing the text displayed for mentions [#1188](https://github.com/GetStream/stream-chat-swift/issues/1188) [#1000](https://github.com/GetStream/stream-chat-swift/issues/1000)
- `score` to `ChatMessageReactionData` so a slack-like reaction view is achievable. This would be used as content in `ChatMessageReactionsView` [#1200](https://github.com/GetStream/stream-chat-swift/issues/1200)
- Ability to send silent messages. Silent messages are normal messages with an additional `isSilent` value set to `true`. Silent messages don’t trigger push notification for the recipient.[#1211](https://github.com/GetStream/stream-chat-swift/pull/1211)
- Expose `cid` on `Message` [#1215](https://github.com/GetStream/stream-chat-swift/issues/1215)
- `showMediaPicker`/`showFilePicker`/`attachmentsPickerActions` functions added to `ComposerVC` so it's possible to customize media/document pickers and add extend action sheet with actions for custom attachment types [#1194](https://github.com/GetStream/stream-chat-swift/pull/1194)
- Make `ChatThreadVC` show overlay with timestamp of currently visible messages when scrolling [#1235](https://github.com/GetStream/stream-chat-swift/pull/1235)
- Expose `layoutOptions` on `ChatMessageContentView` [#1241](https://github.com/GetStream/stream-chat-swift/pull/1241)

### 🔄 Changed
- `scrollToLatestMessageButton` is now visible every time the last message is not visible. Not only when there is unread message. [#1208](https://github.com/GetStream/stream-chat-swift/pull/1208)
- `mediaPickerVC` in `ComposerVC` updated to show both photos and videos [#1194](https://github.com/GetStream/stream-chat-swift/pull/1194)
- `ChatMessageListScrollOverlayView` moved outside the `ChatMessageListView`. Now it's managed by `ChatMessageListVC` and `ChatThreadVC` explicitly [#1235](https://github.com/GetStream/stream-chat-swift/pull/1235)
- Date formatter for scroll overlay used in `ChatMessageListVC` is now exposed as `DateFormatter.messageListDateOverlay` [#1235](https://github.com/GetStream/stream-chat-swift/pull/1235)

### 🐞 Fixed
- Fix sorting Member List by `createdAt` causing an issue [#1185](https://github.com/GetStream/stream-chat-swift/issues/1185)
- Fix ComposerView not respecting `ChannelConfig.maxMessageLength [#1190](https://github.com/GetStream/stream-chat-swift/issues/1190)
- Fix mentions not being parsed correctly [#1188](https://github.com/GetStream/stream-chat-swift/issues/1188)
- Fix layout feedback loop for Quoted Message without bubble view [#1203](https://github.com/GetStream/stream-chat-swift/issues/1203)
- Fix image/file/link/giphy actions not being handled in `ChatThreadVC` [#1207](https://github.com/GetStream/stream-chat-swift/pull/1207)
- Fix `ChatMessageLinkPreviewView` not being taken from `Components` [#1207](https://github.com/GetStream/stream-chat-swift/pull/1207)
- Subviews of `ChatMessageDefaultReactionsBubbleView` are now public [#1209](https://github.com/GetStream/stream-chat-swift/pull/1209)
- Fix composer overlapping last message. This happened for channels with typing events disabled. [#1210](https://github.com/GetStream/stream-chat-swift/issues/1210)
- Fix an issue where composer textView's caret jumps to the end of input [#1117](https://github.com/GetStream/stream-chat-swift/issues/1117)
- Fix deadlock in Controllers when `synchronize` is called in a delegate callback [#1214](https://github.com/GetStream/stream-chat-swift/issues/1214)
- Fix restart uploading action not being propagated [#1194](https://github.com/GetStream/stream-chat-swift/pull/1194)
- Fix uploading progress not visible on image uploading overlay [#1194](https://github.com/GetStream/stream-chat-swift/pull/1194)
- Fix timestamp overlay jumping when more messages are loaded [#1235](https://github.com/GetStream/stream-chat-swift/pull/1235)
- Fix flickering of local messages while sending [#1241](https://github.com/GetStream/stream-chat-swift/pull/1241)

# [4.0.0-beta.3](https://github.com/GetStream/stream-chat-swift/releases/tag/4.0.0-beta.3)
_June 11, 2021_

### ⚠️ Breaking Changes from `4.0.0-beta.2`
- Due to App Store Connect suddenly starting rejecting builds, we've renamed the following funcs everywhere:
  - `didPan` -> `handlePan`
  - `didTouchUpInside` -> `handleTouchUpInside`
  - `didTap` -> `handleTap`
  - `didLongPress` -> `handleLongPress`
  - `textDidChange` -> `handleTextChange`
  If you've subclassed UI components and overridden these functions, you should rename your overrides.
  For more information, see [#1177](https://github.com/GetStream/stream-chat-swift/pull/1177) and [#1178](https://github.com/GetStream/stream-chat-swift/issues/1178)
- `ChannelConfig.commands` is no longer an optional [#1182](https://github.com/GetStream/stream-chat-swift/issues/1182)

### ⛔️ Deprecated
- `_ChatChannelListVC.View` is now deprecated. Please use `asView` instead [#1174](https://github.com/GetStream/stream-chat-swift/pull/1174)

### ✅ Added
- Add `staysConnectedInBackground` flag to `ChatClientConfig` [#1170](https://github.com/GetStream/stream-chat-swift/pull/1170)
- Add `asView` helper for getting SwiftUI views from StreamChatUI UIViewControllers [#1174](https://github.com/GetStream/stream-chat-swift/pull/1174)

### 🔄 Changed
- Logic for displaying suggestions (commands or mentions) were not compatible with SwiftUI, so it's changed to AutoLayout [#1171](https://github.com/GetStream/stream-chat-swift/pull/1171)

### 🐞 Fixed
-  `ChatChannelListItemView` now doesn't enable swipe context actions when there are no `swipeableViews` for the cell. [#1161](https://github.com/GetStream/stream-chat-swift/pull/1161)
- Fix websocket connection automatically restored in background [#1170](https://github.com/GetStream/stream-chat-swift/pull/1170)
- Commands view in composer is no longer displayed when there are no commands [#1171](https://github.com/GetStream/stream-chat-swift/pull/1171) [#1178](https://github.com/GetStream/stream-chat-swift/issues/1178)
- `ChatMessageContentView` does not add views to main container in reverse order when `.flipped` option is included [#1125](https://github.com/GetStream/stream-chat-swift/pull/1125)

# [4.0.0-beta.2](https://github.com/GetStream/stream-chat-swift/releases/tag/4.0.0-beta.2)
_June 04, 2021_

### ⚠️ Breaking Changes from `4.0-beta.1`
**Severity of changes**: 🟢 _minor_
- `MessageLayoutOption.metadata` was renamed to `.timestamp` [#1141](https://github.com/GetStream/stream-chat-swift/pull/1141)
- `ComposerVC.showSuggestionsAsChildVC` was renamed to `showSuggestions` [#1139](https://github.com/GetStream/stream-chat-swift/pull/1139)
- The inner structure of `ChatMessageBubbleView` was updated to match the common component pattern [#1118](https://github.com/GetStream/stream-chat-swift/pull/1118)
- The inner structure of `QuotedChatMessageView` was updated to match the common component pattern [#1123](https://github.com/GetStream/stream-chat-swift/pull/1123)
- The superclasses of `ImageAttachmentView` and `ImageCollectionViewCell` became generic over `ExtraData` [#1111](https://github.com/GetStream/stream-chat-swift/pull/1111)

### ✅ Added
- Add `areTypingEventsEnabled`, `areReactionsEnabled`, `areRepliesEnabled`, `areReadEventsEnabled`, `areUploadsEnabled` to `ChatChannelListController` [#1085](https://github.com/GetStream/stream-chat-swift/pull/1085)
- Add `ImageCDN` protocol to improve work with image cache and thumbnails [#1111](https://github.com/GetStream/stream-chat-swift/pull/1111)
- Add missing APIs `open` of `ComposerVC`. Including the delegate implementations and showing the suggestions as a child view controller. [#1140](https://github.com/GetStream/stream-chat-swift/pull/1140)
- Add possibility to build the `StreamChat` framework on macOS
    [#1132](https://github.com/GetStream/stream-chat-swift/pull/1132)
- Add `scrollToLatestMessageButton` to Message list when there is new unread message [#1147](https://github.com/GetStream/stream-chat-swift/pull/1147)

### 🐞 Fixed
- Fix background color of message list in dark mode [#1109](https://github.com/GetStream/stream-chat-swift/pull/1109)
- Fix inconsistent dismissal of popup actions [#1109](https://github.com/GetStream/stream-chat-swift/pull/1109)
- Fix message list animation glitches when keyboard appears [#1139](https://github.com/GetStream/stream-chat-swift/pull/1139)
- Fix issue where images might not render in the message composer in some cases [#1140](https://github.com/GetStream/stream-chat-swift/pull/1140)
- Fix issue with message bubbles not being updated properly when a message withing the same group is sent/deleted [#1141](https://github.com/GetStream/stream-chat-swift/pull/1141), [#1149](https://github.com/GetStream/stream-chat-swift/pull/1149)
- Fix jumps on message list when old message is edited or when the new message comes [#1148](https://github.com/GetStream/stream-chat-swift/pull/1148)
- `ThreadVC`, `ChatMessageReactionsVC`, and `ChatMessageRActionsVC` are now configurable via `Components` [#1155](https://github.com/GetStream/stream-chat-swift/pull/1155)
- Fix `CurrentUserDTO` not available after completion of `reloadUserIfNeeded` [#1153](https://github.com/GetStream/stream-chat-swift/issues/1153)

### 🔄 Changed
- `swipeableViewWillShowActionViews(for:)` and `swipeableViewActionViews(for:)` are `open` now [#1122](https://github.com/GetStream/stream-chat-swift/issues/1122)
- Add `preferredSize` to `UIImageView.loadImage` function to utilise ImageCDN functions [#1111](https://github.com/GetStream/stream-chat-swift/pull/1111)
- Update `ErrorPayload` access control to expose for client-side handling [#1134](https://github.com/GetStream/stream-chat-swift/pull/1134)
- The default time interval for message grouping was changed from 10 to 30 seconds [#1141](https://github.com/GetStream/stream-chat-swift/pull/1141)

# [4.0-beta.1](https://github.com/GetStream/stream-chat-swift/releases/tag/4.0-beta.1)
_May 21, 2021_

### ✅ Added
- Refresh authorization token when WebSocket connection disconnects because the token has expired [#1069](https://github.com/GetStream/stream-chat-swift/pull/1069)
- Typing indicator inside `ChatMessageListVC` [#1073](https://github.com/GetStream/stream-chat-swift/pull/1073)
- `ChannelController.freeze` and `unfreeze [#1090](https://github.com/GetStream/stream-chat-swift/issues/1090)
  Freezing a channel will disallow sending new messages and sending / deleting reactions.
  For more information, see [our docs](https://getstream.io/chat/docs/ios-swift/freezing_channels/?language=swift)

### 🐞 Fixed
- Fix crash when opening attachments on iPad [#1060](https://github.com/GetStream/stream-chat-swift/pull/1060) [#997](https://github.com/GetStream/stream-chat-swift/pull/977)
- New channels are now visible even if the user was added to them while the connection was interrupted [#1092](https://github.com/GetStream/stream-chat-swift/pull/1092)

### 🔄 Changed
- ⚠️ The default `BaseURL` was changed from `.dublin` to `.usEast` to match other SDKs [#1078](https://github.com/GetStream/stream-chat-swift/pull/1078)
- Split `UIConfig` into `Appearance` and `Components` to improve clarity [#1014](https://github.com/GetStream/stream-chat-swift/pull/1014)
- Change log level for `ChannelRead` when it doesn't exist in channel from `error` to `info` [#1043](https://github.com/GetStream/stream-chat-swift/pull/1043)
- Newly joined members' `markRead` events will cause a read object creation for them [#1068](https://github.com/GetStream/stream-chat-swift/pull/1068)

# [3.1.9](https://github.com/GetStream/stream-chat-swift/releases/tag/3.1.9)
_May 03, 2021_

### ✅ Added
- `ChatChannelListControllerDelegate` now has the `controllerWillChangeChannels` method [#1024](https://github.com/GetStream/stream-chat-swift/pull/1024)

### 🐞 Fixed
- Fix potential issues with data access from across multiple threads [#1024](https://github.com/GetStream/stream-chat-swift/pull/1026)
- Fix warning in `Package.swift` [#1031](https://github.com/GetStream/stream-chat-swift/pull/1031)
- Fix incorrect payload format for `MessageController.synchronize` response [#1033](https://github.com/GetStream/stream-chat-swift/pull/1033)
- Improve handling of incoming events [#1030](https://github.com/GetStream/stream-chat-swift/pull/1030)

# [3.1.8](https://github.com/GetStream/stream-chat-swift/releases/tag/3.1.8)
_April 23, 2021_

### 🐞 Fixed
- All channel events are correctly propagated to the UI.

# [3.1.7](https://github.com/GetStream/stream-chat-swift/releases/tag/3.1.7)
_April 23, 2021_

### 🐞 Fixed
- It's safe now to use `ChatChannel` and `ChatMessage` across multiple threads [#984](https://github.com/GetStream/stream-chat-swift/pull/984)
- Web socket reconnection logic better handles the "no internet" errors [#970](https://github.com/GetStream/stream-chat-swift/pull/970)
- `ChatChannelWatcherListController` now correctly loads initial watchers of the channel [#1012](https://github.com/GetStream/stream-chat-swift/pull/970)

### ✅ Added
- Expose the entire quoted message on `ChatMessage` instead of its `id` [#992](https://github.com/GetStream/stream-chat-swift/pull/992)
- Expose thread participants as a set of `ChartUser` instead of a set of `UserId`[#998](https://github.com/GetStream/stream-chat-swift/pull/998)
- `ChatChannelListController` removes hidden channels from the list in the real time [#1013](https://github.com/GetStream/stream-chat-swift/pull/1013)
- `CurrentChatUser` contains `mutedChannels` field with the muted channels [#1011](https://github.com/GetStream/stream-chat-swift/pull/1011)
- `ChatChannel` contains `isMuted` and `muteDetails` fields with the information about the mute state of the channel [#1011](https://github.com/GetStream/stream-chat-swift/pull/1011)
- Existing `ChatChannelListController` queries get invalidated when the current user membership changes, i.e. when the current users stops being a member of a channel, the channel stop being visible in the query [#1016](https://github.com/GetStream/stream-chat-swift/pull/1016)

### 🔄 Changed
- Updating the current user devices is now done manually by calling `CurrentUserController.synchronizeDevices()` instead of being automatically called on `CurrentUserController.synchronize()`[#1010](https://github.com/GetStream/stream-chat-swift/pull/1010)

### ⛔️ Deprecated
- `ChatMessage.quotedMessageId` is now deprecated. Use `quotedMessage?.id` instead [#992](https://github.com/GetStream/stream-chat-swift/pull/992)

# [3.1.5](https://github.com/GetStream/stream-chat-swift/releases/tag/3.1.5)
_April 09, 2021_

### ✅ Added
- Channels are properly marked as read when `ChatChannelVC` is displayed [#972](https://github.com/GetStream/stream-chat-swift/pull/972)
- Channels now support typing indicators [#986](https://github.com/GetStream/stream-chat-swift/pull/986)

### 🐞 Fixed
- Fix `ChannelController`s created with `createChannelWithId` and `createChannelWithMembers` functions not reporting their initial values [#945](https://github.com/GetStream/stream-chat-swift/pull/945)
- Fix issue where channel `lastMessageDate` was not updated when new message arrived [#949](https://github.com/GetStream/stream-chat-swift/pull/949)
- Fix channel unread count not being updated in the real time [#969](https://github.com/GetStream/stream-chat-swift/pull/969)
- Fix updated values not reported for some controllers if the properties were accessed for the first time after `synchronize` has finished. Affected controllers were `ChatUserListController`, `ChatChannelListController`, `ChatUserSearchController` [#974](https://github.com/GetStream/stream-chat-swift/pull/974)

### 🔄 Changed
- `Logger.assertationFailure` was renamed to `Logger.assertionFailure` [#935](https://github.com/GetStream/stream-chat-swift/pull/935)

# [3.1.4](https://github.com/GetStream/stream-chat-swift/releases/tag/3.1.4)
_March 29, 2021_

### 🐞 Fixed
- Fix `ChannelDoesNotExist` error is logged by `UserWatchingEventMiddleware` when channels are fetched for the first time [#893](https://github.com/GetStream/stream-chat-swift/issues/893)
- Improve model loading performance by lazy loading expensive properties [#906](https://github.com/GetStream/stream-chat-swift/issues/906)
- Fix possible loops when accessing controllers' data from within delegate callbacks [#915](https://github.com/GetStream/stream-chat-swift/issues/915)
- Fix `channel.updated` events failing to parse due to missing `user` field [#922](https://github.com/GetStream/stream-chat-swift/issues/922)
  This was due to backend not sending `user` field when the update was done by server-side auth.

### ✅ Added
- Introduce support for [multitenancy](https://getstream.io/chat/docs/react/multi_tenant_chat/?language=swift) - `teams` for `User` and `team` for `Channel` are now exposed. [#905](https://github.com/GetStream/stream-chat-swift/pull/905)
- Introduce support for [pinned messages](https://getstream.io/chat/docs/react/pinned_messages/?language=swift) [#896](https://github.com/GetStream/stream-chat-swift/pull/896)
- Expose `pinnedMessages` on `ChatChannel` which contains the last 10 pinned messages [#896](https://github.com/GetStream/stream-chat-swift/pull/896)
- Expose `pinDetails` on `ChatMessage` which contains the pinning information, like the expiration date [#896](https://github.com/GetStream/stream-chat-swift/pull/896)
- Add support for pinning and unpinning messages through `pin()` and `unpin()` methods in `MessageController` [#896](https://github.com/GetStream/stream-chat-swift/pull/896)
- Add new optional `pinning: Pinning` parameter when creating a new message in `ChannelController` to create a new message and pin it instantly [#896](https://github.com/GetStream/stream-chat-swift/pull/896)
- Add `lastActiveMembers` and `lastActiveWatchers` to `ChatChannel`. The max number of entities these fields expose is configurable via `ChatClientConfig.localCaching.chatChannel` [#911](https://github.com/GetStream/stream-chat-swift/pull/911)

### 🔄 Changed
- `ChatChannel.latestMessages` now by default contains max 5 messages. You can change this setting in `ChatClientConfig.localCaching.chatChannel.latestMessagesLimit` [#923](https://github.com/GetStream/stream-chat-swift/pull/923)

### ⛔️ Deprecated
- `ChatChannel`'s properties `cachedMembers` and `watchers` were deprecated. Use `lastActiveMembers` and `lastActiveWatchers` instead [#911](https://github.com/GetStream/stream-chat-swift/pull/911)

# [3.1.3](https://github.com/GetStream/stream-chat-swift/releases/tag/3.1.3)
_March 12, 2021_

### 🐞 Fixed
- Fix app getting terminated in background during an unfinished background task [#877](https://github.com/GetStream/stream-chat-swift/issues/877)

### ✅ Added
- Introduce `MemberEventMiddleware` to observe member events and update database accordingly [#880](https://github.com/GetStream/stream-chat-swift/issues/880)
- Expose `membership` value on `ChatChannel` which contains information about the current user membership [#885](https://github.com/GetStream/stream-chat-swift/issues/885)
- `ChatChannelMember` now contains channel-specific ban information: `isBannedFromChannel` and `banExpiresAt` [#885](https://github.com/GetStream/stream-chat-swift/issues/885)
- Channel-specific ban events are handled and the models are properly updated [#885](https://github.com/GetStream/stream-chat-swift/pull/885)

# [3.1.2](https://github.com/GetStream/stream-chat-swift/releases/tag/3.1.2)
_March 09, 2021_

### ✅ Added
- Add support for slow mode. See more info in the [documentation](https://getstream.io/chat/docs/javascript/slow_mode/?language=swift) [#859](https://github.com/GetStream/stream-chat-swift/issues/859)
- Add support for channel watching events. See more info in the [documentation](https://getstream.io/chat/docs/ios/watch_channel/?language=swift) [#864](https://github.com/GetStream/stream-chat-swift/issues/864)
- Add support for channel truncating [#864](https://github.com/GetStream/stream-chat-swift/issues/864)

### 🔄 Changed
- `ChatChannelNamer` is now closure instead of class so it allows better customization of channel naming in `ChatChannelListItemView`.

### 🐞 Fixed
- Fix encoding of channels with custom type [#872](https://github.com/GetStream/stream-chat-swift/pull/872)
- Fix `CurreUserController.currentUser` returning nil before `synchronize()` is called [#875](https://github.com/GetStream/stream-chat-swift/pull/875)

# [3.1.1](https://github.com/GetStream/stream-chat-swift/releases/tag/3.1.1)
_February 26, 2021_

### 🐞 Fixed
- Fix localized strings not being loaded correctly when the SDK is integrated using CocoaPods [#845](https://github.com/GetStream/stream-chat-swift/pull/845)
- Fix message list crash when rotating screen [#847](https://github.com/GetStream/stream-chat-swift/pull/847)

# [3.1.0](https://github.com/GetStream/stream-chat-swift/releases/tag/3.1.0)
_February 22, 2021_

### 🐞 Fixed
- Fix user devices not being removed locally when removed on the backend [#882](https://github.com/GetStream/stream-chat-swift/pull/822)
- Fix issue with bad parsing of malformed attachment data causing channelList not showing channels [#834](https://github.com/GetStream/stream-chat-swift/pull/834/)

### 🔄 Changed

# [3.0.2](https://github.com/GetStream/stream-chat-swift/releases/tag/3.0.2)
_February 12, 2021_

## StreamChat

### ✅ Added
- Add support for custom attachment types with unknown structure
    [#795](https://github.com/GetStream/stream-chat-swift/pull/795)
- Add possibility to send attachments that don't need prior uploading
    [#799](https://github.com/GetStream/stream-chat-swift/pull/799)

### 🔄 Changed
- Improve serialization performance by exposing items as `LazyCachedMapCollection` instead of `Array` [#776](https://github.com/GetStream/stream-chat-swift/pull/776)
- Reduce amount of fake updates by erasing touched objects [#802](https://github.com/GetStream/stream-chat-swift/pull/802)
- Trigger members and current user updates on UserDTO changes [#802](https://github.com/GetStream/stream-chat-swift/pull/802)
- Extracts the connection handling responsibility of `CurrentUserController` to a new `ChatConnectionController`. [#804](https://github.com/GetStream/stream-chat-swift/pull/804)
- Allow delete/edit message for all users [#809](https://github.com/GetStream/stream-chat-swift/issues/809)
  By default, only admin/moderators can edit/delete other's messages, but this configurable on backend and it's not known by the client, so we allow all actions and invalid actions will cause backend to return error.
- Simplify attachment send API by combining `attachment` and `attachmentSeeds` parameters. [#815](https://github.com/GetStream/stream-chat-swift/pull/815)

### 🐞 Fixed
- Fix race conditions in database observers [#796](https://github.com/GetStream/stream-chat-swift/pull/796)

### 🚮 Removed
- Revert changeHash that became obsolete after #802 [#813](https://github.com/GetStream/stream-chat-swift/pull/813)

# [3.0.1](https://github.com/GetStream/stream-chat-swift/releases/tag/3.0.1)
_February 2nd, 2021_

## StreamChat

### ✅ Added
- Add support for `enforce_unique` parameter on sending reactions
    [#770](https://github.com/GetStream/stream-chat-swift/pull/770)
### 🔄 Changed

### 🐞 Fixed
- Fix development token not working properly [#760](https://github.com/GetStream/stream-chat-swift/pull/760)
- Fix lists ordering not updating instantly. [#768](https://github.com/GetStream/stream-chat-swift/pull/768/)
- Fix update changes incorrectly reported when a move change is present for the same index. [#768](https://github.com/GetStream/stream-chat-swift/pull/768/)
- Fix issue with decoding `member_count` for `ChannelDetailPayload`
    [#782](https://github.com/GetStream/stream-chat-swift/pull/782)
- Fix wrong extra data cheat sheet documentation link [#786](https://github.com/GetStream/stream-chat-swift/pull/786)

# [3.0](https://github.com/GetStream/stream-chat-swift/releases/tag/3.0)
_January 22nd, 2021_

## StreamChat SDK reaches another milestone with version 3.0 🎉

### New features:

* **Offline support**: Browse channels and send messages while offline.
* **First-class support for `SwiftUI` and `Combine`**: Built-it wrappers make using the SDK with the latest Apple frameworks a seamless experience.
* **Uses `UIKit` patterns and paradigms:** The API follows the design of native system SDKs. It makes integration with your existing code easy and familiar.
* Currently, 3.0 version is available only using CocoaPods. We will add support for SPM soon.

To use the new version of the framework, add to your `Podfile`:
```ruby
pod 'StreamChat', '~> 3.0'
```

### ⚠️ Breaking Changes ⚠️

In order to provide new features like offline support and `SwiftUI` wrappers, we had to make notable breaking changes to the public API of the SDKs.

**Please don't upgrade to version `3.0` before you get familiar with the changes and their impact on your codebase.**

To prevent CocoaPods from updating `StreamChat` to version 3, you can explicitly pin the SDKs to versions `2.x` in your `podfile`:
```ruby
pod 'StreamChat', '~> 2.0'
pod 'StreamChatCore', '~> 2.0' # if needed
pod 'StreamChatClient', '~> 2.0' # if needed
```

The framework naming and overall structure were changed. Since version 3.0, Stream Chat iOS SDK consists of:

#### `StreamChat` framework

Contains low-level logic and is meant to be used by users who want to build a fully custom UI. It covers functionality previously provided by `StreamChatCore` and `StreamChatClient`.

#### `StreamChat UI` framework _(currently in public beta)_

Contains a complete set of ready-to-use configurable UI elements that you can customize a use for building your own chat UI. It covers functionality previously provided by `StreamChat`.

### Sample App

The best way to explore the SDKs and their usage is our [sample app](https://github.com/GetStream/stream-chat-swift/tree/main/Sample). It contains an example implementation of a simple IRC-style chat app using the following patterns:

* `UIKit` using delegates
* `UIKit` using reactive patterns and SDK's built-in `Combine` wrappers.
* `SwiftUI` using the SDK's built-in `ObservableObject` wrappers.
* Learn more about the sample app at its own [README](https://github.com/GetStream/stream-chat-swift/tree/main/Sample).

### Documentation Quick Links

- [**Cheat Sheet**](https://github.com/GetStream/stream-chat-swift/wiki/Cheat-Sheet) Real-world code examples showcasing the usage of the SDK.
- [**Controller Overview**](https://github.com/GetStream/stream-chat-swift/wiki/Controllers-Overview) This page contains a list of all available controllers within StreamChat, including their short description and typical use-cases.
- [**Glossary**](https://github.com/GetStream/stream-chat-swift/wiki/Glossary) A list of names and terms used in the framework and documentation.<|MERGE_RESOLUTION|>--- conflicted
+++ resolved
@@ -10,12 +10,9 @@
 ### 🔄 Changed
 - Assertions are no longer thrown by default. Check `StreamRuntimeCheck` to enable them [#1885](https://github.com/GetStream/stream-chat-swift/pull/1885)
 - Local Storage is enabled by default. You can read more [here](https://getstream.io/chat/docs/sdk/ios/guides/offline-support) [#1890](https://github.com/GetStream/stream-chat-swift/pull/1890)
-<<<<<<< HEAD
+- Mark all read has been relocated to `CurrentUserController` to have parity with other platforms [#1927](https://github.com/GetStream/stream-chat-swift/pull/1927)
 ### 🐞 Fixed
 - Channel not being marked as read by the current user when it's only thread replies or silent messages sent after the last read [#1904](https://github.com/GetStream/stream-chat-swift/issues/1904)
-=======
-- Mark all read has been relocated to `CurrentUserController` to have parity with other platforms [#1927](https://github.com/GetStream/stream-chat-swift/pull/1927)
->>>>>>> 7824eae6
 
 ### 🐞 Fixed
 - Fix support for multiple active channel lists at the same time [#1879](https://github.com/GetStream/stream-chat-swift/pull/1879)
