# StreamChat iOS SDK CHANGELOG
The format is based on [Keep a Changelog](https://keepachangelog.com/en/1.0.0/).

# Upcoming

<<<<<<< HEAD
## StreamChat
### 🐞 Fixed
- Fix Message List not updating when user info changes [#2738](https://github.com/GetStream/stream-chat-swift/pull/2738)
=======
## StreamChatUI
### 🐞 Fixed
- Fix channel list rendering user name on subtitle text in 1:1 channel [#2737](https://github.com/GetStream/stream-chat-swift/pull/2737)
### 🔄 Changed
- Change timestamp formatting in Channel List according to the default design and other SDKs [#2736](https://github.com/GetStream/stream-chat-swift/pull/2736)
>>>>>>> 603cd1e5

# [4.35.2](https://github.com/GetStream/stream-chat-swift/releases/tag/4.35.2)
_August 16, 2023_

## StreamChat
### 🐞 Fixed
- Fix video attachments not being sent with `thumb_url`, which caused issues in other platforms [#2720](https://github.com/GetStream/stream-chat-swift/pull/2720)
- Make sure loud speaker is always used for playback in voice messages [#2734](https://github.com/GetStream/stream-chat-swift/pull/2734)

## StreamChatUI
### 🐞 Fixed
- Explicitly disable channel list states for Search Components [#2725](https://github.com/GetStream/stream-chat-swift/pull/2725)
- Fix blank channel name in Message Search [#2726](https://github.com/GetStream/stream-chat-swift/pull/2726)

# [4.35.1](https://github.com/GetStream/stream-chat-swift/releases/tag/4.35.1)
_August 09, 2023_

## StreamChat
### 🐞 Fixed
- Fix channel list sorting for iOS 14 and below [#2719](https://github.com/GetStream/stream-chat-swift/pull/2719)

# [4.35.0](https://github.com/GetStream/stream-chat-swift/releases/tag/4.35.0)
_August 08, 2023_

## StreamChat
### ✅ Added
- Add support for sorting Channel List with custom data [#2701](https://github.com/GetStream/stream-chat-swift/pull/2701)

### 🐞 Fixed
- Fix pinning messages with attachments not synced with server [#2698](https://github.com/GetStream/stream-chat-swift/pull/2698)
- Fix messages disappearing in search query after entering a channel [#2700](https://github.com/GetStream/stream-chat-swift/pull/2700)
- Fix unread counts not updating if the channelRead information was missing from the persistence storage [#2709](https://github.com/GetStream/stream-chat-swift/pull/2709)
- Fix channel search with `autocomplete` only showing results if value started with the given query [#2703](https://github.com/GetStream/stream-chat-swift/pull/2703)

## StreamChatUI
### ✅ Added
- Add Message Search UI Component [#2703](https://github.com/GetStream/stream-chat-swift/pull/2703)
- Add Channel Search UI Component [#2703](https://github.com/GetStream/stream-chat-swift/pull/2703)
- Add `Components.channelListSearchStrategy` to enable channel list search [#2703](https://github.com/GetStream/stream-chat-swift/pull/2703)

### 🔄 Changed
- Renames `Components.mentionAvatarView` -> `Components.userAvatarView` [#2703](https://github.com/GetStream/stream-chat-swift/pull/2703)
- Use Diffing to update Channel List data to improve stability  [#2701](https://github.com/GetStream/stream-chat-swift/pull/2701)

# [4.34.0](https://github.com/GetStream/stream-chat-swift/releases/tag/4.34.0)
_July 05, 2023_

## StreamChat
### ✅ Added
- Expose Extra Data for Giphy Attachment Payloads [#2678](https://github.com/GetStream/stream-chat-swift/pull/2678)
- Add support for partial Channel update [#2681](https://github.com/GetStream/stream-chat-swift/pull/2681)

### 🐞 Fixed
- Rescue messages that are stuck in `.sending` state [#2676](https://github.com/GetStream/stream-chat-swift/pull/2676)
- Fix not being able to resend failed attachments [#2680](https://github.com/GetStream/stream-chat-swift/pull/2680)
- Fix channel list having data from a different channel list query [#2684](https://github.com/GetStream/stream-chat-swift/pull/2684)

## StreamChatUI
### ✅ Added
- Add support for starting thread from oldest replies by enabling `Components.threadRepliesStartFromOldest` [#2682](https://github.com/GetStream/stream-chat-swift/pull/2682)
### 🐞 Fixed
- Fix custom `ImageLoading` functions with default arguments not being called [#2695](https://github.com/GetStream/stream-chat-swift/pull/2695)
- Improve Channel List prefetching when loading more channels [#2682](https://github.com/GetStream/stream-chat-swift/pull/2682)
### 🔄 Changed
- Renamed `scrollToMostRecentMessage()` -> `scrollToBottom()` [#2682](https://github.com/GetStream/stream-chat-swift/pull/2682)
- Renamed `ScrollToLatestButton` -> `ScrollToBottomButton` [#2682](https://github.com/GetStream/stream-chat-swift/pull/2682)

# [4.33.0](https://github.com/GetStream/stream-chat-swift/releases/tag/4.33.0)
_June 08, 2023_

## StreamChat
### ✅ Added
- Add support for shadow banning a member [#2660](https://github.com/GetStream/stream-chat-swift/pull/2660)
- Expose `ChatChannelMember.isShadowBannedFromChannel` [#2660](https://github.com/GetStream/stream-chat-swift/pull/2660)
- Add support for passing a custom id when creating a message/reply [#2667](https://github.com/GetStream/stream-chat-swift/pull/2667)

### 🐞 Fixed
- Fix not being able to send messages when jumping to message in newest page [#2647](https://github.com/GetStream/stream-chat-swift/pull/2647)
- Fix shadow message making hidden channel reappear [#2663](https://github.com/GetStream/stream-chat-swift/pull/2663)

## StreamChatUI
### ✅ Added
- Add jumping to a reply inside a thread when tapping a quoted message which is inside a thread [#2647](https://github.com/GetStream/stream-chat-swift/pull/2647)
- Add jumping to a reply inside a thread when opening a thread from a thread reply in the channel view [#2647](https://github.com/GetStream/stream-chat-swift/pull/2647)
- Add jumping to a reply inside a thread when opening a channel from a reply as the given message around id [#2647](https://github.com/GetStream/stream-chat-swift/pull/2647)
- Add swipe to reply when `Components.default.messageSwipeToReplyEnabled` is `true` [#2665](https://github.com/GetStream/stream-chat-swift/pull/2665)
- Allow editing messages with attachments [#2659](https://github.com/GetStream/stream-chat-swift/pull/2659)

# [4.32.0](https://github.com/GetStream/stream-chat-swift/releases/tag/4.32.0)
_May 26, 2023_

## StreamChat
### ✅ Added
- Audio Support is now available. We added components that will allow you to record and playback audio files [#2638](https://github.com/GetStream/stream-chat-swift/issues/2638)
### 🐞 Fixed
- Fix "to-many key not allowed here" error when using the `memberName` filter [#2604](https://github.com/GetStream/stream-chat-swift/pull/2604)
- Fix memory leak in `ChannelListController` when loading more channels [#2624](https://github.com/GetStream/stream-chat-swift/pull/2624)
- Fix `isJumpingToMessage` being `true` after jumping to message on the first page [#2608](https://github.com/GetStream/stream-chat-swift/pull/2608)
- Fix `noTeam` filter that was causing an error [#2632](https://github.com/GetStream/stream-chat-swift/pull/2632)
- Fix muted and joined channel list queries with empty data (Auto Filtering Enabled) [#2634](https://github.com/GetStream/stream-chat-swift/pull/2634)
- Fix user information not being updated when receiving updated information from backend [#2643](https://github.com/GetStream/stream-chat-swift/pull/2643)

## StreamChatUI
### ✅ Added
- Add `Components.threadRendersParentMessageEnabled` to control whether the parent message is rendered in the Thread [#2636](https://github.com/GetStream/stream-chat-swift/pull/2636)
- Add `replaceQuery()` and `replaceChannelListController()` to `ChatChannelListVC` [#2630](https://github.com/GetStream/stream-chat-swift/pull/2630)
- Voice Recording attachments are here. You can now record voice messages and share them in your conversations. You can enable it by setting the `Components.default.isVoiceRecordingEnabled = true`. [#2638](https://github.com/GetStream/stream-chat-swift/issues/2638)
### 🐞 Fixed
- Fix Composer's keyboard not adjusted when presenting alert controllers [#2610](https://github.com/GetStream/stream-chat-swift/pull/2610)
- Fix InputTextView not scrolling to caret when pasting long text [#2609](https://github.com/GetStream/stream-chat-swift/pull/2609)
- Fix scrollToBottomButton visible when jumping to message on the first page [#2608](https://github.com/GetStream/stream-chat-swift/pull/2608)
- Allow sending replies to soft-deleted parent messages [#2633](https://github.com/GetStream/stream-chat-swift/pull/2633)
- Fix an issue where attachment preview in Composer was breaking when more attachments than the `maxNumberOfVerticalItems` were added. [#2638](https://github.com/GetStream/stream-chat-swift/issues/2638)

# [4.31.0](https://github.com/GetStream/stream-chat-swift/releases/tag/4.31.0)
_April 25, 2023_

## StreamChat
### ✅ Added
- Add `ChatMessageController.loadPageAroundReplyId()` to load mid-page inside threads [#2566](https://github.com/GetStream/stream-chat-swift/pull/2566)

### 🐞 Fixed
- Fix channel disappearing when channel list auto-filtering is enabled and the user is not a member of the channel [#2557](https://github.com/GetStream/stream-chat-swift/pull/2557)
- Fix an issue which was causing the app to terminate when using a filter with the `in` operator and `cid` values [#2561](https://github.com/GetStream/stream-chat-swift/pull/2561)
- Fix unexpected 401s produced at launch while the chat is not yet fully connected [#2559](https://github.com/GetStream/stream-chat-swift/pull/2559)
- Fix crash when getting unread count in an invalid state [#2570](https://github.com/GetStream/stream-chat-swift/pull/2570)
- Fix crash when accessing FetchCache with an unexecuted NSFetchRequest [#2572](https://github.com/GetStream/stream-chat-swift/pull/2572)
- Fix an issue which was blocking a Guest Authentication operation to retrieve a connection token [#2574](https://github.com/GetStream/stream-chat-swift/pull/2574)
- Make connect/disconnect safer when network is offline [#2571](https://github.com/GetStream/stream-chat-swift/pull/2571)
- Make connect safer by logging out the user first if needed [#2577](https://github.com/GetStream/stream-chat-swift/pull/2577)

## StreamChatUI
### ✅ Added
- Add support for bidirectional scrolling inside threads [#2566](https://github.com/GetStream/stream-chat-swift/pull/2566)
- Add support for jumping to a message which is not in the message list inside Threads [#2566](https://github.com/GetStream/stream-chat-swift/pull/2566)

### 🐞 Fixed
- Fix the message text font when the text accessibility setting is set to large after closing the app [#2575](https://github.com/GetStream/stream-chat-swift/pull/2575)
- Fix the timestamp label being clipped when the text font size is larger [#2575](https://github.com/GetStream/stream-chat-swift/pull/2575)

### ⚠️ Known Issue
When changing the text accessibility while the app is running, it won't affect the message cell text, only after closing the app. So this is a regression of [#2325](https://github.com/GetStream/stream-chat-swift/issues/2325). This regression is necessary, since the original fix did not work 100% as it changed the text font size after closing the app, causing the font to be too big when the text accessibility is set to large. If you still want to have the dynamic font size to be working while the app is running, there is a workaround. You need to return a new `UIFont` instance everytime in `ChatMessageContentView.defaultMessageFont`. Example:
```swift
override var defaultMessageFont: UIFont {
    UIFont.preferredFont(forTextStyle: .body)
}
```
For more details, you can read the documentation of `ChatMessageContentView.defaultMessageFont` or read the PR [#2575](https://github.com/GetStream/stream-chat-swift/pull/2575).

# [4.30.0](https://github.com/GetStream/stream-chat-swift/releases/tag/4.30.0)
_March 30, 2023_

## StreamChat
### ✅ Added
- Expose `deactivatedAt` and `isDeactivated` in ChatUser [#2547](https://github.com/GetStream/stream-chat-swift/pull/2547)

### 🐞 Fixed
- Fix channel list parsing failing completely if one channel fails parsing [#2541](https://github.com/GetStream/stream-chat-swift/pull/2541)
- Fix completion blocks not called when loading more messages [#2553](https://github.com/GetStream/stream-chat-swift/pull/2553)
- Fix `ChatChannelController` ignoring initial pagination parameter [#2546](https://github.com/GetStream/stream-chat-swift/pull/2546)

## StreamChatUI
### 🔄 Changed
- Deprecated `ChatMessageListVC.jumpToMessage(message:)` -> `ChatMessageListVC.jumpToMessage(id:)` [#2546](https://github.com/GetStream/stream-chat-swift/pull/2546)
- Deprecated `ChatMessageListVCDelegate.chatMessageListVC(vc:shouldLoadPageAroundMessage:completion:)` -> `ChatMessageListVCDelegate.chatMessageListVC(vc:shouldLoadPageAroundMessageId:completion:)` [#2546](https://github.com/GetStream/stream-chat-swift/pull/2546)
### ✅ Added
- Allow the message list to start at the top if `Components.shouldMessagesStartAtTheTop` is enabled [#2537](https://github.com/GetStream/stream-chat-swift/pull/2537)
- Add support for jumping to message when opening channel [#2546](https://github.com/GetStream/stream-chat-swift/pull/2546)
- Add `ChatChannelVC.jumpToMessage(id:shouldHighlight)` high-level function for jumping to a message [#2546](https://github.com/GetStream/stream-chat-swift/pull/2546)
### 🐞 Fixed
- Fix channel marking read when view is not visible [#2544](https://github.com/GetStream/stream-chat-swift/pull/2544)

# [4.29.0](https://github.com/GetStream/stream-chat-swift/releases/tag/4.29.0)
_March 17, 2023_
## StreamChat
### ✅ Added
- Add support for loading messages around a given message id in a Channel [#2464](https://github.com/GetStream/stream-chat-swift/pull/2464)
- Add support for bidirectional scrolling in a Channel [#2464](https://github.com/GetStream/stream-chat-swift/pull/2464)
### 🐞 Fixed
- Fix ephemeral message disappearing after leaving channel [#2464](https://github.com/GetStream/stream-chat-swift/pull/2464)
- Fix ephemeral message appearing in channel preview [#2464](https://github.com/GetStream/stream-chat-swift/pull/2464)
- Fix issue when using `in` or `notIn` operators with auto-filtering enabled. [#2531](https://github.com/GetStream/stream-chat-swift/pull/2531)

## StreamChatUI
### 🔄 Changed
- Deprecated `setScrollToLatestMessageButton(visible:animated:)` -> `updateScrollToBottomButtonVisibility(animated:)`
- Replaces `messageContentViewDidTapOnQuotedMessage(_ indexPath: IndexPath?)` -> `messageContentViewDidTapOnQuotedMessage(_ quotedMessage: ChatMessage)`
    - This one is a breaking change, but a required one. The previous API was not working as intended.
### ✅ Added
- Mark as unread: Now you can mark a message as unread when you are inside a channel [#2519](https://github.com/GetStream/stream-chat-swift/pull/2519) [#2526](https://github.com/GetStream/stream-chat-swift/pull/2526)
- Now you can easily configure your own Decorations(headers and/or footers) around messages [#2507](https://github.com/GetStream/stream-chat-swift/pull/2507)
- There is a new `ChatThreadRepliesCountDecorationView` component that should be used to display the number of replies in a thread. Read [here](https://getstream.io/chat/docs/sdk/ios/uikit/components/message/#thread-replies-counter) for more details.
- Add support for jumping to a quoted message [#2464](https://github.com/GetStream/stream-chat-swift/pull/2464)
- Add support for jumping to a message which is not in the message list (only channel view) [#2464](https://github.com/GetStream/stream-chat-swift/pull/2464)
- Add bidirectional scrolling in the Channel view [#2464](https://github.com/GetStream/stream-chat-swift/pull/2464)

# [4.28.0](https://github.com/GetStream/stream-chat-swift/releases/tag/4.28.0)
_February 28, 2023_

## StreamChat
### 🔄 Changed
- Remove [URLQueryItem] public conformance of ExpressibleByDictionaryLiteral [#2505](https://github.com/GetStream/stream-chat-swift/pull/2505)

### 🐞 Fixed
- Fix messages appearing sooner in Thread pagination [#2470](https://github.com/GetStream/stream-chat-swift/pull/2470)
- Fix messages disappearing from the Message List when quoting a message [#2470](https://github.com/GetStream/stream-chat-swift/pull/2470)
- Fix Markdown formatting hanging with edge case pattern [#2513](https://github.com/GetStream/stream-chat-swift/pull/2513)
- Fix "In" Filter only returning results when all values match [#2514][https://github.com/GetStream/stream-chat-swift/pull/2514]

# [4.27.1](https://github.com/GetStream/stream-chat-swift/releases/tag/4.27.1)
_February 20, 2023_
## StreamChat
### 🐞 Fixed
- Fix channel auto-filtering when the filter contains the `type` key [#2497](https://github.com/GetStream/stream-chat-swift/pull/2497)

## StreamChat
### ✅ Added
- Add support for `skip_enrich_url` when sending a message [#2498](https://github.com/GetStream/stream-chat-swift/pull/2498)

# [4.27.0](https://github.com/GetStream/stream-chat-swift/releases/tag/4.27.0)
_February 16, 2023_

## StreamChat
### ✅ Added
- Add `UploadedAttachmentPostProcessor` in `ChatClientConfig` to allow changing custom attachment payloads after an attachment has been uploaded [#2457](https://github.com/GetStream/stream-chat-swift/pull/2457)
- Add `AnyAttachmentPayload(localFileURL:customPayload:)` initializer to allow creating custom attachments without a remote URL [#2457](https://github.com/GetStream/stream-chat-swift/pull/2457)
- Add skip push support when sending a message [#2486](https://github.com/GetStream/stream-chat-swift/pull/2486)
- Add support for automatically filtering channels in the Channel List [#2488](https://github.com/GetStream/stream-chat-swift/pull/2488)
- Add `isChannelAutomaticFilteringEnabled` in `ChatClientConfig` to allow changing whether the Channels in ChannelList will be automatically filtered [#2488](https://github.com/GetStream/stream-chat-swift/pull/2488)


### 🔄 Changed
- Remove unused ReactionNotificationContent [#2485](https://github.com/GetStream/stream-chat-swift/pull/2485)

### 🐞 Fixed
- Fix channel unread count not updating when in foreground and notification extension is saving messages [#2481](https://github.com/GetStream/stream-chat-swift/pull/2481)

## StreamChatUI
### 🔄 Changed
- Deprecates `ChatMessageGalleryView.UploadingOverlay` in favor of `UploadingOverlayView` (Renaming) [#2457](https://github.com/GetStream/stream-chat-swift/pull/2457)
- Deprecates `Components.default.imageUploadingOverlay` in favor of `Components.default.uploadingOverlayView` (Renaming) [#2457](https://github.com/GetStream/stream-chat-swift/pull/2457)

### 🐞 Fixed
- Fix message cell not updated when custom attachment data is different [#2454](https://github.com/GetStream/stream-chat-swift/pull/2454)

# [4.26.0](https://github.com/GetStream/stream-chat-swift/releases/tag/4.26.0)
_January 11, 2023_

## StreamChat
### 🔄 Changed
- Offline mode now only fetches the first page of the Channel List and Message List. This is a short coming right now until we support offline pagination. [#2434](https://github.com/GetStream/stream-chat-swift/pull/2434)

### 🐞 Fixed
- Fix Channel List pagination gaps [#2420](https://github.com/GetStream/stream-chat-swift/pull/2420)
- Fix truncated channels being moved to the bottom of the channel list [#2420](https://github.com/GetStream/stream-chat-swift/pull/2420)
- Fix reactions not insantly updating when enforce unique is true [#2421](https://github.com/GetStream/stream-chat-swift/pull/2421)
- Fix not being able to delete messages in `pendingSend` state [#2432](https://github.com/GetStream/stream-chat-swift/pull/2432)
- Fix messages intermittently disappearing when first opening the channel [#2434](https://github.com/GetStream/stream-chat-swift/pull/2434)
- Fix first page not being loaded from the cache when using a lower `messagesLimit` in Channel List Query [#2434](https://github.com/GetStream/stream-chat-swift/pull/2434)
- Fix inaccuracies in for channel unread count [#2433](https://github.com/GetStream/stream-chat-swift/pull/2433)

## StreamChatUI
### ✅ Added
- Add `Components.default.isUniqueReactionsEnabled` to easily configure unique reactions [#2421](https://github.com/GetStream/stream-chat-swift/pull/2421)
### 🐞 Fixed
- Fix Reaction Picker not updating when reaction added with enforce unique [#2421](https://github.com/GetStream/stream-chat-swift/pull/2421)

# [4.25.1](https://github.com/GetStream/stream-chat-swift/releases/tag/4.25.1)
_January 06, 2023_

## StreamChat
### 🐞 Fixed
- Fix UserInfo not being updated on connect [#2438](https://github.com/GetStream/stream-chat-swift/pull/2438)

# [4.25.0](https://github.com/GetStream/stream-chat-swift/releases/tag/4.25.0)
_December 15, 2022_

## StreamChat
### 🔄 Changed
- `logOut` and `disconnect` methods are now asynchronous. Its sync versions are deprecated [#2386](https://github.com/GetStream/stream-chat-swift/pull/2386)

### ✅ Added
- Add support for hiding connection status with `isInvisible` [#2373](https://github.com/GetStream/stream-chat-swift/pull/2373)
- Add `.withAttachments` in `MessageSearchFilterScope` to filter messages with attachments only [#2417](https://github.com/GetStream/stream-chat-swift/pull/2417)
- Add `.withoutAttachments` in `MessageSearchFilterScope` to filter messages without any attachments [#2417](https://github.com/GetStream/stream-chat-swift/pull/2417)
- Add retries mechanism to AuthenticationRepository [#2414](https://github.com/GetStream/stream-chat-swift/pull/2414)

### 🐞 Fixed
- Fix connecting user with non-expiring tokens (ex: development token) [#2393](https://github.com/GetStream/stream-chat-swift/pull/2393)
- Fix crash when calling `addDevice()` from background thread [#2398](https://github.com/GetStream/stream-chat-swift/pull/2398)

## StreamChatUI
### 🐞 Fixed
- Fix message actions popup in cached thread replies [#2415](https://github.com/GetStream/stream-chat-swift/pull/2415)

# [4.24.1](https://github.com/GetStream/stream-chat-swift/releases/tag/4.24.1)
_November 23, 2022_

## StreamChat
### 🐞 Fixed
- Avoid double completion calls when getting/fetching tokens [#2387](https://github.com/GetStream/stream-chat-swift/pull/2387)

# [4.24.0](https://github.com/GetStream/stream-chat-swift/releases/tag/4.24.0)
_November 15, 2022_

## StreamChat
### 🔄 Changed
- `channelController.uploadFile()` and `channelController.uploadImage()` are deprecated in favour of `channelController.uploadAttachment()` [#2369](https://github.com/GetStream/stream-chat-swift/pull/2369) 
- `imageAttachmentPayload.imagePreviewURL` is deprecated since it was misleading, it was basically using the original `imageURL` [#2369](https://github.com/GetStream/stream-chat-swift/pull/2369)

### ✅ Added
- Added new `AttachmentUploader` to allow changing attachment info with custom CDN [#2369](https://github.com/GetStream/stream-chat-swift/pull/2369)

### 🐞 Fixed
- Add timeout for token/connectionId providers so that `ChatClient.connect()` completes even in edge cases where we cannot get the needed data [#2361](https://github.com/GetStream/stream-chat-swift/pull/2361)
- Stop spamming the console with "Socket is not connected" error when token is being refreshed [#2361](https://github.com/GetStream/stream-chat-swift/pull/2361)
- Update documentation around `CurrentUserController.currentUser` to state that a non-nil value does not mean there is a valid authentication [#2361](https://github.com/GetStream/stream-chat-swift/pull/2361)
- Allow flow where `ChatClient.setToken()` is called before `ChatClient.connect()` [#2361](https://github.com/GetStream/stream-chat-swift/pull/2361)
- Properly recover from a missing/expired token on the first execution of `TokenProvider` [#2361](https://github.com/GetStream/stream-chat-swift/pull/2361)
- Fix data races created by `AsyncOperation` looped execution when refreshing tokens [#2361](https://github.com/GetStream/stream-chat-swift/pull/2361)

## StreamChatUI
### 🐞 Fixed
- Fix issue where cell content would not be updated when order changes in Channel List [#2371](https://github.com/GetStream/stream-chat-swift/pull/2371)

# [4.23.0](https://github.com/GetStream/stream-chat-swift/releases/tag/4.23.0)
_October 27, 2022_

## StreamChat
### ✅ Added
- Added support for Stream's Image CDN v2 [#2339](https://github.com/GetStream/stream-chat-swift/pull/2339)
- Expose `EntityChange.item` [#2351](https://github.com/GetStream/stream-chat-swift/pull/2351)

### 🐞 Fixed
- Fix CurrentChatUserController+Combine initialValue hard coded to `.noUnread` instead of using the initial value from the current user data model [#2334](https://github.com/GetStream/stream-chat-swift/pull/2334)
- Allow Message Search pagination when using sort parameters [#2347](https://github.com/GetStream/stream-chat-swift/pull/2347)
- Fix TokenProvider sometimes being invoked two times when token is expired [#2337](https://github.com/GetStream/stream-chat-swift/pull/2347)

## StreamChatUI
### ✅ Added
- Uses Stream's Image CDN v2 to reduce the memory footprint [#2339](https://github.com/GetStream/stream-chat-swift/pull/2339)
- Make ChatMessageListVC.tableView(heightForRowAt:) open [#2342](https://github.com/GetStream/stream-chat-swift/pull/2342)
### 🐞 Fixed
- Fix message text not dynamically scalable with content size category changes [#2328](https://github.com/GetStream/stream-chat-swift/pull/2328)

### 🚨 Minor Breaking Changes
Although we don't usually ship breaking changes in minor releases, in some cases where they are minimal and important, we have to do them to keep improving the SDK long-term. Either way, these changes are for advanced customizations which won't affect most of the customers.

- The `ImageCDN` protocol has some minor breaking changes that were needed to support the new Stream CDN v2 and to make it more scalable in the future.
  - `urlRequest(forImage:)` -> `urlRequest(forImageUrl:resize:)`.
  - `cachingKey(forImage:)` -> `cachingKey(forImageUrl:)`.
  - Removed `thumbnail(originalURL:preferreSize:)`. This is now handled by `urlRequest(forImageUrl:resize:)` as well. If your CDN does not support resizing, you can ignore the resize parameter.

# [4.22.0](https://github.com/GetStream/stream-chat-swift/releases/tag/4.22.0)
_September 26, 2022_
## StreamChat
### ✅ Added
- Added `timeoutIntervalForRequest` to ChatClientConfig to control URLSession's timeout [#2311](https://github.com/GetStream/stream-chat-swift/pull/2311)
- Added `channel.ownCapabilities` [#2317](https://github.com/GetStream/stream-chat-swift/pull/2317)

### 🐞 Fixed
- Fixed pagination in message list not working when synchronize does not succeed [#2241](https://github.com/GetStream/stream-chat-swift/pull/2241)
- Do not mark channels as read when the controller is not on screen [#2288](https://github.com/GetStream/stream-chat-swift/pull/2288)
- Do not show old messages not belonging to the history when paginating [#2298](https://github.com/GetStream/stream-chat-swift/pull/2298)). Caveat: [Explained here](https://github.com/GetStream/stream-chat-swift/pull/2298)
- Fix logic to determine errors related to connectivity [#2311](https://github.com/GetStream/stream-chat-swift/pull/2311)
- Stop logging false positive errors for 'channel.created' events [#2314](https://github.com/GetStream/stream-chat-swift/pull/2314)
- Properly handle Global Ban events [#2312](https://github.com/GetStream/stream-chat-swift/pull/2312)

## StreamChatUI
### ✅ Added
- Highlighted user mentions support [#2253](https://github.com/GetStream/stream-chat-swift/pull/2253)
- New `ChatMessageListRouter.showUser()` to easily provide a custom profile view when user clicks on an avatar or user mention [#2253](https://github.com/GetStream/stream-chat-swift/pull/2253)

### 🐞 Fixed
- User mentions suggestions would not show when typing in a new line [#2253](https://github.com/GetStream/stream-chat-swift/pull/2253)
- User mentions suggestions would stop showing when typing a space [#2253](https://github.com/GetStream/stream-chat-swift/pull/2253)
- Fix Thread not loading more replies [#2297](https://github.com/GetStream/stream-chat-swift/pull/2297)
- Fix Channel and Thread pagination not working when initialized offline [#2297](https://github.com/GetStream/stream-chat-swift/pull/2297)

# [4.21.2](https://github.com/GetStream/stream-chat-swift/releases/tag/4.21.2)
_September 19, 2022_

## StreamChatUI
### 🐞 Fixed
- Fix Message List cell not updating when an existing reaction of the same type was updated from the current user [#2304](https://github.com/GetStream/stream-chat-swift/pull/2304)
- Fix Message List cell not updating when the number of reactions of the same type changed [#2304](https://github.com/GetStream/stream-chat-swift/pull/2304)

# [4.21.1](https://github.com/GetStream/stream-chat-swift/releases/tag/4.21.1)
_September 06, 2022_

## StreamChatUI
### 🐞 Fixed
- Fix message list crash when inserting message in empty list on iOS <15 [#2269](https://github.com/GetStream/stream-chat-swift/pull/2269)

# [4.21.0](https://github.com/GetStream/stream-chat-swift/releases/tag/4.21.0)
_September 01, 2022_

🚨 **Known Issue: There is a crash on iOS <15 when inserting messages in an empty list, please update to [4.21.1](https://github.com/GetStream/stream-chat-swift/releases/tag/4.21.1)**

## StreamChat
### 🔄 Changed
- From now on, if you want to logout the user from the app, especially when switching users, you should call the `client.logout()` method instead of `client.disconnect()`. Read more [here](https://getstream.io/chat/docs/sdk/ios/uikit/getting-started/#disconnect--logout) [#2241](https://github.com/GetStream/stream-chat-swift/pull/2241)
### 🐞 Fixed
- Fix hidden channels showing past history [#2216](https://github.com/GetStream/stream-chat-swift/pull/2216)
- Fix token not being refreshed because of parsing error [#2248](https://github.com/GetStream/stream-chat-swift/pull/2248)
- Fix deadlock caused by ListDatabaseObserver.startObserving() changes [#2252](https://github.com/GetStream/stream-chat-swift/pull/2252)
- Fix parsing `member` field in `notification.removed_from_channel` event [#2259](https://github.com/GetStream/stream-chat-swift/pull/2259)
- Fix broken pagination when quoting or pinning old messages [#2258](https://github.com/GetStream/stream-chat-swift/pull/2258)

## StreamChatUI
### 🔄 Changed
- New Message List Diffing Implementation [#2226](https://github.com/GetStream/stream-chat-swift/pull/2226)
- `_messageListDiffingEnabled` flag has been removed [#2226](https://github.com/GetStream/stream-chat-swift/pull/2226)
### 🐞 Fixed
- Fix jumps in Message List [#2226](https://github.com/GetStream/stream-chat-swift/pull/2226)
- Fix image flickers when adding image attachment to a message [#2226](https://github.com/GetStream/stream-chat-swift/pull/2226)
- Fix message list scrolling when popping from navigation stack [#2239](https://github.com/GetStream/stream-chat-swift/pull/2239)
- Fix message timestamp not appearing after hard deleting the last message in the group [#2226](https://github.com/GetStream/stream-chat-swift/pull/2226)

# [4.20.0](https://github.com/GetStream/stream-chat-swift/releases/tag/4.20.0)
_August 02, 2022_

## StreamChat
### ✅ Added
- Support for message moderation (NNBB) [#2103](https://github.com/GetStream/stream-chat-swift/pull/2103/files)
### 🐞 Fixed
- Fix crash in ListDatabaseObserver.startObserving() [#2177](https://github.com/GetStream/stream-chat-swift/pull/2177)
- Make BaseOperation thread safe [#2198](https://github.com/GetStream/stream-chat-swift/pull/2198)
- Fix build issues in Xcode 14 beta [#2202](https://github.com/GetStream/stream-chat-swift/pull/2202)
- Improve consistency when retrieving Message after Push Notification [#2200](https://github.com/GetStream/stream-chat-swift/pull/2200)
- Make sure ChannelDTO is still valid when accessing Lazy blocks [#2204](https://github.com/GetStream/stream-chat-swift/pull/2204)

## StreamChatUI
### ✅ Added
- Add channel list states; empty, error and loading views [#2187](https://github.com/GetStream/stream-chat-swift/pull/2187)
- Support for message moderation (NNBB) [#2103](https://github.com/GetStream/stream-chat-swift/pull/2103/files)

# [4.19.0](https://github.com/GetStream/stream-chat-swift/releases/tag/4.19.0)
_July 21, 2022_

## StreamChat
### ✅ Added
- Add hide history option when adding a new member [#2155](https://github.com/GetStream/stream-chat-swift/issues/2155)
- Add Extra Data Usage Improvements [#2174](https://github.com/GetStream/stream-chat-swift/pull/2174)
  - For more details please read the documentation [here](https://getstream.io/chat/docs/sdk/ios/uikit/extra-data).
### 🐞 Fixed
- Avoid triggering CoreData updates in willSave() [#2156](https://github.com/GetStream/stream-chat-swift/pull/2156)
- Sync active channels when no channel list [#2163](https://github.com/GetStream/stream-chat-swift/pull/2163)

## StreamChatUI
### 🐞 Fixed
- Fix Channel missing messages from NSE push updates [#2166](https://github.com/GetStream/stream-chat-swift/pull/2166)

# [4.18.0](https://github.com/GetStream/stream-chat-swift/releases/tag/4.18.0)
_July 05, 2022_

## StreamChat
### ✅ Added
- Added missing `ChannelListFilterScope` and `MemberListFilterScope` filter keys [#2119](https://github.com/GetStream/stream-chat-swift/issues/2119)
### 🔄 Changed
- Improved performance when saving big payloads (by 50% in some edge cases)[#2113](https://github.com/GetStream/stream-chat-swift/pull/2113)
- Chat SDK now leverages `chat.stream-io-api.com` endpoint by default [#2125](https://github.com/GetStream/stream-chat-swift/pull/2125)
- JSON decoding performance is futher increased, parsing time reduced by another %50 [#2128](https://github.com/GetStream/stream-chat-swift/issues/2128)
- Better errors in case JSON decoding fails [#2126](https://github.com/GetStream/stream-chat-swift/issues/2126)
- File upload size limit is increased to 100MB [#2136](https://github.com/GetStream/stream-chat-swift/pull/2136)

### 🐞 Fixed
- Allow sending giphy messages programmatically [#2124](https://github.com/GetStream/stream-chat-swift/pull/2124)
- JSON decoding is now more robust, single incomplete/broken object won't disable whole channel list [#2126](https://github.com/GetStream/stream-chat-swift/issues/2126)

## StreamChatUI
### 🐞 Fixed
- Allow scroll automatically to the bottom when sending a giphy from the middle of the message list [#2130](https://github.com/GetStream/stream-chat-swift/pull/2130)

# [4.17.0](https://github.com/GetStream/stream-chat-swift/releases/tag/4.17.0)
_June 22, 2022_
## StreamChat
### ✅ Added
- `parentMessageId` parameter for typing events [#2080](https://github.com/GetStream/stream-chat-swift/issues/2080)
- Adds support for multi bundle push notifications [#2101](https://github.com/GetStream/stream-chat-swift/pull/2101)

### 🐞 Fixed
- Fix hidden channels not appearing on relaunch [#2056](https://github.com/GetStream/stream-chat-swift/issues/2056)
- Fix `channel.hidden` event failing to decode on launch/reconnection [#2056](https://github.com/GetStream/stream-chat-swift/issues/2056)
- Fix messages in hidden channels with `clearHistory` re-appearing [#2056](https://github.com/GetStream/stream-chat-swift/issues/2056)
- Fix last message of hidden channel with `clearHistory` visible in channel list [#2056](https://github.com/GetStream/stream-chat-swift/issues/2056)
- Message action title now supports displaying 2 lines of text instead of 1 [#2082](https://github.com/GetStream/stream-chat-swift/pull/2082)
- Fix Logger persisting config after usage, preventing changing parameters (such as LogLevel) [#2081](https://github.com/GetStream/stream-chat-swift/issues/2081)
- Fix crash in `ChannelVC` when it's initialized using a `ChannelController` created with `createDirectMessageChannelWith` factory [#2097](https://github.com/GetStream/stream-chat-swift/issues/2097)
- Fix `ChannelListSortingKey.unreadCount` causing database crash [#2094](https://github.com/GetStream/stream-chat-swift/issues/2094)
- Fix attachment link previews with missing URL scheme not opening in browser [#2106](https://github.com/GetStream/stream-chat-swift/pull/2106)

### 🔄 Changed
- JSON decoding performance is increased 3 times, parsing time reduced by %70 [#2081](https://github.com/GetStream/stream-chat-swift/issues/2081)
- EventPayload decoding errors are now more verbose [#2099](https://github.com/GetStream/stream-chat-swift/issues/2099)

## StreamChatUI
### ✅ Added
- Show typing users within a thread [#2080](https://github.com/GetStream/stream-chat-swift/issues/2080)
- Add support for Markdown syntax [#2067](https://github.com/GetStream/stream-chat-swift/pull/2067)
### 🐞 Fixed
- Fix Logger persisting config after usage, preventing changing parameters (such as LogLevel) [#2081](https://github.com/GetStream/stream-chat-swift/issues/2081)

# [4.16.0](https://github.com/GetStream/stream-chat-swift/releases/tag/4.16.0)
_June 10, 2022_
## StreamChat
### 💥 Removed
- The `tokenProvider` property was removed from `ChatClient` [#2031](https://github.com/GetStream/stream-chat-swift/issues/2031)
### ✅ Added
- Make it possible to call `ChatClient.connect` with a `tokenProvider` [#2031](https://github.com/GetStream/stream-chat-swift/issues/2031)
### 🐞 Fixed
- Saving payloads to local database is now 50% faster. Initial launch and displaying channel list should be noticeably faster [#1973](https://github.com/GetStream/stream-chat-swift/issues/1973)
- Fix not waiting for last batch of events to be processed when connecting as another user [#2016](https://github.com/GetStream/stream-chat-swift/issues/2016)
- Fix `Date._unconditionallyBridgeFromObjectiveC(NSDate?)` crash [#2027](https://github.com/GetStream/stream-chat-swift/pull/2027)
- Fix `NSHashTable` count underflow crash [#2032](https://github.com/GetStream/stream-chat-swift/pull/2032)
- Fix crash when participant hard deletes a message [2075](https://github.com/GetStream/stream-chat-swift/pull/2075)
- Fix possible deadlock in `CurrentUserController` functions being called from background threads [#2074](https://github.com/GetStream/stream-chat-swift/issues/2074)
- Fix using incorrect index path for updates [#2044](https://github.com/GetStream/stream-chat-swift/pull/2044)
### 🔄 Changed
- Changing the decoding of `role` to `channel_role` as `role` is now deprecated on the backend. This allows for custom roles defined within your V2 permissions [#2028](https://github.com/GetStream/stream-chat-swift/issues/2028)

## StreamChatUI
### ✅ Added
- Add Support for Slow Mode [#1953](https://github.com/GetStream/stream-chat-swift/pull/1953)
- Present channel screen modally when channel list in not embedded by navigation controller [#2011](https://github.com/GetStream/stream-chat-swift/pull/2011)
- Show channel screen as right detail when channel list is embedded by split view controller [#2011](https://github.com/GetStream/stream-chat-swift/pull/2011)
### 🐞 Fixed
- Fix DM Channel with multiple members displaying only 1 user avatar [#2019](https://github.com/GetStream/stream-chat-swift/pull/2019)
- Improve stability of Message List with Diffing disabled [#2006](https://github.com/GetStream/stream-chat-swift/pull/2006) [#2076](https://github.com/GetStream/stream-chat-swift/pull/2076)
- Fix quoted message extra spacing jump UI glitch [#2050](https://github.com/GetStream/stream-chat-swift/pull/2050)
- Fix edge case where cell would be hidden after reacting to it [#2053](https://github.com/GetStream/stream-chat-swift/pull/2053)

# [4.15.1](https://github.com/GetStream/stream-chat-swift/releases/tag/4.15.1)
_June 01, 2022_

This release does not contain any code changes.

### 🔄 Changed
* Provides new `SPI` config.
* Adds [swift docc plugin](https://github.com/apple/swift-docc-plugin) to package dependencies.

# [4.15.1](https://github.com/GetStream/stream-chat-swift/releases/tag/4.15.1)
_June 01, 2022_

This release does not contain any code changes.

### 🔄 Changed
* Provides new `SPI` config.
* Adds [swift docc plugin](https://github.com/apple/swift-docc-plugin) to package dependencies.

# [4.15.1](https://github.com/GetStream/stream-chat-swift/releases/tag/4.15.1)
_June 01, 2022_

This release does not contain any code changes.

### 🔄 Changed
* Provides new `SPI` config.
* Adds [swift docc plugin](https://github.com/apple/swift-docc-plugin) to package dependencies.

# [4.15.0](https://github.com/GetStream/stream-chat-swift/releases/tag/4.15.0)
_May 11, 2022_
## StreamChat
### ✅ Added
- Expose `readBy/readByCount` on `ChatMessage` containing info about users who has seen this message. These fields are populated only for messages sent by the current user [#1887](https://github.com/GetStream/stream-chat-swift/issues/1887)
- Expose preview message on `ChatChannel` [#1935](https://github.com/GetStream/stream-chat-swift/issues/1935)
### 🐞 Fixed
- Fix unread messages count bumping logic [#1978](https://github.com/GetStream/stream-chat-swift/issues/1978)
    - respect muted channels
    - respect muted users
    - decrement when message is hard deleted
- Fix paginated channels in channel list were left without messages when sync is executed [#1985](https://github.com/GetStream/stream-chat-swift/issues/1985)
- Fix `deletedMessagesVisibility == .alwaysVisible` shows deleted ephemeral messages in message list [#1991](https://github.com/GetStream/stream-chat-swift/issues/1991)
- Fix disappearing messages when uploading an attachment and reentering the channel [#2000](https://github.com/GetStream/stream-chat-swift/pull/2000)
### 🔄 Changed
- Rename `mentionedMessages` to `mentions` in `ChannelUnreadCount` [#1978](https://github.com/GetStream/stream-chat-swift/issues/1978)
- Changes `.team` filter `FilterKey` to accept `nil` as a parameter  [#1968](https://github.com/GetStream/stream-chat-swift/pull/1968)

## StreamChatUI
### 🔄 Changed
- Deprecate `ChatMessage.isOnlyVisibleForCurrentUser` as it does not account deleted messages visability setting [#1948](https://github.com/GetStream/stream-chat-swift/pull/1948)
- Rename components related to message footnote content in `ChatMessageContentView` [#1948](https://github.com/GetStream/stream-chat-swift/pull/1948)
### ✅ Added
- Show delivery status indicator for messages sent by the current user [#1887](https://github.com/GetStream/stream-chat-swift/issues/1887)
- Show delivery status indicator for messages sent by the current user in channel preview [#1935](https://github.com/GetStream/stream-chat-swift/issues/1935)
- Add support for custom reactions sorting [#1944](https://github.com/GetStream/stream-chat-swift/pull/1944)
- Add `nonEmpty` filter for channel list query [#1960](https://github.com/GetStream/stream-chat-swift/pull/1960)
### 🐞 Fixed
- Fix `onlyVisibleForYouIndicator` not being shown for ephemeral messages [#1948](https://github.com/GetStream/stream-chat-swift/pull/1948)
- Fix message popup UI glitch for bigger messages and iPad/Landscape [#1975](https://github.com/GetStream/stream-chat-swift/pull/1975)
- Fix footnote being hidden for the message followed by `ephemeral` message [#1956](https://github.com/GetStream/stream-chat-swift/issues/1956)
- Fix footnote being hidden for the message followed by `system` message [#1956](https://github.com/GetStream/stream-chat-swift/issues/1956)

# [4.14.0](https://github.com/GetStream/stream-chat-swift/releases/tag/4.14.0)
_April 26, 2022_
## StreamChat
### ✅ Added
- `quotesEnabled` property is added to the `ChannelConfig` [#1891](https://github.com/GetStream/stream-chat-swift/issues/1891)

### 🔄 Changed
- Assertions are no longer thrown by default. Check `StreamRuntimeCheck` to enable them [#1885](https://github.com/GetStream/stream-chat-swift/pull/1885)
- Local Storage is enabled by default. You can read more [here](https://getstream.io/chat/docs/sdk/ios/guides/offline-support) [#1890](https://github.com/GetStream/stream-chat-swift/pull/1890)
- Mark all read has been relocated to `CurrentUserController` to have parity with other platforms [#1927](https://github.com/GetStream/stream-chat-swift/pull/1927)
- New `CurrentUserController.addDevice(_pushDevice:)` replaces `CurrentUserController.addDevice(token:pushProvider:)` [#1934](https://github.com/GetStream/stream-chat-swift/pull/1934)
   - How to use the new addDevice API: `currentUserController.addDevice(.apn(token: apnDeviceToken))`

### 🐞 Fixed
- Fix support for multiple active channel lists at the same time [#1879](https://github.com/GetStream/stream-chat-swift/pull/1879)
- Fix channels linked to the channel list not being watched [#1924](https://github.com/GetStream/stream-chat-swift/pull/1924)
- Fix connection recovery flow being triggered after the first connection [#1925](https://github.com/GetStream/stream-chat-swift/pull/1925)
- Fix connection recovery flow not being cancelled on disconnect [#1925](https://github.com/GetStream/stream-chat-swift/pull/1925)
- Fix cooldown being applied to /sync endpoint in connection recovery flow [#1925](https://github.com/GetStream/stream-chat-swift/pull/1925)
- Fix active components not being reset when another user is connected [#1925](https://github.com/GetStream/stream-chat-swift/pull/1925)
- Fix unusable firebase push provider [#1934](https://github.com/GetStream/stream-chat-swift/pull/1934)
- Fix DB errors happening when logging in after a logout / user switch [#1926](https://github.com/GetStream/stream-chat-swift/issues/1926)

## StreamChatUI
### 💥 Removed
- The `toVCSnapshot`, `fromVCSnapshot` and `containerTransitionImageView` properties were removed `ZoomAnimator` because they were the root cause of animation issues when presenting the popup actions [#1899](https://github.com/GetStream/stream-chat-swift/issues/1899)
### 🔄 Changed
- The time interval between 2 messages so they are grouped in the UI is changed from `30 sec` to `60 sec` [#1893](https://github.com/GetStream/stream-chat-swift/issues/1893)
### ✅ Added
- Quote message action visibility can be controlled from the dashboard [#1891](https://github.com/GetStream/stream-chat-swift/issues/1891)
### 🐞 Fixed
- Fix full screen live photos weird flicker when presented / dismissed to / from full screen [#1899](https://github.com/GetStream/stream-chat-swift/issues/1899)
- Timestamp not being shown for the message when the next message is error [#1893](https://github.com/GetStream/stream-chat-swift/issues/1893)
- Another user's avatar not being shown for deleted message last in a group [#1893](https://github.com/GetStream/stream-chat-swift/issues/1893)
- Fix audio files not rendering previews [#1907](https://github.com/GetStream/stream-chat-swift/issues/1907)
- Fix message sender name is not shown in channel with > 2 members if member identifiers were passed on channel creation [#1931](https://github.com/GetStream/stream-chat-swift/issues/1931)
- Fix incorrectly called viewWillAppear inside viewWillDissapear [#1938](https://github.com/GetStream/stream-chat-swift/pull/1938)

# [4.13.1](https://github.com/GetStream/stream-chat-swift/releases/tag/4.13.1)
_April 04, 2022_

## StreamChat
### 🚨 Fixed
- Fix deadlock when accessing some properties from Events Delegate [#1898](https://github.com/GetStream/stream-chat-swift/issues/1898)

# [4.13.0](https://github.com/GetStream/stream-chat-swift/releases/tag/4.13.0)
_March 29, 2022_

## StreamChat
### ✅ Added
- Introduce message translations. See [docs](https://getstream.io/chat/docs/ios-swift/translation/?language=swift) for more info [#1867](https://github.com/GetStream/stream-chat-swift/issues/1867)
- Add support for multiple push providers [#1864](https://github.com/GetStream/stream-chat-swift/issues/1864)
### 🐞 Fixed
- Fix payload for reaction when using `enforce_unique` [#1861](https://github.com/GetStream/stream-chat-swift/issues/1861)
- Use IndexPath's item instead of row for macOS compatibility [#1859](https://github.com/GetStream/stream-chat-swift/pull/1859)
- Fix mime-type for file attachments [#1873](https://github.com/GetStream/stream-chat-swift/pull/1873)
- Properly decode `removed_from_channel` event when channel is incomplete [#1881](https://github.com/GetStream/stream-chat-swift/pull/1881)

## StreamChatUI
### ⚠️ Changed
- `AttachmentsPreviewVC` contains significant deprecations [#1877](https://github.com/GetStream/stream-chat-swift/pull/1877)
### ✅ Added
- Add Mixed Attachments UI Support [#1877](https://github.com/GetStream/stream-chat-swift/pull/1877)
### 🐞 Fixed
- Resolve attachment type when importing file from file picker [#1873](https://github.com/GetStream/stream-chat-swift/pull/1873)
- Fix long file names overlapped by the close button [#1880](https://github.com/GetStream/stream-chat-swift/issues/1880)
- Fix long file names being truncated at the end instead of the middle [#1880](https://github.com/GetStream/stream-chat-swift/issues/1880)
- Fix commands without arguments cannot be sent without text [#1869](https://github.com/GetStream/stream-chat-swift/issues/1869)
- Fix pasting long text into composer won't update input height [#1875](https://github.com/GetStream/stream-chat-swift/issues/1875)

# [4.12.0](https://github.com/GetStream/stream-chat-swift/releases/tag/4.12.0)
_March 16, 2022_

## StreamChat
### ✅ Added
- Add Offline Support (Connection & events recovery, and offline actions queuing) [#1831](https://github.com/GetStream/stream-chat-swift/pull/1831)
- Add `MessageSearchSortingKey.createdAt` and `updatedAt` for sorting options [#1824](https://github.com/GetStream/stream-chat-swift/issues/1824)
### 🐞 Fixed
- Fix `ChatMessageSearchController` not respecting `sort` param [#1824](https://github.com/GetStream/stream-chat-swift/issues/1824)
- Fix `ChatMessageSearchController` not removing old search results [#1824](https://github.com/GetStream/stream-chat-swift/issues/1824)
- Fix `ChatMessageSearchController` making empty searches [#1824](https://github.com/GetStream/stream-chat-swift/issues/1824)

## StreamChatUI
### 🔄 Changed
- ⚠️ Change default message deleted visibility to `.alwaysVisible` [#1851](https://github.com/GetStream/stream-chat-swift/pull/1851)
   - **Note:** This change is required to be align with the other SDK Platforms. If you still want the older behaviour, you should set the `ChatClientConfig.deletedMessagesVisibility` to `.visibleForCurrentUser`.
### ✅ Added
- Make it possible to customize the message view only in the popup actions [#1844](https://github.com/GetStream/stream-chat-swift/pull/1844)
### 🐞 Fixed
- Fix blurred avatar views when using image merger [#1841](https://github.com/GetStream/stream-chat-swift/pull/1841)
- Fix "Only visible to you" shown when deleted messages visible for all users [#1847](https://github.com/GetStream/stream-chat-swift/pull/1847)
- Fix channels list cell staying as selected when in Airplane mode [#1831](https://github.com/GetStream/stream-chat-swift/pull/1831)

# [4.11.0](https://github.com/GetStream/stream-chat-swift/releases/tag/4.11.0)
_March 01, 2022_

### ✅ Added
- Add Support for Message List Data Source Diffing (Experimental) [#1770](https://github.com/GetStream/stream-chat-swift/pull/1770)
- Show Camera option on the ComposerVC [#1798](https://github.com/GetStream/stream-chat-swift/pull/1798)
- `ChannelController`'s `truncateChannel` function now allows you to specify `systemMessage`, `hardDelete`, `skipPush` properties [#1799](https://github.com/GetStream/stream-chat-swift/pull/1799)
- Added `truncatedAt` property to `ChatChannel`
- Added increased logging for CoreData crashes caused by lingering models from previous sessions [#1814](https://github.com/GetStream/stream-chat-swift/issues/1814)

### 🐞 Fixed
- Fix `ChatMentionSuggestionView` permanently hiding subviews [#1800](https://github.com/GetStream/stream-chat-swift/issues/1800)
- Fix showing channel watchers in mention suggestions list [#1803](https://github.com/GetStream/stream-chat-swift/issues/1803)
- System message is now properly shown when channel is truncated [#1799](https://github.com/GetStream/stream-chat-swift/pull/1799)
- Fix Memory Leaks when opening and closing channels [#1812](https://github.com/GetStream/stream-chat-swift/pull/1812)

# [4.10.1](https://github.com/GetStream/stream-chat-swift/releases/tag/4.10.1)
_February 16, 2022_

### 🔄 Changed
- `ChannelListVC` now keeps track of channels where user is a member only instead of all channels loaded in the SDK. [#1785](https://github.com/GetStream/stream-chat-swift/pull/1785)

### 🐞 Fixed
- Make SendButton animation overridable [#1781](https://github.com/GetStream/stream-chat-swift/issues/1781)
- Make ChannelId.rawValue public [#1780](https://github.com/GetStream/stream-chat-swift/pull/1780)
- Fix channel not removed from channel list when user leaves the channel [#1785](https://github.com/GetStream/stream-chat-swift/pull/1785)
- Fix `ChannelListController.loadNextChannels` using incorrect `limit` when argument is omitted [#1786](https://github.com/GetStream/stream-chat-swift/issues/1786)
- Fix Message Input Accessibility for Large Text [#1787](https://github.com/GetStream/stream-chat-swift/pull/1787)
- Fix crash on iOS 12 when local storage enabled [#1784](https://github.com/GetStream/stream-chat-swift/pull/1784)

# [4.10.0](https://github.com/GetStream/stream-chat-swift/releases/tag/4.10.0)
_February 01, 2022_

### ✅ Added
- Make Date Formatters Configurable [#1742](https://github.com/GetStream/stream-chat-swift/pull/1742)
- Add quoted video support [#1765](https://github.com/GetStream/stream-chat-swift/pull/1765)

### 🔄 Changed
- In case you are presenting the `ChatChannelVC` in a modal, you should now be using the `StreamModalTransitioningDelegate`. The workaround to fix the message list being dismissed when scrolling to the bottom has been removed in favor of the custom modal transition. Please check the following PR description to see how to use it: [#1760](https://github.com/GetStream/stream-chat-swift/pull/1760)

### 🐞 Fixed
- Add custom modal transition for message list [#1760](https://github.com/GetStream/stream-chat-swift/pull/1760)
- Fix composer not showing any files when >3 files are selected in bulk [#1768](https://github.com/GetStream/stream-chat-swift/issues/1768)
- Crashfix for hanging `DispatchWorkItem` reference in `WebSocketClient`[#1766](https://github.com/GetStream/stream-chat-swift/issues/1766)

# [4.9.0](https://github.com/GetStream/stream-chat-swift/releases/tag/4.9.0)
_January 18, 2022_

### ✅ Added
- Add hard delete messages support [#1745](https://github.com/GetStream/stream-chat-swift/pull/1745)

### 🐞 Fixed
- Fix wrong image resolution when images are being quoted [#1747](https://github.com/GetStream/stream-chat-swift/pull/1747)
- Fix message list NSInternalInconsistencyException crash [#1752](https://github.com/GetStream/stream-chat-swift/pull/1752)
- Fix Image and Video sharing behaviour [#1753](https://github.com/GetStream/stream-chat-swift/pull/1753)

# [4.8.0](https://github.com/GetStream/stream-chat-swift/releases/tag/4.8.0)
_January 4, 2022_

### ✅ Added
- Add support to paginate messages pinned in a channel [#1741](https://github.com/GetStream/stream-chat-swift/issues/1741)

### 🐞 Fixed
- `notification.channel_deleted` events are now handled by the SDK [#1737](https://github.com/GetStream/stream-chat-swift/pull/1737)
- `MemberListController` receives new members correctly [#1736](https://github.com/GetStream/stream-chat-swift/issues/1736)
- `ChatChannel.membership` is correctly reflected in all cases [#1736](https://github.com/GetStream/stream-chat-swift/issues/1736)

# [4.7.0](https://github.com/GetStream/stream-chat-swift/releases/tag/4.7.0)
_December 28, 2021_

### ✅ Added
- `ChannelListQuery.membersLimit` param for controlling the number of members returned for each channel [#1721](https://github.com/GetStream/stream-chat-swift/issues/1721)
- Adds support to pass extra data for message from `ComposerVC` [#1722](https://github.com/GetStream/stream-chat-swift/pull/1722)

### 🐞 Fixed
- Fix multiple pagination requests being fired from `ChatChannelVC` and `ChatChannelListVC` [#1706](https://github.com/GetStream/stream-chat-swift/issues/1706)
- Fix rendering unavailable reactions on `ChatMessageReactionAuthorsVC` [#1719](https://github.com/GetStream/stream-chat-swift/issues/1719)
- Fix unncessary API calls performed when loading threads [#1716](https://github.com/GetStream/stream-chat-swift/issues/1716)
- Fix quoted messages not updated after edit [#1703](https://github.com/GetStream/stream-chat-swift/pull/1703)
- Fix deleted replies being shown in channel [#1707](https://github.com/GetStream/stream-chat-swift/pull/1707)
- Fix Date._unconditionallyBridgeFromObjectiveC crashes [#1646](https://github.com/GetStream/stream-chat-swift/pull/1646)

# [4.6.0](https://github.com/GetStream/stream-chat-swift/releases/tag/4.6.0)
_December 20, 2021_

### ⚠️ Important
- Dependencies are no longer exposed (this includes Nuke, SwiftyGif and Starscream). If you were using those dependencies we were exposing, you would need to import them manually. This is due to our newest addition supporting Module Stable XCFrameworks, see more below in the "Added" section.

### 🔄 Changed
- Change `ChatMessageLayoutOptions` to a `Set` instead of an `OptionSet` for a more flexible and safer customization [#1651](https://github.com/GetStream/stream-chat-swift/issues/1651)
- There is a new `ChatMessageListDateSeparatorView` component that should be used instead of the `ChatMessageListScrollOverlayView` if the goal is customize the styling of the date separator. Read [here](https://getstream.io/chat/docs/sdk/ios/uikit/components/message/#date-separators) for more details.
- `UnknownEvent` is now deprecated, use `UnknownChannelEvent` or `UnknownUserEvent` instead. [#1695](https://github.com/GetStream/stream-chat-swift/pull/1695).
- SwiftyGif now points to [v5.4.2](https://github.com/kirualex/SwiftyGif/releases/tag/5.4.2) that resolves crash related to leaked delegate reference.

### 🐞 Fixed
- Fix `stopTyping` can be called on `TypingEventSender` after calling `startTyping` [#1649](https://github.com/GetStream/stream-chat-swift/issues/1649).
- Reactions no longer cover the text in message bubble [#1666](https://github.com/GetStream/stream-chat-swift/pull/1666).
- Fix `error` type messages rendered as user's messages and interactive [#1672](https://github.com/GetStream/stream-chat-swift/issues/1672).
- Fix `ChannelListController` makes one redundant API call [#1687](https://github.com/GetStream/stream-chat-swift/issues/1687).
- Safely access indexes of collections [#1692](https://github.com/GetStream/stream-chat-swift/pull/1692).

### ✅ Added
- Add support for pre-built XCFrameworks [#1665](https://github.com/GetStream/stream-chat-swift/pull/1665).
- Added `LogConfig.destinationTypes` for ease of adding new destinations to logger [#1681](https://github.com/GetStream/stream-chat-swift/issues/1681).
- Expose container embedding top & bottom containers by `ChatChannelListItemView` [#1670](https://github.com/GetStream/stream-chat-swift/issues/1670).
- Add Static Message List Date Separators [#1686](https://github.com/GetStream/stream-chat-swift/issues/1686) (You can read this [doc](https://getstream.io/chat/docs/sdk/ios/uikit/components/message/#date-separators) to understand how to configure this feature).
- Adds `UnknownUserEvent` that models custom user event [#1695](https://github.com/GetStream/stream-chat-swift/pull/1695).
- `ChannelQuery.options` and `ChannelListQuery.options` are now public and mutable [#1696](https://github.com/GetStream/stream-chat-swift/issues/1696)
- `ChannelController.startWatching` and `stopWatching` are now `public`. You can explicitly stop watching a channel [#1696](https://github.com/GetStream/stream-chat-swift/issues/1696).

# [4.5.2](https://github.com/GetStream/stream-chat-swift/releases/tag/4.5.2)
_December 10, 2021_

### 🐞 Fixed

- Fix regression for reactions left by the current user being not accurate [#1680](https://github.com/GetStream/stream-chat-swift/issues/1680)

# [4.5.1](https://github.com/GetStream/stream-chat-swift/releases/tag/4.5.1)
_December 01, 2021_

### 🐞 Fixed
- Fix memory leak in GalleryVC [#1631](https://github.com/GetStream/stream-chat-swift/pull/1631)
- Increase tappable area surrounding the ShareButton inside the GalleryVC [#1640](https://github.com/GetStream/stream-chat-swift/pull/1640)
- Fix giphy action message (ephemeral message) in a thread is also shown in the channel [#1641](https://github.com/GetStream/stream-chat-swift/issues/1641)
- Fix crash when sending giphies. (Requires update of SwiftyGif to 5.4.1) [SwiftyGif#158](https://github.com/kirualex/SwiftyGif/pull/158)
- Improve stability of marking channel read [#1656](https://github.com/GetStream/stream-chat-swift/issues/1656)

### 🔄 Changed
- Make `LogDetails` fields `public` so they are be accessible. Typical usage is when overriding `process(logDetails:)` when subclassing `BaseLogDestination` [#1650](https://github.com/GetStream/stream-chat-swift/issues/1650)

# [4.5.0](https://github.com/GetStream/stream-chat-swift/releases/tag/4.5.0)
_November 16, 2021_

### 🐞 Fixed
- Fix message list scrolling jumps when a new message is received [#1605](https://github.com/GetStream/stream-chat-swift/pull/1605)
- Fix message cell not resized after editing a message with bigger/smaller content [#1605](https://github.com/GetStream/stream-chat-swift/pull/1605)
- Improve send button tap responsiveness [#1626](https://github.com/GetStream/stream-chat-swift/pull/1626)
- Dismiss suggestions popup when tapping outside [#1627](https://github.com/GetStream/stream-chat-swift/pull/1627)

### ✅ Added

- Optimistic Reaction UI, adding/removing reactions can be done offline and API calls are performed asynchronously [#1592](https://github.com/GetStream/stream-chat-swift/pull/1592)
- Automatically retry failed API calls for adding and removing reactions [#1592](https://github.com/GetStream/stream-chat-swift/pull/1592)

# [4.4.0](https://github.com/GetStream/stream-chat-swift/releases/tag/4.4.0)
_November 11, 2021_

### 🐞 Fixed
- Using Xcode 13 & CocoaPods should load all the required assets. [#1602](https://github.com/GetStream/stream-chat-swift/pull/1602)
- Make the NukeImageLoader initialiser accessible [#1600](https://github.com/GetStream/stream-chat-swift/issues/1600)
- Fix message not pinned when there is no expiration date [#1603](https://github.com/GetStream/stream-chat-swift/issues/1603)
- Fix uploaded videos' mime types were not encoded correctly [#1604](https://github.com/GetStream/stream-chat-swift/issues/1604)

### ✅ Added
- Added a new `make` API within our ChatChannelListVC so it's easier to instantiate, this eliminates the need to setup within the ViewController lifecycle [#1597](https://github.com/GetStream/stream-chat-swift/issues/1597)
- Add view to show all reactions of a message when tapping reactions [#1582](https://github.com/GetStream/stream-chat-swift/pull/1582)

# [4.3.0](https://github.com/GetStream/stream-chat-swift/releases/tag/4.3.0)
_November 03, 2021_

### 🐞 Fixed
- `flag` command is no longer visible on Composer [#1590](https://github.com/GetStream/stream-chat-swift/issues/1590)
- Fix long-pressed message being swapped with newly received message if both have the same visual style [#1596](https://github.com/GetStream/stream-chat-swift/issues/1596)
- Fix crash when message actions pop-up is dismissed with the selected message being outside the visible area of message list [#1596](https://github.com/GetStream/stream-chat-swift/issues/1596)

### 🔄 Changed
- The message action icons were changed to be a bit more darker color [#1583](https://github.com/GetStream/stream-chat-swift/issues/1583)
- The long-pressed message view is no longer moved across `ChatMessageListVC` and `ChatMessagePopupVC` hierarchies [#1596](https://github.com/GetStream/stream-chat-swift/issues/1596)

### ✅ Added
- Added Flag message action [#1583](https://github.com/GetStream/stream-chat-swift/issues/1583)
- Added handling of "shadowed" messages (messages from shadow banned users). The behavior is controlled by `ChatClientConfig.shouldShowShadowedMessages` and defaults to `false`. [#1591](https://github.com/GetStream/stream-chat-swift/issues/1591)
- Add message actions transition controller to `Components` [#1596](https://github.com/GetStream/stream-chat-swift/issues/1596)

# [4.2.0](https://github.com/GetStream/stream-chat-swift/releases/tag/4.2.0)
_October 26, 2021_

### ✅ Added
- `LogConfig.subsystems` for customizing subsysems where logger should be active [#1522](https://github.com/GetStream/stream-chat-swift/issues/1522)
- `ChannelListController` can now correctly give a list of hidden channels [#1529](https://github.com/GetStream/stream-chat-swift/issues/1529)
- `ChatChannel.isHidden` is now exposed [#1529](https://github.com/GetStream/stream-chat-swift/issues/1529)
- Add `name` sort option for member list queries [#1576](https://github.com/GetStream/stream-chat-swift/issues/1576)
- Update `ComposerVC` to respect API limitation and show an alert when > 10 attachments are added to the message. [#1579](https://github.com/GetStream/stream-chat-swift/issues/1579)

### 🐞 Fixed
- Fix incorrect key in `created_by` filter used in channel list query [#1544](https://github.com/GetStream/stream-chat-swift/issues/1544)
- Fix message list jumps when new reaction added [#1542](https://github.com/GetStream/stream-chat-swift/pull/1542)
- Fix message list jumps when message received [#1542](https://github.com/GetStream/stream-chat-swift/pull/1542)
- Fix broken constraint in the `ComposerView`, we have made the `BottomContainer` a standard `UIStackView` [#1545](https://github.com/GetStream/stream-chat-swift/pull/1545)
- Fix whitespace when dismissing Gallery Image by using the PanGesture. This now displays keyboard as required [#1563](https://github.com/GetStream/stream-chat-swift/pull/1563)
- Fix `ChannelListSortingKey.hasUnread` causing a crash when used [#1561](https://github.com/GetStream/stream-chat-swift/issues/1561)
- Fix Logger not logging when custom `subsystem` is specified [#1559](https://github.com/GetStream/stream-chat-swift/issues/1559)
- Fix channel not updated when a member is removed [#1560](https://github.com/GetStream/stream-chat-swift/issues/1560)
- Fix channel mark read [#1569](https://github.com/GetStream/stream-chat-swift/pull/1569)
- Fix lowercased username was used for mention instead of original name [#1575](https://github.com/GetStream/stream-chat-swift/issues/1575)

### 🔄 Changed
- `LogConfig` changes after logger was used will now take affect [#1522](https://github.com/GetStream/stream-chat-swift/issues/1522)
- `setDelegate(delegate:)` is now deprecated in favor of using the `delegate` property directly [#1564](https://github.com/GetStream/stream-chat-swift/pull/1564)

# [4.1.0](https://github.com/GetStream/stream-chat-swift/releases/tag/4.1.0)
_October 12, 2021_

### 🐞 Fixed
- Fixes left buttons not being hidden when a command was added in the composer [#1528](https://github.com/GetStream/stream-chat-swift/pull/1528)
- Fixes attachments not being cleared when a command was added [#1528](https://github.com/GetStream/stream-chat-swift/pull/1528)
- Fix `imageURL` is incorrectly encoded as `image_url` during `connectUser` [#1523](https://github.com/GetStream/stream-chat-swift/pull/1523)
- Fix fallback to `Components.default` because of responder chain being broken in `ChatChannelVC/ChatThreadVC/ChatMessageCell` [#1519](https://github.com/GetStream/stream-chat-swift/pull/1519)
- Fix crash after `ChatClient` disconnection [#1532](https://github.com/GetStream/stream-chat-swift/pull/1532)
- Fix when sending a new message UI flickers [#1536](https://github.com/GetStream/stream-chat-swift/pull/1536)
- Fix crash on `GalleryVC` happening on iPad when share button is clicked [#1537](https://github.com/GetStream/stream-chat-swift/pull/1537)
- Fix pending API requests being cancelled when client is connecting for the first time [#1538](https://github.com/GetStream/stream-chat-swift/issues/1538)

### ✅ Added
- Make it possible to customize video asset (e.g. include custom HTTP header) before it's preview/content is loaded [#1510](https://github.com/GetStream/stream-chat-swift/pull/1510)
- Make it possible to search for messages containing attachments of the given types [#1525](https://github.com/GetStream/stream-chat-swift/pull/1525)
- Make `ChatReactionsBubbleView` open for UI customization [#1526](https://github.com/GetStream/stream-chat-swift/pull/1526)

### 🔄 Changed
- Rename `VideoPreviewLoader` type to `VideoLoading` and `videoPreviewLoader` to `videoLoader` in `Components` [#1510](https://github.com/GetStream/stream-chat-swift/pull/1510)
- Changes `ComposerVC.Content.command` to `let` instead of `var` and introduces `ComposerVC.content.addCommand` to add commands to a message for a safer approach [#1528](https://github.com/GetStream/stream-chat-swift/pull/1528)

# [4.0.4](https://github.com/GetStream/stream-chat-swift/releases/tag/4.0.4)
_October 06, 2021_

### 🐞 Fixed
- Fix keyboard showing over composer [#1506](https://github.com/GetStream/stream-chat-swift/pull/1506)
- Safely unwrap images to prevent crashes on images from bundle [#1502](https://github.com/GetStream/stream-chat-swift/pull/1502)
- Fixed when a channel list query has no channels, any future channels are not added to the controller [#1513](https://github.com/GetStream/stream-chat-swift/issues/1513)

### 🔄 Changed
- Take `VideoAttachmentGalleryCell` and `ImageAttachmentGalleryCell` types used in `GalleryVC` from `Components` [#1509](https://github.com/GetStream/stream-chat-swift/pull/1509)

# [4.0.3](https://github.com/GetStream/stream-chat-swift/releases/tag/4.0.3)
_October 01, 2021_

### ✅ Added
- Events expose chat models (e.g. `channel: ChatChannel`) instead of just IDs [#1081](https://github.com/GetStream/stream-chat-swift/pull/1081)
- SDK is now Carthage compatible [#1495](https://github.com/GetStream/stream-chat-swift/pull/1495)

### 🐞 Fixed
- Dynamic height for the composer attachment previews [#1480](https://github.com/GetStream/stream-chat-swift/pull/1480)
- Fix `shouldAddNewChannelToList` and `shouldListUpdatedChannel` delegate funcs are not overridable in ChannelListVC subclasses [#1497](https://github.com/GetStream/stream-chat-swift/issues/1497)
- Make messageComposerBottomConstraint public [#1501](https://github.com/GetStream/stream-chat-swift/pull/1501)
- Fix `ChatChannelListVC` showing channels muted by the current user when default `shouldAddNewChannelToList/shouldListUpdatedChannel` delegate method implementations are used [#1476](https://github.com/GetStream/stream-chat-swift/pull/1476)

# [4.0.2](https://github.com/GetStream/stream-chat-swift/releases/tag/4.0.2)
_September 24, 2021_

### ✅ Added
- Introduce `ChannelController.uploadFile` function for uploading files to CDN to obtain a remote URL [#1468](https://github.com/GetStream/stream-chat-swift/issues/1468)

### 🐞 Fixed
- Fix channel unread counts, thread replies and silent messages do not increase the count anymore [#1472](https://github.com/GetStream/stream-chat-swift/pull/1472)
- Fix token expiration refresh mechanism for API endpoints [#1446](https://github.com/GetStream/stream-chat-swift/pull/1446)
- Fix keyboard handling when navigation bar or tab bar are not translucent [#1470](https://github.com/GetStream/stream-chat-swift/pull/1470) [#1464](https://github.com/GetStream/stream-chat-swift/pull/1464)

### 🔄 Changed
- Attachments types are now `Hashable` [1469](https://github.com/GetStream/stream-chat-swift/pull/1469/files)

# [4.0.1](https://github.com/GetStream/stream-chat-swift/releases/tag/4.0.1)
_September 17, 2021_

### ✅ Added
- Introduce `shouldAddNewChannelToList` and `shouldListUpdatedChannel` delegate callbacks to `ChannelListController`. With these, one can list/unlist new/updated channels to the existing controller. [#1438](https://github.com/GetStream/stream-chat-swift/issues/1438) [#1460](https://github.com/GetStream/stream-chat-swift/issues/1460)
- Added injection of `ChatMessageReactionsBubbleView` to `Components`, so customers will be able to subclass and customise it. [#1451](https://github.com/GetStream/stream-chat-swift/pull/1451)
- Add delegate func for tap on user avatar for a message [#1453](https://github.com/GetStream/stream-chat-swift/issues/1453)

### 🐞 Fixed
- `CurrentUser.currentDevice` is always `nil`. Now it won't be nil after `addDevice` is called [#1457](https://github.com/GetStream/stream-chat-swift/issues/1457)

### 🔄 Changed
- Update `ChatClient` to disconnect immediately when the Internet connection disappears [#1449](https://github.com/GetStream/stream-chat-swift/issues/1449)
- `NewChannelQueryUpdater`, which takes care of listing/unlisting new/updated channels, is disabled. We recommend using the new `ChannelListController` delegate methods `shouldAddNewChannelToList` and `shouldListUpdatedChannel` [#1460](https://github.com/GetStream/stream-chat-swift/issues/1460)

### 🐞 Fixed
- Fix message list wrong content inset when typing events disabled [#1455](https://github.com/GetStream/stream-chat-swift/pull/1455)
- Fix message list unwanted scrolling when typing indicator shown [#1456](https://github.com/GetStream/stream-chat-swift/pull/1456)
- Fix typing events always disabled when channel opened without cache from Channel List [#1458](https://github.com/GetStream/stream-chat-swift/pull/1458)
- Fix hypens (-) are not allowed in custom channel types [#1461](https://github.com/GetStream/stream-chat-swift/issues/1461)

# [4.0.0](https://github.com/GetStream/stream-chat-swift/releases/tag/4.0.0)
_September 10, 2021_

### 🔄 Changed

# [4.0.0-RC.1](https://github.com/GetStream/stream-chat-swift/releases/tag/4.0.0-RC.1)
_September 09, 2021_

### 🐞 Fixed
 - Fix channel list showing outdated data, and channels not showing any messages after reconnection [#1435](https://github.com/GetStream/stream-chat-swift/issues/1435)

# [4.0.0-RC](https://github.com/GetStream/stream-chat-swift/releases/tag/4.0.0-RC)
_September 03, 2021_

### ⚠️ Breaking Changes from `4.0-beta.11`
- JSON Encoding/Decoding for both Network and Database date formatting changed to RFC3339 formats [#1403](https://github.com/GetStream/stream-chat-swift/pull/1403)
- `ChatMessage.threadParticipants` is now an Array instead of Set [#1398](https://github.com/GetStream/stream-chat-swift/pull/1398)
- Introduces `ChatChannelVC` and removes responsibilities of `ChatMessageListVC`. The latter now is only responsible to render the message list layout, the data is provided by `ChatChannelVC` or `ChatThreadVC`. [#1314](https://github.com/GetStream/stream-chat-swift/pull/1314)
- Replaces `ChatMessageActionsVC.Delegate` with `ChatMessageActionsVCDelegate` [#1314](https://github.com/GetStream/stream-chat-swift/pull/1314)
- Renames `ChatChannelListRouter.showMessageList()` -> `showChannel()` [#1314](https://github.com/GetStream/stream-chat-swift/pull/1314)
- Removal of `ComposerVCDelegate` [#1314](https://github.com/GetStream/stream-chat-swift/pull/1314)
- Replaces `ChatMessageListKeyboardObserver` with `ComposerKeyboardHandler` [#1314](https://github.com/GetStream/stream-chat-swift/pull/1314)

#### Understanding `ChatChannelVC` vs `ChatTheadVC` vs `ChatMessageListVC`
- `ChatChannelVC`:
    - `ChatChannelHeaderView`
    - `ChatMessageListVC`
    - `ComposerVC`

- `ChatThreadVC`:
    - `ChatThreadHeaderView`
    - `ChatMessageListVC`
    - `ComposerVC`

A new `ChatChannelVC` is introduced that represents the old `ChatMessageListVC`, which was responsible to display the messages from a channel. The `ChatThreadVC` remains the same and it is responsible for displaying the replies in a thread, but now instead of duplicating the implementation from the channel, both use the `ChatMessageListVC` and configure it for their needs. For this to be possible the `ChatMessageListVC` has now a `ChatMessageListVCDataSource` and `ChatMessageListVCDelegate`. Both `ChatChannelVC` and `ChatThreadVC` implement the `ChatMessageListVCDataSource` and `ChatMessageListVCDelegate`.

### 🔄 Changed
- Nuke dependency was updated to v10 [#1405](https://github.com/GetStream/stream-chat-swift/pull/1405)

### ✅ Added
- For non-DM channels, the avatar is now shown as a combination of the avatars of the last active members of the channel [#1344](https://github.com/GetStream/stream-chat-swift/pull/1344)
- New DateFormatter methods `rfc3339Date` and `rfc3339DateString` [#1403](https://github.com/GetStream/stream-chat-swift/pull/1403)
- Add a new `isMentionsEnabled` flag to make it easier to disable the user mentions in the ComposerVC [#1416](https://github.com/GetStream/stream-chat-swift/pull/1416)
- Use remote config to disable mute actions [#1418](https://github.com/GetStream/stream-chat-swift/pull/1418)
- Use remote config to disable thread info from message options [#1418](https://github.com/GetStream/stream-chat-swift/pull/1418)
- Provide different Objc name for InputTextView [#1420](https://github.com/GetStream/stream-chat-swift/pull/1421)
- Add message search support through `MessageSearchController` [#1426](https://github.com/GetStream/stream-chat-swift/pull/1426)

### 🐞 Fixed
- Fix incorrect RawJSON number handling, the `.integer` case is no longer supported and is replaced by `.number` [#1375](https://github.com/GetStream/stream-chat-swift/pull/1375)
- Fix message list and thread index out of range issue on `tableView(_:cellForRowAt:)` [#1373](https://github.com/GetStream/stream-chat-swift/pull/1373)
- Fix crash when dismissing gallery images [#1383](https://github.com/GetStream/stream-chat-swift/pull/1383)
- Improve pagination efficiency [#1381](https://github.com/GetStream/stream-chat-swift/pull/1381)
- Fix user mention suggestions not showing all members [#1390](https://github.com/GetStream/stream-chat-swift/pull/1381)
- Fix thread avatar view not displaying latest reply author avatar [#1398](https://github.com/GetStream/stream-chat-swift/pull/1398)
- Fix crash on incorrect date string parsing [#1403](https://github.com/GetStream/stream-chat-swift/pull/1403)
- Fix threads not showing all the responses if there were responses that were also sent to the channel [#1413](https://github.com/GetStream/stream-chat-swift/pull/1413)
- Fix crash when accessing `ChatMessage.attachmentCounts` on <iOS13 with in-memory storage turned ON
- Fix `isCommandsEnabled` not disabling the typing commands [#1416](https://github.com/GetStream/stream-chat-swift/pull/1416)
- Fix mention suggester now supports `options.minimumRequiredCharacters` equal to 0 and sorts results with same score consistently
- Fix filters with wrong Date encoding strategy [#1420](https://github.com/GetStream/stream-chat-swift/pull/1420)
- Fix message height is now calculated correctly when a message is updated [#1424](https://github.com/GetStream/stream-chat-swift/pull/1424)
- Fix `ChatMessageReactionData.init` not public [#1425](https://github.com/GetStream/stream-chat-swift/pull/1425)

# [4.0.0-beta.11](https://github.com/GetStream/stream-chat-swift/releases/tag/4.0.0-beta.11)
_August 13, 2021_

### 🐞 Fixed
- Fix jumps when presenting message popup actions in a modal [#1361](https://github.com/GetStream/stream-chat-swift/issues/1361)
- Fix custom Channel Types not allowing uppercase letters [#1361](https://github.com/GetStream/stream-chat-swift/issues/1361)
- Fix `ChatMessageGalleryView.ImagePreview` not compiling in Obj-c [#1363](https://github.com/GetStream/stream-chat-swift/pull/1363)
- Fix force unwrap crashes on unknown user roles cases [#1365](https://github.com/GetStream/stream-chat-swift/pull/1365)
- Fix "last seen at" representation to use other units other than minutes [#1368](https://github.com/GetStream/stream-chat-swift/pull/1368)
- Fix message list dismissing on a modal when scrolling [#1364](https://github.com/GetStream/stream-chat-swift/pull/1364)
- Fix crash on channel delete event [#1408](https://github.com/GetStream/stream-chat-swift/pull/1408)

# [4.0.0-beta.10](https://github.com/GetStream/stream-chat-swift/releases/tag/4.0.0-beta.10)
_August 11, 2021_

### ✅ Added
- New `ChannelListSortingKey`s `unreadCount` and `hasUnread` [#1348](https://github.com/GetStream/stream-chat-swift/issues/1348)
- Added `GalleryAttachmentViewInjector.galleryViewAspectRatio` to control the aspect ratio of a gallery inside a message cell [#1300](https://github.com/GetStream/stream-chat-swift/pull/1300)

### 🔄 Changed
- `ChatMessageReactionsVC.toggleReaction` is now `open` [#1348](https://github.com/GetStream/stream-chat-swift/issues/1348)
- User mentions now fetch suggestions from current channel instead of doing a user search query. Set `Components.mentionAllAppUsers` to true if you want to perform user search instead [#1357](https://github.com/GetStream/stream-chat-swift/pull/1357)

### 🐞 Fixed
- Fix `ChannelListController.synchronize` completion closure not being called when the client is connected [#1353](https://github.com/GetStream/stream-chat-swift/issues/1353)
- Selecting suggestions from Composer did not work correctly [#1352](https://github.com/GetStream/stream-chat-swift/pull/1352)
- Fixed race condition on `ChatMessageListVC` and `ChatThreadVC` that caused `UITableView` crashes [#1347](https://github.com/GetStream/stream-chat-swift/pull/1347)
- Fixed an issue for `ChatThreadVC` opened from a deeplink when new replies are only added to the chat, but not to the replies thread [#1354](https://github.com/GetStream/stream-chat-swift/pull/1354)


# [4.0.0-beta.9](https://github.com/GetStream/stream-chat-swift/releases/tag/4.0.0-beta.9)
_August 05, 2021_

### ⚠️ Breaking Changes from `4.0-beta.8`
- Extra data is now stored on a hashmap and not using the `ExtraData` generic system
- `ChatMessageLayoutOptionsResolver.optionsForMessage` has a new parameter: `appearance` [#1304](https://github.com/GetStream/stream-chat-swift/issues/1304)
- Renamed `Components.navigationTitleView` -> `Components.titleContainerView` [#1294](https://github.com/GetStream/stream-chat-swift/pull/1294)

#### New Extra Data Type

The new `4.0` release changes how `extraData` is stored and uses a simpler hashmap-based solution. This approach does not require creating type aliases for all generic classes such as `ChatClient`.

Example:

```swift
client.connectUser(
    userInfo: .init(
        id: userCredentials.id,
        extraData: ["country": .string("NL")]
    ),
    token: token
)
```

`Message`, `User`, `Channel`, `MessageReaction` models now store `extraData` in a `[String: RawJSON]` container.

```swift
let extraData:[String: RawJSON] = .dictionary([
    "name": .string(testPayload.name),
    "number": .integer(testPayload.number)
])
```

#### Upgrading from ExtraData

If you are using `ExtraData` from `v3` or before `4.0-beta.8` the steps needed to upgrade are the following:

- Remove all type aliases (`typealias ChatUser = _ChatUser<CustomExtraDataTypes.User>`)
- Replace all generic types from `StreamChat` and `StreamChatUI` classes (`__CurrentChatUserController<T>` -> `CurrentChatUserController`) with the non-generic version
- Remove the extra data structs and either use `extraData` directly or (recommended) extend the models
- Update your views to read your custom fields from the `extraData` field

Before:

```swift
struct Birthland: UserExtraData {
    static var defaultValue = Birthland(birthLand: "")
    let birthLand: String
}
```

After:

```swift
extension ChatUser {
    static let birthLandFieldName = "birthLand"
    var birthLand: String {
        guard let v = extraData[ChatUser.birthLandFieldName] else {
            return ""
        }
        guard case let .string(birthLand) = v else {
            return ""
        }
        return birthLand
    }
}
```

### ✅ Added
- Added `ChatChannelHeaderView` UI Component [#1294](https://github.com/GetStream/stream-chat-swift/pull/1294)
- Added `ChatThreadHeaderView` UI Component [#1294](https://github.com/GetStream/stream-chat-swift/pull/1294)
- Added custom channel events support [#1309](https://github.com/GetStream/stream-chat-swift/pull/1309)
- Added `ChatMessageAudioAttachment`, you can access them via `ChatMessage.audioAttachments`. There's no UI support as of now, it's in our Roadmap. [#1322](https://github.com/GetStream/stream-chat-swift/issues/1322)
- Added message ordering parameter to all `ChannelController` initializers. If you use `ChatChannelListRouter` it can be done by overriding a `showMessageList` method on it. [#1338](https://github.com/GetStream/stream-chat-swift/pull/1338)
- Added support for custom localization of components in framework [#1330](https://github.com/GetStream/stream-chat-swift/pull/1330)

### 🐞 Fixed
- Fix message list header displaying incorrectly the online status for the current user instead of the other one [#1294](https://github.com/GetStream/stream-chat-swift/pull/1294)
- Fix deleted last message's appearance on channels list [#1318](https://github.com/GetStream/stream-chat-swift/pull/1318)
- Fix reaction bubbles sometimes not being aligned to bubble on short incoming message [#1320](https://github.com/GetStream/stream-chat-swift/pull/1320)
- Fix hiding already hidden channels not working [#1327](https://github.com/GetStream/stream-chat-swift/issues/1327)
- Fix compilation for Xcode 13 beta 3 where SDK could not compile because of unvailability of `UIApplication.shared` [#1333](https://github.com/GetStream/stream-chat-swift/pull/1333)
- Fix member removed from a Channel is still present is MemberListController.members [#1323](https://github.com/GetStream/stream-chat-swift/issues/1323)
- Fix composer input field height for long text [#1335](https://github.com/GetStream/stream-chat-swift/issues/1335)
- Fix creating direct messaging channels creates CoreData misuse [#1337](https://github.com/GetStream/stream-chat-swift/issues/1337)

### 🔄 Changed
- `ContainerStackView` doesn't `assert` when trying to remove a subview, these operations are now no-op [#1328](https://github.com/GetStream/stream-chat-swift/issues/1328)
- `ChatClientConfig`'s `isLocalStorageEnabled`'s default value is now `false`
- `/sync` endpoint calls optimized for a setup when local caching is disabled i.e. `isLocalStorageEnabled` is set to false.

# [4.0.0-beta.8](https://github.com/GetStream/stream-chat-swift/releases/tag/4.0.0-beta.8)
_July 21, 2021_

### ✅ Added
- `urlRequest(forImage url:)` added to `ImageCDN` protocol, this can be used to inject custom HTTP headers into image loading requests [#1291](https://github.com/GetStream/stream-chat-swift/issues/1291)
- Functionality that allows [inviting](https://getstream.io/chat/docs/react/channel_invites/?language=swift) users to channels with subsequent acceptance or rejection on their part [#1276](https://github.com/GetStream/stream-chat-swift/pull/1276)
- `EventsController` which exposes event observing API [#1266](https://github.com/GetStream/stream-chat-swift/pull/1266)

### 🐞 Fixed
- Fix an issue where member role sent from backend was not recognized by the SDK [#1288](https://github.com/GetStream/stream-chat-swift/pull/1288)
- Fix crash in `ChannelListUpdater` caused by the lifetime not aligned with `ChatClient` [#1289](https://github.com/GetStream/stream-chat-swift/pull/1289)
- Fix composer allowing sending whitespace only messages [#1293](https://github.com/GetStream/stream-chat-swift/issues/1293)
- Fix a crash that would occur on deleting a message [#1298](https://github.com/GetStream/stream-chat-swift/pull/1298)

# [4.0.0-beta.7](https://github.com/GetStream/stream-chat-swift/releases/tag/4.0.0-beta.7)
_July 19, 2021_

### ⚠️ Breaking Changes from `4.0-beta.6`
- The `ChatSuggestionsViewController` was renamed to `ChatSuggestionsVC` to follow the same pattern across the codebase. [#1195](https://github.com/GetStream/stream-chat-swift/pull/1195)

### 🔄 Changed
- Changed Channel from  `currentlyTypingMembers: Set<ChatChannelMember>` to `currentlyTypingUsers: Set<ChatUser>` to show all typing users (not only channel members; eg: watching users) [#1254](https://github.com/GetStream/stream-chat-swift/pull/1254)  

### 🐞 Fixed
- Fix deleted messages appearance [#1267](https://github.com/GetStream/stream-chat-swift/pull/1267)
- Fix composer commands and attachment buttons not shown in first render when channel is not in cache [#1277](https://github.com/GetStream/stream-chat-swift/pull/1277)
- Fix appearance of only-emoji messages [#1272](https://github.com/GetStream/stream-chat-swift/pull/1272)
- Fix the appearance of system messages [#1281](https://github.com/GetStream/stream-chat-swift/pull/1281)
- Fix a crash happening during MessageList updates [#1286](https://github.com/GetStream/stream-chat-swift/pull/1286)

### ✅ Added
- Support for pasting images into the composer [#1258](https://github.com/GetStream/stream-chat-swift/pull/1258)
- The visibility of deleted messages is now configurable using `ChatClientConfig.deletedMessagesVisibility`. You can choose from the following options [#1269](https://github.com/GetStream/stream-chat-swift/pull/1269):
```swift
/// All deleted messages are always hidden.
case alwaysHidden

/// Deleted message by current user are visible, other deleted messages are hidden.
case visibleForCurrentUser

/// Deleted messages are always visible.
case alwaysVisible
```

### 🐞 Fixed
- Fix crash when scrolling to bottom after sending the first message [#1262](https://github.com/GetStream/stream-chat-swift/pull/1262)
- Fix crash when thread root message is not loaded when thread is opened [#1263](https://github.com/GetStream/stream-chat-swift/pull/1263)
- Fix issue when messages were changing their sizes when channel is opened [#1260](https://github.com/GetStream/stream-chat-swift/pull/1260)
- Fix over fetching previous messages [#1110](https://github.com/GetStream/stream-chat-swift/pull/1110)
- Fix an issue where multiple messages in a channel could not quote a single message [#1264](https://github.com/GetStream/stream-chat-swift/pull/1264)

### 🔄 Changed
- The way attachment view stretches the message cell to fill all available width. Now it's done via `fillAllAvailableWidth` exposed on base attachment injector (set to `true` by default) [#1260](https://github.com/GetStream/stream-chat-swift/pull/1260)

# [4.0.0-beta.6](https://github.com/GetStream/stream-chat-swift/releases/tag/4.0.0-beta.6)
_July 08, 2021_

### 🐞 Fixed
- Fix issue where badge with unread count could remain visible with 0 value [#1259](https://github.com/GetStream/stream-chat-swift/pull/1259)
- Fixed the issue when `ChatClientUpdater.connect` was triggered before the connection was established due to firing `.didBecomeActive` notification [#1256](https://github.com/GetStream/stream-chat-swift/pull/1256)

# [4.0.0-beta.5](https://github.com/GetStream/stream-chat-swift/releases/tag/4.0.0-beta.5)
_July 07, 2021_

### ⚠️ Breaking Changes from `4.0-beta.4`
- The `ChatSuggestionsViewController` was renamed to `ChatSuggestionsVC` to follow the rest of the codebase. [#1195](https://github.com/GetStream/stream-chat-swift/pull/1195)
- The `CreateChatChannelButton` component was removed. The component acted only as a placeholder and the functionality should be always provided by the hosting app. For an example implementation see the [Demo app](https://github.com/GetStream/stream-chat-swift/blob/main/DemoApp/ChatPresenter.swift).
- The payload of `AnyChatMessageAttachment` changed from `Any` to `Data` [#1248](https://github.com/GetStream/stream-chat-swift/pull/1248).
- The user setting API was updated. It's now required to call one of the available `connect` methods on `ChatClient` after `ChatClient`'s instance is created in order to establish connection and set the current user.

  Migration tips:
  ---
  If you were doing:
  ```
  let client = ChatClient(config: config, tokenProvider: .static(token))
  ```
  Now you should do:
  ```
  let client = ChatClient(config: config)
  client.connectUser(userInfo: .init(id: userId), token: token)
  ```
  ---
  Guest users before:
  ```
  let client = ChatClient(
    config: config,
    tokenProvider: .guest(
      userId: userId,
      name: userName
    )
  )
  ```
  Now you should do:
  ```
  let client = ChatClient(config: config)
  client.connectGuestUser(userInfo: .init(id: userId))
  ```
  ---
  Anonymous users before:
  ```
  let client = ChatClient(config: config, tokenProvider: .anonymous)
  ```
  Now you should do:
  ```
  let client = ChatClient(config: config)
  client.connectAnonymousUser()
  ```
  ---
  If you use tokens that expire you probably do something like this:
  ```
  let client = ChatClient(
    config: config,
    tokenProvider: .closure { client, completion in
      service.fetchToken { token in
        completion(token)
      }
    }
  )
  ```
  Now you should do:
  ```
  let client = ChatClient(config: config)
  service.fetchToken { token in
    client.connectUser(userInfo: .init(id: userId), token: token)
  }
  // `tokenProvider` property is used to reobtain a new token in case if the current one is expired
  client.tokenProvider = { completion in
    service.fetchToken { token in
      completion(token)
    }
  }
  ```

### ✅ Added
- `search(query:)` function to `UserSearchController` to make a custom search with a query [#1206](https://github.com/GetStream/stream-chat-swift/issues/1206)
- `queryForMentionSuggestionsSearch(typingMention:)` function to `ComposerVC`, users can override this function to customize mention search behavior [#1206](https://github.com/GetStream/stream-chat-swift/issues/1206)
- `.contains` added to `Filter` to be able to filter for `teams` [#1206](https://github.com/GetStream/stream-chat-swift/issues/1206)

### 🔄 Changed
- `shouldConnectAutomatically` setting in `ChatConfig`, it now has no effect and all logic that used it now behaves like it was set to `true`.

### 🐞 Fixed
- `ConnectionController` fires its `controllerDidChangeConnectionStatus` method only when the connection status actually changes [#1207](https://github.com/GetStream/stream-chat-swift/issues/1207)
- Fix cancelled ephemeral (giphy) messages and deleted messages are visible in threads [#1238](https://github.com/GetStream/stream-chat-swift/issues/1238)
- Fix crash on missing `cid` value of `Message` during local cache invalidation [#1245](https://github.com/GetStream/stream-chat-swift/issues/1245)
- Messages keep correct order if the local device time is different from the server time [#1246](https://github.com/GetStream/stream-chat-swift/issues/1246)

# [4.0.0-beta.4](https://github.com/GetStream/stream-chat-swift/releases/tag/4.0.0-beta.4)
_June 23, 2021_

### ⚠️ Breaking Changes from `4.0-beta.3`
- `ChatOnlineIndicatorView` renamed to `OnlineIndicatorView`
- `GalleryContentViewDelegate` methods updated to have optional index path
- `FileActionContentViewDelegate` methods updated to have optional index path
- `LinkPreviewViewDelegate` methods updated to have optional index path
- `scrollToLatestMessageButton` type changed from `UIButton` to `_ScrollToLatestMessageButton<ExtraData>`
- `UITableView` is now used instead of `UICollectionView` to display the message list [#1219](https://github.com/GetStream/stream-chat-swift/pull/1219)
- `ChatMessageImageGallery` renamed to `ChatMessageGalleryView`, updated to show any content
- `ImageGalleryVC` renamed to `GalleryVC`
- `ImagePreviewable` renamed to `GalleryItemPreview`, updated to expose `AttachmentId` only
- `GalleryContentViewDelegate` methods are renamed to work not only for image attachment but for any
- `selectedAttachmentType` removed from `ComposerVC`
- `imagePickerVC` renamed to `mediaPickerVC` in `ComposerVC`

### ✅ Added
- Video attachments support:
 - `VideoAttachmentPayload` type is introduced, video attachments are exposed on `ChatMessage`
 - `VideoAttachmentComposerView` component is added to displaying video thumbnails in `ComposerVC`
 - `VideoAttachmentCellView` displaying video previews in `ChatMessageImageGallery`
 - `VideoCollectionViewCell` displaying videos in `GalleryVC`
 - `VideoPlaybackControlView` used to take actions on the playing video in `GalleryVC`
 - `VideoPreviewLoader` loading video thumbnails
 For more information, see [#1194](https://github.com/GetStream/stream-chat-swift/pull/1194)
- `mentionText(for:)` function added to `ComposerVC` for customizing the text displayed for mentions [#1188](https://github.com/GetStream/stream-chat-swift/issues/1188) [#1000](https://github.com/GetStream/stream-chat-swift/issues/1000)
- `score` to `ChatMessageReactionData` so a slack-like reaction view is achievable. This would be used as content in `ChatMessageReactionsView` [#1200](https://github.com/GetStream/stream-chat-swift/issues/1200)
- Ability to send silent messages. Silent messages are normal messages with an additional `isSilent` value set to `true`. Silent messages don’t trigger push notification for the recipient.[#1211](https://github.com/GetStream/stream-chat-swift/pull/1211)
- Expose `cid` on `Message` [#1215](https://github.com/GetStream/stream-chat-swift/issues/1215)
- `showMediaPicker`/`showFilePicker`/`attachmentsPickerActions` functions added to `ComposerVC` so it's possible to customize media/document pickers and add extend action sheet with actions for custom attachment types [#1194](https://github.com/GetStream/stream-chat-swift/pull/1194)
- Make `ChatThreadVC` show overlay with timestamp of currently visible messages when scrolling [#1235](https://github.com/GetStream/stream-chat-swift/pull/1235)
- Expose `layoutOptions` on `ChatMessageContentView` [#1241](https://github.com/GetStream/stream-chat-swift/pull/1241)

### 🔄 Changed
- `scrollToLatestMessageButton` is now visible every time the last message is not visible. Not only when there is unread message. [#1208](https://github.com/GetStream/stream-chat-swift/pull/1208)
- `mediaPickerVC` in `ComposerVC` updated to show both photos and videos [#1194](https://github.com/GetStream/stream-chat-swift/pull/1194)
- `ChatMessageListScrollOverlayView` moved outside the `ChatMessageListView`. Now it's managed by `ChatMessageListVC` and `ChatThreadVC` explicitly [#1235](https://github.com/GetStream/stream-chat-swift/pull/1235)
- Date formatter for scroll overlay used in `ChatMessageListVC` is now exposed as `DateFormatter.messageListDateOverlay` [#1235](https://github.com/GetStream/stream-chat-swift/pull/1235)

### 🐞 Fixed
- Fix sorting Member List by `createdAt` causing an issue [#1185](https://github.com/GetStream/stream-chat-swift/issues/1185)
- Fix ComposerView not respecting `ChannelConfig.maxMessageLength [#1190](https://github.com/GetStream/stream-chat-swift/issues/1190)
- Fix mentions not being parsed correctly [#1188](https://github.com/GetStream/stream-chat-swift/issues/1188)
- Fix layout feedback loop for Quoted Message without bubble view [#1203](https://github.com/GetStream/stream-chat-swift/issues/1203)
- Fix image/file/link/giphy actions not being handled in `ChatThreadVC` [#1207](https://github.com/GetStream/stream-chat-swift/pull/1207)
- Fix `ChatMessageLinkPreviewView` not being taken from `Components` [#1207](https://github.com/GetStream/stream-chat-swift/pull/1207)
- Subviews of `ChatMessageDefaultReactionsBubbleView` are now public [#1209](https://github.com/GetStream/stream-chat-swift/pull/1209)
- Fix composer overlapping last message. This happened for channels with typing events disabled. [#1210](https://github.com/GetStream/stream-chat-swift/issues/1210)
- Fix an issue where composer textView's caret jumps to the end of input [#1117](https://github.com/GetStream/stream-chat-swift/issues/1117)
- Fix deadlock in Controllers when `synchronize` is called in a delegate callback [#1214](https://github.com/GetStream/stream-chat-swift/issues/1214)
- Fix restart uploading action not being propagated [#1194](https://github.com/GetStream/stream-chat-swift/pull/1194)
- Fix uploading progress not visible on image uploading overlay [#1194](https://github.com/GetStream/stream-chat-swift/pull/1194)
- Fix timestamp overlay jumping when more messages are loaded [#1235](https://github.com/GetStream/stream-chat-swift/pull/1235)
- Fix flickering of local messages while sending [#1241](https://github.com/GetStream/stream-chat-swift/pull/1241)

# [4.0.0-beta.3](https://github.com/GetStream/stream-chat-swift/releases/tag/4.0.0-beta.3)
_June 11, 2021_

### ⚠️ Breaking Changes from `4.0.0-beta.2`
- Due to App Store Connect suddenly starting rejecting builds, we've renamed the following funcs everywhere:
  - `didPan` -> `handlePan`
  - `didTouchUpInside` -> `handleTouchUpInside`
  - `didTap` -> `handleTap`
  - `didLongPress` -> `handleLongPress`
  - `textDidChange` -> `handleTextChange`
  If you've subclassed UI components and overridden these functions, you should rename your overrides.
  For more information, see [#1177](https://github.com/GetStream/stream-chat-swift/pull/1177) and [#1178](https://github.com/GetStream/stream-chat-swift/issues/1178)
- `ChannelConfig.commands` is no longer an optional [#1182](https://github.com/GetStream/stream-chat-swift/issues/1182)

### ⛔️ Deprecated
- `_ChatChannelListVC.View` is now deprecated. Please use `asView` instead [#1174](https://github.com/GetStream/stream-chat-swift/pull/1174)

### ✅ Added
- Add `staysConnectedInBackground` flag to `ChatClientConfig` [#1170](https://github.com/GetStream/stream-chat-swift/pull/1170)
- Add `asView` helper for getting SwiftUI views from StreamChatUI UIViewControllers [#1174](https://github.com/GetStream/stream-chat-swift/pull/1174)

### 🔄 Changed
- Logic for displaying suggestions (commands or mentions) were not compatible with SwiftUI, so it's changed to AutoLayout [#1171](https://github.com/GetStream/stream-chat-swift/pull/1171)

### 🐞 Fixed
-  `ChatChannelListItemView` now doesn't enable swipe context actions when there are no `swipeableViews` for the cell. [#1161](https://github.com/GetStream/stream-chat-swift/pull/1161)
- Fix websocket connection automatically restored in background [#1170](https://github.com/GetStream/stream-chat-swift/pull/1170)
- Commands view in composer is no longer displayed when there are no commands [#1171](https://github.com/GetStream/stream-chat-swift/pull/1171) [#1178](https://github.com/GetStream/stream-chat-swift/issues/1178)
- `ChatMessageContentView` does not add views to main container in reverse order when `.flipped` option is included [#1125](https://github.com/GetStream/stream-chat-swift/pull/1125)

# [4.0.0-beta.2](https://github.com/GetStream/stream-chat-swift/releases/tag/4.0.0-beta.2)
_June 04, 2021_

### ⚠️ Breaking Changes from `4.0-beta.1`
**Severity of changes**: 🟢 _minor_
- `MessageLayoutOption.metadata` was renamed to `.timestamp` [#1141](https://github.com/GetStream/stream-chat-swift/pull/1141)
- `ComposerVC.showSuggestionsAsChildVC` was renamed to `showSuggestions` [#1139](https://github.com/GetStream/stream-chat-swift/pull/1139)
- The inner structure of `ChatMessageBubbleView` was updated to match the common component pattern [#1118](https://github.com/GetStream/stream-chat-swift/pull/1118)
- The inner structure of `QuotedChatMessageView` was updated to match the common component pattern [#1123](https://github.com/GetStream/stream-chat-swift/pull/1123)
- The superclasses of `ImageAttachmentView` and `ImageCollectionViewCell` became generic over `ExtraData` [#1111](https://github.com/GetStream/stream-chat-swift/pull/1111)

### ✅ Added
- Add `areTypingEventsEnabled`, `areReactionsEnabled`, `areRepliesEnabled`, `areReadEventsEnabled`, `areUploadsEnabled` to `ChatChannelListController` [#1085](https://github.com/GetStream/stream-chat-swift/pull/1085)
- Add `ImageCDN` protocol to improve work with image cache and thumbnails [#1111](https://github.com/GetStream/stream-chat-swift/pull/1111)
- Add missing APIs `open` of `ComposerVC`. Including the delegate implementations and showing the suggestions as a child view controller. [#1140](https://github.com/GetStream/stream-chat-swift/pull/1140)
- Add possibility to build the `StreamChat` framework on macOS
    [#1132](https://github.com/GetStream/stream-chat-swift/pull/1132)
- Add `scrollToLatestMessageButton` to Message list when there is new unread message [#1147](https://github.com/GetStream/stream-chat-swift/pull/1147)

### 🐞 Fixed
- Fix background color of message list in dark mode [#1109](https://github.com/GetStream/stream-chat-swift/pull/1109)
- Fix inconsistent dismissal of popup actions [#1109](https://github.com/GetStream/stream-chat-swift/pull/1109)
- Fix message list animation glitches when keyboard appears [#1139](https://github.com/GetStream/stream-chat-swift/pull/1139)
- Fix issue where images might not render in the message composer in some cases [#1140](https://github.com/GetStream/stream-chat-swift/pull/1140)
- Fix issue with message bubbles not being updated properly when a message withing the same group is sent/deleted [#1141](https://github.com/GetStream/stream-chat-swift/pull/1141), [#1149](https://github.com/GetStream/stream-chat-swift/pull/1149)
- Fix jumps on message list when old message is edited or when the new message comes [#1148](https://github.com/GetStream/stream-chat-swift/pull/1148)
- `ThreadVC`, `ChatMessageReactionsVC`, and `ChatMessageRActionsVC` are now configurable via `Components` [#1155](https://github.com/GetStream/stream-chat-swift/pull/1155)
- Fix `CurrentUserDTO` not available after completion of `reloadUserIfNeeded` [#1153](https://github.com/GetStream/stream-chat-swift/issues/1153)

### 🔄 Changed
- `swipeableViewWillShowActionViews(for:)` and `swipeableViewActionViews(for:)` are `open` now [#1122](https://github.com/GetStream/stream-chat-swift/issues/1122)
- Add `preferredSize` to `UIImageView.loadImage` function to utilise ImageCDN functions [#1111](https://github.com/GetStream/stream-chat-swift/pull/1111)
- Update `ErrorPayload` access control to expose for client-side handling [#1134](https://github.com/GetStream/stream-chat-swift/pull/1134)
- The default time interval for message grouping was changed from 10 to 30 seconds [#1141](https://github.com/GetStream/stream-chat-swift/pull/1141)

# [4.0-beta.1](https://github.com/GetStream/stream-chat-swift/releases/tag/4.0-beta.1)
_May 21, 2021_

### ✅ Added
- Refresh authorization token when WebSocket connection disconnects because the token has expired [#1069](https://github.com/GetStream/stream-chat-swift/pull/1069)
- Typing indicator inside `ChatMessageListVC` [#1073](https://github.com/GetStream/stream-chat-swift/pull/1073)
- `ChannelController.freeze` and `unfreeze [#1090](https://github.com/GetStream/stream-chat-swift/issues/1090)
  Freezing a channel will disallow sending new messages and sending / deleting reactions.
  For more information, see [our docs](https://getstream.io/chat/docs/ios-swift/freezing_channels/?language=swift)

### 🐞 Fixed
- Fix crash when opening attachments on iPad [#1060](https://github.com/GetStream/stream-chat-swift/pull/1060) [#997](https://github.com/GetStream/stream-chat-swift/pull/977)
- New channels are now visible even if the user was added to them while the connection was interrupted [#1092](https://github.com/GetStream/stream-chat-swift/pull/1092)

### 🔄 Changed
- ⚠️ The default `BaseURL` was changed from `.dublin` to `.usEast` to match other SDKs [#1078](https://github.com/GetStream/stream-chat-swift/pull/1078)
- Split `UIConfig` into `Appearance` and `Components` to improve clarity [#1014](https://github.com/GetStream/stream-chat-swift/pull/1014)
- Change log level for `ChannelRead` when it doesn't exist in channel from `error` to `info` [#1043](https://github.com/GetStream/stream-chat-swift/pull/1043)
- Newly joined members' `markRead` events will cause a read object creation for them [#1068](https://github.com/GetStream/stream-chat-swift/pull/1068)

# [3.1.9](https://github.com/GetStream/stream-chat-swift/releases/tag/3.1.9)
_May 03, 2021_

### ✅ Added
- `ChatChannelListControllerDelegate` now has the `controllerWillChangeChannels` method [#1024](https://github.com/GetStream/stream-chat-swift/pull/1024)

### 🐞 Fixed
- Fix potential issues with data access from across multiple threads [#1024](https://github.com/GetStream/stream-chat-swift/pull/1026)
- Fix warning in `Package.swift` [#1031](https://github.com/GetStream/stream-chat-swift/pull/1031)
- Fix incorrect payload format for `MessageController.synchronize` response [#1033](https://github.com/GetStream/stream-chat-swift/pull/1033)
- Improve handling of incoming events [#1030](https://github.com/GetStream/stream-chat-swift/pull/1030)

# [3.1.8](https://github.com/GetStream/stream-chat-swift/releases/tag/3.1.8)
_April 23, 2021_

### 🐞 Fixed
- All channel events are correctly propagated to the UI.

# [3.1.7](https://github.com/GetStream/stream-chat-swift/releases/tag/3.1.7)
_April 23, 2021_

### 🐞 Fixed
- It's safe now to use `ChatChannel` and `ChatMessage` across multiple threads [#984](https://github.com/GetStream/stream-chat-swift/pull/984)
- Web socket reconnection logic better handles the "no internet" errors [#970](https://github.com/GetStream/stream-chat-swift/pull/970)
- `ChatChannelWatcherListController` now correctly loads initial watchers of the channel [#1012](https://github.com/GetStream/stream-chat-swift/pull/970)

### ✅ Added
- Expose the entire quoted message on `ChatMessage` instead of its `id` [#992](https://github.com/GetStream/stream-chat-swift/pull/992)
- Expose thread participants as a set of `ChartUser` instead of a set of `UserId`[#998](https://github.com/GetStream/stream-chat-swift/pull/998)
- `ChatChannelListController` removes hidden channels from the list in the real time [#1013](https://github.com/GetStream/stream-chat-swift/pull/1013)
- `CurrentChatUser` contains `mutedChannels` field with the muted channels [#1011](https://github.com/GetStream/stream-chat-swift/pull/1011)
- `ChatChannel` contains `isMuted` and `muteDetails` fields with the information about the mute state of the channel [#1011](https://github.com/GetStream/stream-chat-swift/pull/1011)
- Existing `ChatChannelListController` queries get invalidated when the current user membership changes, i.e. when the current users stops being a member of a channel, the channel stop being visible in the query [#1016](https://github.com/GetStream/stream-chat-swift/pull/1016)

### 🔄 Changed
- Updating the current user devices is now done manually by calling `CurrentUserController.synchronizeDevices()` instead of being automatically called on `CurrentUserController.synchronize()`[#1010](https://github.com/GetStream/stream-chat-swift/pull/1010)

### ⛔️ Deprecated
- `ChatMessage.quotedMessageId` is now deprecated. Use `quotedMessage?.id` instead [#992](https://github.com/GetStream/stream-chat-swift/pull/992)

# [3.1.5](https://github.com/GetStream/stream-chat-swift/releases/tag/3.1.5)
_April 09, 2021_

### ✅ Added
- Channels are properly marked as read when `ChatChannelVC` is displayed [#972](https://github.com/GetStream/stream-chat-swift/pull/972)
- Channels now support typing indicators [#986](https://github.com/GetStream/stream-chat-swift/pull/986)

### 🐞 Fixed
- Fix `ChannelController`s created with `createChannelWithId` and `createChannelWithMembers` functions not reporting their initial values [#945](https://github.com/GetStream/stream-chat-swift/pull/945)
- Fix issue where channel `lastMessageDate` was not updated when new message arrived [#949](https://github.com/GetStream/stream-chat-swift/pull/949)
- Fix channel unread count not being updated in the real time [#969](https://github.com/GetStream/stream-chat-swift/pull/969)
- Fix updated values not reported for some controllers if the properties were accessed for the first time after `synchronize` has finished. Affected controllers were `ChatUserListController`, `ChatChannelListController`, `ChatUserSearchController` [#974](https://github.com/GetStream/stream-chat-swift/pull/974)

### 🔄 Changed
- `Logger.assertationFailure` was renamed to `Logger.assertionFailure` [#935](https://github.com/GetStream/stream-chat-swift/pull/935)

# [3.1.4](https://github.com/GetStream/stream-chat-swift/releases/tag/3.1.4)
_March 29, 2021_

### 🐞 Fixed
- Fix `ChannelDoesNotExist` error is logged by `UserWatchingEventMiddleware` when channels are fetched for the first time [#893](https://github.com/GetStream/stream-chat-swift/issues/893)
- Improve model loading performance by lazy loading expensive properties [#906](https://github.com/GetStream/stream-chat-swift/issues/906)
- Fix possible loops when accessing controllers' data from within delegate callbacks [#915](https://github.com/GetStream/stream-chat-swift/issues/915)
- Fix `channel.updated` events failing to parse due to missing `user` field [#922](https://github.com/GetStream/stream-chat-swift/issues/922)
  This was due to backend not sending `user` field when the update was done by server-side auth.

### ✅ Added
- Introduce support for [multitenancy](https://getstream.io/chat/docs/react/multi_tenant_chat/?language=swift) - `teams` for `User` and `team` for `Channel` are now exposed. [#905](https://github.com/GetStream/stream-chat-swift/pull/905)
- Introduce support for [pinned messages](https://getstream.io/chat/docs/react/pinned_messages/?language=swift) [#896](https://github.com/GetStream/stream-chat-swift/pull/896)
- Expose `pinnedMessages` on `ChatChannel` which contains the last 10 pinned messages [#896](https://github.com/GetStream/stream-chat-swift/pull/896)
- Expose `pinDetails` on `ChatMessage` which contains the pinning information, like the expiration date [#896](https://github.com/GetStream/stream-chat-swift/pull/896)
- Add support for pinning and unpinning messages through `pin()` and `unpin()` methods in `MessageController` [#896](https://github.com/GetStream/stream-chat-swift/pull/896)
- Add new optional `pinning: Pinning` parameter when creating a new message in `ChannelController` to create a new message and pin it instantly [#896](https://github.com/GetStream/stream-chat-swift/pull/896)
- Add `lastActiveMembers` and `lastActiveWatchers` to `ChatChannel`. The max number of entities these fields expose is configurable via `ChatClientConfig.localCaching.chatChannel` [#911](https://github.com/GetStream/stream-chat-swift/pull/911)

### 🔄 Changed
- `ChatChannel.latestMessages` now by default contains max 5 messages. You can change this setting in `ChatClientConfig.localCaching.chatChannel.latestMessagesLimit` [#923](https://github.com/GetStream/stream-chat-swift/pull/923)

### ⛔️ Deprecated
- `ChatChannel`'s properties `cachedMembers` and `watchers` were deprecated. Use `lastActiveMembers` and `lastActiveWatchers` instead [#911](https://github.com/GetStream/stream-chat-swift/pull/911)

# [3.1.3](https://github.com/GetStream/stream-chat-swift/releases/tag/3.1.3)
_March 12, 2021_

### 🐞 Fixed
- Fix app getting terminated in background during an unfinished background task [#877](https://github.com/GetStream/stream-chat-swift/issues/877)

### ✅ Added
- Introduce `MemberEventMiddleware` to observe member events and update database accordingly [#880](https://github.com/GetStream/stream-chat-swift/issues/880)
- Expose `membership` value on `ChatChannel` which contains information about the current user membership [#885](https://github.com/GetStream/stream-chat-swift/issues/885)
- `ChatChannelMember` now contains channel-specific ban information: `isBannedFromChannel` and `banExpiresAt` [#885](https://github.com/GetStream/stream-chat-swift/issues/885)
- Channel-specific ban events are handled and the models are properly updated [#885](https://github.com/GetStream/stream-chat-swift/pull/885)

# [3.1.2](https://github.com/GetStream/stream-chat-swift/releases/tag/3.1.2)
_March 09, 2021_

### ✅ Added
- Add support for slow mode. See more info in the [documentation](https://getstream.io/chat/docs/javascript/slow_mode/?language=swift) [#859](https://github.com/GetStream/stream-chat-swift/issues/859)
- Add support for channel watching events. See more info in the [documentation](https://getstream.io/chat/docs/ios/watch_channel/?language=swift) [#864](https://github.com/GetStream/stream-chat-swift/issues/864)
- Add support for channel truncating [#864](https://github.com/GetStream/stream-chat-swift/issues/864)

### 🔄 Changed
- `ChatChannelNamer` is now closure instead of class so it allows better customization of channel naming in `ChatChannelListItemView`.

### 🐞 Fixed
- Fix encoding of channels with custom type [#872](https://github.com/GetStream/stream-chat-swift/pull/872)
- Fix `CurreUserController.currentUser` returning nil before `synchronize()` is called [#875](https://github.com/GetStream/stream-chat-swift/pull/875)

# [3.1.1](https://github.com/GetStream/stream-chat-swift/releases/tag/3.1.1)
_February 26, 2021_

### 🐞 Fixed
- Fix localized strings not being loaded correctly when the SDK is integrated using CocoaPods [#845](https://github.com/GetStream/stream-chat-swift/pull/845)
- Fix message list crash when rotating screen [#847](https://github.com/GetStream/stream-chat-swift/pull/847)

# [3.1.0](https://github.com/GetStream/stream-chat-swift/releases/tag/3.1.0)
_February 22, 2021_

### 🐞 Fixed
- Fix user devices not being removed locally when removed on the backend [#882](https://github.com/GetStream/stream-chat-swift/pull/822)
- Fix issue with bad parsing of malformed attachment data causing channelList not showing channels [#834](https://github.com/GetStream/stream-chat-swift/pull/834/)

### 🔄 Changed

# [3.0.2](https://github.com/GetStream/stream-chat-swift/releases/tag/3.0.2)
_February 12, 2021_

## StreamChat

### ✅ Added
- Add support for custom attachment types with unknown structure
    [#795](https://github.com/GetStream/stream-chat-swift/pull/795)
- Add possibility to send attachments that don't need prior uploading
    [#799](https://github.com/GetStream/stream-chat-swift/pull/799)

### 🔄 Changed
- Improve serialization performance by exposing items as `LazyCachedMapCollection` instead of `Array` [#776](https://github.com/GetStream/stream-chat-swift/pull/776)
- Reduce amount of fake updates by erasing touched objects [#802](https://github.com/GetStream/stream-chat-swift/pull/802)
- Trigger members and current user updates on UserDTO changes [#802](https://github.com/GetStream/stream-chat-swift/pull/802)
- Extracts the connection handling responsibility of `CurrentUserController` to a new `ChatConnectionController`. [#804](https://github.com/GetStream/stream-chat-swift/pull/804)
- Allow delete/edit message for all users [#809](https://github.com/GetStream/stream-chat-swift/issues/809)
  By default, only admin/moderators can edit/delete other's messages, but this configurable on backend and it's not known by the client, so we allow all actions and invalid actions will cause backend to return error.
- Simplify attachment send API by combining `attachment` and `attachmentSeeds` parameters. [#815](https://github.com/GetStream/stream-chat-swift/pull/815)

### 🐞 Fixed
- Fix race conditions in database observers [#796](https://github.com/GetStream/stream-chat-swift/pull/796)

### 🚮 Removed
- Revert changeHash that became obsolete after #802 [#813](https://github.com/GetStream/stream-chat-swift/pull/813)

# [3.0.1](https://github.com/GetStream/stream-chat-swift/releases/tag/3.0.1)
_February 2nd, 2021_

## StreamChat

### ✅ Added
- Add support for `enforce_unique` parameter on sending reactions
    [#770](https://github.com/GetStream/stream-chat-swift/pull/770)
### 🔄 Changed

### 🐞 Fixed
- Fix development token not working properly [#760](https://github.com/GetStream/stream-chat-swift/pull/760)
- Fix lists ordering not updating instantly. [#768](https://github.com/GetStream/stream-chat-swift/pull/768/)
- Fix update changes incorrectly reported when a move change is present for the same index. [#768](https://github.com/GetStream/stream-chat-swift/pull/768/)
- Fix issue with decoding `member_count` for `ChannelDetailPayload`
    [#782](https://github.com/GetStream/stream-chat-swift/pull/782)
- Fix wrong extra data cheat sheet documentation link [#786](https://github.com/GetStream/stream-chat-swift/pull/786)

# [3.0](https://github.com/GetStream/stream-chat-swift/releases/tag/3.0)
_January 22nd, 2021_

## StreamChat SDK reaches another milestone with version 3.0 🎉

### New features:

* **Offline support**: Browse channels and send messages while offline.
* **First-class support for `SwiftUI` and `Combine`**: Built-it wrappers make using the SDK with the latest Apple frameworks a seamless experience.
* **Uses `UIKit` patterns and paradigms:** The API follows the design of native system SDKs. It makes integration with your existing code easy and familiar.
* Currently, 3.0 version is available only using CocoaPods. We will add support for SPM soon.

To use the new version of the framework, add to your `Podfile`:
```ruby
pod 'StreamChat', '~> 3.0'
```

### ⚠️ Breaking Changes ⚠️

In order to provide new features like offline support and `SwiftUI` wrappers, we had to make notable breaking changes to the public API of the SDKs.

**Please don't upgrade to version `3.0` before you get familiar with the changes and their impact on your codebase.**

To prevent CocoaPods from updating `StreamChat` to version 3, you can explicitly pin the SDKs to versions `2.x` in your `podfile`:
```ruby
pod 'StreamChat', '~> 2.0'
pod 'StreamChatCore', '~> 2.0' # if needed
pod 'StreamChatClient', '~> 2.0' # if needed
```

The framework naming and overall structure were changed. Since version 3.0, Stream Chat iOS SDK consists of:

#### `StreamChat` framework

Contains low-level logic and is meant to be used by users who want to build a fully custom UI. It covers functionality previously provided by `StreamChatCore` and `StreamChatClient`.

#### `StreamChat UI` framework _(currently in public beta)_

Contains a complete set of ready-to-use configurable UI elements that you can customize a use for building your own chat UI. It covers functionality previously provided by `StreamChat`.

### Sample App

The best way to explore the SDKs and their usage is our [sample app](https://github.com/GetStream/stream-chat-swift/tree/main/Sample). It contains an example implementation of a simple IRC-style chat app using the following patterns:

* `UIKit` using delegates
* `UIKit` using reactive patterns and SDK's built-in `Combine` wrappers.
* `SwiftUI` using the SDK's built-in `ObservableObject` wrappers.
* Learn more about the sample app at its own [README](https://github.com/GetStream/stream-chat-swift/tree/main/Sample).

### Documentation Quick Links

- [**Cheat Sheet**](https://github.com/GetStream/stream-chat-swift/wiki/Cheat-Sheet) Real-world code examples showcasing the usage of the SDK.
- [**Controller Overview**](https://github.com/GetStream/stream-chat-swift/wiki/Controllers-Overview) This page contains a list of all available controllers within StreamChat, including their short description and typical use-cases.
- [**Glossary**](https://github.com/GetStream/stream-chat-swift/wiki/Glossary) A list of names and terms used in the framework and documentation.<|MERGE_RESOLUTION|>--- conflicted
+++ resolved
@@ -3,17 +3,15 @@
 
 # Upcoming
 
-<<<<<<< HEAD
 ## StreamChat
 ### 🐞 Fixed
 - Fix Message List not updating when user info changes [#2738](https://github.com/GetStream/stream-chat-swift/pull/2738)
-=======
+
 ## StreamChatUI
 ### 🐞 Fixed
 - Fix channel list rendering user name on subtitle text in 1:1 channel [#2737](https://github.com/GetStream/stream-chat-swift/pull/2737)
 ### 🔄 Changed
 - Change timestamp formatting in Channel List according to the default design and other SDKs [#2736](https://github.com/GetStream/stream-chat-swift/pull/2736)
->>>>>>> 603cd1e5
 
 # [4.35.2](https://github.com/GetStream/stream-chat-swift/releases/tag/4.35.2)
 _August 16, 2023_
