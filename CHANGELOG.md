# StreamChat iOS SDK CHANGELOG
The format is based on [Keep a Changelog](https://keepachangelog.com/en/1.0.0/).

# Upcoming

## StreamChat
### ✅ Added
- Add pending messages support [#3754](https://github.com/GetStream/stream-chat-swift/pull/3754)

## StreamChatUI
### 🐞 Fixed
<<<<<<< HEAD
- Fix the height of the attachment view in the composer when using larger dynamic type [3762](https://github.com/GetStream/stream-chat-swift/pull/3762)
=======
- Remove animation in message reactions when opening a sheet in the channel view [#3763](https://github.com/GetStream/stream-chat-swift/pull/3763)
>>>>>>> 917fb952

# [4.83.0](https://github.com/GetStream/stream-chat-swift/releases/tag/4.83.0)
_July 28, 2025_

## StreamChat
### ✅ Added
- Add support for Filtering and Sorting Threads [#3731](https://github.com/GetStream/stream-chat-swift/pull/3731)
- Add `ChatThread.activeParticipantCount` [#3731](https://github.com/GetStream/stream-chat-swift/pull/3731)
- Add `CurrentUserUnreads.totalUnreadCountByTeam` [#3733](https://github.com/GetStream/stream-chat-swift/pull/3733)
- Enable subclassing `StreamAudioPlayer` and `StreamAudioSessionConfigurator` [#3737](https://github.com/GetStream/stream-chat-swift/pull/3737)
- Add `skipPush` parameter to `MessageController.editMessage()`  [#3738](https://github.com/GetStream/stream-chat-swift/pull/3738)
- Add `skipPush` and `emojiCode` to `MessageController.addReaction()` [#3738](https://github.com/GetStream/stream-chat-swift/pull/3738)
- Add `Components.availableReactionsPushEmojis` for rendering emojis in reaction push notifications [#3738](https://github.com/GetStream/stream-chat-swift/pull/3738)
- Add `Components.isReactionPushEmojisEnabled` to control whether an emoji should be set when adding a reaction [#3738](https://github.com/GetStream/stream-chat-swift/pull/3738)
- Add `MessageNotificationContent.reaction` that can be used by Notification Service Extension [#3738](https://github.com/GetStream/stream-chat-swift/pull/3738)
- Add average message response time for users [#3739](https://github.com/GetStream/stream-chat-swift/pull/3739)
### 🐞 Fixed
- Fix rare crashes in `IOSBackgroundTaskScheduler` with on entering callbacks [#3751](https://github.com/GetStream/stream-chat-swift/pull/3751)

## StreamChatUI
### 🐞 Fixed
- Fix reaction picker position in RTL layout [#3748](https://github.com/GetStream/stream-chat-swift/pull/3748)
- Fix swiping and dismissing `GalleryVC` when using RTL layout [#3745](https://github.com/GetStream/stream-chat-swift/pull/3745)
- Slide to cancel gesture did not cancel the recording in RTL layout [#3744](https://github.com/GetStream/stream-chat-swift/pull/3744)
- Fix the direction of the bubble beak in RTL layouts [#3742](https://github.com/GetStream/stream-chat-swift/pull/3742)
- Fix animating attachments when opening a sheet in the channel view [#3746](https://github.com/GetStream/stream-chat-swift/pull/3746)
- Fix audio visualisation progress in RTL layout [#3749](https://github.com/GetStream/stream-chat-swift/pull/3749)

# [4.82.0](https://github.com/GetStream/stream-chat-swift/releases/tag/4.82.0)
_July 16, 2025_

## StreamChat
### ✅ Added
- Open `applicationDidMoveToBackground` and `applicationDidMoveToForeground` of the `StreamAudioPlayer` and `StreamAudioRecorder` [#3728](https://github.com/GetStream/stream-chat-swift/pull/3728)
### 🐞 Fixed
- Fix channel unread count cleared when a thread is marked as read [#3710](https://github.com/GetStream/stream-chat-swift/pull/3710)
- Fix channel mute local state not updated after mute action callback [#3718](https://github.com/GetStream/stream-chat-swift/pull/3718)
- Fix channel not marking read due to some unnecessary guards [#3727](https://github.com/GetStream/stream-chat-swift/pull/3727)

# [4.81.0](https://github.com/GetStream/stream-chat-swift/releases/tag/4.81.0)
_July 03, 2025_

## StreamChat
### ✅ Added
- Add support for Push v3 notification types [#3708](https://github.com/GetStream/stream-chat-swift/pull/3708)
- Add `ChatMessageController.partialUpdateMessage()` [#3531](https://github.com/GetStream/stream-chat-swift/pull/3531)
- Add Location Sharing Support [#3531](https://github.com/GetStream/stream-chat-swift/pull/3531)
  - Add `ChatMessage.sharedLocation`
  - Add `ChatMessageController.stopLiveLocationSharing()`
  - Add `ChatChannelController`:
    - `sendStaticLocation()`
    - `startLiveLocationSharing()`
  - Add `CurrentChatUserController`:
    - `loadActiveLiveLocationMessages()`
    - `updateLiveLocation()`
  - Add `CurrentChatUserControllerDelegate`:
    - `didStartSharingLiveLocation()`
    - `didStopSharingLiveLocation()`
    - `didChangeActiveLiveLocationMessages()`
    - `didFailToUpdateLiveLocation()`

## StreamChatUI
### 🐞 Fixed
- Fix message actions view with flag action when user has no capability [#3705](https://github.com/GetStream/stream-chat-swift/pull/3705)
- Fix reaction picker in `ChatMessagePopupVC` below the notch in rare scenarios [#3707](https://github.com/GetStream/stream-chat-swift/pull/3707)

# [4.80.0](https://github.com/GetStream/stream-chat-swift/releases/tag/4.80.0)
_June 17, 2025_

## StreamChat
### ✅ Added
- Add new `Filter.isNil` to make it easier to query by nil values [#3623](https://github.com/GetStream/stream-chat-swift/pull/3623)
- Add Message Reminders [#3623](https://github.com/GetStream/stream-chat-swift/pull/3623)
   - Add `ChatMessageController.createReminder()`
   - Add `ChatMessageController.updateReminder()` 
   - Add `ChatMessageController.deleteReminder()`
   - Add `MessageReminderListController` and `MessageReminderListQuery`

# [4.79.1](https://github.com/GetStream/stream-chat-swift/releases/tag/4.79.1)
_June 03, 2025_

## StreamChat
### 🐞 Fixed
- Fix an issue where completion handler was called twice after waiting for token refresh [#3683](https://github.com/GetStream/stream-chat-swift/pull/3683)
- Fix message not marked as published if it was previously intercepted [#3687](https://github.com/GetStream/stream-chat-swift/pull/3687)

# [4.79.0](https://github.com/GetStream/stream-chat-swift/releases/tag/4.79.0)
_May 28, 2025_

## StreamChat
### ✅ Added
- Add `SendMessageInterceptor` to intercept send message requests [#3671](https://github.com/GetStream/stream-chat-swift/pull/3671)
- Add `ChatMessage.changing()` to allow overriding message data temporarily [#3671](https://github.com/GetStream/stream-chat-swift/pull/3671)
### 🐞 Fixed
- Fix swipe to reply enabled when quoting a message is disabled [#3662](https://github.com/GetStream/stream-chat-swift/pull/3662)
- Fix shadowed messages increasing the channel messages unread count [#3665](https://github.com/GetStream/stream-chat-swift/pull/3665)
- Fix publishing `MessageUpdatedEvent` for messages with restricted visibility [#3674](https://github.com/GetStream/stream-chat-swift/pull/3674)
- Show message with restricted visibility in the message list on the `message.updated` web-socket event [#3674](https://github.com/GetStream/stream-chat-swift/pull/3674)

## StreamChatUI
### 🐞 Fixed
- Fix `ChatMessagePopupVC` transition animation when there are no reactions [#3670](https://github.com/GetStream/stream-chat-swift/pull/3670)

# [4.78.0](https://github.com/GetStream/stream-chat-swift/releases/tag/4.78.0)
_April 24, 2025_

## StreamChat
### ✅ Added
- Add `CurrentUserUnreads.totalUnreadMessagesCount` [#3651](https://github.com/GetStream/stream-chat-swift/pull/3651)
### 🐞 Fixed
- Fix `FilterKey.id` not returning any channels in `ChannelListQuery` [#3643](https://github.com/GetStream/stream-chat-swift/pull/3643)
- Fix incorrect channel list sorting when sorted by `.hasUnread` [#3646](https://github.com/GetStream/stream-chat-swift/pull/3646)
- Fix `CurrentUserUnreads.totalUnreadChannelsCount` with incorrect value [#3651](https://github.com/GetStream/stream-chat-swift/pull/3651)
- Fix `unsetProperties` not having any effect in `CurrentUserController.updateUserData()` [#3650](https://github.com/GetStream/stream-chat-swift/pull/3650)
### 🔄 Changed
- Change the `teamsRole` parameter from `[String: String]` to `[TeamId: UserRole]` [#3650](https://github.com/GetStream/stream-chat-swift/pull/3650)

## StreamChatUI
### 🐞 Fixed
- Fix message search with empty avatars [#3644](https://github.com/GetStream/stream-chat-swift/pull/3644)

# [4.77.0](https://github.com/GetStream/stream-chat-swift/releases/tag/4.77.0)
_April 09, 2025_

## StreamChat
### ✅ Added
- Add `ChatChannelController.deletePoll()` for deleting polls [#3632](https://github.com/GetStream/stream-chat-swift/pull/3632)
- Add `ChatChannel.canSendPoll` capability [#3635](https://github.com/GetStream/stream-chat-swift/pull/3635)
- Add `ChatChannel.canCastPollVote` capability [#3635](https://github.com/GetStream/stream-chat-swift/pull/3635)
- Add teams role support for users [#3639](https://github.com/GetStream/stream-chat-swift/pull/3639)
- Add `removeDevice: Bool` parameter to `ChatClient.logout()` [#3640](https://github.com/GetStream/stream-chat-swift/pull/3640)
### 🔄 Changed
- The `ChatClient.logout()` function now automatically removes the user's current device if it has not been removed already [#3640](https://github.com/GetStream/stream-chat-swift/pull/3640)

## StreamChatUI
### 🐞 Fixed
- Fix showing Create Poll action in the composer if the user does not have the capability [#3635](https://github.com/GetStream/stream-chat-swift/pull/3635)
- Fix error when send images with floating point numbers in the original size [#3636](https://github.com/GetStream/stream-chat-swift/pull/3636)

# [4.76.0](https://github.com/GetStream/stream-chat-swift/releases/tag/4.76.0)
_March 31, 2025_

### StreamChatUI
### 🐞 Fixed
- Fix runtime exception if fonts in `Appearance.default.fonts` are set to scaled fonts [#3633](https://github.com/GetStream/stream-chat-swift/pull/3633)

### StreamChatUI
### 🐞 Fixed
- Fix draft not deleted when attachments are removed from the composer [#3631](https://github.com/GetStream/stream-chat-swift/pull/3631)

# [4.75.0](https://github.com/GetStream/stream-chat-swift/releases/tag/4.75.0)
_March 26, 2025_

## StreamChat
### 🐞 Fixed
- Fix draft local attachments erased when the draft updated event is triggered [#3625](https://github.com/GetStream/stream-chat-swift/pull/3625)
- Fix background tasks not running in `IOSBackgroundTaskScheduler` sometimes [#3628](https://github.com/GetStream/stream-chat-swift/pull/3628)

### StreamChatUI
### 🐞 Fixed
- Fix composer content not cleared when draft deleted event is triggered [#3626](https://github.com/GetStream/stream-chat-swift/pull/3626)
- Set `ColorPalette.text` to `titleLabel` in `ChatChannelListItemView` [#3629](https://github.com/GetStream/stream-chat-swift/pull/3629)

# [4.74.0](https://github.com/GetStream/stream-chat-swift/releases/tag/4.74.0)
_March 14, 2025_

## StreamChat
### ✅ Added
- Add `MarkdownParser` for parsing and styling markdown strings [#3590](https://github.com/GetStream/stream-chat-swift/pull/3590)
- Add `Fonts.title2` for supporting markdown headers [#3590](https://github.com/GetStream/stream-chat-swift/pull/3590)
- Add channel reads pagination support [#3613](https://github.com/GetStream/stream-chat-swift/pull/3613)
    - Add `ChatChannelController.loadChannelReads()`,
    - Add `ChatChannelController.loadMoreChannelReads()`
    - Add `Chat.loadMembers()`
    - Add `Chat.loadMoreMembers()`
### 🐞 Fixed
- Fix background task warning by making task tracking thread-safe [#3604](https://github.com/GetStream/stream-chat-swift/pull/3604)
- Fix an issue where `ChatRemoteNotificationHandler` can lead to persistent store's data inconsistencies [#3601](https://github.com/GetStream/stream-chat-swift/pull/3601)
- Fix the order of channels when using `ChannelListSortingKey.default` [3615](https://github.com/GetStream/stream-chat-swift/pull/3615)
- Fix channel membership not updated when the current user adds itself to a channel [#3618](https://github.com/GetStream/stream-chat-swift/pull/3618)

### StreamChatUI
### 🔄 Changed
- Feature rich markdown rendering with `AttributedString` [#3590](https://github.com/GetStream/stream-chat-swift/pull/3590)
  - Note: Markdown is rendered only on iOS 15 and above. On iOS 14 and below markdown is rendered as plain text
  - Rename `MarkdownFormatter.format(_:)` to `MarkdownFormatter.format(_:attributes:)` for allowing to pass in current text attributes
### 💥 Removed
- Remove `MarkdownStyles.linkFont` because link attributes are ignored by `UITextView`. Update `ChatMessageContentView.textView.linkTextAttributes` instead [#3590](https://github.com/GetStream/stream-chat-swift/pull/3590)
- Remove `DefaultMarkdownFormatter.markdownRegexPattern` because regular expression based validation was removed [#3590](https://github.com/GetStream/stream-chat-swift/pull/3590)
- Remove `MarkdownFormatter.containsMarkdown(_:)`, optionally validate input strings in `MarkdownFormatter.format(_:attributes:)` instead [#3590](https://github.com/GetStream/stream-chat-swift/pull/3590)

# [4.73.0](https://github.com/GetStream/stream-chat-swift/releases/tag/4.73.0)
_February 27, 2025_

## StreamChat
### ✅ Added
- Add sending messages to only specific members [#3595](https://github.com/GetStream/stream-chat-swift/pull/3595)
- Add Draft Messages Support [#3588](https://github.com/GetStream/stream-chat-swift/pull/3588)
  - Add `ChatChannel.draftMessage`
  - Add `ChatMessage.draftReply`
  - Add `ChannelController`:
     - `updateDraftMessage()`
     - `deleteDraftMessage()`
     - `loadDraftMessage()`
  - Add `MessageController`:
     - `updateDraftReply()`
     - `deleteDraftReply()`
     - `loadDraftReply()`
  - Add `CurrentUserController`:
     - `deleteDraft()`
     - `loadDraftMessages()`
     - `loadMoreDraftMessages()` 

### 🐞 Fixed
- Update channel's preview message when coming back to online [#3574](https://github.com/GetStream/stream-chat-swift/pull/3574)
- Fix message transformer not being applied when editing a message [#3602](https://github.com/GetStream/stream-chat-swift/pull/3602)

## StreamChatUI
### ✅ Added
- Add `Components.isDraftMessagesEnabled` to enable Draft Messages [#3588](https://github.com/GetStream/stream-chat-swift/pull/3588)
- Add draft preview in Channel List and Thread List if drafts are enabled [#3588](https://github.com/GetStream/stream-chat-swift/pull/3588)

# [4.72.0](https://github.com/GetStream/stream-chat-swift/releases/tag/4.72.0)
_February 04, 2025_

### 🔄 Changed
- Revert 'Improve performance of model conversions with large extra data' [#3576](https://github.com/GetStream/stream-chat-swift/pull/3576)
- Expand `StreamAudioPlayer` to allow passing an `options` field to `AVURLAsset` initialiser [#3586](https://github.com/GetStream/stream-chat-swift/pull/3586)

# [4.71.0](https://github.com/GetStream/stream-chat-swift/releases/tag/4.71.0)
_January 28, 2025_

## StreamChat
### ✅ Added
- Expose `Event.name` to easily check which event it is [#3569](https://github.com/GetStream/stream-chat-swift/pull/3569)
- Add support for transforming Messages, Channels and Members [#3564](https://github.com/GetStream/stream-chat-swift/pull/3564)
   - Add `ChatClientConfig.modelsTransformer`
   - Add `ChatMessage.replacing()`
   - Add `ChatChannel.replacing()`
   - Add `ChatChannelMember.replacing()`
### 🐞 Fixed
- Calling async `connectUser()` methods can sometimes throw `CurrentUserDoesNotExist()` unexpectedly [#3565](https://github.com/GetStream/stream-chat-swift/pull/3565)
- Fix creating controllers from background threads leading to rare crashes [#3566](https://github.com/GetStream/stream-chat-swift/pull/3566)
- Fix hard deleted message events not being reported in `EventsController` [#3569](https://github.com/GetStream/stream-chat-swift/pull/3569)
- Fix hard deleting a parent message not deleting its replies [#3569](https://github.com/GetStream/stream-chat-swift/pull/3569)

## StreamChatUI
### ✅ Added
- Add a simpler way to customize header and footer views in the Message List [#3567](https://github.com/GetStream/stream-chat-swift/pull/3567)
  - Add `ChatMessageListVC.headerView`
  - Add `ChatMessageListVC.footerView`
- Make it easier to provide state handling when loading more messages [#3567](https://github.com/GetStream/stream-chat-swift/pull/3567)
  - Add `ChatChannelVC.loadPreviousMessages()` + `ChatChannelVC.didFinishLoadingPreviousMessages(error:)`
  - Add `ChatChannelVC.loadNextMessages()` + `ChatChannelVC.didFinishLoadingNextMessages(error:)`
  - Add `ChatThreadVC.loadPreviousReplies()` + `ChatThreadVC.didFinishLoadingPreviousReplies(error:)`
  - Add `ChatThreadVC.loadNextReplies()` + `ChatThreadVC.didFinishLoadingNextReplies(error:)`
### 🐞 Fixed
- Fix thread reply action shown when inside a Thread [#3561](https://github.com/GetStream/stream-chat-swift/pull/3561)
- Fix reaction author's view with shrinked reaction images in iOS 18 [#3568](https://github.com/GetStream/stream-chat-swift/pull/3568)
- Fix missing final attributes for supplementary views exception [#3570](https://github.com/GetStream/stream-chat-swift/pull/3570)
- Fix duplicated `didReceiveEvent` inside `ChatThreadVC` [#3569](https://github.com/GetStream/stream-chat-swift/pull/3569)
### 🔄 Changed
- Deprecates `ChatThreadVC.channelEventsController` [#3569](https://github.com/GetStream/stream-chat-swift/pull/3569)

# [4.70.0](https://github.com/GetStream/stream-chat-swift/releases/tag/4.70.0)
_January 14, 2025_

## StreamChat
### ✅ Added
- Use `AppSettings.fileUploadConfig` and `AppSettings.imageUploadConfig` for blocking attachment uploads [#3556](https://github.com/GetStream/stream-chat-swift/pull/3556)
- Add `FilterKey.disabled` and `ChatChannel.isDisabled` [#3546](https://github.com/GetStream/stream-chat-swift/pull/3546)
- Add `ImageAttachmentPayload.file` for setting `file_size` and `mime_type` for image attachments [#3548](https://github.com/GetStream/stream-chat-swift/pull/3548)
### 🐞 Fixed
- Remove the main thread requirement from the `DataStore` [#3541](https://github.com/GetStream/stream-chat-swift/pull/3541)
- Refresh quoted message preview when the quoted message is deleted [#3553](https://github.com/GetStream/stream-chat-swift/pull/3553)
### ⚡ Performance
- Improve performance of accessing database model properties [#3534](https://github.com/GetStream/stream-chat-swift/pull/3534)
- Improve performance of model conversions with large extra data [#3534](https://github.com/GetStream/stream-chat-swift/pull/3534)
### 🔄 Changed
- Deprecate `ImageAttachmentPayload.init(title:imageRemoteURL:originalWidth:originalHeight:extraData:)` in favor of `ImageAttachmentPayload.init(title:imageRemoteURL:file:originalWidth:originalHeight:extraData:)` [#3548](https://github.com/GetStream/stream-chat-swift/pull/3548)

## StreamChatUI
### 🔄 Changed
- Set supported media types based on `AppSettings` in `ComposerVC.filePickerVC` [#3556](https://github.com/GetStream/stream-chat-swift/pull/3556)

# [4.69.0](https://github.com/GetStream/stream-chat-swift/releases/tag/4.69.0)
_December 18, 2024_

## StreamChat
### ✅ Added
- Archiving channels for the current user [#3524](https://github.com/GetStream/stream-chat-swift/pull/3524)
  - Add `Chat.archive(scope:)` and `Chat.unarchive(scope:)`
  - Add `ChatChannelController.archive(scope:completion:)` and `ChatChannelController.unarchive(scope:completion:)`
  - Add `FilterKey.archive` for filtering channel lists
  - Add `ChatChannel.membership.archivedAt`
  - Add `ChatChannel.isArchived`
- Pinning channels for the current user [#3518](https://github.com/GetStream/stream-chat-swift/pull/3518)
  - Add `Chat.pin(scope:)` and `Chat.unpin(scope:)`
  - Add `ChatChannelController.pin(scope:completion:)` and `ChatChannelController.unpin(scope:completion:)`
  - Add `FilterKey.pinned` for filtering channel lists
  - Add `ChannelListSortingKey.pinnedAt`
  - Add `ChatChannel.membership.pinnedAt`
  - Add `ChatChannel.isPinned`
- Add channel list filtering key: `FilterKey.members` [#3536](https://github.com/GetStream/stream-chat-swift/pull/3536)
- Add member list filtering keys: `FilterKey.channelRole` and `FilterKey.email` [#3535](https://github.com/GetStream/stream-chat-swift/pull/3535)
- Add member list sorting key: `ChannelMemberListSortingKey.channelRole` [#3535](https://github.com/GetStream/stream-chat-swift/pull/3535)
### 🐞 Fixed
- End background task before starting a new one [#3528](https://github.com/GetStream/stream-chat-swift/pull/3528)

# [4.68.0](https://github.com/GetStream/stream-chat-swift/releases/tag/4.68.0)
_December 03, 2024_

## StreamChat
### 🐞 Fixed
- Fix a rare infinite loop triggering a crash when handling database changes [#3508](https://github.com/GetStream/stream-chat-swift/pull/3508)
- Fix reconnection timeout handler not working in the token provider phase [#3513](https://github.com/GetStream/stream-chat-swift/pull/3513)
### 🔄 Changed
- Minor breaking change in the test tools. Some mock classes were made internal and now require a `@testable` annotation [#3509](https://github.com/GetStream/stream-chat-swift/pull/3509)

## StreamChatUI
### 🐞 Fixed
- Fix Channel List search bar disappearing after it loses scrollability in rare scenarios [#3515](https://github.com/GetStream/stream-chat-swift/pull/3515)

# [4.67.0](https://github.com/GetStream/stream-chat-swift/releases/tag/4.67.0)
_November 25, 2024_

## StreamChat
### ✅ Added
- Add support for channel member extra data [#3487](https://github.com/GetStream/stream-chat-swift/pull/3487)
- Add `ChatChannelMemberController.partialUpdate(extraData:unsetProperties:)` [#3487](https://github.com/GetStream/stream-chat-swift/pull/3487)
- Add `ChatChannelController.addMembers(_ members: [MemberInfo])` [#3487](https://github.com/GetStream/stream-chat-swift/pull/3487)
- Add `CurrentUserController.updateMemberData()` [#3487](https://github.com/GetStream/stream-chat-swift/pull/3487)
- Exposes `ChatChannelMember.memberExtraData` property [#3487](https://github.com/GetStream/stream-chat-swift/pull/3487)
- Add bounce moderation v2 support [#3492](https://github.com/GetStream/stream-chat-swift/pull/3492)
### 🐞 Fixed
- Fix connection not resuming after guest user goes to background [#3483](https://github.com/GetStream/stream-chat-swift/pull/3483)
- Fix empty channel list if the channel list filter contains OR statement with only custom filtering keys [#3482](https://github.com/GetStream/stream-chat-swift/pull/3482)
- Fix not returning models with empty properties when the underlying database model was deleted [#3497](https://github.com/GetStream/stream-chat-swift/pull/3497)
- Fix an issue where deleting current user in the local database cleared member data in channels [#3497](https://github.com/GetStream/stream-chat-swift/pull/3497)
- Fix rare crashes when accessing the current user object [#3500](https://github.com/GetStream/stream-chat-swift/pull/3500)
### ⚡ Performance
- Avoid creating `CurrentChatUserController` for reading user privacy settings which is more expensive than just reading the data from the local database [#3502](https://github.com/GetStream/stream-chat-swift/pull/3502)

# [4.66.0](https://github.com/GetStream/stream-chat-swift/releases/tag/4.66.0)
_November 05, 2024_

## StreamChat
### ✅ Added
- Add support for system messages not updating `channel.lastMessageAt` [#3476](https://github.com/GetStream/stream-chat-swift/pull/3476)
- Add support for sending system messages client-side
[#3477](https://github.com/GetStream/stream-chat-swift/pull/3477)
### 🐞 Fixed
- Fix watching channels when performing channel search [#3472](https://github.com/GetStream/stream-chat-swift/pull/3472)

## StreamChatUI
### ✅ Added
- Open `shouldMarkThreadRead` and `shouldMarkChannelRead` [#3468](https://github.com/GetStream/stream-chat-swift/pull/3468)
### 🐞 Fixed
- Fix channel list state views not updating when the view is not visible [#3479](https://github.com/GetStream/stream-chat-swift/pull/3479)

# [4.65.0](https://github.com/GetStream/stream-chat-swift/releases/tag/4.65.0)
_October 18, 2024_

## StreamChat
### 🐞 Fixed
- Fix a rare crash caused by missing uniqueness constraints in polls [#3454](https://github.com/GetStream/stream-chat-swift/pull/3454)
- Fix rare crash in `WebSocketPingController.connectionStateDidChange` [#3451](https://github.com/GetStream/stream-chat-swift/pull/3451)
- Improve reliability and performance of resetting ephemeral values [#3439](https://github.com/GetStream/stream-chat-swift/pull/3439)
- Reduce channel list updates when updating the local state [#3450](https://github.com/GetStream/stream-chat-swift/pull/3450)
### 🔄 Changed
- Reverts "Fix old channel updates not being added to the channel list automatically" [#3465](https://github.com/GetStream/stream-chat-swift/pull/3465)
  - This was causing some issues on the SwiftUI SDK, so we are temporarily reverting this.

## StreamChatUI
### 🐞 Fixed
- Unread messages divider did not appear in the message list when marking messages as unread [#3444](https://github.com/GetStream/stream-chat-swift/pull/3444)
- Fix UI glitch in thread parent message when sending a message and scrolling [#3446](https://github.com/GetStream/stream-chat-swift/pull/3446)
### ⚡ Performance
- Improve performance of presenting `ChatChannelVC` [#3448](https://github.com/GetStream/stream-chat-swift/pull/3448)

# [4.64.0](https://github.com/GetStream/stream-chat-swift/releases/tag/4.64.0)
_October 02, 2024_

## StreamChat
### ✅ Added
- Add `ChannelMemberListSortingKey.userId` for sorting channel members by id [#3419](https://github.com/GetStream/stream-chat-swift/pull/3419)
- Add helper functions to `Poll` that extracts common domain logic [#3374](https://github.com/GetStream/stream-chat-swift/pull/3374)
### 🐞 Fixed
- Fix old channel updates not being added to the channel list automatically [#3430](https://github.com/GetStream/stream-chat-swift/pull/3430)
- Keep consistent order in channel and member lists when sorting by key with many equal values [#3419](https://github.com/GetStream/stream-chat-swift/pull/3419)
  - Recommendation: Always add at least one unique key to the query's sort
- Avoid rare optimistic locking failure by refreshing the object before saving to the persistent store [#3432](https://github.com/GetStream/stream-chat-swift/pull/3432)
- Fix `PollOption.latestVotes` sorting [#3374](https://github.com/GetStream/stream-chat-swift/pull/3374)
- Fix `Poll.latestAnswers` sorting [#3374](https://github.com/GetStream/stream-chat-swift/pull/3374)
- Fix `Poll` updates not triggering message updates in `ChannelController` [#3374](https://github.com/GetStream/stream-chat-swift/pull/3374)
- Fix `Poll.latestAnswers` being reset on events, causing "Add a comment" button to not update in the UI SDKs [#3398](https://github.com/GetStream/stream-chat-swift/pull/3398)
- Fix `PollVoteListController` resetting the first page when loading a new page [#3398](https://github.com/GetStream/stream-chat-swift/pull/3398)
- Fix `PollVoteListController` default sorting being from oldest to newest from the server response [#3398](https://github.com/GetStream/stream-chat-swift/pull/3398)
- Fix `PollVoteListQuery.pollId` not limiting the votes query to the given poll id [#3398](https://github.com/GetStream/stream-chat-swift/pull/3398)
### 🔄 Changed
- Deprecates `PollVoteListQuery(pollId:optionId:pagination:filter:)` initializer in favor of `(pollId:filter:pagination:)` [#3381](https://github.com/GetStream/stream-chat-swift/pull/3381)

## StreamChatUI
### ✅ Added
- ✨ Introducing `ViewContainerBuilder`, a new, easier way to customize views [#3374](https://github.com/GetStream/stream-chat-swift/pull/3374) (Learn more by reading the docs [here](https://getstream.io/chat/docs/sdk/ios/uikit/custom-components/))
- Add `PollAttachmentView` component to render polls in the message list [#3374](https://github.com/GetStream/stream-chat-swift/pull/3374)
- Add `PollResultsVC` component to show the results of a poll [#3381](https://github.com/GetStream/stream-chat-swift/pull/3381)
- Add `PollCommentListVC` component to show the comments of a poll [#3398](https://github.com/GetStream/stream-chat-swift/pull/3398)
- Add `PollCreationVC` component to create a poll in a channel [#3433](https://github.com/GetStream/stream-chat-swift/pull/3433)
- Add `PollAllOptionsListVC` component to show all the options of a poll [#3435](https://github.com/GetStream/stream-chat-swift/pull/3435)
- Add `ChatUserAvatarView.shouldShowOnlineIndicator` to disable the online indicator easily [#3374](https://github.com/GetStream/stream-chat-swift/pull/3374)
### 🐞 Fixed
- Fix a crash with thematic breaks in markdown [#3437](https://github.com/GetStream/stream-chat-swift/pull/3437)
- Fix Message Actions Alert view not scrollable when the view has the exact same height as the screen [#3435](https://github.com/GetStream/stream-chat-swift/pull/3435)
### 🎭 New Localizations
Multiple localizations were added to Polls, for more details please check the strings file.
- `polls.subtitle.*`
- `polls.button.*`
- `polls.*`
- `alert.poll.*`
- `message.preview.poll-*`

# [4.63.0](https://github.com/GetStream/stream-chat-swift/releases/tag/4.63.0)
_September 12, 2024_

## StreamChat
### ✅ Added
- Local attachment downloads ([docs](https://getstream.io/chat/docs/sdk/ios/client/attachment-downloads)) [#3393](https://github.com/GetStream/stream-chat-swift/pull/3393)
  - Add `downloadAttachment(_:)` and `deleteLocalAttachmentDownload(for:)` to `Chat` and `MessageController`
  - Add `deleteAllLocalAttachmentDownloads()` to `ConnectedUser` and `CurrentUserController`
- Add `unset` argument to `CurrentChatUserController.updateUserData` and `ConnectedUser.update` for clearing user data fields [#3404](https://github.com/GetStream/stream-chat-swift/pull/3404)
- Add `reason` and `extraData` arguments to `ChatUserController.flag(reason:extraData:completion:)` and `ConnectedUser.flag(_:reason:extraData:)` [#3417](https://github.com/GetStream/stream-chat-swift/pull/3417)
- Add `extraData` argument to `ChatMessageController.flag(reason:extraData:completion:)` and `Chat.flagMessage(_:reason:extraData:)` [#3417](https://github.com/GetStream/stream-chat-swift/pull/3417)
### 🐞 Fixed
- Fix Logger printing the incorrect thread name [#3382](https://github.com/GetStream/stream-chat-swift/pull/3382)
- Channel watching did not resume on web-socket reconnection [#3409](https://github.com/GetStream/stream-chat-swift/pull/3409)
### 🔄 Changed
- Discard offline state changes when saving database changes fails [#3399](https://github.com/GetStream/stream-chat-swift/pull/3399)
- Deprecate `Filter.notEqual` and `Filter.notIn` [#3414](https://github.com/GetStream/stream-chat-swift/pull/3414)

## StreamChatUI
### ✅ Added
- Downloading and sharing file attachments in the message list [#3393](https://github.com/GetStream/stream-chat-swift/pull/3393)
  - Feature toggle for download and share buttons: `Components.default.isDownloadFileAttachmentsEnabled` (default is `false`)

# [4.62.0](https://github.com/GetStream/stream-chat-swift/releases/tag/4.62.0)
_August 15, 2024_

## StreamChat
### ⚡ Performance
- Use background database observers for `CurrentUserController.currentUser`, `ChatChannelMemberListController.members`, and `ChatMessageController.message` which reduces CPU usage on the main thread [#3357](https://github.com/GetStream/stream-chat-swift/pull/3357)
- `CurrentChatUserController` was often recreated when sending typing events [#3372](https://github.com/GetStream/stream-chat-swift/pull/3372)
- Reduce latency of the `BackgroundDatabaseObserver` by reducing thread switching when handling changes [#3373](https://github.com/GetStream/stream-chat-swift/pull/3373)
### 🐞 Fixed
- Fix an issue where pending messages ([moderation feature](https://getstream.io/chat/docs/ios-swift/pending_messages/)) were not visible after returning to the channel [#3378](https://github.com/GetStream/stream-chat-swift/pull/3378)
- Fix rare crashes when deleting local database content on logout [#3355](https://github.com/GetStream/stream-chat-swift/pull/3355)
- Fix rare crashes in `MulticastDelegate` when accessing it concurrently [#3361](https://github.com/GetStream/stream-chat-swift/pull/3361)
- Fix reading the local database state just after the initial write [#3373](https://github.com/GetStream/stream-chat-swift/pull/3373)
- Fix a timing issue where accessing channels in `controllerWillChangeChannels` returned already changed channels [#3373](https://github.com/GetStream/stream-chat-swift/pull/3373)
### 🔄 Changed
- Made loadBlockedUsers in ConnectedUser public [#3352](https://github.com/GetStream/stream-chat-swift/pull/3352)
- Removed Agora and 100ms related code, the recommended way to support calls is to use StreamVideo [#3364](https://github.com/GetStream/stream-chat-swift/pull/3364)
- Run offline state sync in the background instead of pausing other API requests while it runs [#3367](https://github.com/GetStream/stream-chat-swift/pull/3367)

# [4.61.0](https://github.com/GetStream/stream-chat-swift/releases/tag/4.61.0)
_July 30, 2024_

## StreamChat
### ⚡ Performance
- Improve performance of `ChatChannel` database model conversions more than 7 times [#3325](https://github.com/GetStream/stream-chat-swift/pull/3325)
- Improve performance of `ChatChannel` and `ChatMessage` equality checks [#3335](https://github.com/GetStream/stream-chat-swift/pull/3335)
### ✅ Added
- Expose `MissingConnectionId` + `InvalidURL` + `InvalidJSON` Errors [#3332](https://github.com/GetStream/stream-chat-swift/pull/3332)
- Add support for `.hasUnread` filter key to `ChannelListQuery` [#3340](https://github.com/GetStream/stream-chat-swift/pull/3340)
### 🐞 Fixed
- Fix a rare issue with incorrect message order when sending multiple messages while offline [#3316](https://github.com/GetStream/stream-chat-swift/issues/3316)
- Fix sorting channel list by unread count [#3340](https://github.com/GetStream/stream-chat-swift/pull/3340)

## StreamChatUI
### 🐞 Fixed
- Fix message search not showing results for new search terms [#3345](https://github.com/GetStream/stream-chat-swift/pull/3345)

# [4.60.0](https://github.com/GetStream/stream-chat-swift/releases/tag/4.60.0)
_July 18, 2024_

## StreamChat
### ✅ Added
- Add an option to configure a reconnection timeout [#3303](https://github.com/GetStream/stream-chat-swift/pull/3303)
### 🐞 Fixed
- Improve the stability of the reconnection process [#3303](https://github.com/GetStream/stream-chat-swift/pull/3303)
- Fix invalid token errors considered as recoverable errors [#3303](https://github.com/GetStream/stream-chat-swift/pull/3303)
- Fix crashes in `LazyCachedMapCollection` when logging out an user [3299](https://github.com/GetStream/stream-chat-swift/pull/3299)
### 🔄 Changed
- Dropped iOS 12 support [#3285](https://github.com/GetStream/stream-chat-swift/pull/3285)
- Increase QoS for `Throttler` and `Debouncer` to `utility` [#3297](https://github.com/GetStream/stream-chat-swift/issues/3297)
- Improve reliability of accessing data in controllers' completion handlers [#3305](https://github.com/GetStream/stream-chat-swift/issues/3305)

## StreamChatUI
### ✅ Added
- Add support for enabling message list view animations [#3314](https://github.com/GetStream/stream-chat-swift/pull/3314)
### 🐞 Fixed
- Fix Channel List not hiding error state view when data is available [#3303](https://github.com/GetStream/stream-chat-swift/pull/3303)

# [4.59.0](https://github.com/GetStream/stream-chat-swift/releases/tag/4.59.0)
_July 10, 2024_

## ⚠️ Important
- This is the last SDK version that will support iOS 12 as the minimum deployment target.
- Our next release will have iOS 13 as the minimum deployment target.

## StreamChat
### ✅ Added
- Add support for user blocking [#3223](https://github.com/GetStream/stream-chat-swift/pull/3223)
- [Threads v2] Add support for Threads v2 [#3229](https://github.com/GetStream/stream-chat-swift/pull/3229)
   - Add `ChatThreadListController` to fetch current user threads
   - Add `ChatMessageController.markThreadRead()`
   - Add `ChatMessageController.markThreadUnread()`
   - Add `ChatMessageController.updateThread()`
   - Add `ChatMessageController.loadThread()`
   - Add `ChatCurrentUserController.loadAllUnreads()`
   - Add `CurrentChatUser.unreadCount.threads`
### 🐞 Fixed
- Fix user not able to connect when the user name contains a semicolon [#3275](https://github.com/GetStream/stream-chat-swift/pull/3275)
### 🔄 Changed
- Add additional fields to the `Equatable` conformance in `ChatChannel` and `ChatMessage` [#3277](https://github.com/GetStream/stream-chat-swift/issues/3277)

## StreamChatUI
### ✅ Added
- [Threads v2] Add `ChatThreadListVC` UI Component [#3229](https://github.com/GetStream/stream-chat-swift/pull/3229)
   - Marks a thread read when reaching the bottom of the replies in `ChatThreadVC`
   - Marking the parent message of a thread as unread in `ChatThreadVC` will mark the thread as unread
### 🔄 Changed
- `ChatChannelUnreadCountView` now shares a common view (`badgeView`) with `ChatThreadUnreadCountView` [#3229](https://github.com/GetStream/stream-chat-swift/pull/3229)
### 🎭 New Localizations
- `message.item.deleted`
- `threadListItem.replied-to`
- `threadList.empty.description`
- `threadList.error.message`
- `threadList.new-threads`

# [4.58.0](https://github.com/GetStream/stream-chat-swift/releases/tag/4.58.0)
_June 26, 2024_

## StreamChat
### ✅ Added
- Add `role` argument to partial user updates [#3253](https://github.com/GetStream/stream-chat-swift/pull/3253)
### 🐞 Fixed
- Fix `channel.pinnedMessages` with missing messages [#3244](https://github.com/GetStream/stream-chat-swift/pull/3244)
- Fix notifications muted state for the current user in channel members [#3239](https://github.com/GetStream/stream-chat-swift/pull/3239)
- Reset channel members and watchers state when fetching the initial state of the channel [#3245](https://github.com/GetStream/stream-chat-swift/pull/3245)
- Fix inconsistent message text when extremely quickly updating it [#3242](https://github.com/GetStream/stream-chat-swift/pull/3242)
- Fix message attachments returning nil sometimes in push notification extensions [#3263](https://github.com/GetStream/stream-chat-swift/pull/3263)
- Significantly improve performance of database observers [#3260](https://github.com/GetStream/stream-chat-swift/pull/3260)
### 🔄 Changed
- Enable background mapping by default, which improves performance overall [#3250](https://github.com/GetStream/stream-chat-swift/pull/3250)

## StreamChatUI
### 🐞 Fixed
- Fix an issue with markdown ordered list processing [#3234](https://github.com/GetStream/stream-chat-swift/issues/3234)

# [4.57.0](https://github.com/GetStream/stream-chat-swift/releases/tag/4.57.0)
_June 06, 2024_

## StreamChat
### ✅ Added
- Low-level client support for Polls - creating different types of polls, adding and removing votes, comments, and more [#3220](https://github.com/GetStream/stream-chat-swift/pull/3220)

# [4.56.1](https://github.com/GetStream/stream-chat-swift/releases/tag/4.56.1)
_May 23, 2024_

## StreamChatUI
### 🐞 Fixed
- Do not re-display suggestion view on each character change [#3215](https://github.com/GetStream/stream-chat-swift/pull/3215)
- Fix command suggestions not appearing [#3215](https://github.com/GetStream/stream-chat-swift/pull/3215)
- Reduce suggestion view height updates while scrolling [#3215](https://github.com/GetStream/stream-chat-swift/pull/3215)
### 🔄 Changed
- Replace `updateCommandSuggestions()` and `updateMentionSuggestions()` with `updateSuggestions()` in `ChatSuggestionVC` [#3215](https://github.com/GetStream/stream-chat-swift/pull/3215)

# [4.56.0](https://github.com/GetStream/stream-chat-swift/releases/tag/4.56.0)
_May 20, 2024_

## StreamChat
### ✅ Added
- Add a new state layer with async-await and observable state objects ([learn more](https://getstream.io/chat/docs/sdk/ios/client/state-layer/state-layer-overview/)) [#3177](https://github.com/GetStream/stream-chat-swift/pull/3177)

# [4.55.0](https://github.com/GetStream/stream-chat-swift/releases/tag/4.55.0)
_May 13, 2024_

## StreamChat
### 🐞 Fixed
- Fix triggering user query calls whenever a new user was added in `UserListController` [#3184](https://github.com/GetStream/stream-chat-swift/pull/3184)
- Fix duplicated watching channel calls when reconnecting [#3187](https://github.com/GetStream/stream-chat-swift/pull/3187)
- Fix `/sync` call failing because of surpassing the 255 channels limit [#3188](https://github.com/GetStream/stream-chat-swift/pull/3188)
- Improve channel list performance by enabling reconfigure cells [#3186](https://github.com/GetStream/stream-chat-swift/pull/3186)
### 🔄 Changed
- Do not retry rate-limited requests [#3182](https://github.com/GetStream/stream-chat-swift/pull/3182)
- `UserListController` won't update automatically when a new user is added [#3184](https://github.com/GetStream/stream-chat-swift/pull/3184)

## StreamChatUI
### 🐞 Fixed
- Fix marking channel read after leaving channel view [#3193](https://github.com/GetStream/stream-chat-swift/pull/3193)

# [4.54.0](https://github.com/GetStream/stream-chat-swift/releases/tag/4.54.0)
_May 06, 2024_

## StreamChat
### ✅ Added
- Add `reason` parameter to `flagMessage()` [#3173](https://github.com/GetStream/stream-chat-swift/issues/3173)
### 🐞 Fixed
- Reset managed object contexts before removing all the data on logout [#3170](https://github.com/GetStream/stream-chat-swift/pull/3170)
- Rare crash when `@Cached` property triggered fetching a new value with `computeValue` closure [#3174](https://github.com/GetStream/stream-chat-swift/pull/3174)
### 🔄 Changed
- Replace message update request to partial update on message pinning [#3166](https://github.com/GetStream/stream-chat-swift/pull/3166)

## StreamChatUI
### ✅ Added
- Make `ChatMessageContentView.prepareForReuse()` open [#3176](https://github.com/GetStream/stream-chat-swift/pull/3176)

# [4.53.0](https://github.com/GetStream/stream-chat-swift/releases/tag/4.53.0)
_April 30, 2024_

## StreamChat
### ✅ Added
- Add user privacy settings to control user events [#3142](https://github.com/GetStream/stream-chat-swift/pull/3142)
- Add `privacySettings` parameter to `connectUser()` and `CurrentUserController.updateUserData()` [#3142](https://github.com/GetStream/stream-chat-swift/pull/3142)
- Expose `ChatCurrentUser.privacySettings` [#3142](https://github.com/GetStream/stream-chat-swift/pull/3142)
- Adds `reactionGroups` to `ChatMessage` so that reactions can be sorted by date in the message list [#3158](https://github.com/GetStream/stream-chat-swift/pull/3158)

## StreamChatUI
### ✅ Added
- Adds `firstReactionAt` and `lastReactionAt` to `ChatMessageReactionData` to be able to sort by dates in `Components.reactionsSorting` [#3158](https://github.com/GetStream/stream-chat-swift/pull/3158)
- Add `ChatReactionListController` to query and filter reactions from a message [#3167](https://github.com/GetStream/stream-chat-swift/pull/3167)
- Add `ChatClient.reactionListController()`  to create an instance of `ChatReactionListController` [#3167](https://github.com/GetStream/stream-chat-swift/pull/3167)

# [4.52.0](https://github.com/GetStream/stream-chat-swift/releases/tag/4.52.0)
_April 09, 2024_

## StreamChat
### 🐞 Fixed
- Fix pinning messages with attachments stuck in sending state [#3116](https://github.com/GetStream/stream-chat-swift/pull/3116)
- Fix member list not updated after moderator is demoted [#3132](https://github.com/GetStream/stream-chat-swift/pull/3132)

## StreamChatUI
### 🐞 Fixed
- Fix thread parent message not updating in the Thread View [#3129](https://github.com/GetStream/stream-chat-swift/pull/3129)
- Fix a crash in channel list when reconfiguring cells [#3136](https://github.com/GetStream/stream-chat-swift/pull/3136)

# [4.51.0](https://github.com/GetStream/stream-chat-swift/releases/tag/4.51.0)
_March 26, 2024_

## StreamChat
### ✅ Added
- Add mute expiration support when muting a channel [#3083](https://github.com/GetStream/stream-chat-swift/pull/3083)
- Add `ChatClient.loadAppSettings` and `ChatClient.appSettings` [#3091](https://github.com/GetStream/stream-chat-swift/pull/3091)
- Load the app settings when connecting the user [#3091](https://github.com/GetStream/stream-chat-swift/pull/3091)
- Expose `notificationsMuted` in `ChatChannelMember` [#3111](https://github.com/GetStream/stream-chat-swift/pull/3111)
### 🐞 Fixed
- Fix saving reaction counts for messages [#3109](https://github.com/GetStream/stream-chat-swift/pull/3109)
### 🔄 Changed
- Deprecates `ChatClientConfig.maxAttachmentSize` in favour of defining the value from Stream's Dashboard [#3105](https://github.com/GetStream/stream-chat-swift/pull/3105)

## StreamChatUI
### ✅ Added
- Validates file size limit per attachment type defined in Stream's Dashboard [#3105](https://github.com/GetStream/stream-chat-swift/pull/3105)
- Make it easier to customize `ComposerVC.updateContent()` [#3112](https://github.com/GetStream/stream-chat-swift/pull/3112)
- Add support markdown font styling customization [#3101](https://github.com/GetStream/stream-chat-swift/pull/3101)

### 🐞 Fixed
- Fix support for markdown ordered list with all numbers [#3090](https://github.com/GetStream/stream-chat-swift/pull/3090)
- Fix support for markdown italic and bold styles inside snake-styled text [#3094](https://github.com/GetStream/stream-chat-swift/pull/3094)
- Fix Message View not updated when new translations are added or removed [#3103](https://github.com/GetStream/stream-chat-swift/pull/3103)

# [4.50.0](https://github.com/GetStream/stream-chat-swift/releases/tag/4.50.0)
_March 11, 2024_

## StreamChat
### ✅ Added
- Add new `ChatMessage.textUpdatedAt` for when the message text is edited [#3059](https://github.com/GetStream/stream-chat-swift/pull/3059)
- Expose `ClientError.errorPayload` to easily check for server error details [#3061](https://github.com/GetStream/stream-chat-swift/pull/3061)
### 🐞 Fixed
- Fix token provider retrying after calling disconnect [#3052](https://github.com/GetStream/stream-chat-swift/pull/3052)
- Fix connect user never completing when disconnecting after token provider fails [#3052](https://github.com/GetStream/stream-chat-swift/pull/3052)
- Fix current user cache not deleted on logout causing unread count issues after switching users [#3055](https://github.com/GetStream/stream-chat-swift/pull/3055)
- Fix rare crash in `startObserver()` on logout when converting DTO to model in `itemCreator` [#3053](https://github.com/GetStream/stream-chat-swift/pull/3053)
- Fix invalid token triggering token refresh in an infinite loop [#3056](https://github.com/GetStream/stream-chat-swift/pull/3056)
- Do not mark a message as failed when the server returns duplicated message error [#3061](https://github.com/GetStream/stream-chat-swift/pull/3061)

## StreamChatUI
### ✅ Added
- Add new `Components.isMessageEditedLabelEnabled` [#3059](https://github.com/GetStream/stream-chat-swift/pull/3059)
- Add "Edited" label when a message is edited [#3059](https://github.com/GetStream/stream-chat-swift/pull/3059)
   - Note: For now, only when the text changes it is marked as edited.
 - Add `message.edited` localization key [#3059](https://github.com/GetStream/stream-chat-swift/pull/3059)

# [4.49.0](https://github.com/GetStream/stream-chat-swift/releases/tag/4.49.0)
_February 27, 2024_

## StreamChat
### ✅ Added
- Add parallel attachment uploading [#3034](https://github.com/GetStream/stream-chat-swift/pull/3034)
### 🐞 Fixed
- Fix controllers having empty data when state changed to `.remoteDataFetched` with background mapping enabled [#3042](https://github.com/GetStream/stream-chat-swift/pull/3042)
- Fix showing empty search results with background mapping enabled [#3042](https://github.com/GetStream/stream-chat-swift/pull/3042)

## StreamChatUI
### ✅ Added
- Add support for user mentions in channels with 100+ members [#3043](https://github.com/GetStream/stream-chat-swift/pull/3043)
### 🐞 Fixed
- Fix composer link preview overridden by previous enrichment [#3025](https://github.com/GetStream/stream-chat-swift/pull/3025)
- Fix merged avatars changing sub-image locations when opening channel list [#3013](https://github.com/GetStream/stream-chat-swift/pull/3013)
- Fix native swipe-back gesture overridden by swipe-to-reply [#3029](https://github.com/GetStream/stream-chat-swift/pull/3029)
- Fix `CGBitmapContextInfoCreate` console log warning when creating merged channel avatars [#3018](https://github.com/GetStream/stream-chat-swift/pull/3018)
- Slight performance improvement in the message list by caching `NSRegularExpression` in `MarkdownFormatter` [#3020](https://github.com/GetStream/stream-chat-swift/pull/3020)
- Slight performance improvement in the message list by skipping channel list updates when it is not visible [#3021](https://github.com/GetStream/stream-chat-swift/pull/3021)
- Fix rare race condition when dismissing the gallery causing the UI to be blocked [#3037](https://github.com/GetStream/stream-chat-swift/pull/3037)

# [4.48.1](https://github.com/GetStream/stream-chat-swift/releases/tag/4.48.1)
_February 09, 2024_

## StreamChat
### 🐞 Fixed
- Fix `TextLink.url` in `TextLinkDetector` not having the HTTP URL [#3023](https://github.com/GetStream/stream-chat-swift/pull/3023)

## StreamChatUI
### 🐞 Fixed
- Fix tapping message links without http scheme not opening Safari [#3023](https://github.com/GetStream/stream-chat-swift/pull/3023)
- Fix links not being highlighted when message text contains markdown [#3023](https://github.com/GetStream/stream-chat-swift/pull/3023)

# [4.48.0](https://github.com/GetStream/stream-chat-swift/releases/tag/4.48.0)
_February 09, 2024_

## StreamChat
### ✅ Added
- Add new `ChatChannelController.enrichUrl()` function to get metadata from URL [#2984](https://github.com/GetStream/stream-chat-swift/pull/2984)
- Add new `TextLinkDetector` for parsing and detecting links given a string [#2984](https://github.com/GetStream/stream-chat-swift/pull/2984)
- Automatically restart uploading suspended attachments when the app is reopened [#3008](https://github.com/GetStream/stream-chat-swift/pull/3008)
### 🐞 Fixed
- Fix message link preview showing empty space when no metadata available [#2984](https://github.com/GetStream/stream-chat-swift/pull/2984)
- Fix threading issues in `ConnectionRepository` [#2985](https://github.com/GetStream/stream-chat-swift/pull/2985), [#2987](https://github.com/GetStream/stream-chat-swift/pull/2987)
- Fix threading issues in `AuthenticationRepository` [#2986](https://github.com/GetStream/stream-chat-swift/pull/2986)
- Fix `NewMessagePendingEvent.message` with empty `cid` [#2997](https://github.com/GetStream/stream-chat-swift/pull/2997)
- Fix attachments being sent with local URL paths [#3008](https://github.com/GetStream/stream-chat-swift/pull/3008)
- Fix rare crash in `AttachmentDTO.id` when accessed outside of CoreData's context [#3008](https://github.com/GetStream/stream-chat-swift/pull/3008)
### 🔄 Changed
- Do not check token expiration client-side, only server-side [#3014](https://github.com/GetStream/stream-chat-swift/pull/3014)

## StreamChatUI
### ✅ Added
- Add `Components.default.isComposerLinkPreviewEnabled` flag to enable composer link previews [#2984](https://github.com/GetStream/stream-chat-swift/pull/2984)
- Add support for showing link previews in the composer [#2984](https://github.com/GetStream/stream-chat-swift/pull/2984)
### 🐞 Fixed
- Fix link flickering when opening a channel [#2984](https://github.com/GetStream/stream-chat-swift/pull/2984)
- Fix link flickering when quoting a message with a link [#2984](https://github.com/GetStream/stream-chat-swift/pull/2984)
- Fix channel item actions gesture overriding native swipe go-back gesture [#3000](https://github.com/GetStream/stream-chat-swift/pull/3000)
- Fix flashing channel list avatars and improve channel list update performance [#2996](https://github.com/GetStream/stream-chat-swift/pull/2996)

# [4.47.1](https://github.com/GetStream/stream-chat-swift/releases/tag/4.47.1)
_January 24, 2024_

## StreamChat
### 🐞 Fixed
- Fix not possible to resend messages with failed attachments [#2966](https://github.com/GetStream/stream-chat-swift/pull/2966)
- Fix not mentioning users if they are not fetched in the local device [#2967](https://github.com/GetStream/stream-chat-swift/pull/2967)
- Fix rare crash in `startObserver()` in login/logout flow [#2972](https://github.com/GetStream/stream-chat-swift/pull/2972)
### 🔄 Changed
- Bump `maxAttachmentCountPerMessage` from `10` to `30` to align with the backend. [#2977](https://github.com/GetStream/stream-chat-swift/pull/2977)

## StreamChatUI
### 🐞 Fixed
- Fix file attachments retry button not retrying upload [#2966](https://github.com/GetStream/stream-chat-swift/pull/2966)
- Fix mentioned users without names not highlighted [#2967](https://github.com/GetStream/stream-chat-swift/pull/2967)
- Fix duplicated mentioned users not highlighted [#2967](https://github.com/GetStream/stream-chat-swift/pull/2967)

# [4.47.0](https://github.com/GetStream/stream-chat-swift/releases/tag/4.47.0)
_January 09, 2024_

## StreamChat
### 🐞 Fixed
- Fix Channel ID initializer crashing with an empty string [#2964](https://github.com/GetStream/stream-chat-swift/pull/2964)
### ✅ Added
- Expose `UserListQuery.search(term:)` and `UserListQuery.user(withID:)` [#2959](https://github.com/GetStream/stream-chat-swift/pull/2959)

## StreamChatUI
### ✅ Added
- Better support for custom mixed attachments rendering [#2947](https://github.com/GetStream/stream-chat-swift/pull/2947)
- Add default rendering for unsupported attachments [#2948](https://github.com/GetStream/stream-chat-swift/pull/2948)
### 🐞 Fixed
- Fix deleted messages showing custom attachments [#2947](https://github.com/GetStream/stream-chat-swift/pull/2947)
- Fix blocked messages showing attachments [#2947](https://github.com/GetStream/stream-chat-swift/pull/2947)
### 🔄 Changed
- Minor breaking change in the `ChatMessageListView.reuseIdentifier()` function. It has a new `message` parameter. [#2947](https://github.com/GetStream/stream-chat-swift/pull/2947)
- Minor breaking change in the `ChatMessageListView.dequeueReusableCell()` function. It has a new `message` parameter. [#2947](https://github.com/GetStream/stream-chat-swift/pull/2947)

# [4.46.0](https://github.com/GetStream/stream-chat-swift/releases/tag/4.46.0)
_December 21, 2023_

## StreamChat
### 🐞 Fixed
- Fix duplicated Runpath Search Paths [#2937](https://github.com/GetStream/stream-chat-swift/pull/2937)
- Fix `_dispatch_lane_resume` crash in `RepeatingTimer` [#2938](https://github.com/GetStream/stream-chat-swift/pull/2938)
- Fix editing of async voice messages [#2943](https://github.com/GetStream/stream-chat-swift/pull/2943)

## StreamChatUI
### 🐞 Fixed
- Fix duplicated Runpath Search Paths [#2937](https://github.com/GetStream/stream-chat-swift/pull/2937)
- Fix file attachments not rendering file size [#2941](https://github.com/GetStream/stream-chat-swift/pull/2941)
- Fix quoted chat message view with wrong text [#2946](https://github.com/GetStream/ios-issues-tracking/issues/683)
- Fix jumping to bottom when loading new messages [#2945](https://github.com/GetStream/stream-chat-swift/pull/2945)
- Fix messages failing to be deleted when pending updates to the server [#2949](https://github.com/GetStream/stream-chat-swift/pull/2949)

# [4.45.0](https://github.com/GetStream/stream-chat-swift/releases/tag/4.45.0)
_December 11, 2023_

## StreamChat
### ✅ Added
- Add an option to configure the AudioSession when using VoiceRecordings [#2919](https://github.com/GetStream/stream-chat-swift/pull/2919)
### 🐞 Fixed
- Fix `UserInfo.isInvisible` not nullable [#2920](https://github.com/GetStream/stream-chat-swift/pull/2920)
- Fix CocoaPods minimum iOS target not in sync with the Xcode project [#2924](https://github.com/GetStream/stream-chat-swift/pull/2924)
- Improve `InternetConnection.Monitor` stability [#2923](https://github.com/GetStream/stream-chat-swift/pull/2923)
### 🔄 Changed
- The `UserInfo.isInvisible` is now nullable and `nil` by default [#2920](https://github.com/GetStream/stream-chat-swift/pull/2920)

## StreamChatUI
### 🐞 Fixed
- Fix date separator decoration view showing in the last message of the current page [#2899](https://github.com/GetStream/stream-chat-swift/pull/2899)
- Fix `JumpToUnreadMessagesButton` not localizable [#2917](https://github.com/GetStream/stream-chat-swift/pull/2917)
- Fix CocoaPods minimum iOS target not in sync with the Xcode project [#2924](https://github.com/GetStream/stream-chat-swift/pull/2924)
- Fix quoting message without bubble view when text is only emojis [#2925](https://github.com/GetStream/stream-chat-swift/pull/2925)
- Fix user mention not tappable when contains "@" character [#2928](https://github.com/GetStream/stream-chat-swift/pull/2928)
- Fix user mention not tappable if user does not have a name [#2928](https://github.com/GetStream/stream-chat-swift/pull/2928)
- Fix edit action possible in giphy messages [#2926](https://github.com/GetStream/stream-chat-swift/pull/2926)
- Fix not adding a space in the message input when mentioning a user [#2927](https://github.com/GetStream/stream-chat-swift/pull/2927)

## ⚠️ Important
- iOS 11 support has been dropped since Xcode 15 does not allow publishing apps with iOS 11.

# [4.44.0](https://github.com/GetStream/stream-chat-swift/releases/tag/4.44.0)
_November 30, 2023_

## StreamChatUI
### 🐞 Fixed
- Fix skip slow mode capability not handled [#2904](https://github.com/GetStream/stream-chat-swift/pull/2904)
- Fix layout crash when sending an app to background and ChatMessageGalleryView is visible [#2907](https://github.com/GetStream/stream-chat-swift/pull/2907)
- Fix channel history being marked as read for new members [#2905](https://github.com/GetStream/stream-chat-swift/pull/2905)

### 🔄 Changed
- `ChannelController.markUnread`'s `completion`'s argument is now a `(Result<ChatChannel, Error>` instead of `Error?`

# [4.43.0](https://github.com/GetStream/stream-chat-swift/releases/tag/4.43.0)
_November 17, 2023_

## StreamChat
### ✅ Added
- Add new `NewMessageErrorEvent` when observing `EventsController` [#2885](https://github.com/GetStream/stream-chat-swift/pull/2885)

## StreamChatUI
### ✅ Added
- Add jump to unread messages interaction [#2894](https://github.com/GetStream/stream-chat-swift/pull/2894)
- Add support for opening a channel in the unread messages page with `Components.shouldJumpToUnreadWhenOpeningChannel` [#2894](https://github.com/GetStream/stream-chat-swift/pull/2894)

### 🐞 Fixed
- Fix Message List UI not updated when message.updatedAt changes [#2884](https://github.com/GetStream/stream-chat-swift/pull/2884)
- Fix jump to unread button showing "0" unread counts [#2894](https://github.com/GetStream/stream-chat-swift/pull/2894)
- Fix not able to mark channel read when isJumpToUnread is disabled [#2902](https://github.com/GetStream/stream-chat-swift/pull/2902)

# [4.42.0](https://github.com/GetStream/stream-chat-swift/releases/tag/4.42.0)
_November 14, 2023_

## StreamChat
### 🐞 Fixed
- Fix not able to mark channel read after clearing history [#2867](https://github.com/GetStream/stream-chat-swift/pull/2867)
- Fix pasting images from browser when isPastingImagesEnabled is false [#2874](https://github.com/GetStream/stream-chat-swift/pull/2874)
- Fix not being able to paste images when multiple attachments are present [#2874](https://github.com/GetStream/stream-chat-swift/pull/2874)
- Fix ComposerVC InputTextView caret's position issues [#2878](https://github.com/GetStream/stream-chat-swift/pull/2878)
- Fix avatar alignment in quoted messages [#2876](https://github.com/GetStream/stream-chat-swift/pull/2876)

## StreamChatUI
### ✅ Added
- Add support for editing custom attachments [#2879](https://github.com/GetStream/stream-chat-swift/pull/2879)
### 🐞 Fixed
- Fix composer not interactable after enabling send-message capability [#2866](https://github.com/GetStream/stream-chat-swift/pull/2866)

# [4.41.0](https://github.com/GetStream/stream-chat-swift/releases/tag/4.41.0)
_November 03, 2023_

## StreamChat
### ✅ Added
- Add message moderation details to `ChatMessage` [#2846](https://github.com/GetStream/stream-chat-swift/pull/2846)
- Add support for resending, editing and deleting bounced messages [#2846](https://github.com/GetStream/stream-chat-swift/pull/2846)
### 🐞 Fixed
- Fix not being able to delete local-only messages [#2846](https://github.com/GetStream/stream-chat-swift/pull/2846)
- Fix bounced message displayed as a system message instead of an error [#2846](https://github.com/GetStream/stream-chat-swift/pull/2846)
- Fix not showing bounced actions when long pressing bounced message [#2846](https://github.com/GetStream/stream-chat-swift/pull/2846)
- Fix empty channel list when querying both hidden or shown channels [#2865](https://github.com/GetStream/stream-chat-swift/pull/2865)

## StreamChatUI
### ✅ Added
- Allow easier customisation of the `ChatChannelListItemView` [#2855](https://github.com/GetStream/stream-chat-swift/pull/2855)
### 🐞 Fixed
- Always use `reloadChannels()` in the Channel List to improve stability [#2858](https://github.com/GetStream/stream-chat-swift/pull/2858)

## ⚠️ Important
- From now on, our XCFrameworks will be built with Swift 5.7. In order to use them, you need Xcode 14 or above.

# [4.40.0](https://github.com/GetStream/stream-chat-swift/releases/tag/4.40.0)
_October 25, 2023_

## StreamChat
### ✅ Added
- Add `language` parameter to `connectUser()` [#2847](https://github.com/GetStream/stream-chat-swift/pull/2847)
- Expose `language` in users [#2847](https://github.com/GetStream/stream-chat-swift/pull/2847)
- Expose `originalLanguage` in messages [#2847](https://github.com/GetStream/stream-chat-swift/pull/2847)

## StreamChatUI
### ✅ Added
- Add message attachment preview in the channel list [#2838](https://github.com/GetStream/stream-chat-swift/pull/2838)
- Add support for automatic translations [#2847](https://github.com/GetStream/stream-chat-swift/pull/2847)
    - Enabled by `Components.default.messageAutoTranslationEnabled`
### 🐞 Fixed
- Do not mark a channel as read if the app is in background [#2832](https://github.com/GetStream/stream-chat-swift/pull/2832)
### 🔄 Changed
- Removed `messageActionsForAlertMenu` and `deleteWithoutWarningActionItem` from  `ChatMessageActionsVC` [#2846](https://github.com/GetStream/stream-chat-swift/pull/2846)
    - This is now controlled by `ChatMessageListVC.messageActions(forDebouncedMessage:)`

# [4.39.0](https://github.com/GetStream/stream-chat-swift/releases/tag/4.39.0)
_October 05, 2023_

## StreamChat
### ✅ Added
- Add support for custom HTTP headers in `ChatClientConfig.urlSessionConfiguration` [#2818](https://github.com/GetStream/stream-chat-swift/pull/2818)
### 🐞 Fixed
- Fix showing channel outside of the channel list [#2819](https://github.com/GetStream/stream-chat-swift/pull/2819)
- Fix messages not updated when user name and image change [#2822](https://github.com/GetStream/stream-chat-swift/pull/2822)
- Avoid deadlock in ConnectionRepository when timing out [#2827](https://github.com/GetStream/stream-chat-swift/pull/2827)

## StreamChatUI
### 🐞 Fixed
- Fix showing empty view when creating a new channel [#2821](https://github.com/GetStream/stream-chat-swift/pull/2821)
- Fix showing loading view for cached channels [#2821](https://github.com/GetStream/stream-chat-swift/pull/2821)

# [4.38.0](https://github.com/GetStream/stream-chat-swift/releases/tag/4.38.0)
_September 29, 2023_

## StreamChat
### ✅ Added
- Message parameter in adding/removing members methods [#2799](https://github.com/GetStream/stream-chat-swift/pull/2799)
### 🐞 Fixed
- Fix thread-safety issues when connection waiters time out [#2814](https://github.com/GetStream/stream-chat-swift/pull/2814)

## StreamChatUI
### ⚡ Performance
- Add throttling to mark as read [#2808](https://github.com/GetStream/stream-chat-swift/pull/2808)
- Improve efficiency when skipping messages [#2809](https://github.com/GetStream/stream-chat-swift/pull/2809)
- Revert message updates whenever user info changes [#2810](https://github.com/GetStream/stream-chat-swift/pull/2810)
- Improve efficiency when diffing `ChatMessage` [#2811](https://github.com/GetStream/stream-chat-swift/pull/2811)
### 🐞 Fixed
- Fix skipping messages logic when not scrolled fully to the bottom [#2809](https://github.com/GetStream/stream-chat-swift/pull/2809)
### 🔄 Changed
- When there are user updates the message list won't update the authors instantly [#2810](https://github.com/GetStream/stream-chat-swift/pull/2810)
  - This was recently introduced [here](https://github.com/GetStream/stream-chat-swift/pull/2738) but impacted too much the performance.

# [4.37.1](https://github.com/GetStream/stream-chat-swift/releases/tag/4.37.1)
_September 25, 2023_

## StreamChatUI
### ✅ Added
- Unread messages separator can be enabled/disabled using `components.isUnreadMessagesSeparatorEnabled` (https://github.com/GetStream/stream-chat-swift/pull/2797)

### 🐞 Fixed
- Fix the unread messages banner showing on system messages [#2793](https://github.com/GetStream/stream-chat-swift/pull/2793)
- Fix compilation issues on NSEs when using Cocoapods [#2798](https://github.com/GetStream/stream-chat-swift/pull/2798)
- Fix frozen input view when editing a large message [#2800](https://github.com/GetStream/stream-chat-swift/pull/2800)
- Fix not scrolling to the caret position when typing a message and the caret is out of view [#2800](https://github.com/GetStream/stream-chat-swift/pull/2800)
- Fix not scrolling to the caret position when tapping on the shrink button [#2800](https://github.com/GetStream/stream-chat-swift/pull/2800)
- Fix composer input scrolling getting disabled on iOS 17 [#2802](https://github.com/GetStream/stream-chat-swift/pull/2802)
- Fix unread messages separator disapearing when marking channel as read [#2797](https://github.com/GetStream/stream-chat-swift/pull/2797)

# [4.37.0](https://github.com/GetStream/stream-chat-swift/releases/tag/4.37.0)
_September 18, 2023_

## StreamChat
### ✅ Added
- Allow injecting a custom URLSessionConfiguration in ChatClientConfig [#2756](https://github.com/GetStream/stream-chat-swift/pull/2756)
- Methods for deleting file and image in `ChatChannelController` [#2776](https://github.com/GetStream/stream-chat-swift/pull/2776)
### 🐞 Fixed
- Fix core data warnings when logging with different user [#2759](https://github.com/GetStream/stream-chat-swift/pull/2759)
- Fix connecting user from background thread [#2762](https://github.com/GetStream/stream-chat-swift/pull/2762)
- Make the Logger thread-safe to avoid crashes [#2775](https://github.com/GetStream/stream-chat-swift/pull/2775)
- Improve `addDevice()` and `removeDevice()` with optimistic updates [#2778](https://github.com/GetStream/stream-chat-swift/pull/2778)
- Fix critical issue causing a query channel call for every new message [#2781](https://github.com/GetStream/stream-chat-swift/tree/fix/calling-watch-channel-on-every-new-message)
- Added threshold for queued messages before being sent [#2780](https://github.com/GetStream/stream-chat-swift/pull/2780)
- Fix memory leak caused by `Timer.addTimeout()` [#2777](https://github.com/GetStream/stream-chat-swift/pull/2777)

## StreamChatUI
### ✅ Added
- Add customization support for `ChannelListLoadingView` [#2772](https://github.com/GetStream/stream-chat-swift/pull/2772)
- Add support for disabling jumping to message animation [#2770](https://github.com/GetStream/stream-chat-swift/pull/2770)
### 🐞 Fixed
- Fix tapping on the status bar scrolling to the bottom instead of the top [#2763](https://github.com/GetStream/stream-chat-swift/pull/2763)
- Fix empty channel header view for new DM Channels [#2764](https://github.com/GetStream/stream-chat-swift/pull/2764)
- Fix showing copy message action when text is empty [#2765](https://github.com/GetStream/stream-chat-swift/pull/2765)
- Fix link preview title covering text when image is not loaded [#2773](https://github.com/GetStream/stream-chat-swift/pull/2773)
- Fix UI Glitch in `ChannelListLoadingView` with dummy data [#2772](https://github.com/GetStream/stream-chat-swift/pull/2772)
- Fix composer input jumping when shrink button is tapped [#2774](https://github.com/GetStream/stream-chat-swift/pull/2774)
### 🔄 Changed
- Make record button in composer, visible depending on the channel's capabilities. [#2758](https://github.com/GetStream/stream-chat-swift/pull/2758)
- Rename`Components.chatChannelListLoadingView` -> `Components.channelListLoadingView` [#2772](https://github.com/GetStream/stream-chat-swift/pull/2772)

# [4.36.0](https://github.com/GetStream/stream-chat-swift/releases/tag/4.36.0)
_August 28, 2023_

## StreamChat
### ✅ Added
- Add XCPrivacy manifest [#2740](https://github.com/GetStream/stream-chat-swift/pull/2740)
- Add digital signature to StreamChat XCFramework [#2740](https://github.com/GetStream/stream-chat-swift/pull/2740)
### 🐞 Fixed
- Fix Message List not updating when user info changes [#2738](https://github.com/GetStream/stream-chat-swift/pull/2738)
- Fix Channel List items online presence not updating when user info changes [#2742](https://github.com/GetStream/stream-chat-swift/pull/2742)
- Fix Channel name not updating when member name changes [#2742](https://github.com/GetStream/stream-chat-swift/pull/2742)


## StreamChatUI
### ✅ Added
- Add XCPrivacy manifest [#2740](https://github.com/GetStream/stream-chat-swift/pull/2740)
- Add digital signature to StreamChatUI XCFramework [#2740](https://github.com/GetStream/stream-chat-swift/pull/2740)
- Apply channel capabilities in UI components [#2747](https://github.com/GetStream/stream-chat-swift/pull/2747)

### 🐞 Fixed
- Fix Channel Header View not updating when user info changes [#2742](https://github.com/GetStream/stream-chat-swift/pull/2742)
- Fix Channel List rendering user name on subtitle text in 1:1 channel [#2737](https://github.com/GetStream/stream-chat-swift/pull/2737)
- Fix gap between the composer and the keyboard when parent view’s frame origin is not zero [#2743](https://github.com/GetStream/stream-chat-swift/pull/2743)
### 🔄 Changed
- Change timestamp formatting in Channel List according to the default design and other SDKs [#2736](https://github.com/GetStream/stream-chat-swift/pull/2736)

# [4.35.2](https://github.com/GetStream/stream-chat-swift/releases/tag/4.35.2)
_August 16, 2023_

## StreamChat
### 🐞 Fixed
- Fix video attachments not being sent with `thumb_url`, which caused issues in other platforms [#2720](https://github.com/GetStream/stream-chat-swift/pull/2720)
- Make sure loud speaker is always used for playback in voice messages [#2734](https://github.com/GetStream/stream-chat-swift/pull/2734)

## StreamChatUI
### 🐞 Fixed
- Explicitly disable channel list states for Search Components [#2725](https://github.com/GetStream/stream-chat-swift/pull/2725)
- Fix blank channel name in Message Search [#2726](https://github.com/GetStream/stream-chat-swift/pull/2726)

# [4.35.1](https://github.com/GetStream/stream-chat-swift/releases/tag/4.35.1)
_August 09, 2023_

## StreamChat
### 🐞 Fixed
- Fix channel list sorting for iOS 14 and below [#2719](https://github.com/GetStream/stream-chat-swift/pull/2719)

# [4.35.0](https://github.com/GetStream/stream-chat-swift/releases/tag/4.35.0)
_August 08, 2023_

## StreamChat
### ✅ Added
- Add support for sorting Channel List with custom data [#2701](https://github.com/GetStream/stream-chat-swift/pull/2701)

### 🐞 Fixed
- Fix pinning messages with attachments not synced with server [#2698](https://github.com/GetStream/stream-chat-swift/pull/2698)
- Fix messages disappearing in search query after entering a channel [#2700](https://github.com/GetStream/stream-chat-swift/pull/2700)
- Fix unread counts not updating if the channelRead information was missing from the persistence storage [#2709](https://github.com/GetStream/stream-chat-swift/pull/2709)
- Fix channel search with `autocomplete` only showing results if value started with the given query [#2703](https://github.com/GetStream/stream-chat-swift/pull/2703)

## StreamChatUI
### ✅ Added
- Add Message Search UI Component [#2703](https://github.com/GetStream/stream-chat-swift/pull/2703)
- Add Channel Search UI Component [#2703](https://github.com/GetStream/stream-chat-swift/pull/2703)
- Add `Components.channelListSearchStrategy` to enable channel list search [#2703](https://github.com/GetStream/stream-chat-swift/pull/2703)

### 🔄 Changed
- Renames `Components.mentionAvatarView` -> `Components.userAvatarView` [#2703](https://github.com/GetStream/stream-chat-swift/pull/2703)
- Use Diffing to update Channel List data to improve stability  [#2701](https://github.com/GetStream/stream-chat-swift/pull/2701)

# [4.34.0](https://github.com/GetStream/stream-chat-swift/releases/tag/4.34.0)
_July 05, 2023_

## StreamChat
### ✅ Added
- Expose Extra Data for Giphy Attachment Payloads [#2678](https://github.com/GetStream/stream-chat-swift/pull/2678)
- Add support for partial Channel update [#2681](https://github.com/GetStream/stream-chat-swift/pull/2681)

### 🐞 Fixed
- Rescue messages that are stuck in `.sending` state [#2676](https://github.com/GetStream/stream-chat-swift/pull/2676)
- Fix not being able to resend failed attachments [#2680](https://github.com/GetStream/stream-chat-swift/pull/2680)
- Fix channel list having data from a different channel list query [#2684](https://github.com/GetStream/stream-chat-swift/pull/2684)

## StreamChatUI
### ✅ Added
- Add support for starting thread from oldest replies by enabling `Components.threadRepliesStartFromOldest` [#2682](https://github.com/GetStream/stream-chat-swift/pull/2682)
### 🐞 Fixed
- Fix custom `ImageLoading` functions with default arguments not being called [#2695](https://github.com/GetStream/stream-chat-swift/pull/2695)
- Improve Channel List prefetching when loading more channels [#2682](https://github.com/GetStream/stream-chat-swift/pull/2682)
### 🔄 Changed
- Renamed `scrollToMostRecentMessage()` -> `scrollToBottom()` [#2682](https://github.com/GetStream/stream-chat-swift/pull/2682)
- Renamed `ScrollToLatestButton` -> `ScrollToBottomButton` [#2682](https://github.com/GetStream/stream-chat-swift/pull/2682)

# [4.33.0](https://github.com/GetStream/stream-chat-swift/releases/tag/4.33.0)
_June 08, 2023_

## StreamChat
### ✅ Added
- Add support for shadow banning a member [#2660](https://github.com/GetStream/stream-chat-swift/pull/2660)
- Expose `ChatChannelMember.isShadowBannedFromChannel` [#2660](https://github.com/GetStream/stream-chat-swift/pull/2660)
- Add support for passing a custom id when creating a message/reply [#2667](https://github.com/GetStream/stream-chat-swift/pull/2667)

### 🐞 Fixed
- Fix not being able to send messages when jumping to message in newest page [#2647](https://github.com/GetStream/stream-chat-swift/pull/2647)
- Fix shadow message making hidden channel reappear [#2663](https://github.com/GetStream/stream-chat-swift/pull/2663)

## StreamChatUI
### ✅ Added
- Add jumping to a reply inside a thread when tapping a quoted message which is inside a thread [#2647](https://github.com/GetStream/stream-chat-swift/pull/2647)
- Add jumping to a reply inside a thread when opening a thread from a thread reply in the channel view [#2647](https://github.com/GetStream/stream-chat-swift/pull/2647)
- Add jumping to a reply inside a thread when opening a channel from a reply as the given message around id [#2647](https://github.com/GetStream/stream-chat-swift/pull/2647)
- Add swipe to reply when `Components.default.messageSwipeToReplyEnabled` is `true` [#2665](https://github.com/GetStream/stream-chat-swift/pull/2665)
- Allow editing messages with attachments [#2659](https://github.com/GetStream/stream-chat-swift/pull/2659)

# [4.32.0](https://github.com/GetStream/stream-chat-swift/releases/tag/4.32.0)
_May 26, 2023_

## StreamChat
### ✅ Added
- Audio Support is now available. We added components that will allow you to record and playback audio files [#2638](https://github.com/GetStream/stream-chat-swift/issues/2638)
### 🐞 Fixed
- Fix "to-many key not allowed here" error when using the `memberName` filter [#2604](https://github.com/GetStream/stream-chat-swift/pull/2604)
- Fix memory leak in `ChannelListController` when loading more channels [#2624](https://github.com/GetStream/stream-chat-swift/pull/2624)
- Fix `isJumpingToMessage` being `true` after jumping to message on the first page [#2608](https://github.com/GetStream/stream-chat-swift/pull/2608)
- Fix `noTeam` filter that was causing an error [#2632](https://github.com/GetStream/stream-chat-swift/pull/2632)
- Fix muted and joined channel list queries with empty data (Auto Filtering Enabled) [#2634](https://github.com/GetStream/stream-chat-swift/pull/2634)
- Fix user information not being updated when receiving updated information from backend [#2643](https://github.com/GetStream/stream-chat-swift/pull/2643)

## StreamChatUI
### ✅ Added
- Add `Components.threadRendersParentMessageEnabled` to control whether the parent message is rendered in the Thread [#2636](https://github.com/GetStream/stream-chat-swift/pull/2636)
- Add `replaceQuery()` and `replaceChannelListController()` to `ChatChannelListVC` [#2630](https://github.com/GetStream/stream-chat-swift/pull/2630)
- Voice Recording attachments are here. You can now record voice messages and share them in your conversations. You can enable it by setting the `Components.default.isVoiceRecordingEnabled = true`. [#2638](https://github.com/GetStream/stream-chat-swift/issues/2638)
### 🐞 Fixed
- Fix Composer's keyboard not adjusted when presenting alert controllers [#2610](https://github.com/GetStream/stream-chat-swift/pull/2610)
- Fix InputTextView not scrolling to caret when pasting long text [#2609](https://github.com/GetStream/stream-chat-swift/pull/2609)
- Fix scrollToBottomButton visible when jumping to message on the first page [#2608](https://github.com/GetStream/stream-chat-swift/pull/2608)
- Allow sending replies to soft-deleted parent messages [#2633](https://github.com/GetStream/stream-chat-swift/pull/2633)
- Fix an issue where attachment preview in Composer was breaking when more attachments than the `maxNumberOfVerticalItems` were added. [#2638](https://github.com/GetStream/stream-chat-swift/issues/2638)

# [4.31.0](https://github.com/GetStream/stream-chat-swift/releases/tag/4.31.0)
_April 25, 2023_

## StreamChat
### ✅ Added
- Add `ChatMessageController.loadPageAroundReplyId()` to load mid-page inside threads [#2566](https://github.com/GetStream/stream-chat-swift/pull/2566)

### 🐞 Fixed
- Fix channel disappearing when channel list auto-filtering is enabled and the user is not a member of the channel [#2557](https://github.com/GetStream/stream-chat-swift/pull/2557)
- Fix an issue which was causing the app to terminate when using a filter with the `in` operator and `cid` values [#2561](https://github.com/GetStream/stream-chat-swift/pull/2561)
- Fix unexpected 401s produced at launch while the chat is not yet fully connected [#2559](https://github.com/GetStream/stream-chat-swift/pull/2559)
- Fix crash when getting unread count in an invalid state [#2570](https://github.com/GetStream/stream-chat-swift/pull/2570)
- Fix crash when accessing FetchCache with an unexecuted NSFetchRequest [#2572](https://github.com/GetStream/stream-chat-swift/pull/2572)
- Fix an issue which was blocking a Guest Authentication operation to retrieve a connection token [#2574](https://github.com/GetStream/stream-chat-swift/pull/2574)
- Make connect/disconnect safer when network is offline [#2571](https://github.com/GetStream/stream-chat-swift/pull/2571)
- Make connect safer by logging out the user first if needed [#2577](https://github.com/GetStream/stream-chat-swift/pull/2577)

## StreamChatUI
### ✅ Added
- Add support for bidirectional scrolling inside threads [#2566](https://github.com/GetStream/stream-chat-swift/pull/2566)
- Add support for jumping to a message which is not in the message list inside Threads [#2566](https://github.com/GetStream/stream-chat-swift/pull/2566)

### 🐞 Fixed
- Fix the message text font when the text accessibility setting is set to large after closing the app [#2575](https://github.com/GetStream/stream-chat-swift/pull/2575)
- Fix the timestamp label being clipped when the text font size is larger [#2575](https://github.com/GetStream/stream-chat-swift/pull/2575)

### ⚠️ Known Issue
When changing the text accessibility while the app is running, it won't affect the message cell text, only after closing the app. So this is a regression of [#2325](https://github.com/GetStream/stream-chat-swift/issues/2325). This regression is necessary, since the original fix did not work 100% as it changed the text font size after closing the app, causing the font to be too big when the text accessibility is set to large. If you still want to have the dynamic font size to be working while the app is running, there is a workaround. You need to return a new `UIFont` instance everytime in `ChatMessageContentView.defaultMessageFont`. Example:
```swift
override var defaultMessageFont: UIFont {
    UIFont.preferredFont(forTextStyle: .body)
}
```
For more details, you can read the documentation of `ChatMessageContentView.defaultMessageFont` or read the PR [#2575](https://github.com/GetStream/stream-chat-swift/pull/2575).

# [4.30.0](https://github.com/GetStream/stream-chat-swift/releases/tag/4.30.0)
_March 30, 2023_

## StreamChat
### ✅ Added
- Expose `deactivatedAt` and `isDeactivated` in ChatUser [#2547](https://github.com/GetStream/stream-chat-swift/pull/2547)

### 🐞 Fixed
- Fix channel list parsing failing completely if one channel fails parsing [#2541](https://github.com/GetStream/stream-chat-swift/pull/2541)
- Fix completion blocks not called when loading more messages [#2553](https://github.com/GetStream/stream-chat-swift/pull/2553)
- Fix `ChatChannelController` ignoring initial pagination parameter [#2546](https://github.com/GetStream/stream-chat-swift/pull/2546)

## StreamChatUI
### 🔄 Changed
- Deprecated `ChatMessageListVC.jumpToMessage(message:)` -> `ChatMessageListVC.jumpToMessage(id:)` [#2546](https://github.com/GetStream/stream-chat-swift/pull/2546)
- Deprecated `ChatMessageListVCDelegate.chatMessageListVC(vc:shouldLoadPageAroundMessage:completion:)` -> `ChatMessageListVCDelegate.chatMessageListVC(vc:shouldLoadPageAroundMessageId:completion:)` [#2546](https://github.com/GetStream/stream-chat-swift/pull/2546)
### ✅ Added
- Allow the message list to start at the top if `Components.shouldMessagesStartAtTheTop` is enabled [#2537](https://github.com/GetStream/stream-chat-swift/pull/2537)
- Add support for jumping to message when opening channel [#2546](https://github.com/GetStream/stream-chat-swift/pull/2546)
- Add `ChatChannelVC.jumpToMessage(id:shouldHighlight)` high-level function for jumping to a message [#2546](https://github.com/GetStream/stream-chat-swift/pull/2546)
### 🐞 Fixed
- Fix channel marking read when view is not visible [#2544](https://github.com/GetStream/stream-chat-swift/pull/2544)

# [4.29.0](https://github.com/GetStream/stream-chat-swift/releases/tag/4.29.0)
_March 17, 2023_
## StreamChat
### ✅ Added
- Add support for loading messages around a given message id in a Channel [#2464](https://github.com/GetStream/stream-chat-swift/pull/2464)
- Add support for bidirectional scrolling in a Channel [#2464](https://github.com/GetStream/stream-chat-swift/pull/2464)
### 🐞 Fixed
- Fix ephemeral message disappearing after leaving channel [#2464](https://github.com/GetStream/stream-chat-swift/pull/2464)
- Fix ephemeral message appearing in channel preview [#2464](https://github.com/GetStream/stream-chat-swift/pull/2464)
- Fix issue when using `in` or `notIn` operators with auto-filtering enabled. [#2531](https://github.com/GetStream/stream-chat-swift/pull/2531)

## StreamChatUI
### 🔄 Changed
- Deprecated `setScrollToLatestMessageButton(visible:animated:)` -> `updateScrollToBottomButtonVisibility(animated:)`
- Replaces `messageContentViewDidTapOnQuotedMessage(_ indexPath: IndexPath?)` -> `messageContentViewDidTapOnQuotedMessage(_ quotedMessage: ChatMessage)`
    - This one is a breaking change, but a required one. The previous API was not working as intended.
### ✅ Added
- Mark as unread: Now you can mark a message as unread when you are inside a channel [#2519](https://github.com/GetStream/stream-chat-swift/pull/2519) [#2526](https://github.com/GetStream/stream-chat-swift/pull/2526)
- Now you can easily configure your own Decorations(headers and/or footers) around messages [#2507](https://github.com/GetStream/stream-chat-swift/pull/2507)
- There is a new `ChatThreadRepliesCountDecorationView` component that should be used to display the number of replies in a thread. Read [here](https://getstream.io/chat/docs/sdk/ios/uikit/components/message/#thread-replies-counter) for more details.
- Add support for jumping to a quoted message [#2464](https://github.com/GetStream/stream-chat-swift/pull/2464)
- Add support for jumping to a message which is not in the message list (only channel view) [#2464](https://github.com/GetStream/stream-chat-swift/pull/2464)
- Add bidirectional scrolling in the Channel view [#2464](https://github.com/GetStream/stream-chat-swift/pull/2464)

# [4.28.0](https://github.com/GetStream/stream-chat-swift/releases/tag/4.28.0)
_February 28, 2023_

## StreamChat
### 🔄 Changed
- Remove [URLQueryItem] public conformance of ExpressibleByDictionaryLiteral [#2505](https://github.com/GetStream/stream-chat-swift/pull/2505)

### 🐞 Fixed
- Fix messages appearing sooner in Thread pagination [#2470](https://github.com/GetStream/stream-chat-swift/pull/2470)
- Fix messages disappearing from the Message List when quoting a message [#2470](https://github.com/GetStream/stream-chat-swift/pull/2470)
- Fix Markdown formatting hanging with edge case pattern [#2513](https://github.com/GetStream/stream-chat-swift/pull/2513)
- Fix "In" Filter only returning results when all values match [#2514][https://github.com/GetStream/stream-chat-swift/pull/2514]

# [4.27.1](https://github.com/GetStream/stream-chat-swift/releases/tag/4.27.1)
_February 20, 2023_
## StreamChat
### 🐞 Fixed
- Fix channel auto-filtering when the filter contains the `type` key [#2497](https://github.com/GetStream/stream-chat-swift/pull/2497)

## StreamChat
### ✅ Added
- Add support for `skip_enrich_url` when sending a message [#2498](https://github.com/GetStream/stream-chat-swift/pull/2498)

# [4.27.0](https://github.com/GetStream/stream-chat-swift/releases/tag/4.27.0)
_February 16, 2023_

## StreamChat
### ✅ Added
- Add `UploadedAttachmentPostProcessor` in `ChatClientConfig` to allow changing custom attachment payloads after an attachment has been uploaded [#2457](https://github.com/GetStream/stream-chat-swift/pull/2457)
- Add `AnyAttachmentPayload(localFileURL:customPayload:)` initializer to allow creating custom attachments without a remote URL [#2457](https://github.com/GetStream/stream-chat-swift/pull/2457)
- Add skip push support when sending a message [#2486](https://github.com/GetStream/stream-chat-swift/pull/2486)
- Add support for automatically filtering channels in the Channel List [#2488](https://github.com/GetStream/stream-chat-swift/pull/2488)
- Add `isChannelAutomaticFilteringEnabled` in `ChatClientConfig` to allow changing whether the Channels in ChannelList will be automatically filtered [#2488](https://github.com/GetStream/stream-chat-swift/pull/2488)


### 🔄 Changed
- Remove unused ReactionNotificationContent [#2485](https://github.com/GetStream/stream-chat-swift/pull/2485)

### 🐞 Fixed
- Fix channel unread count not updating when in foreground and notification extension is saving messages [#2481](https://github.com/GetStream/stream-chat-swift/pull/2481)

## StreamChatUI
### 🔄 Changed
- Deprecates `ChatMessageGalleryView.UploadingOverlay` in favor of `UploadingOverlayView` (Renaming) [#2457](https://github.com/GetStream/stream-chat-swift/pull/2457)
- Deprecates `Components.default.imageUploadingOverlay` in favor of `Components.default.uploadingOverlayView` (Renaming) [#2457](https://github.com/GetStream/stream-chat-swift/pull/2457)

### 🐞 Fixed
- Fix message cell not updated when custom attachment data is different [#2454](https://github.com/GetStream/stream-chat-swift/pull/2454)

# [4.26.0](https://github.com/GetStream/stream-chat-swift/releases/tag/4.26.0)
_January 11, 2023_

## StreamChat
### 🔄 Changed
- Offline mode now only fetches the first page of the Channel List and Message List. This is a short coming right now until we support offline pagination. [#2434](https://github.com/GetStream/stream-chat-swift/pull/2434)

### 🐞 Fixed
- Fix Channel List pagination gaps [#2420](https://github.com/GetStream/stream-chat-swift/pull/2420)
- Fix truncated channels being moved to the bottom of the channel list [#2420](https://github.com/GetStream/stream-chat-swift/pull/2420)
- Fix reactions not insantly updating when enforce unique is true [#2421](https://github.com/GetStream/stream-chat-swift/pull/2421)
- Fix not being able to delete messages in `pendingSend` state [#2432](https://github.com/GetStream/stream-chat-swift/pull/2432)
- Fix messages intermittently disappearing when first opening the channel [#2434](https://github.com/GetStream/stream-chat-swift/pull/2434)
- Fix first page not being loaded from the cache when using a lower `messagesLimit` in Channel List Query [#2434](https://github.com/GetStream/stream-chat-swift/pull/2434)
- Fix inaccuracies in for channel unread count [#2433](https://github.com/GetStream/stream-chat-swift/pull/2433)

## StreamChatUI
### ✅ Added
- Add `Components.default.isUniqueReactionsEnabled` to easily configure unique reactions [#2421](https://github.com/GetStream/stream-chat-swift/pull/2421)
### 🐞 Fixed
- Fix Reaction Picker not updating when reaction added with enforce unique [#2421](https://github.com/GetStream/stream-chat-swift/pull/2421)

# [4.25.1](https://github.com/GetStream/stream-chat-swift/releases/tag/4.25.1)
_January 06, 2023_

## StreamChat
### 🐞 Fixed
- Fix UserInfo not being updated on connect [#2438](https://github.com/GetStream/stream-chat-swift/pull/2438)

# [4.25.0](https://github.com/GetStream/stream-chat-swift/releases/tag/4.25.0)
_December 15, 2022_

## StreamChat
### 🔄 Changed
- `logOut` and `disconnect` methods are now asynchronous. Its sync versions are deprecated [#2386](https://github.com/GetStream/stream-chat-swift/pull/2386)

### ✅ Added
- Add support for hiding connection status with `isInvisible` [#2373](https://github.com/GetStream/stream-chat-swift/pull/2373)
- Add `.withAttachments` in `MessageSearchFilterScope` to filter messages with attachments only [#2417](https://github.com/GetStream/stream-chat-swift/pull/2417)
- Add `.withoutAttachments` in `MessageSearchFilterScope` to filter messages without any attachments [#2417](https://github.com/GetStream/stream-chat-swift/pull/2417)
- Add retries mechanism to AuthenticationRepository [#2414](https://github.com/GetStream/stream-chat-swift/pull/2414)

### 🐞 Fixed
- Fix connecting user with non-expiring tokens (ex: development token) [#2393](https://github.com/GetStream/stream-chat-swift/pull/2393)
- Fix crash when calling `addDevice()` from background thread [#2398](https://github.com/GetStream/stream-chat-swift/pull/2398)

## StreamChatUI
### 🐞 Fixed
- Fix message actions popup in cached thread replies [#2415](https://github.com/GetStream/stream-chat-swift/pull/2415)

# [4.24.1](https://github.com/GetStream/stream-chat-swift/releases/tag/4.24.1)
_November 23, 2022_

## StreamChat
### 🐞 Fixed
- Avoid double completion calls when getting/fetching tokens [#2387](https://github.com/GetStream/stream-chat-swift/pull/2387)

# [4.24.0](https://github.com/GetStream/stream-chat-swift/releases/tag/4.24.0)
_November 15, 2022_

## StreamChat
### 🔄 Changed
- `channelController.uploadFile()` and `channelController.uploadImage()` are deprecated in favour of `channelController.uploadAttachment()` [#2369](https://github.com/GetStream/stream-chat-swift/pull/2369)
- `imageAttachmentPayload.imagePreviewURL` is deprecated since it was misleading, it was basically using the original `imageURL` [#2369](https://github.com/GetStream/stream-chat-swift/pull/2369)

### ✅ Added
- Added new `AttachmentUploader` to allow changing attachment info with custom CDN [#2369](https://github.com/GetStream/stream-chat-swift/pull/2369)

### 🐞 Fixed
- Add timeout for token/connectionId providers so that `ChatClient.connect()` completes even in edge cases where we cannot get the needed data [#2361](https://github.com/GetStream/stream-chat-swift/pull/2361)
- Stop spamming the console with "Socket is not connected" error when token is being refreshed [#2361](https://github.com/GetStream/stream-chat-swift/pull/2361)
- Update documentation around `CurrentUserController.currentUser` to state that a non-nil value does not mean there is a valid authentication [#2361](https://github.com/GetStream/stream-chat-swift/pull/2361)
- Allow flow where `ChatClient.setToken()` is called before `ChatClient.connect()` [#2361](https://github.com/GetStream/stream-chat-swift/pull/2361)
- Properly recover from a missing/expired token on the first execution of `TokenProvider` [#2361](https://github.com/GetStream/stream-chat-swift/pull/2361)
- Fix data races created by `AsyncOperation` looped execution when refreshing tokens [#2361](https://github.com/GetStream/stream-chat-swift/pull/2361)

## StreamChatUI
### 🐞 Fixed
- Fix issue where cell content would not be updated when order changes in Channel List [#2371](https://github.com/GetStream/stream-chat-swift/pull/2371)

# [4.23.0](https://github.com/GetStream/stream-chat-swift/releases/tag/4.23.0)
_October 27, 2022_

## StreamChat
### ✅ Added
- Added support for Stream's Image CDN v2 [#2339](https://github.com/GetStream/stream-chat-swift/pull/2339)
- Expose `EntityChange.item` [#2351](https://github.com/GetStream/stream-chat-swift/pull/2351)

### 🐞 Fixed
- Fix CurrentChatUserController+Combine initialValue hard coded to `.noUnread` instead of using the initial value from the current user data model [#2334](https://github.com/GetStream/stream-chat-swift/pull/2334)
- Allow Message Search pagination when using sort parameters [#2347](https://github.com/GetStream/stream-chat-swift/pull/2347)
- Fix TokenProvider sometimes being invoked two times when token is expired [#2337](https://github.com/GetStream/stream-chat-swift/pull/2347)

## StreamChatUI
### ✅ Added
- Uses Stream's Image CDN v2 to reduce the memory footprint [#2339](https://github.com/GetStream/stream-chat-swift/pull/2339)
- Make ChatMessageListVC.tableView(heightForRowAt:) open [#2342](https://github.com/GetStream/stream-chat-swift/pull/2342)
### 🐞 Fixed
- Fix message text not dynamically scalable with content size category changes [#2328](https://github.com/GetStream/stream-chat-swift/pull/2328)

### 🚨 Minor Breaking Changes
Although we don't usually ship breaking changes in minor releases, in some cases where they are minimal and important, we have to do them to keep improving the SDK long-term. Either way, these changes are for advanced customizations which won't affect most of the customers.

- The `ImageCDN` protocol has some minor breaking changes that were needed to support the new Stream CDN v2 and to make it more scalable in the future.
  - `urlRequest(forImage:)` -> `urlRequest(forImageUrl:resize:)`.
  - `cachingKey(forImage:)` -> `cachingKey(forImageUrl:)`.
  - Removed `thumbnail(originalURL:preferreSize:)`. This is now handled by `urlRequest(forImageUrl:resize:)` as well. If your CDN does not support resizing, you can ignore the resize parameter.

# [4.22.0](https://github.com/GetStream/stream-chat-swift/releases/tag/4.22.0)
_September 26, 2022_
## StreamChat
### ✅ Added
- Added `timeoutIntervalForRequest` to ChatClientConfig to control URLSession's timeout [#2311](https://github.com/GetStream/stream-chat-swift/pull/2311)
- Added `channel.ownCapabilities` [#2317](https://github.com/GetStream/stream-chat-swift/pull/2317)

### 🐞 Fixed
- Fixed pagination in message list not working when synchronize does not succeed [#2241](https://github.com/GetStream/stream-chat-swift/pull/2241)
- Do not mark channels as read when the controller is not on screen [#2288](https://github.com/GetStream/stream-chat-swift/pull/2288)
- Do not show old messages not belonging to the history when paginating [#2298](https://github.com/GetStream/stream-chat-swift/pull/2298)). Caveat: [Explained here](https://github.com/GetStream/stream-chat-swift/pull/2298)
- Fix logic to determine errors related to connectivity [#2311](https://github.com/GetStream/stream-chat-swift/pull/2311)
- Stop logging false positive errors for 'channel.created' events [#2314](https://github.com/GetStream/stream-chat-swift/pull/2314)
- Properly handle Global Ban events [#2312](https://github.com/GetStream/stream-chat-swift/pull/2312)

## StreamChatUI
### ✅ Added
- Highlighted user mentions support [#2253](https://github.com/GetStream/stream-chat-swift/pull/2253)
- New `ChatMessageListRouter.showUser()` to easily provide a custom profile view when user clicks on an avatar or user mention [#2253](https://github.com/GetStream/stream-chat-swift/pull/2253)

### 🐞 Fixed
- User mentions suggestions would not show when typing in a new line [#2253](https://github.com/GetStream/stream-chat-swift/pull/2253)
- User mentions suggestions would stop showing when typing a space [#2253](https://github.com/GetStream/stream-chat-swift/pull/2253)
- Fix Thread not loading more replies [#2297](https://github.com/GetStream/stream-chat-swift/pull/2297)
- Fix Channel and Thread pagination not working when initialized offline [#2297](https://github.com/GetStream/stream-chat-swift/pull/2297)

# [4.21.2](https://github.com/GetStream/stream-chat-swift/releases/tag/4.21.2)
_September 19, 2022_

## StreamChatUI
### 🐞 Fixed
- Fix Message List cell not updating when an existing reaction of the same type was updated from the current user [#2304](https://github.com/GetStream/stream-chat-swift/pull/2304)
- Fix Message List cell not updating when the number of reactions of the same type changed [#2304](https://github.com/GetStream/stream-chat-swift/pull/2304)

# [4.21.1](https://github.com/GetStream/stream-chat-swift/releases/tag/4.21.1)
_September 06, 2022_

## StreamChatUI
### 🐞 Fixed
- Fix message list crash when inserting message in empty list on iOS <15 [#2269](https://github.com/GetStream/stream-chat-swift/pull/2269)

# [4.21.0](https://github.com/GetStream/stream-chat-swift/releases/tag/4.21.0)
_September 01, 2022_

🚨 **Known Issue: There is a crash on iOS <15 when inserting messages in an empty list, please update to [4.21.1](https://github.com/GetStream/stream-chat-swift/releases/tag/4.21.1)**

## StreamChat
### 🔄 Changed
- From now on, if you want to logout the user from the app, especially when switching users, you should call the `client.logout()` method instead of `client.disconnect()`. Read more [here](https://getstream.io/chat/docs/sdk/ios/uikit/getting-started/#disconnect--logout) [#2241](https://github.com/GetStream/stream-chat-swift/pull/2241)
### 🐞 Fixed
- Fix hidden channels showing past history [#2216](https://github.com/GetStream/stream-chat-swift/pull/2216)
- Fix token not being refreshed because of parsing error [#2248](https://github.com/GetStream/stream-chat-swift/pull/2248)
- Fix deadlock caused by ListDatabaseObserver.startObserving() changes [#2252](https://github.com/GetStream/stream-chat-swift/pull/2252)
- Fix parsing `member` field in `notification.removed_from_channel` event [#2259](https://github.com/GetStream/stream-chat-swift/pull/2259)
- Fix broken pagination when quoting or pinning old messages [#2258](https://github.com/GetStream/stream-chat-swift/pull/2258)

## StreamChatUI
### 🔄 Changed
- New Message List Diffing Implementation [#2226](https://github.com/GetStream/stream-chat-swift/pull/2226)
- `_messageListDiffingEnabled` flag has been removed [#2226](https://github.com/GetStream/stream-chat-swift/pull/2226)
### 🐞 Fixed
- Fix jumps in Message List [#2226](https://github.com/GetStream/stream-chat-swift/pull/2226)
- Fix image flickers when adding image attachment to a message [#2226](https://github.com/GetStream/stream-chat-swift/pull/2226)
- Fix message list scrolling when popping from navigation stack [#2239](https://github.com/GetStream/stream-chat-swift/pull/2239)
- Fix message timestamp not appearing after hard deleting the last message in the group [#2226](https://github.com/GetStream/stream-chat-swift/pull/2226)

# [4.20.0](https://github.com/GetStream/stream-chat-swift/releases/tag/4.20.0)
_August 02, 2022_

## StreamChat
### ✅ Added
- Support for message moderation (NNBB) [#2103](https://github.com/GetStream/stream-chat-swift/pull/2103/files)
### 🐞 Fixed
- Fix crash in ListDatabaseObserver.startObserving() [#2177](https://github.com/GetStream/stream-chat-swift/pull/2177)
- Make BaseOperation thread safe [#2198](https://github.com/GetStream/stream-chat-swift/pull/2198)
- Fix build issues in Xcode 14 beta [#2202](https://github.com/GetStream/stream-chat-swift/pull/2202)
- Improve consistency when retrieving Message after Push Notification [#2200](https://github.com/GetStream/stream-chat-swift/pull/2200)
- Make sure ChannelDTO is still valid when accessing Lazy blocks [#2204](https://github.com/GetStream/stream-chat-swift/pull/2204)

## StreamChatUI
### ✅ Added
- Add channel list states; empty, error and loading views [#2187](https://github.com/GetStream/stream-chat-swift/pull/2187)
- Support for message moderation (NNBB) [#2103](https://github.com/GetStream/stream-chat-swift/pull/2103/files)

# [4.19.0](https://github.com/GetStream/stream-chat-swift/releases/tag/4.19.0)
_July 21, 2022_

## StreamChat
### ✅ Added
- Add hide history option when adding a new member [#2155](https://github.com/GetStream/stream-chat-swift/issues/2155)
- Add Extra Data Usage Improvements [#2174](https://github.com/GetStream/stream-chat-swift/pull/2174)
  - For more details please read the documentation [here](https://getstream.io/chat/docs/sdk/ios/uikit/extra-data).
### 🐞 Fixed
- Avoid triggering CoreData updates in willSave() [#2156](https://github.com/GetStream/stream-chat-swift/pull/2156)
- Sync active channels when no channel list [#2163](https://github.com/GetStream/stream-chat-swift/pull/2163)

## StreamChatUI
### 🐞 Fixed
- Fix Channel missing messages from NSE push updates [#2166](https://github.com/GetStream/stream-chat-swift/pull/2166)

# [4.18.0](https://github.com/GetStream/stream-chat-swift/releases/tag/4.18.0)
_July 05, 2022_

## StreamChat
### ✅ Added
- Added missing `ChannelListFilterScope` and `MemberListFilterScope` filter keys [#2119](https://github.com/GetStream/stream-chat-swift/issues/2119)
### 🔄 Changed
- Improved performance when saving big payloads (by 50% in some edge cases)[#2113](https://github.com/GetStream/stream-chat-swift/pull/2113)
- Chat SDK now leverages `chat.stream-io-api.com` endpoint by default [#2125](https://github.com/GetStream/stream-chat-swift/pull/2125)
- JSON decoding performance is futher increased, parsing time reduced by another %50 [#2128](https://github.com/GetStream/stream-chat-swift/issues/2128)
- Better errors in case JSON decoding fails [#2126](https://github.com/GetStream/stream-chat-swift/issues/2126)
- File upload size limit is increased to 100MB [#2136](https://github.com/GetStream/stream-chat-swift/pull/2136)

### 🐞 Fixed
- Allow sending giphy messages programmatically [#2124](https://github.com/GetStream/stream-chat-swift/pull/2124)
- JSON decoding is now more robust, single incomplete/broken object won't disable whole channel list [#2126](https://github.com/GetStream/stream-chat-swift/issues/2126)

## StreamChatUI
### 🐞 Fixed
- Allow scroll automatically to the bottom when sending a giphy from the middle of the message list [#2130](https://github.com/GetStream/stream-chat-swift/pull/2130)

# [4.17.0](https://github.com/GetStream/stream-chat-swift/releases/tag/4.17.0)
_June 22, 2022_
## StreamChat
### ✅ Added
- `parentMessageId` parameter for typing events [#2080](https://github.com/GetStream/stream-chat-swift/issues/2080)
- Adds support for multi bundle push notifications [#2101](https://github.com/GetStream/stream-chat-swift/pull/2101)

### 🐞 Fixed
- Fix hidden channels not appearing on relaunch [#2056](https://github.com/GetStream/stream-chat-swift/issues/2056)
- Fix `channel.hidden` event failing to decode on launch/reconnection [#2056](https://github.com/GetStream/stream-chat-swift/issues/2056)
- Fix messages in hidden channels with `clearHistory` re-appearing [#2056](https://github.com/GetStream/stream-chat-swift/issues/2056)
- Fix last message of hidden channel with `clearHistory` visible in channel list [#2056](https://github.com/GetStream/stream-chat-swift/issues/2056)
- Message action title now supports displaying 2 lines of text instead of 1 [#2082](https://github.com/GetStream/stream-chat-swift/pull/2082)
- Fix Logger persisting config after usage, preventing changing parameters (such as LogLevel) [#2081](https://github.com/GetStream/stream-chat-swift/issues/2081)
- Fix crash in `ChannelVC` when it's initialized using a `ChannelController` created with `createDirectMessageChannelWith` factory [#2097](https://github.com/GetStream/stream-chat-swift/issues/2097)
- Fix `ChannelListSortingKey.unreadCount` causing database crash [#2094](https://github.com/GetStream/stream-chat-swift/issues/2094)
- Fix attachment link previews with missing URL scheme not opening in browser [#2106](https://github.com/GetStream/stream-chat-swift/pull/2106)

### 🔄 Changed
- JSON decoding performance is increased 3 times, parsing time reduced by %70 [#2081](https://github.com/GetStream/stream-chat-swift/issues/2081)
- EventPayload decoding errors are now more verbose [#2099](https://github.com/GetStream/stream-chat-swift/issues/2099)

## StreamChatUI
### ✅ Added
- Show typing users within a thread [#2080](https://github.com/GetStream/stream-chat-swift/issues/2080)
- Add support for Markdown syntax [#2067](https://github.com/GetStream/stream-chat-swift/pull/2067)
### 🐞 Fixed
- Fix Logger persisting config after usage, preventing changing parameters (such as LogLevel) [#2081](https://github.com/GetStream/stream-chat-swift/issues/2081)

# [4.16.0](https://github.com/GetStream/stream-chat-swift/releases/tag/4.16.0)
_June 10, 2022_
## StreamChat
### 💥 Removed
- The `tokenProvider` property was removed from `ChatClient` [#2031](https://github.com/GetStream/stream-chat-swift/issues/2031)
### ✅ Added
- Make it possible to call `ChatClient.connect` with a `tokenProvider` [#2031](https://github.com/GetStream/stream-chat-swift/issues/2031)
### 🐞 Fixed
- Saving payloads to local database is now 50% faster. Initial launch and displaying channel list should be noticeably faster [#1973](https://github.com/GetStream/stream-chat-swift/issues/1973)
- Fix not waiting for last batch of events to be processed when connecting as another user [#2016](https://github.com/GetStream/stream-chat-swift/issues/2016)
- Fix `Date._unconditionallyBridgeFromObjectiveC(NSDate?)` crash [#2027](https://github.com/GetStream/stream-chat-swift/pull/2027)
- Fix `NSHashTable` count underflow crash [#2032](https://github.com/GetStream/stream-chat-swift/pull/2032)
- Fix crash when participant hard deletes a message [2075](https://github.com/GetStream/stream-chat-swift/pull/2075)
- Fix possible deadlock in `CurrentUserController` functions being called from background threads [#2074](https://github.com/GetStream/stream-chat-swift/issues/2074)
- Fix using incorrect index path for updates [#2044](https://github.com/GetStream/stream-chat-swift/pull/2044)
### 🔄 Changed
- Changing the decoding of `role` to `channel_role` as `role` is now deprecated on the backend. This allows for custom roles defined within your V2 permissions [#2028](https://github.com/GetStream/stream-chat-swift/issues/2028)

## StreamChatUI
### ✅ Added
- Add Support for Slow Mode [#1953](https://github.com/GetStream/stream-chat-swift/pull/1953)
- Present channel screen modally when channel list in not embedded by navigation controller [#2011](https://github.com/GetStream/stream-chat-swift/pull/2011)
- Show channel screen as right detail when channel list is embedded by split view controller [#2011](https://github.com/GetStream/stream-chat-swift/pull/2011)
### 🐞 Fixed
- Fix DM Channel with multiple members displaying only 1 user avatar [#2019](https://github.com/GetStream/stream-chat-swift/pull/2019)
- Improve stability of Message List with Diffing disabled [#2006](https://github.com/GetStream/stream-chat-swift/pull/2006) [#2076](https://github.com/GetStream/stream-chat-swift/pull/2076)
- Fix quoted message extra spacing jump UI glitch [#2050](https://github.com/GetStream/stream-chat-swift/pull/2050)
- Fix edge case where cell would be hidden after reacting to it [#2053](https://github.com/GetStream/stream-chat-swift/pull/2053)

# [4.15.1](https://github.com/GetStream/stream-chat-swift/releases/tag/4.15.1)
_June 01, 2022_

This release does not contain any code changes.

### 🔄 Changed
* Provides new `SPI` config.
* Adds [swift docc plugin](https://github.com/apple/swift-docc-plugin) to package dependencies.

# [4.15.1](https://github.com/GetStream/stream-chat-swift/releases/tag/4.15.1)
_June 01, 2022_

This release does not contain any code changes.

### 🔄 Changed
* Provides new `SPI` config.
* Adds [swift docc plugin](https://github.com/apple/swift-docc-plugin) to package dependencies.

# [4.15.1](https://github.com/GetStream/stream-chat-swift/releases/tag/4.15.1)
_June 01, 2022_

This release does not contain any code changes.

### 🔄 Changed
* Provides new `SPI` config.
* Adds [swift docc plugin](https://github.com/apple/swift-docc-plugin) to package dependencies.

# [4.15.0](https://github.com/GetStream/stream-chat-swift/releases/tag/4.15.0)
_May 11, 2022_
## StreamChat
### ✅ Added
- Expose `readBy/readByCount` on `ChatMessage` containing info about users who has seen this message. These fields are populated only for messages sent by the current user [#1887](https://github.com/GetStream/stream-chat-swift/issues/1887)
- Expose preview message on `ChatChannel` [#1935](https://github.com/GetStream/stream-chat-swift/issues/1935)
### 🐞 Fixed
- Fix unread messages count bumping logic [#1978](https://github.com/GetStream/stream-chat-swift/issues/1978)
    - respect muted channels
    - respect muted users
    - decrement when message is hard deleted
- Fix paginated channels in channel list were left without messages when sync is executed [#1985](https://github.com/GetStream/stream-chat-swift/issues/1985)
- Fix `deletedMessagesVisibility == .alwaysVisible` shows deleted ephemeral messages in message list [#1991](https://github.com/GetStream/stream-chat-swift/issues/1991)
- Fix disappearing messages when uploading an attachment and reentering the channel [#2000](https://github.com/GetStream/stream-chat-swift/pull/2000)
### 🔄 Changed
- Rename `mentionedMessages` to `mentions` in `ChannelUnreadCount` [#1978](https://github.com/GetStream/stream-chat-swift/issues/1978)
- Changes `.team` filter `FilterKey` to accept `nil` as a parameter  [#1968](https://github.com/GetStream/stream-chat-swift/pull/1968)

## StreamChatUI
### 🔄 Changed
- Deprecate `ChatMessage.isOnlyVisibleForCurrentUser` as it does not account deleted messages visability setting [#1948](https://github.com/GetStream/stream-chat-swift/pull/1948)
- Rename components related to message footnote content in `ChatMessageContentView` [#1948](https://github.com/GetStream/stream-chat-swift/pull/1948)
### ✅ Added
- Show delivery status indicator for messages sent by the current user [#1887](https://github.com/GetStream/stream-chat-swift/issues/1887)
- Show delivery status indicator for messages sent by the current user in channel preview [#1935](https://github.com/GetStream/stream-chat-swift/issues/1935)
- Add support for custom reactions sorting [#1944](https://github.com/GetStream/stream-chat-swift/pull/1944)
- Add `nonEmpty` filter for channel list query [#1960](https://github.com/GetStream/stream-chat-swift/pull/1960)
### 🐞 Fixed
- Fix `onlyVisibleForYouIndicator` not being shown for ephemeral messages [#1948](https://github.com/GetStream/stream-chat-swift/pull/1948)
- Fix message popup UI glitch for bigger messages and iPad/Landscape [#1975](https://github.com/GetStream/stream-chat-swift/pull/1975)
- Fix footnote being hidden for the message followed by `ephemeral` message [#1956](https://github.com/GetStream/stream-chat-swift/issues/1956)
- Fix footnote being hidden for the message followed by `system` message [#1956](https://github.com/GetStream/stream-chat-swift/issues/1956)

# [4.14.0](https://github.com/GetStream/stream-chat-swift/releases/tag/4.14.0)
_April 26, 2022_
## StreamChat
### ✅ Added
- `quotesEnabled` property is added to the `ChannelConfig` [#1891](https://github.com/GetStream/stream-chat-swift/issues/1891)

### 🔄 Changed
- Assertions are no longer thrown by default. Check `StreamRuntimeCheck` to enable them [#1885](https://github.com/GetStream/stream-chat-swift/pull/1885)
- Local Storage is enabled by default. You can read more [here](https://getstream.io/chat/docs/sdk/ios/guides/offline-support) [#1890](https://github.com/GetStream/stream-chat-swift/pull/1890)
- Mark all read has been relocated to `CurrentUserController` to have parity with other platforms [#1927](https://github.com/GetStream/stream-chat-swift/pull/1927)
- New `CurrentUserController.addDevice(_pushDevice:)` replaces `CurrentUserController.addDevice(token:pushProvider:)` [#1934](https://github.com/GetStream/stream-chat-swift/pull/1934)
   - How to use the new addDevice API: `currentUserController.addDevice(.apn(token: apnDeviceToken))`

### 🐞 Fixed
- Fix support for multiple active channel lists at the same time [#1879](https://github.com/GetStream/stream-chat-swift/pull/1879)
- Fix channels linked to the channel list not being watched [#1924](https://github.com/GetStream/stream-chat-swift/pull/1924)
- Fix connection recovery flow being triggered after the first connection [#1925](https://github.com/GetStream/stream-chat-swift/pull/1925)
- Fix connection recovery flow not being cancelled on disconnect [#1925](https://github.com/GetStream/stream-chat-swift/pull/1925)
- Fix cooldown being applied to /sync endpoint in connection recovery flow [#1925](https://github.com/GetStream/stream-chat-swift/pull/1925)
- Fix active components not being reset when another user is connected [#1925](https://github.com/GetStream/stream-chat-swift/pull/1925)
- Fix unusable firebase push provider [#1934](https://github.com/GetStream/stream-chat-swift/pull/1934)
- Fix DB errors happening when logging in after a logout / user switch [#1926](https://github.com/GetStream/stream-chat-swift/issues/1926)

## StreamChatUI
### 💥 Removed
- The `toVCSnapshot`, `fromVCSnapshot` and `containerTransitionImageView` properties were removed `ZoomAnimator` because they were the root cause of animation issues when presenting the popup actions [#1899](https://github.com/GetStream/stream-chat-swift/issues/1899)
### 🔄 Changed
- The time interval between 2 messages so they are grouped in the UI is changed from `30 sec` to `60 sec` [#1893](https://github.com/GetStream/stream-chat-swift/issues/1893)
### ✅ Added
- Quote message action visibility can be controlled from the dashboard [#1891](https://github.com/GetStream/stream-chat-swift/issues/1891)
### 🐞 Fixed
- Fix full screen live photos weird flicker when presented / dismissed to / from full screen [#1899](https://github.com/GetStream/stream-chat-swift/issues/1899)
- Timestamp not being shown for the message when the next message is error [#1893](https://github.com/GetStream/stream-chat-swift/issues/1893)
- Another user's avatar not being shown for deleted message last in a group [#1893](https://github.com/GetStream/stream-chat-swift/issues/1893)
- Fix audio files not rendering previews [#1907](https://github.com/GetStream/stream-chat-swift/issues/1907)
- Fix message sender name is not shown in channel with > 2 members if member identifiers were passed on channel creation [#1931](https://github.com/GetStream/stream-chat-swift/issues/1931)
- Fix incorrectly called viewWillAppear inside viewWillDissapear [#1938](https://github.com/GetStream/stream-chat-swift/pull/1938)

# [4.13.1](https://github.com/GetStream/stream-chat-swift/releases/tag/4.13.1)
_April 04, 2022_

## StreamChat
### 🚨 Fixed
- Fix deadlock when accessing some properties from Events Delegate [#1898](https://github.com/GetStream/stream-chat-swift/issues/1898)

# [4.13.0](https://github.com/GetStream/stream-chat-swift/releases/tag/4.13.0)
_March 29, 2022_

## StreamChat
### ✅ Added
- Introduce message translations. See [docs](https://getstream.io/chat/docs/ios-swift/translation/?language=swift) for more info [#1867](https://github.com/GetStream/stream-chat-swift/issues/1867)
- Add support for multiple push providers [#1864](https://github.com/GetStream/stream-chat-swift/issues/1864)
### 🐞 Fixed
- Fix payload for reaction when using `enforce_unique` [#1861](https://github.com/GetStream/stream-chat-swift/issues/1861)
- Use IndexPath's item instead of row for macOS compatibility [#1859](https://github.com/GetStream/stream-chat-swift/pull/1859)
- Fix mime-type for file attachments [#1873](https://github.com/GetStream/stream-chat-swift/pull/1873)
- Properly decode `removed_from_channel` event when channel is incomplete [#1881](https://github.com/GetStream/stream-chat-swift/pull/1881)

## StreamChatUI
### ⚠️ Changed
- `AttachmentsPreviewVC` contains significant deprecations [#1877](https://github.com/GetStream/stream-chat-swift/pull/1877)
### ✅ Added
- Add Mixed Attachments UI Support [#1877](https://github.com/GetStream/stream-chat-swift/pull/1877)
### 🐞 Fixed
- Resolve attachment type when importing file from file picker [#1873](https://github.com/GetStream/stream-chat-swift/pull/1873)
- Fix long file names overlapped by the close button [#1880](https://github.com/GetStream/stream-chat-swift/issues/1880)
- Fix long file names being truncated at the end instead of the middle [#1880](https://github.com/GetStream/stream-chat-swift/issues/1880)
- Fix commands without arguments cannot be sent without text [#1869](https://github.com/GetStream/stream-chat-swift/issues/1869)
- Fix pasting long text into composer won't update input height [#1875](https://github.com/GetStream/stream-chat-swift/issues/1875)

# [4.12.0](https://github.com/GetStream/stream-chat-swift/releases/tag/4.12.0)
_March 16, 2022_

## StreamChat
### ✅ Added
- Add Offline Support (Connection & events recovery, and offline actions queuing) [#1831](https://github.com/GetStream/stream-chat-swift/pull/1831)
- Add `MessageSearchSortingKey.createdAt` and `updatedAt` for sorting options [#1824](https://github.com/GetStream/stream-chat-swift/issues/1824)
### 🐞 Fixed
- Fix `ChatMessageSearchController` not respecting `sort` param [#1824](https://github.com/GetStream/stream-chat-swift/issues/1824)
- Fix `ChatMessageSearchController` not removing old search results [#1824](https://github.com/GetStream/stream-chat-swift/issues/1824)
- Fix `ChatMessageSearchController` making empty searches [#1824](https://github.com/GetStream/stream-chat-swift/issues/1824)

## StreamChatUI
### 🔄 Changed
- ⚠️ Change default message deleted visibility to `.alwaysVisible` [#1851](https://github.com/GetStream/stream-chat-swift/pull/1851)
   - **Note:** This change is required to be align with the other SDK Platforms. If you still want the older behaviour, you should set the `ChatClientConfig.deletedMessagesVisibility` to `.visibleForCurrentUser`.
### ✅ Added
- Make it possible to customize the message view only in the popup actions [#1844](https://github.com/GetStream/stream-chat-swift/pull/1844)
### 🐞 Fixed
- Fix blurred avatar views when using image merger [#1841](https://github.com/GetStream/stream-chat-swift/pull/1841)
- Fix "Only visible to you" shown when deleted messages visible for all users [#1847](https://github.com/GetStream/stream-chat-swift/pull/1847)
- Fix channels list cell staying as selected when in Airplane mode [#1831](https://github.com/GetStream/stream-chat-swift/pull/1831)

# [4.11.0](https://github.com/GetStream/stream-chat-swift/releases/tag/4.11.0)
_March 01, 2022_

### ✅ Added
- Add Support for Message List Data Source Diffing (Experimental) [#1770](https://github.com/GetStream/stream-chat-swift/pull/1770)
- Show Camera option on the ComposerVC [#1798](https://github.com/GetStream/stream-chat-swift/pull/1798)
- `ChannelController`'s `truncateChannel` function now allows you to specify `systemMessage`, `hardDelete`, `skipPush` properties [#1799](https://github.com/GetStream/stream-chat-swift/pull/1799)
- Added `truncatedAt` property to `ChatChannel`
- Added increased logging for CoreData crashes caused by lingering models from previous sessions [#1814](https://github.com/GetStream/stream-chat-swift/issues/1814)

### 🐞 Fixed
- Fix `ChatMentionSuggestionView` permanently hiding subviews [#1800](https://github.com/GetStream/stream-chat-swift/issues/1800)
- Fix showing channel watchers in mention suggestions list [#1803](https://github.com/GetStream/stream-chat-swift/issues/1803)
- System message is now properly shown when channel is truncated [#1799](https://github.com/GetStream/stream-chat-swift/pull/1799)
- Fix Memory Leaks when opening and closing channels [#1812](https://github.com/GetStream/stream-chat-swift/pull/1812)

# [4.10.1](https://github.com/GetStream/stream-chat-swift/releases/tag/4.10.1)
_February 16, 2022_

### 🔄 Changed
- `ChannelListVC` now keeps track of channels where user is a member only instead of all channels loaded in the SDK. [#1785](https://github.com/GetStream/stream-chat-swift/pull/1785)

### 🐞 Fixed
- Make SendButton animation overridable [#1781](https://github.com/GetStream/stream-chat-swift/issues/1781)
- Make ChannelId.rawValue public [#1780](https://github.com/GetStream/stream-chat-swift/pull/1780)
- Fix channel not removed from channel list when user leaves the channel [#1785](https://github.com/GetStream/stream-chat-swift/pull/1785)
- Fix `ChannelListController.loadNextChannels` using incorrect `limit` when argument is omitted [#1786](https://github.com/GetStream/stream-chat-swift/issues/1786)
- Fix Message Input Accessibility for Large Text [#1787](https://github.com/GetStream/stream-chat-swift/pull/1787)
- Fix crash on iOS 12 when local storage enabled [#1784](https://github.com/GetStream/stream-chat-swift/pull/1784)

# [4.10.0](https://github.com/GetStream/stream-chat-swift/releases/tag/4.10.0)
_February 01, 2022_

### ✅ Added
- Make Date Formatters Configurable [#1742](https://github.com/GetStream/stream-chat-swift/pull/1742)
- Add quoted video support [#1765](https://github.com/GetStream/stream-chat-swift/pull/1765)

### 🔄 Changed
- In case you are presenting the `ChatChannelVC` in a modal, you should now be using the `StreamModalTransitioningDelegate`. The workaround to fix the message list being dismissed when scrolling to the bottom has been removed in favor of the custom modal transition. Please check the following PR description to see how to use it: [#1760](https://github.com/GetStream/stream-chat-swift/pull/1760)

### 🐞 Fixed
- Add custom modal transition for message list [#1760](https://github.com/GetStream/stream-chat-swift/pull/1760)
- Fix composer not showing any files when >3 files are selected in bulk [#1768](https://github.com/GetStream/stream-chat-swift/issues/1768)
- Crashfix for hanging `DispatchWorkItem` reference in `WebSocketClient`[#1766](https://github.com/GetStream/stream-chat-swift/issues/1766)

# [4.9.0](https://github.com/GetStream/stream-chat-swift/releases/tag/4.9.0)
_January 18, 2022_

### ✅ Added
- Add hard delete messages support [#1745](https://github.com/GetStream/stream-chat-swift/pull/1745)

### 🐞 Fixed
- Fix wrong image resolution when images are being quoted [#1747](https://github.com/GetStream/stream-chat-swift/pull/1747)
- Fix message list NSInternalInconsistencyException crash [#1752](https://github.com/GetStream/stream-chat-swift/pull/1752)
- Fix Image and Video sharing behaviour [#1753](https://github.com/GetStream/stream-chat-swift/pull/1753)

# [4.8.0](https://github.com/GetStream/stream-chat-swift/releases/tag/4.8.0)
_January 4, 2022_

### ✅ Added
- Add support to paginate messages pinned in a channel [#1741](https://github.com/GetStream/stream-chat-swift/issues/1741)

### 🐞 Fixed
- `notification.channel_deleted` events are now handled by the SDK [#1737](https://github.com/GetStream/stream-chat-swift/pull/1737)
- `MemberListController` receives new members correctly [#1736](https://github.com/GetStream/stream-chat-swift/issues/1736)
- `ChatChannel.membership` is correctly reflected in all cases [#1736](https://github.com/GetStream/stream-chat-swift/issues/1736)

# [4.7.0](https://github.com/GetStream/stream-chat-swift/releases/tag/4.7.0)
_December 28, 2021_

### ✅ Added
- `ChannelListQuery.membersLimit` param for controlling the number of members returned for each channel [#1721](https://github.com/GetStream/stream-chat-swift/issues/1721)
- Adds support to pass extra data for message from `ComposerVC` [#1722](https://github.com/GetStream/stream-chat-swift/pull/1722)

### 🐞 Fixed
- Fix multiple pagination requests being fired from `ChatChannelVC` and `ChatChannelListVC` [#1706](https://github.com/GetStream/stream-chat-swift/issues/1706)
- Fix rendering unavailable reactions on `ChatMessageReactionAuthorsVC` [#1719](https://github.com/GetStream/stream-chat-swift/issues/1719)
- Fix unncessary API calls performed when loading threads [#1716](https://github.com/GetStream/stream-chat-swift/issues/1716)
- Fix quoted messages not updated after edit [#1703](https://github.com/GetStream/stream-chat-swift/pull/1703)
- Fix deleted replies being shown in channel [#1707](https://github.com/GetStream/stream-chat-swift/pull/1707)
- Fix Date._unconditionallyBridgeFromObjectiveC crashes [#1646](https://github.com/GetStream/stream-chat-swift/pull/1646)

# [4.6.0](https://github.com/GetStream/stream-chat-swift/releases/tag/4.6.0)
_December 20, 2021_

### ⚠️ Important
- Dependencies are no longer exposed (this includes Nuke, SwiftyGif and Starscream). If you were using those dependencies we were exposing, you would need to import them manually. This is due to our newest addition supporting Module Stable XCFrameworks, see more below in the "Added" section.

### 🔄 Changed
- Change `ChatMessageLayoutOptions` to a `Set` instead of an `OptionSet` for a more flexible and safer customization [#1651](https://github.com/GetStream/stream-chat-swift/issues/1651)
- There is a new `ChatMessageListDateSeparatorView` component that should be used instead of the `ChatMessageListScrollOverlayView` if the goal is customize the styling of the date separator. Read [here](https://getstream.io/chat/docs/sdk/ios/uikit/components/message/#date-separators) for more details.
- `UnknownEvent` is now deprecated, use `UnknownChannelEvent` or `UnknownUserEvent` instead. [#1695](https://github.com/GetStream/stream-chat-swift/pull/1695).
- SwiftyGif now points to [v5.4.2](https://github.com/kirualex/SwiftyGif/releases/tag/5.4.2) that resolves crash related to leaked delegate reference.

### 🐞 Fixed
- Fix `stopTyping` can be called on `TypingEventSender` after calling `startTyping` [#1649](https://github.com/GetStream/stream-chat-swift/issues/1649).
- Reactions no longer cover the text in message bubble [#1666](https://github.com/GetStream/stream-chat-swift/pull/1666).
- Fix `error` type messages rendered as user's messages and interactive [#1672](https://github.com/GetStream/stream-chat-swift/issues/1672).
- Fix `ChannelListController` makes one redundant API call [#1687](https://github.com/GetStream/stream-chat-swift/issues/1687).
- Safely access indexes of collections [#1692](https://github.com/GetStream/stream-chat-swift/pull/1692).

### ✅ Added
- Add support for pre-built XCFrameworks [#1665](https://github.com/GetStream/stream-chat-swift/pull/1665).
- Added `LogConfig.destinationTypes` for ease of adding new destinations to logger [#1681](https://github.com/GetStream/stream-chat-swift/issues/1681).
- Expose container embedding top & bottom containers by `ChatChannelListItemView` [#1670](https://github.com/GetStream/stream-chat-swift/issues/1670).
- Add Static Message List Date Separators [#1686](https://github.com/GetStream/stream-chat-swift/issues/1686) (You can read this [doc](https://getstream.io/chat/docs/sdk/ios/uikit/components/message/#date-separators) to understand how to configure this feature).
- Adds `UnknownUserEvent` that models custom user event [#1695](https://github.com/GetStream/stream-chat-swift/pull/1695).
- `ChannelQuery.options` and `ChannelListQuery.options` are now public and mutable [#1696](https://github.com/GetStream/stream-chat-swift/issues/1696)
- `ChannelController.startWatching` and `stopWatching` are now `public`. You can explicitly stop watching a channel [#1696](https://github.com/GetStream/stream-chat-swift/issues/1696).

# [4.5.2](https://github.com/GetStream/stream-chat-swift/releases/tag/4.5.2)
_December 10, 2021_

### 🐞 Fixed

- Fix regression for reactions left by the current user being not accurate [#1680](https://github.com/GetStream/stream-chat-swift/issues/1680)

# [4.5.1](https://github.com/GetStream/stream-chat-swift/releases/tag/4.5.1)
_December 01, 2021_

### 🐞 Fixed
- Fix memory leak in GalleryVC [#1631](https://github.com/GetStream/stream-chat-swift/pull/1631)
- Increase tappable area surrounding the ShareButton inside the GalleryVC [#1640](https://github.com/GetStream/stream-chat-swift/pull/1640)
- Fix giphy action message (ephemeral message) in a thread is also shown in the channel [#1641](https://github.com/GetStream/stream-chat-swift/issues/1641)
- Fix crash when sending giphies. (Requires update of SwiftyGif to 5.4.1) [SwiftyGif#158](https://github.com/kirualex/SwiftyGif/pull/158)
- Improve stability of marking channel read [#1656](https://github.com/GetStream/stream-chat-swift/issues/1656)

### 🔄 Changed
- Make `LogDetails` fields `public` so they are be accessible. Typical usage is when overriding `process(logDetails:)` when subclassing `BaseLogDestination` [#1650](https://github.com/GetStream/stream-chat-swift/issues/1650)

# [4.5.0](https://github.com/GetStream/stream-chat-swift/releases/tag/4.5.0)
_November 16, 2021_

### 🐞 Fixed
- Fix message list scrolling jumps when a new message is received [#1605](https://github.com/GetStream/stream-chat-swift/pull/1605)
- Fix message cell not resized after editing a message with bigger/smaller content [#1605](https://github.com/GetStream/stream-chat-swift/pull/1605)
- Improve send button tap responsiveness [#1626](https://github.com/GetStream/stream-chat-swift/pull/1626)
- Dismiss suggestions popup when tapping outside [#1627](https://github.com/GetStream/stream-chat-swift/pull/1627)

### ✅ Added

- Optimistic Reaction UI, adding/removing reactions can be done offline and API calls are performed asynchronously [#1592](https://github.com/GetStream/stream-chat-swift/pull/1592)
- Automatically retry failed API calls for adding and removing reactions [#1592](https://github.com/GetStream/stream-chat-swift/pull/1592)

# [4.4.0](https://github.com/GetStream/stream-chat-swift/releases/tag/4.4.0)
_November 11, 2021_

### 🐞 Fixed
- Using Xcode 13 & CocoaPods should load all the required assets. [#1602](https://github.com/GetStream/stream-chat-swift/pull/1602)
- Make the NukeImageLoader initialiser accessible [#1600](https://github.com/GetStream/stream-chat-swift/issues/1600)
- Fix message not pinned when there is no expiration date [#1603](https://github.com/GetStream/stream-chat-swift/issues/1603)
- Fix uploaded videos' mime types were not encoded correctly [#1604](https://github.com/GetStream/stream-chat-swift/issues/1604)

### ✅ Added
- Added a new `make` API within our ChatChannelListVC so it's easier to instantiate, this eliminates the need to setup within the ViewController lifecycle [#1597](https://github.com/GetStream/stream-chat-swift/issues/1597)
- Add view to show all reactions of a message when tapping reactions [#1582](https://github.com/GetStream/stream-chat-swift/pull/1582)

# [4.3.0](https://github.com/GetStream/stream-chat-swift/releases/tag/4.3.0)
_November 03, 2021_

### 🐞 Fixed
- `flag` command is no longer visible on Composer [#1590](https://github.com/GetStream/stream-chat-swift/issues/1590)
- Fix long-pressed message being swapped with newly received message if both have the same visual style [#1596](https://github.com/GetStream/stream-chat-swift/issues/1596)
- Fix crash when message actions pop-up is dismissed with the selected message being outside the visible area of message list [#1596](https://github.com/GetStream/stream-chat-swift/issues/1596)

### 🔄 Changed
- The message action icons were changed to be a bit more darker color [#1583](https://github.com/GetStream/stream-chat-swift/issues/1583)
- The long-pressed message view is no longer moved across `ChatMessageListVC` and `ChatMessagePopupVC` hierarchies [#1596](https://github.com/GetStream/stream-chat-swift/issues/1596)

### ✅ Added
- Added Flag message action [#1583](https://github.com/GetStream/stream-chat-swift/issues/1583)
- Added handling of "shadowed" messages (messages from shadow banned users). The behavior is controlled by `ChatClientConfig.shouldShowShadowedMessages` and defaults to `false`. [#1591](https://github.com/GetStream/stream-chat-swift/issues/1591)
- Add message actions transition controller to `Components` [#1596](https://github.com/GetStream/stream-chat-swift/issues/1596)

# [4.2.0](https://github.com/GetStream/stream-chat-swift/releases/tag/4.2.0)
_October 26, 2021_

### ✅ Added
- `LogConfig.subsystems` for customizing subsysems where logger should be active [#1522](https://github.com/GetStream/stream-chat-swift/issues/1522)
- `ChannelListController` can now correctly give a list of hidden channels [#1529](https://github.com/GetStream/stream-chat-swift/issues/1529)
- `ChatChannel.isHidden` is now exposed [#1529](https://github.com/GetStream/stream-chat-swift/issues/1529)
- Add `name` sort option for member list queries [#1576](https://github.com/GetStream/stream-chat-swift/issues/1576)
- Update `ComposerVC` to respect API limitation and show an alert when > 10 attachments are added to the message. [#1579](https://github.com/GetStream/stream-chat-swift/issues/1579)

### 🐞 Fixed
- Fix incorrect key in `created_by` filter used in channel list query [#1544](https://github.com/GetStream/stream-chat-swift/issues/1544)
- Fix message list jumps when new reaction added [#1542](https://github.com/GetStream/stream-chat-swift/pull/1542)
- Fix message list jumps when message received [#1542](https://github.com/GetStream/stream-chat-swift/pull/1542)
- Fix broken constraint in the `ComposerView`, we have made the `BottomContainer` a standard `UIStackView` [#1545](https://github.com/GetStream/stream-chat-swift/pull/1545)
- Fix whitespace when dismissing Gallery Image by using the PanGesture. This now displays keyboard as required [#1563](https://github.com/GetStream/stream-chat-swift/pull/1563)
- Fix `ChannelListSortingKey.hasUnread` causing a crash when used [#1561](https://github.com/GetStream/stream-chat-swift/issues/1561)
- Fix Logger not logging when custom `subsystem` is specified [#1559](https://github.com/GetStream/stream-chat-swift/issues/1559)
- Fix channel not updated when a member is removed [#1560](https://github.com/GetStream/stream-chat-swift/issues/1560)
- Fix channel mark read [#1569](https://github.com/GetStream/stream-chat-swift/pull/1569)
- Fix lowercased username was used for mention instead of original name [#1575](https://github.com/GetStream/stream-chat-swift/issues/1575)

### 🔄 Changed
- `LogConfig` changes after logger was used will now take affect [#1522](https://github.com/GetStream/stream-chat-swift/issues/1522)
- `setDelegate(delegate:)` is now deprecated in favor of using the `delegate` property directly [#1564](https://github.com/GetStream/stream-chat-swift/pull/1564)

# [4.1.0](https://github.com/GetStream/stream-chat-swift/releases/tag/4.1.0)
_October 12, 2021_

### 🐞 Fixed
- Fixes left buttons not being hidden when a command was added in the composer [#1528](https://github.com/GetStream/stream-chat-swift/pull/1528)
- Fixes attachments not being cleared when a command was added [#1528](https://github.com/GetStream/stream-chat-swift/pull/1528)
- Fix `imageURL` is incorrectly encoded as `image_url` during `connectUser` [#1523](https://github.com/GetStream/stream-chat-swift/pull/1523)
- Fix fallback to `Components.default` because of responder chain being broken in `ChatChannelVC/ChatThreadVC/ChatMessageCell` [#1519](https://github.com/GetStream/stream-chat-swift/pull/1519)
- Fix crash after `ChatClient` disconnection [#1532](https://github.com/GetStream/stream-chat-swift/pull/1532)
- Fix when sending a new message UI flickers [#1536](https://github.com/GetStream/stream-chat-swift/pull/1536)
- Fix crash on `GalleryVC` happening on iPad when share button is clicked [#1537](https://github.com/GetStream/stream-chat-swift/pull/1537)
- Fix pending API requests being cancelled when client is connecting for the first time [#1538](https://github.com/GetStream/stream-chat-swift/issues/1538)

### ✅ Added
- Make it possible to customize video asset (e.g. include custom HTTP header) before it's preview/content is loaded [#1510](https://github.com/GetStream/stream-chat-swift/pull/1510)
- Make it possible to search for messages containing attachments of the given types [#1525](https://github.com/GetStream/stream-chat-swift/pull/1525)
- Make `ChatReactionsBubbleView` open for UI customization [#1526](https://github.com/GetStream/stream-chat-swift/pull/1526)

### 🔄 Changed
- Rename `VideoPreviewLoader` type to `VideoLoading` and `videoPreviewLoader` to `videoLoader` in `Components` [#1510](https://github.com/GetStream/stream-chat-swift/pull/1510)
- Changes `ComposerVC.Content.command` to `let` instead of `var` and introduces `ComposerVC.content.addCommand` to add commands to a message for a safer approach [#1528](https://github.com/GetStream/stream-chat-swift/pull/1528)

# [4.0.4](https://github.com/GetStream/stream-chat-swift/releases/tag/4.0.4)
_October 06, 2021_

### 🐞 Fixed
- Fix keyboard showing over composer [#1506](https://github.com/GetStream/stream-chat-swift/pull/1506)
- Safely unwrap images to prevent crashes on images from bundle [#1502](https://github.com/GetStream/stream-chat-swift/pull/1502)
- Fixed when a channel list query has no channels, any future channels are not added to the controller [#1513](https://github.com/GetStream/stream-chat-swift/issues/1513)

### 🔄 Changed
- Take `VideoAttachmentGalleryCell` and `ImageAttachmentGalleryCell` types used in `GalleryVC` from `Components` [#1509](https://github.com/GetStream/stream-chat-swift/pull/1509)

# [4.0.3](https://github.com/GetStream/stream-chat-swift/releases/tag/4.0.3)
_October 01, 2021_

### ✅ Added
- Events expose chat models (e.g. `channel: ChatChannel`) instead of just IDs [#1081](https://github.com/GetStream/stream-chat-swift/pull/1081)
- SDK is now Carthage compatible [#1495](https://github.com/GetStream/stream-chat-swift/pull/1495)

### 🐞 Fixed
- Dynamic height for the composer attachment previews [#1480](https://github.com/GetStream/stream-chat-swift/pull/1480)
- Fix `shouldAddNewChannelToList` and `shouldListUpdatedChannel` delegate funcs are not overridable in ChannelListVC subclasses [#1497](https://github.com/GetStream/stream-chat-swift/issues/1497)
- Make messageComposerBottomConstraint public [#1501](https://github.com/GetStream/stream-chat-swift/pull/1501)
- Fix `ChatChannelListVC` showing channels muted by the current user when default `shouldAddNewChannelToList/shouldListUpdatedChannel` delegate method implementations are used [#1476](https://github.com/GetStream/stream-chat-swift/pull/1476)

# [4.0.2](https://github.com/GetStream/stream-chat-swift/releases/tag/4.0.2)
_September 24, 2021_

### ✅ Added
- Introduce `ChannelController.uploadFile` function for uploading files to CDN to obtain a remote URL [#1468](https://github.com/GetStream/stream-chat-swift/issues/1468)

### 🐞 Fixed
- Fix channel unread counts, thread replies and silent messages do not increase the count anymore [#1472](https://github.com/GetStream/stream-chat-swift/pull/1472)
- Fix token expiration refresh mechanism for API endpoints [#1446](https://github.com/GetStream/stream-chat-swift/pull/1446)
- Fix keyboard handling when navigation bar or tab bar are not translucent [#1470](https://github.com/GetStream/stream-chat-swift/pull/1470) [#1464](https://github.com/GetStream/stream-chat-swift/pull/1464)

### 🔄 Changed
- Attachments types are now `Hashable` [1469](https://github.com/GetStream/stream-chat-swift/pull/1469/files)

# [4.0.1](https://github.com/GetStream/stream-chat-swift/releases/tag/4.0.1)
_September 17, 2021_

### ✅ Added
- Introduce `shouldAddNewChannelToList` and `shouldListUpdatedChannel` delegate callbacks to `ChannelListController`. With these, one can list/unlist new/updated channels to the existing controller. [#1438](https://github.com/GetStream/stream-chat-swift/issues/1438) [#1460](https://github.com/GetStream/stream-chat-swift/issues/1460)
- Added injection of `ChatMessageReactionsBubbleView` to `Components`, so customers will be able to subclass and customise it. [#1451](https://github.com/GetStream/stream-chat-swift/pull/1451)
- Add delegate func for tap on user avatar for a message [#1453](https://github.com/GetStream/stream-chat-swift/issues/1453)

### 🐞 Fixed
- `CurrentUser.currentDevice` is always `nil`. Now it won't be nil after `addDevice` is called [#1457](https://github.com/GetStream/stream-chat-swift/issues/1457)

### 🔄 Changed
- Update `ChatClient` to disconnect immediately when the Internet connection disappears [#1449](https://github.com/GetStream/stream-chat-swift/issues/1449)
- `NewChannelQueryUpdater`, which takes care of listing/unlisting new/updated channels, is disabled. We recommend using the new `ChannelListController` delegate methods `shouldAddNewChannelToList` and `shouldListUpdatedChannel` [#1460](https://github.com/GetStream/stream-chat-swift/issues/1460)

### 🐞 Fixed
- Fix message list wrong content inset when typing events disabled [#1455](https://github.com/GetStream/stream-chat-swift/pull/1455)
- Fix message list unwanted scrolling when typing indicator shown [#1456](https://github.com/GetStream/stream-chat-swift/pull/1456)
- Fix typing events always disabled when channel opened without cache from Channel List [#1458](https://github.com/GetStream/stream-chat-swift/pull/1458)
- Fix hypens (-) are not allowed in custom channel types [#1461](https://github.com/GetStream/stream-chat-swift/issues/1461)

# [4.0.0](https://github.com/GetStream/stream-chat-swift/releases/tag/4.0.0)
_September 10, 2021_

### 🔄 Changed

# [4.0.0-RC.1](https://github.com/GetStream/stream-chat-swift/releases/tag/4.0.0-RC.1)
_September 09, 2021_

### 🐞 Fixed
 - Fix channel list showing outdated data, and channels not showing any messages after reconnection [#1435](https://github.com/GetStream/stream-chat-swift/issues/1435)

# [4.0.0-RC](https://github.com/GetStream/stream-chat-swift/releases/tag/4.0.0-RC)
_September 03, 2021_

### ⚠️ Breaking Changes from `4.0-beta.11`
- JSON Encoding/Decoding for both Network and Database date formatting changed to RFC3339 formats [#1403](https://github.com/GetStream/stream-chat-swift/pull/1403)
- `ChatMessage.threadParticipants` is now an Array instead of Set [#1398](https://github.com/GetStream/stream-chat-swift/pull/1398)
- Introduces `ChatChannelVC` and removes responsibilities of `ChatMessageListVC`. The latter now is only responsible to render the message list layout, the data is provided by `ChatChannelVC` or `ChatThreadVC`. [#1314](https://github.com/GetStream/stream-chat-swift/pull/1314)
- Replaces `ChatMessageActionsVC.Delegate` with `ChatMessageActionsVCDelegate` [#1314](https://github.com/GetStream/stream-chat-swift/pull/1314)
- Renames `ChatChannelListRouter.showMessageList()` -> `showChannel()` [#1314](https://github.com/GetStream/stream-chat-swift/pull/1314)
- Removal of `ComposerVCDelegate` [#1314](https://github.com/GetStream/stream-chat-swift/pull/1314)
- Replaces `ChatMessageListKeyboardObserver` with `ComposerKeyboardHandler` [#1314](https://github.com/GetStream/stream-chat-swift/pull/1314)

#### Understanding `ChatChannelVC` vs `ChatTheadVC` vs `ChatMessageListVC`
- `ChatChannelVC`:
    - `ChatChannelHeaderView`
    - `ChatMessageListVC`
    - `ComposerVC`

- `ChatThreadVC`:
    - `ChatThreadHeaderView`
    - `ChatMessageListVC`
    - `ComposerVC`

A new `ChatChannelVC` is introduced that represents the old `ChatMessageListVC`, which was responsible to display the messages from a channel. The `ChatThreadVC` remains the same and it is responsible for displaying the replies in a thread, but now instead of duplicating the implementation from the channel, both use the `ChatMessageListVC` and configure it for their needs. For this to be possible the `ChatMessageListVC` has now a `ChatMessageListVCDataSource` and `ChatMessageListVCDelegate`. Both `ChatChannelVC` and `ChatThreadVC` implement the `ChatMessageListVCDataSource` and `ChatMessageListVCDelegate`.

### 🔄 Changed
- Nuke dependency was updated to v10 [#1405](https://github.com/GetStream/stream-chat-swift/pull/1405)

### ✅ Added
- For non-DM channels, the avatar is now shown as a combination of the avatars of the last active members of the channel [#1344](https://github.com/GetStream/stream-chat-swift/pull/1344)
- New DateFormatter methods `rfc3339Date` and `rfc3339DateString` [#1403](https://github.com/GetStream/stream-chat-swift/pull/1403)
- Add a new `isMentionsEnabled` flag to make it easier to disable the user mentions in the ComposerVC [#1416](https://github.com/GetStream/stream-chat-swift/pull/1416)
- Use remote config to disable mute actions [#1418](https://github.com/GetStream/stream-chat-swift/pull/1418)
- Use remote config to disable thread info from message options [#1418](https://github.com/GetStream/stream-chat-swift/pull/1418)
- Provide different Objc name for InputTextView [#1420](https://github.com/GetStream/stream-chat-swift/pull/1421)
- Add message search support through `MessageSearchController` [#1426](https://github.com/GetStream/stream-chat-swift/pull/1426)

### 🐞 Fixed
- Fix incorrect RawJSON number handling, the `.integer` case is no longer supported and is replaced by `.number` [#1375](https://github.com/GetStream/stream-chat-swift/pull/1375)
- Fix message list and thread index out of range issue on `tableView(_:cellForRowAt:)` [#1373](https://github.com/GetStream/stream-chat-swift/pull/1373)
- Fix crash when dismissing gallery images [#1383](https://github.com/GetStream/stream-chat-swift/pull/1383)
- Improve pagination efficiency [#1381](https://github.com/GetStream/stream-chat-swift/pull/1381)
- Fix user mention suggestions not showing all members [#1390](https://github.com/GetStream/stream-chat-swift/pull/1381)
- Fix thread avatar view not displaying latest reply author avatar [#1398](https://github.com/GetStream/stream-chat-swift/pull/1398)
- Fix crash on incorrect date string parsing [#1403](https://github.com/GetStream/stream-chat-swift/pull/1403)
- Fix threads not showing all the responses if there were responses that were also sent to the channel [#1413](https://github.com/GetStream/stream-chat-swift/pull/1413)
- Fix crash when accessing `ChatMessage.attachmentCounts` on <iOS13 with in-memory storage turned ON
- Fix `isCommandsEnabled` not disabling the typing commands [#1416](https://github.com/GetStream/stream-chat-swift/pull/1416)
- Fix mention suggester now supports `options.minimumRequiredCharacters` equal to 0 and sorts results with same score consistently
- Fix filters with wrong Date encoding strategy [#1420](https://github.com/GetStream/stream-chat-swift/pull/1420)
- Fix message height is now calculated correctly when a message is updated [#1424](https://github.com/GetStream/stream-chat-swift/pull/1424)
- Fix `ChatMessageReactionData.init` not public [#1425](https://github.com/GetStream/stream-chat-swift/pull/1425)

# [4.0.0-beta.11](https://github.com/GetStream/stream-chat-swift/releases/tag/4.0.0-beta.11)
_August 13, 2021_

### 🐞 Fixed
- Fix jumps when presenting message popup actions in a modal [#1361](https://github.com/GetStream/stream-chat-swift/issues/1361)
- Fix custom Channel Types not allowing uppercase letters [#1361](https://github.com/GetStream/stream-chat-swift/issues/1361)
- Fix `ChatMessageGalleryView.ImagePreview` not compiling in Obj-c [#1363](https://github.com/GetStream/stream-chat-swift/pull/1363)
- Fix force unwrap crashes on unknown user roles cases [#1365](https://github.com/GetStream/stream-chat-swift/pull/1365)
- Fix "last seen at" representation to use other units other than minutes [#1368](https://github.com/GetStream/stream-chat-swift/pull/1368)
- Fix message list dismissing on a modal when scrolling [#1364](https://github.com/GetStream/stream-chat-swift/pull/1364)
- Fix crash on channel delete event [#1408](https://github.com/GetStream/stream-chat-swift/pull/1408)

# [4.0.0-beta.10](https://github.com/GetStream/stream-chat-swift/releases/tag/4.0.0-beta.10)
_August 11, 2021_

### ✅ Added
- New `ChannelListSortingKey`s `unreadCount` and `hasUnread` [#1348](https://github.com/GetStream/stream-chat-swift/issues/1348)
- Added `GalleryAttachmentViewInjector.galleryViewAspectRatio` to control the aspect ratio of a gallery inside a message cell [#1300](https://github.com/GetStream/stream-chat-swift/pull/1300)

### 🔄 Changed
- `ChatMessageReactionsVC.toggleReaction` is now `open` [#1348](https://github.com/GetStream/stream-chat-swift/issues/1348)
- User mentions now fetch suggestions from current channel instead of doing a user search query. Set `Components.mentionAllAppUsers` to true if you want to perform user search instead [#1357](https://github.com/GetStream/stream-chat-swift/pull/1357)

### 🐞 Fixed
- Fix `ChannelListController.synchronize` completion closure not being called when the client is connected [#1353](https://github.com/GetStream/stream-chat-swift/issues/1353)
- Selecting suggestions from Composer did not work correctly [#1352](https://github.com/GetStream/stream-chat-swift/pull/1352)
- Fixed race condition on `ChatMessageListVC` and `ChatThreadVC` that caused `UITableView` crashes [#1347](https://github.com/GetStream/stream-chat-swift/pull/1347)
- Fixed an issue for `ChatThreadVC` opened from a deeplink when new replies are only added to the chat, but not to the replies thread [#1354](https://github.com/GetStream/stream-chat-swift/pull/1354)


# [4.0.0-beta.9](https://github.com/GetStream/stream-chat-swift/releases/tag/4.0.0-beta.9)
_August 05, 2021_

### ⚠️ Breaking Changes from `4.0-beta.8`
- Extra data is now stored on a hashmap and not using the `ExtraData` generic system
- `ChatMessageLayoutOptionsResolver.optionsForMessage` has a new parameter: `appearance` [#1304](https://github.com/GetStream/stream-chat-swift/issues/1304)
- Renamed `Components.navigationTitleView` -> `Components.titleContainerView` [#1294](https://github.com/GetStream/stream-chat-swift/pull/1294)

#### New Extra Data Type

The new `4.0` release changes how `extraData` is stored and uses a simpler hashmap-based solution. This approach does not require creating type aliases for all generic classes such as `ChatClient`.

Example:

```swift
client.connectUser(
    userInfo: .init(
        id: userCredentials.id,
        extraData: ["country": .string("NL")]
    ),
    token: token
)
```

`Message`, `User`, `Channel`, `MessageReaction` models now store `extraData` in a `[String: RawJSON]` container.

```swift
let extraData:[String: RawJSON] = .dictionary([
    "name": .string(testPayload.name),
    "number": .integer(testPayload.number)
])
```

#### Upgrading from ExtraData

If you are using `ExtraData` from `v3` or before `4.0-beta.8` the steps needed to upgrade are the following:

- Remove all type aliases (`typealias ChatUser = _ChatUser<CustomExtraDataTypes.User>`)
- Replace all generic types from `StreamChat` and `StreamChatUI` classes (`__CurrentChatUserController<T>` -> `CurrentChatUserController`) with the non-generic version
- Remove the extra data structs and either use `extraData` directly or (recommended) extend the models
- Update your views to read your custom fields from the `extraData` field

Before:

```swift
struct Birthland: UserExtraData {
    static var defaultValue = Birthland(birthLand: "")
    let birthLand: String
}
```

After:

```swift
extension ChatUser {
    static let birthLandFieldName = "birthLand"
    var birthLand: String {
        guard let v = extraData[ChatUser.birthLandFieldName] else {
            return ""
        }
        guard case let .string(birthLand) = v else {
            return ""
        }
        return birthLand
    }
}
```

### ✅ Added
- Added `ChatChannelHeaderView` UI Component [#1294](https://github.com/GetStream/stream-chat-swift/pull/1294)
- Added `ChatThreadHeaderView` UI Component [#1294](https://github.com/GetStream/stream-chat-swift/pull/1294)
- Added custom channel events support [#1309](https://github.com/GetStream/stream-chat-swift/pull/1309)
- Added `ChatMessageAudioAttachment`, you can access them via `ChatMessage.audioAttachments`. There's no UI support as of now, it's in our Roadmap. [#1322](https://github.com/GetStream/stream-chat-swift/issues/1322)
- Added message ordering parameter to all `ChannelController` initializers. If you use `ChatChannelListRouter` it can be done by overriding a `showMessageList` method on it. [#1338](https://github.com/GetStream/stream-chat-swift/pull/1338)
- Added support for custom localization of components in framework [#1330](https://github.com/GetStream/stream-chat-swift/pull/1330)

### 🐞 Fixed
- Fix message list header displaying incorrectly the online status for the current user instead of the other one [#1294](https://github.com/GetStream/stream-chat-swift/pull/1294)
- Fix deleted last message's appearance on channels list [#1318](https://github.com/GetStream/stream-chat-swift/pull/1318)
- Fix reaction bubbles sometimes not being aligned to bubble on short incoming message [#1320](https://github.com/GetStream/stream-chat-swift/pull/1320)
- Fix hiding already hidden channels not working [#1327](https://github.com/GetStream/stream-chat-swift/issues/1327)
- Fix compilation for Xcode 13 beta 3 where SDK could not compile because of unvailability of `UIApplication.shared` [#1333](https://github.com/GetStream/stream-chat-swift/pull/1333)
- Fix member removed from a Channel is still present is MemberListController.members [#1323](https://github.com/GetStream/stream-chat-swift/issues/1323)
- Fix composer input field height for long text [#1335](https://github.com/GetStream/stream-chat-swift/issues/1335)
- Fix creating direct messaging channels creates CoreData misuse [#1337](https://github.com/GetStream/stream-chat-swift/issues/1337)

### 🔄 Changed
- `ContainerStackView` doesn't `assert` when trying to remove a subview, these operations are now no-op [#1328](https://github.com/GetStream/stream-chat-swift/issues/1328)
- `ChatClientConfig`'s `isLocalStorageEnabled`'s default value is now `false`
- `/sync` endpoint calls optimized for a setup when local caching is disabled i.e. `isLocalStorageEnabled` is set to false.

# [4.0.0-beta.8](https://github.com/GetStream/stream-chat-swift/releases/tag/4.0.0-beta.8)
_July 21, 2021_

### ✅ Added
- `urlRequest(forImage url:)` added to `ImageCDN` protocol, this can be used to inject custom HTTP headers into image loading requests [#1291](https://github.com/GetStream/stream-chat-swift/issues/1291)
- Functionality that allows [inviting](https://getstream.io/chat/docs/react/channel_invites/?language=swift) users to channels with subsequent acceptance or rejection on their part [#1276](https://github.com/GetStream/stream-chat-swift/pull/1276)
- `EventsController` which exposes event observing API [#1266](https://github.com/GetStream/stream-chat-swift/pull/1266)

### 🐞 Fixed
- Fix an issue where member role sent from backend was not recognized by the SDK [#1288](https://github.com/GetStream/stream-chat-swift/pull/1288)
- Fix crash in `ChannelListUpdater` caused by the lifetime not aligned with `ChatClient` [#1289](https://github.com/GetStream/stream-chat-swift/pull/1289)
- Fix composer allowing sending whitespace only messages [#1293](https://github.com/GetStream/stream-chat-swift/issues/1293)
- Fix a crash that would occur on deleting a message [#1298](https://github.com/GetStream/stream-chat-swift/pull/1298)

# [4.0.0-beta.7](https://github.com/GetStream/stream-chat-swift/releases/tag/4.0.0-beta.7)
_July 19, 2021_

### ⚠️ Breaking Changes from `4.0-beta.6`
- The `ChatSuggestionsViewController` was renamed to `ChatSuggestionsVC` to follow the same pattern across the codebase. [#1195](https://github.com/GetStream/stream-chat-swift/pull/1195)

### 🔄 Changed
- Changed Channel from  `currentlyTypingMembers: Set<ChatChannelMember>` to `currentlyTypingUsers: Set<ChatUser>` to show all typing users (not only channel members; eg: watching users) [#1254](https://github.com/GetStream/stream-chat-swift/pull/1254)

### 🐞 Fixed
- Fix deleted messages appearance [#1267](https://github.com/GetStream/stream-chat-swift/pull/1267)
- Fix composer commands and attachment buttons not shown in first render when channel is not in cache [#1277](https://github.com/GetStream/stream-chat-swift/pull/1277)
- Fix appearance of only-emoji messages [#1272](https://github.com/GetStream/stream-chat-swift/pull/1272)
- Fix the appearance of system messages [#1281](https://github.com/GetStream/stream-chat-swift/pull/1281)
- Fix a crash happening during MessageList updates [#1286](https://github.com/GetStream/stream-chat-swift/pull/1286)

### ✅ Added
- Support for pasting images into the composer [#1258](https://github.com/GetStream/stream-chat-swift/pull/1258)
- The visibility of deleted messages is now configurable using `ChatClientConfig.deletedMessagesVisibility`. You can choose from the following options [#1269](https://github.com/GetStream/stream-chat-swift/pull/1269):
```swift
/// All deleted messages are always hidden.
case alwaysHidden

/// Deleted message by current user are visible, other deleted messages are hidden.
case visibleForCurrentUser

/// Deleted messages are always visible.
case alwaysVisible
```

### 🐞 Fixed
- Fix crash when scrolling to bottom after sending the first message [#1262](https://github.com/GetStream/stream-chat-swift/pull/1262)
- Fix crash when thread root message is not loaded when thread is opened [#1263](https://github.com/GetStream/stream-chat-swift/pull/1263)
- Fix issue when messages were changing their sizes when channel is opened [#1260](https://github.com/GetStream/stream-chat-swift/pull/1260)
- Fix over fetching previous messages [#1110](https://github.com/GetStream/stream-chat-swift/pull/1110)
- Fix an issue where multiple messages in a channel could not quote a single message [#1264](https://github.com/GetStream/stream-chat-swift/pull/1264)

### 🔄 Changed
- The way attachment view stretches the message cell to fill all available width. Now it's done via `fillAllAvailableWidth` exposed on base attachment injector (set to `true` by default) [#1260](https://github.com/GetStream/stream-chat-swift/pull/1260)

# [4.0.0-beta.6](https://github.com/GetStream/stream-chat-swift/releases/tag/4.0.0-beta.6)
_July 08, 2021_

### 🐞 Fixed
- Fix issue where badge with unread count could remain visible with 0 value [#1259](https://github.com/GetStream/stream-chat-swift/pull/1259)
- Fixed the issue when `ChatClientUpdater.connect` was triggered before the connection was established due to firing `.didBecomeActive` notification [#1256](https://github.com/GetStream/stream-chat-swift/pull/1256)

# [4.0.0-beta.5](https://github.com/GetStream/stream-chat-swift/releases/tag/4.0.0-beta.5)
_July 07, 2021_

### ⚠️ Breaking Changes from `4.0-beta.4`
- The `ChatSuggestionsViewController` was renamed to `ChatSuggestionsVC` to follow the rest of the codebase. [#1195](https://github.com/GetStream/stream-chat-swift/pull/1195)
- The `CreateChatChannelButton` component was removed. The component acted only as a placeholder and the functionality should be always provided by the hosting app. For an example implementation see the [Demo app](https://github.com/GetStream/stream-chat-swift/blob/main/DemoApp/ChatPresenter.swift).
- The payload of `AnyChatMessageAttachment` changed from `Any` to `Data` [#1248](https://github.com/GetStream/stream-chat-swift/pull/1248).
- The user setting API was updated. It's now required to call one of the available `connect` methods on `ChatClient` after `ChatClient`'s instance is created in order to establish connection and set the current user.

  Migration tips:
  ---
  If you were doing:
  ```
  let client = ChatClient(config: config, tokenProvider: .static(token))
  ```
  Now you should do:
  ```
  let client = ChatClient(config: config)
  client.connectUser(userInfo: .init(id: userId), token: token)
  ```
  ---
  Guest users before:
  ```
  let client = ChatClient(
    config: config,
    tokenProvider: .guest(
      userId: userId,
      name: userName
    )
  )
  ```
  Now you should do:
  ```
  let client = ChatClient(config: config)
  client.connectGuestUser(userInfo: .init(id: userId))
  ```
  ---
  Anonymous users before:
  ```
  let client = ChatClient(config: config, tokenProvider: .anonymous)
  ```
  Now you should do:
  ```
  let client = ChatClient(config: config)
  client.connectAnonymousUser()
  ```
  ---
  If you use tokens that expire you probably do something like this:
  ```
  let client = ChatClient(
    config: config,
    tokenProvider: .closure { client, completion in
      service.fetchToken { token in
        completion(token)
      }
    }
  )
  ```
  Now you should do:
  ```
  let client = ChatClient(config: config)
  service.fetchToken { token in
    client.connectUser(userInfo: .init(id: userId), token: token)
  }
  // `tokenProvider` property is used to reobtain a new token in case if the current one is expired
  client.tokenProvider = { completion in
    service.fetchToken { token in
      completion(token)
    }
  }
  ```

### ✅ Added
- `search(query:)` function to `UserSearchController` to make a custom search with a query [#1206](https://github.com/GetStream/stream-chat-swift/issues/1206)
- `queryForMentionSuggestionsSearch(typingMention:)` function to `ComposerVC`, users can override this function to customize mention search behavior [#1206](https://github.com/GetStream/stream-chat-swift/issues/1206)
- `.contains` added to `Filter` to be able to filter for `teams` [#1206](https://github.com/GetStream/stream-chat-swift/issues/1206)

### 🔄 Changed
- `shouldConnectAutomatically` setting in `ChatConfig`, it now has no effect and all logic that used it now behaves like it was set to `true`.

### 🐞 Fixed
- `ConnectionController` fires its `controllerDidChangeConnectionStatus` method only when the connection status actually changes [#1207](https://github.com/GetStream/stream-chat-swift/issues/1207)
- Fix cancelled ephemeral (giphy) messages and deleted messages are visible in threads [#1238](https://github.com/GetStream/stream-chat-swift/issues/1238)
- Fix crash on missing `cid` value of `Message` during local cache invalidation [#1245](https://github.com/GetStream/stream-chat-swift/issues/1245)
- Messages keep correct order if the local device time is different from the server time [#1246](https://github.com/GetStream/stream-chat-swift/issues/1246)

# [4.0.0-beta.4](https://github.com/GetStream/stream-chat-swift/releases/tag/4.0.0-beta.4)
_June 23, 2021_

### ⚠️ Breaking Changes from `4.0-beta.3`
- `ChatOnlineIndicatorView` renamed to `OnlineIndicatorView`
- `GalleryContentViewDelegate` methods updated to have optional index path
- `FileActionContentViewDelegate` methods updated to have optional index path
- `LinkPreviewViewDelegate` methods updated to have optional index path
- `scrollToLatestMessageButton` type changed from `UIButton` to `_ScrollToLatestMessageButton<ExtraData>`
- `UITableView` is now used instead of `UICollectionView` to display the message list [#1219](https://github.com/GetStream/stream-chat-swift/pull/1219)
- `ChatMessageImageGallery` renamed to `ChatMessageGalleryView`, updated to show any content
- `ImageGalleryVC` renamed to `GalleryVC`
- `ImagePreviewable` renamed to `GalleryItemPreview`, updated to expose `AttachmentId` only
- `GalleryContentViewDelegate` methods are renamed to work not only for image attachment but for any
- `selectedAttachmentType` removed from `ComposerVC`
- `imagePickerVC` renamed to `mediaPickerVC` in `ComposerVC`

### ✅ Added
- Video attachments support:
 - `VideoAttachmentPayload` type is introduced, video attachments are exposed on `ChatMessage`
 - `VideoAttachmentComposerView` component is added to displaying video thumbnails in `ComposerVC`
 - `VideoAttachmentCellView` displaying video previews in `ChatMessageImageGallery`
 - `VideoCollectionViewCell` displaying videos in `GalleryVC`
 - `VideoPlaybackControlView` used to take actions on the playing video in `GalleryVC`
 - `VideoPreviewLoader` loading video thumbnails
 For more information, see [#1194](https://github.com/GetStream/stream-chat-swift/pull/1194)
- `mentionText(for:)` function added to `ComposerVC` for customizing the text displayed for mentions [#1188](https://github.com/GetStream/stream-chat-swift/issues/1188) [#1000](https://github.com/GetStream/stream-chat-swift/issues/1000)
- `score` to `ChatMessageReactionData` so a slack-like reaction view is achievable. This would be used as content in `ChatMessageReactionsView` [#1200](https://github.com/GetStream/stream-chat-swift/issues/1200)
- Ability to send silent messages. Silent messages are normal messages with an additional `isSilent` value set to `true`. Silent messages don’t trigger push notification for the recipient.[#1211](https://github.com/GetStream/stream-chat-swift/pull/1211)
- Expose `cid` on `Message` [#1215](https://github.com/GetStream/stream-chat-swift/issues/1215)
- `showMediaPicker`/`showFilePicker`/`attachmentsPickerActions` functions added to `ComposerVC` so it's possible to customize media/document pickers and add extend action sheet with actions for custom attachment types [#1194](https://github.com/GetStream/stream-chat-swift/pull/1194)
- Make `ChatThreadVC` show overlay with timestamp of currently visible messages when scrolling [#1235](https://github.com/GetStream/stream-chat-swift/pull/1235)
- Expose `layoutOptions` on `ChatMessageContentView` [#1241](https://github.com/GetStream/stream-chat-swift/pull/1241)

### 🔄 Changed
- `scrollToLatestMessageButton` is now visible every time the last message is not visible. Not only when there is unread message. [#1208](https://github.com/GetStream/stream-chat-swift/pull/1208)
- `mediaPickerVC` in `ComposerVC` updated to show both photos and videos [#1194](https://github.com/GetStream/stream-chat-swift/pull/1194)
- `ChatMessageListScrollOverlayView` moved outside the `ChatMessageListView`. Now it's managed by `ChatMessageListVC` and `ChatThreadVC` explicitly [#1235](https://github.com/GetStream/stream-chat-swift/pull/1235)
- Date formatter for scroll overlay used in `ChatMessageListVC` is now exposed as `DateFormatter.messageListDateOverlay` [#1235](https://github.com/GetStream/stream-chat-swift/pull/1235)

### 🐞 Fixed
- Fix sorting Member List by `createdAt` causing an issue [#1185](https://github.com/GetStream/stream-chat-swift/issues/1185)
- Fix ComposerView not respecting `ChannelConfig.maxMessageLength [#1190](https://github.com/GetStream/stream-chat-swift/issues/1190)
- Fix mentions not being parsed correctly [#1188](https://github.com/GetStream/stream-chat-swift/issues/1188)
- Fix layout feedback loop for Quoted Message without bubble view [#1203](https://github.com/GetStream/stream-chat-swift/issues/1203)
- Fix image/file/link/giphy actions not being handled in `ChatThreadVC` [#1207](https://github.com/GetStream/stream-chat-swift/pull/1207)
- Fix `ChatMessageLinkPreviewView` not being taken from `Components` [#1207](https://github.com/GetStream/stream-chat-swift/pull/1207)
- Subviews of `ChatMessageDefaultReactionsBubbleView` are now public [#1209](https://github.com/GetStream/stream-chat-swift/pull/1209)
- Fix composer overlapping last message. This happened for channels with typing events disabled. [#1210](https://github.com/GetStream/stream-chat-swift/issues/1210)
- Fix an issue where composer textView's caret jumps to the end of input [#1117](https://github.com/GetStream/stream-chat-swift/issues/1117)
- Fix deadlock in Controllers when `synchronize` is called in a delegate callback [#1214](https://github.com/GetStream/stream-chat-swift/issues/1214)
- Fix restart uploading action not being propagated [#1194](https://github.com/GetStream/stream-chat-swift/pull/1194)
- Fix uploading progress not visible on image uploading overlay [#1194](https://github.com/GetStream/stream-chat-swift/pull/1194)
- Fix timestamp overlay jumping when more messages are loaded [#1235](https://github.com/GetStream/stream-chat-swift/pull/1235)
- Fix flickering of local messages while sending [#1241](https://github.com/GetStream/stream-chat-swift/pull/1241)

# [4.0.0-beta.3](https://github.com/GetStream/stream-chat-swift/releases/tag/4.0.0-beta.3)
_June 11, 2021_

### ⚠️ Breaking Changes from `4.0.0-beta.2`
- Due to App Store Connect suddenly starting rejecting builds, we've renamed the following funcs everywhere:
  - `didPan` -> `handlePan`
  - `didTouchUpInside` -> `handleTouchUpInside`
  - `didTap` -> `handleTap`
  - `didLongPress` -> `handleLongPress`
  - `textDidChange` -> `handleTextChange`
  If you've subclassed UI components and overridden these functions, you should rename your overrides.
  For more information, see [#1177](https://github.com/GetStream/stream-chat-swift/pull/1177) and [#1178](https://github.com/GetStream/stream-chat-swift/issues/1178)
- `ChannelConfig.commands` is no longer an optional [#1182](https://github.com/GetStream/stream-chat-swift/issues/1182)

### ⛔️ Deprecated
- `_ChatChannelListVC.View` is now deprecated. Please use `asView` instead [#1174](https://github.com/GetStream/stream-chat-swift/pull/1174)

### ✅ Added
- Add `staysConnectedInBackground` flag to `ChatClientConfig` [#1170](https://github.com/GetStream/stream-chat-swift/pull/1170)
- Add `asView` helper for getting SwiftUI views from StreamChatUI UIViewControllers [#1174](https://github.com/GetStream/stream-chat-swift/pull/1174)

### 🔄 Changed
- Logic for displaying suggestions (commands or mentions) were not compatible with SwiftUI, so it's changed to AutoLayout [#1171](https://github.com/GetStream/stream-chat-swift/pull/1171)

### 🐞 Fixed
-  `ChatChannelListItemView` now doesn't enable swipe context actions when there are no `swipeableViews` for the cell. [#1161](https://github.com/GetStream/stream-chat-swift/pull/1161)
- Fix websocket connection automatically restored in background [#1170](https://github.com/GetStream/stream-chat-swift/pull/1170)
- Commands view in composer is no longer displayed when there are no commands [#1171](https://github.com/GetStream/stream-chat-swift/pull/1171) [#1178](https://github.com/GetStream/stream-chat-swift/issues/1178)
- `ChatMessageContentView` does not add views to main container in reverse order when `.flipped` option is included [#1125](https://github.com/GetStream/stream-chat-swift/pull/1125)

# [4.0.0-beta.2](https://github.com/GetStream/stream-chat-swift/releases/tag/4.0.0-beta.2)
_June 04, 2021_

### ⚠️ Breaking Changes from `4.0-beta.1`
**Severity of changes**: 🟢 _minor_
- `MessageLayoutOption.metadata` was renamed to `.timestamp` [#1141](https://github.com/GetStream/stream-chat-swift/pull/1141)
- `ComposerVC.showSuggestionsAsChildVC` was renamed to `showSuggestions` [#1139](https://github.com/GetStream/stream-chat-swift/pull/1139)
- The inner structure of `ChatMessageBubbleView` was updated to match the common component pattern [#1118](https://github.com/GetStream/stream-chat-swift/pull/1118)
- The inner structure of `QuotedChatMessageView` was updated to match the common component pattern [#1123](https://github.com/GetStream/stream-chat-swift/pull/1123)
- The superclasses of `ImageAttachmentView` and `ImageCollectionViewCell` became generic over `ExtraData` [#1111](https://github.com/GetStream/stream-chat-swift/pull/1111)

### ✅ Added
- Add `areTypingEventsEnabled`, `areReactionsEnabled`, `areRepliesEnabled`, `areReadEventsEnabled`, `areUploadsEnabled` to `ChatChannelListController` [#1085](https://github.com/GetStream/stream-chat-swift/pull/1085)
- Add `ImageCDN` protocol to improve work with image cache and thumbnails [#1111](https://github.com/GetStream/stream-chat-swift/pull/1111)
- Add missing APIs `open` of `ComposerVC`. Including the delegate implementations and showing the suggestions as a child view controller. [#1140](https://github.com/GetStream/stream-chat-swift/pull/1140)
- Add possibility to build the `StreamChat` framework on macOS
    [#1132](https://github.com/GetStream/stream-chat-swift/pull/1132)
- Add `scrollToLatestMessageButton` to Message list when there is new unread message [#1147](https://github.com/GetStream/stream-chat-swift/pull/1147)

### 🐞 Fixed
- Fix background color of message list in dark mode [#1109](https://github.com/GetStream/stream-chat-swift/pull/1109)
- Fix inconsistent dismissal of popup actions [#1109](https://github.com/GetStream/stream-chat-swift/pull/1109)
- Fix message list animation glitches when keyboard appears [#1139](https://github.com/GetStream/stream-chat-swift/pull/1139)
- Fix issue where images might not render in the message composer in some cases [#1140](https://github.com/GetStream/stream-chat-swift/pull/1140)
- Fix issue with message bubbles not being updated properly when a message withing the same group is sent/deleted [#1141](https://github.com/GetStream/stream-chat-swift/pull/1141), [#1149](https://github.com/GetStream/stream-chat-swift/pull/1149)
- Fix jumps on message list when old message is edited or when the new message comes [#1148](https://github.com/GetStream/stream-chat-swift/pull/1148)
- `ThreadVC`, `ChatMessageReactionsVC`, and `ChatMessageRActionsVC` are now configurable via `Components` [#1155](https://github.com/GetStream/stream-chat-swift/pull/1155)
- Fix `CurrentUserDTO` not available after completion of `reloadUserIfNeeded` [#1153](https://github.com/GetStream/stream-chat-swift/issues/1153)

### 🔄 Changed
- `swipeableViewWillShowActionViews(for:)` and `swipeableViewActionViews(for:)` are `open` now [#1122](https://github.com/GetStream/stream-chat-swift/issues/1122)
- Add `preferredSize` to `UIImageView.loadImage` function to utilise ImageCDN functions [#1111](https://github.com/GetStream/stream-chat-swift/pull/1111)
- Update `ErrorPayload` access control to expose for client-side handling [#1134](https://github.com/GetStream/stream-chat-swift/pull/1134)
- The default time interval for message grouping was changed from 10 to 30 seconds [#1141](https://github.com/GetStream/stream-chat-swift/pull/1141)

# [4.0-beta.1](https://github.com/GetStream/stream-chat-swift/releases/tag/4.0-beta.1)
_May 21, 2021_

### ✅ Added
- Refresh authorization token when WebSocket connection disconnects because the token has expired [#1069](https://github.com/GetStream/stream-chat-swift/pull/1069)
- Typing indicator inside `ChatMessageListVC` [#1073](https://github.com/GetStream/stream-chat-swift/pull/1073)
- `ChannelController.freeze` and `unfreeze [#1090](https://github.com/GetStream/stream-chat-swift/issues/1090)
  Freezing a channel will disallow sending new messages and sending / deleting reactions.
  For more information, see [our docs](https://getstream.io/chat/docs/ios-swift/freezing_channels/?language=swift)

### 🐞 Fixed
- Fix crash when opening attachments on iPad [#1060](https://github.com/GetStream/stream-chat-swift/pull/1060) [#997](https://github.com/GetStream/stream-chat-swift/pull/977)
- New channels are now visible even if the user was added to them while the connection was interrupted [#1092](https://github.com/GetStream/stream-chat-swift/pull/1092)

### 🔄 Changed
- ⚠️ The default `BaseURL` was changed from `.dublin` to `.usEast` to match other SDKs [#1078](https://github.com/GetStream/stream-chat-swift/pull/1078)
- Split `UIConfig` into `Appearance` and `Components` to improve clarity [#1014](https://github.com/GetStream/stream-chat-swift/pull/1014)
- Change log level for `ChannelRead` when it doesn't exist in channel from `error` to `info` [#1043](https://github.com/GetStream/stream-chat-swift/pull/1043)
- Newly joined members' `markRead` events will cause a read object creation for them [#1068](https://github.com/GetStream/stream-chat-swift/pull/1068)

# [3.1.9](https://github.com/GetStream/stream-chat-swift/releases/tag/3.1.9)
_May 03, 2021_

### ✅ Added
- `ChatChannelListControllerDelegate` now has the `controllerWillChangeChannels` method [#1024](https://github.com/GetStream/stream-chat-swift/pull/1024)

### 🐞 Fixed
- Fix potential issues with data access from across multiple threads [#1024](https://github.com/GetStream/stream-chat-swift/pull/1026)
- Fix warning in `Package.swift` [#1031](https://github.com/GetStream/stream-chat-swift/pull/1031)
- Fix incorrect payload format for `MessageController.synchronize` response [#1033](https://github.com/GetStream/stream-chat-swift/pull/1033)
- Improve handling of incoming events [#1030](https://github.com/GetStream/stream-chat-swift/pull/1030)

# [3.1.8](https://github.com/GetStream/stream-chat-swift/releases/tag/3.1.8)
_April 23, 2021_

### 🐞 Fixed
- All channel events are correctly propagated to the UI.

# [3.1.7](https://github.com/GetStream/stream-chat-swift/releases/tag/3.1.7)
_April 23, 2021_

### 🐞 Fixed
- It's safe now to use `ChatChannel` and `ChatMessage` across multiple threads [#984](https://github.com/GetStream/stream-chat-swift/pull/984)
- Web socket reconnection logic better handles the "no internet" errors [#970](https://github.com/GetStream/stream-chat-swift/pull/970)
- `ChatChannelWatcherListController` now correctly loads initial watchers of the channel [#1012](https://github.com/GetStream/stream-chat-swift/pull/970)

### ✅ Added
- Expose the entire quoted message on `ChatMessage` instead of its `id` [#992](https://github.com/GetStream/stream-chat-swift/pull/992)
- Expose thread participants as a set of `ChartUser` instead of a set of `UserId`[#998](https://github.com/GetStream/stream-chat-swift/pull/998)
- `ChatChannelListController` removes hidden channels from the list in the real time [#1013](https://github.com/GetStream/stream-chat-swift/pull/1013)
- `CurrentChatUser` contains `mutedChannels` field with the muted channels [#1011](https://github.com/GetStream/stream-chat-swift/pull/1011)
- `ChatChannel` contains `isMuted` and `muteDetails` fields with the information about the mute state of the channel [#1011](https://github.com/GetStream/stream-chat-swift/pull/1011)
- Existing `ChatChannelListController` queries get invalidated when the current user membership changes, i.e. when the current users stops being a member of a channel, the channel stop being visible in the query [#1016](https://github.com/GetStream/stream-chat-swift/pull/1016)

### 🔄 Changed
- Updating the current user devices is now done manually by calling `CurrentUserController.synchronizeDevices()` instead of being automatically called on `CurrentUserController.synchronize()`[#1010](https://github.com/GetStream/stream-chat-swift/pull/1010)

### ⛔️ Deprecated
- `ChatMessage.quotedMessageId` is now deprecated. Use `quotedMessage?.id` instead [#992](https://github.com/GetStream/stream-chat-swift/pull/992)

# [3.1.5](https://github.com/GetStream/stream-chat-swift/releases/tag/3.1.5)
_April 09, 2021_

### ✅ Added
- Channels are properly marked as read when `ChatChannelVC` is displayed [#972](https://github.com/GetStream/stream-chat-swift/pull/972)
- Channels now support typing indicators [#986](https://github.com/GetStream/stream-chat-swift/pull/986)

### 🐞 Fixed
- Fix `ChannelController`s created with `createChannelWithId` and `createChannelWithMembers` functions not reporting their initial values [#945](https://github.com/GetStream/stream-chat-swift/pull/945)
- Fix issue where channel `lastMessageDate` was not updated when new message arrived [#949](https://github.com/GetStream/stream-chat-swift/pull/949)
- Fix channel unread count not being updated in the real time [#969](https://github.com/GetStream/stream-chat-swift/pull/969)
- Fix updated values not reported for some controllers if the properties were accessed for the first time after `synchronize` has finished. Affected controllers were `ChatUserListController`, `ChatChannelListController`, `ChatUserSearchController` [#974](https://github.com/GetStream/stream-chat-swift/pull/974)

### 🔄 Changed
- `Logger.assertationFailure` was renamed to `Logger.assertionFailure` [#935](https://github.com/GetStream/stream-chat-swift/pull/935)

# [3.1.4](https://github.com/GetStream/stream-chat-swift/releases/tag/3.1.4)
_March 29, 2021_

### 🐞 Fixed
- Fix `ChannelDoesNotExist` error is logged by `UserWatchingEventMiddleware` when channels are fetched for the first time [#893](https://github.com/GetStream/stream-chat-swift/issues/893)
- Improve model loading performance by lazy loading expensive properties [#906](https://github.com/GetStream/stream-chat-swift/issues/906)
- Fix possible loops when accessing controllers' data from within delegate callbacks [#915](https://github.com/GetStream/stream-chat-swift/issues/915)
- Fix `channel.updated` events failing to parse due to missing `user` field [#922](https://github.com/GetStream/stream-chat-swift/issues/922)
  This was due to backend not sending `user` field when the update was done by server-side auth.

### ✅ Added
- Introduce support for [multitenancy](https://getstream.io/chat/docs/react/multi_tenant_chat/?language=swift) - `teams` for `User` and `team` for `Channel` are now exposed. [#905](https://github.com/GetStream/stream-chat-swift/pull/905)
- Introduce support for [pinned messages](https://getstream.io/chat/docs/react/pinned_messages/?language=swift) [#896](https://github.com/GetStream/stream-chat-swift/pull/896)
- Expose `pinnedMessages` on `ChatChannel` which contains the last 10 pinned messages [#896](https://github.com/GetStream/stream-chat-swift/pull/896)
- Expose `pinDetails` on `ChatMessage` which contains the pinning information, like the expiration date [#896](https://github.com/GetStream/stream-chat-swift/pull/896)
- Add support for pinning and unpinning messages through `pin()` and `unpin()` methods in `MessageController` [#896](https://github.com/GetStream/stream-chat-swift/pull/896)
- Add new optional `pinning: Pinning` parameter when creating a new message in `ChannelController` to create a new message and pin it instantly [#896](https://github.com/GetStream/stream-chat-swift/pull/896)
- Add `lastActiveMembers` and `lastActiveWatchers` to `ChatChannel`. The max number of entities these fields expose is configurable via `ChatClientConfig.localCaching.chatChannel` [#911](https://github.com/GetStream/stream-chat-swift/pull/911)

### 🔄 Changed
- `ChatChannel.latestMessages` now by default contains max 5 messages. You can change this setting in `ChatClientConfig.localCaching.chatChannel.latestMessagesLimit` [#923](https://github.com/GetStream/stream-chat-swift/pull/923)

### ⛔️ Deprecated
- `ChatChannel`'s properties `cachedMembers` and `watchers` were deprecated. Use `lastActiveMembers` and `lastActiveWatchers` instead [#911](https://github.com/GetStream/stream-chat-swift/pull/911)

# [3.1.3](https://github.com/GetStream/stream-chat-swift/releases/tag/3.1.3)
_March 12, 2021_

### 🐞 Fixed
- Fix app getting terminated in background during an unfinished background task [#877](https://github.com/GetStream/stream-chat-swift/issues/877)

### ✅ Added
- Introduce `MemberEventMiddleware` to observe member events and update database accordingly [#880](https://github.com/GetStream/stream-chat-swift/issues/880)
- Expose `membership` value on `ChatChannel` which contains information about the current user membership [#885](https://github.com/GetStream/stream-chat-swift/issues/885)
- `ChatChannelMember` now contains channel-specific ban information: `isBannedFromChannel` and `banExpiresAt` [#885](https://github.com/GetStream/stream-chat-swift/issues/885)
- Channel-specific ban events are handled and the models are properly updated [#885](https://github.com/GetStream/stream-chat-swift/pull/885)

# [3.1.2](https://github.com/GetStream/stream-chat-swift/releases/tag/3.1.2)
_March 09, 2021_

### ✅ Added
- Add support for slow mode. See more info in the [documentation](https://getstream.io/chat/docs/javascript/slow_mode/?language=swift) [#859](https://github.com/GetStream/stream-chat-swift/issues/859)
- Add support for channel watching events. See more info in the [documentation](https://getstream.io/chat/docs/ios/watch_channel/?language=swift) [#864](https://github.com/GetStream/stream-chat-swift/issues/864)
- Add support for channel truncating [#864](https://github.com/GetStream/stream-chat-swift/issues/864)

### 🔄 Changed
- `ChatChannelNamer` is now closure instead of class so it allows better customization of channel naming in `ChatChannelListItemView`.

### 🐞 Fixed
- Fix encoding of channels with custom type [#872](https://github.com/GetStream/stream-chat-swift/pull/872)
- Fix `CurreUserController.currentUser` returning nil before `synchronize()` is called [#875](https://github.com/GetStream/stream-chat-swift/pull/875)

# [3.1.1](https://github.com/GetStream/stream-chat-swift/releases/tag/3.1.1)
_February 26, 2021_

### 🐞 Fixed
- Fix localized strings not being loaded correctly when the SDK is integrated using CocoaPods [#845](https://github.com/GetStream/stream-chat-swift/pull/845)
- Fix message list crash when rotating screen [#847](https://github.com/GetStream/stream-chat-swift/pull/847)

# [3.1.0](https://github.com/GetStream/stream-chat-swift/releases/tag/3.1.0)
_February 22, 2021_

### 🐞 Fixed
- Fix user devices not being removed locally when removed on the backend [#882](https://github.com/GetStream/stream-chat-swift/pull/822)
- Fix issue with bad parsing of malformed attachment data causing channelList not showing channels [#834](https://github.com/GetStream/stream-chat-swift/pull/834/)

### 🔄 Changed

# [3.0.2](https://github.com/GetStream/stream-chat-swift/releases/tag/3.0.2)
_February 12, 2021_

## StreamChat

### ✅ Added
- Add support for custom attachment types with unknown structure
    [#795](https://github.com/GetStream/stream-chat-swift/pull/795)
- Add possibility to send attachments that don't need prior uploading
    [#799](https://github.com/GetStream/stream-chat-swift/pull/799)

### 🔄 Changed
- Improve serialization performance by exposing items as `LazyCachedMapCollection` instead of `Array` [#776](https://github.com/GetStream/stream-chat-swift/pull/776)
- Reduce amount of fake updates by erasing touched objects [#802](https://github.com/GetStream/stream-chat-swift/pull/802)
- Trigger members and current user updates on UserDTO changes [#802](https://github.com/GetStream/stream-chat-swift/pull/802)
- Extracts the connection handling responsibility of `CurrentUserController` to a new `ChatConnectionController`. [#804](https://github.com/GetStream/stream-chat-swift/pull/804)
- Allow delete/edit message for all users [#809](https://github.com/GetStream/stream-chat-swift/issues/809)
  By default, only admin/moderators can edit/delete other's messages, but this configurable on backend and it's not known by the client, so we allow all actions and invalid actions will cause backend to return error.
- Simplify attachment send API by combining `attachment` and `attachmentSeeds` parameters. [#815](https://github.com/GetStream/stream-chat-swift/pull/815)

### 🐞 Fixed
- Fix race conditions in database observers [#796](https://github.com/GetStream/stream-chat-swift/pull/796)

### 🚮 Removed
- Revert changeHash that became obsolete after #802 [#813](https://github.com/GetStream/stream-chat-swift/pull/813)

# [3.0.1](https://github.com/GetStream/stream-chat-swift/releases/tag/3.0.1)
_February 2nd, 2021_

## StreamChat

### ✅ Added
- Add support for `enforce_unique` parameter on sending reactions
    [#770](https://github.com/GetStream/stream-chat-swift/pull/770)
### 🔄 Changed

### 🐞 Fixed
- Fix development token not working properly [#760](https://github.com/GetStream/stream-chat-swift/pull/760)
- Fix lists ordering not updating instantly. [#768](https://github.com/GetStream/stream-chat-swift/pull/768/)
- Fix update changes incorrectly reported when a move change is present for the same index. [#768](https://github.com/GetStream/stream-chat-swift/pull/768/)
- Fix issue with decoding `member_count` for `ChannelDetailPayload`
    [#782](https://github.com/GetStream/stream-chat-swift/pull/782)
- Fix wrong extra data cheat sheet documentation link [#786](https://github.com/GetStream/stream-chat-swift/pull/786)

# [3.0](https://github.com/GetStream/stream-chat-swift/releases/tag/3.0)
_January 22nd, 2021_

## StreamChat SDK reaches another milestone with version 3.0 🎉

### New features:

* **Offline support**: Browse channels and send messages while offline.
* **First-class support for `SwiftUI` and `Combine`**: Built-it wrappers make using the SDK with the latest Apple frameworks a seamless experience.
* **Uses `UIKit` patterns and paradigms:** The API follows the design of native system SDKs. It makes integration with your existing code easy and familiar.
* Currently, 3.0 version is available only using CocoaPods. We will add support for SPM soon.

To use the new version of the framework, add to your `Podfile`:
```ruby
pod 'StreamChat', '~> 3.0'
```

### ⚠️ Breaking Changes ⚠️

In order to provide new features like offline support and `SwiftUI` wrappers, we had to make notable breaking changes to the public API of the SDKs.

**Please don't upgrade to version `3.0` before you get familiar with the changes and their impact on your codebase.**

To prevent CocoaPods from updating `StreamChat` to version 3, you can explicitly pin the SDKs to versions `2.x` in your `podfile`:
```ruby
pod 'StreamChat', '~> 2.0'
pod 'StreamChatCore', '~> 2.0' # if needed
pod 'StreamChatClient', '~> 2.0' # if needed
```

The framework naming and overall structure were changed. Since version 3.0, Stream Chat iOS SDK consists of:

#### `StreamChat` framework

Contains low-level logic and is meant to be used by users who want to build a fully custom UI. It covers functionality previously provided by `StreamChatCore` and `StreamChatClient`.

#### `StreamChat UI` framework _(currently in public beta)_

Contains a complete set of ready-to-use configurable UI elements that you can customize a use for building your own chat UI. It covers functionality previously provided by `StreamChat`.

### Sample App

The best way to explore the SDKs and their usage is our [sample app](https://github.com/GetStream/stream-chat-swift/tree/main/Sample). It contains an example implementation of a simple IRC-style chat app using the following patterns:

* `UIKit` using delegates
* `UIKit` using reactive patterns and SDK's built-in `Combine` wrappers.
* `SwiftUI` using the SDK's built-in `ObservableObject` wrappers.
* Learn more about the sample app at its own [README](https://github.com/GetStream/stream-chat-swift/tree/main/Sample).

### Documentation Quick Links

- [**Cheat Sheet**](https://github.com/GetStream/stream-chat-swift/wiki/Cheat-Sheet) Real-world code examples showcasing the usage of the SDK.
- [**Controller Overview**](https://github.com/GetStream/stream-chat-swift/wiki/Controllers-Overview) This page contains a list of all available controllers within StreamChat, including their short description and typical use-cases.
- [**Glossary**](https://github.com/GetStream/stream-chat-swift/wiki/Glossary) A list of names and terms used in the framework and documentation.<|MERGE_RESOLUTION|>--- conflicted
+++ resolved
@@ -9,11 +9,8 @@
 
 ## StreamChatUI
 ### 🐞 Fixed
-<<<<<<< HEAD
 - Fix the height of the attachment view in the composer when using larger dynamic type [3762](https://github.com/GetStream/stream-chat-swift/pull/3762)
-=======
 - Remove animation in message reactions when opening a sheet in the channel view [#3763](https://github.com/GetStream/stream-chat-swift/pull/3763)
->>>>>>> 917fb952
 
 # [4.83.0](https://github.com/GetStream/stream-chat-swift/releases/tag/4.83.0)
 _July 28, 2025_
