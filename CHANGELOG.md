# StreamChat iOS SDK CHANGELOG
The format is based on [Keep a Changelog](https://keepachangelog.com/en/1.0.0/).

# Upcoming

## StreamChat
### ✅ Added
<<<<<<< HEAD
- Add `ChatMessageController.partialUpdateMessage()` [#3531](https://github.com/GetStream/stream-chat-swift/pull/3531)
- Add Location Sharing Support [#3531](https://github.com/GetStream/stream-chat-swift/pull/3531)
  - Add `ChatMessage.sharedLocation`
  - Add `ChatMessageController.stopLiveLocationSharing()`
  - Add `ChatChannelController`:
    - `sendStaticLocation()`
    - `startLiveLocationSharing()`
  - Add `CurrentChatUserController`:
    - `loadActiveLiveLocationMessages()`
    - `updateLiveLocation()`
  - Add `CurrentChatUserControllerDelegate`:
    - `didStartSharingLiveLocation()`
    - `didStopSharingLiveLocation()`
    - `didChangeActiveLiveLocationMessages()`
=======
- Add new `Filter.isNil` to make it easier to query by nil values [#3623](https://github.com/GetStream/stream-chat-swift/pull/3623)
- Add Message Reminders [#3623](https://github.com/GetStream/stream-chat-swift/pull/3623)
   - Add `ChatMessageController.createReminder()`
   - Add `ChatMessageController.updateReminder()` 
   - Add `ChatMessageController.deleteReminder()`
   - Add `MessageReminderListController` and `MessageReminderListQuery`

# [4.79.1](https://github.com/GetStream/stream-chat-swift/releases/tag/4.79.1)
_June 03, 2025_

## StreamChat
>>>>>>> b4ab6665
### 🐞 Fixed
- Fix an issue where completion handler was called twice after waiting for token refresh [#3683](https://github.com/GetStream/stream-chat-swift/pull/3683)
- Fix message not marked as published if it was previously intercepted [#3687](https://github.com/GetStream/stream-chat-swift/pull/3687)

# [4.79.0](https://github.com/GetStream/stream-chat-swift/releases/tag/4.79.0)
_May 28, 2025_

## StreamChat
### ✅ Added
- Add `SendMessageInterceptor` to intercept send message requests [#3671](https://github.com/GetStream/stream-chat-swift/pull/3671)
- Add `ChatMessage.changing()` to allow overriding message data temporarily [#3671](https://github.com/GetStream/stream-chat-swift/pull/3671)
### 🐞 Fixed
- Fix swipe to reply enabled when quoting a message is disabled [#3662](https://github.com/GetStream/stream-chat-swift/pull/3662)
- Fix shadowed messages increasing the channel messages unread count [#3665](https://github.com/GetStream/stream-chat-swift/pull/3665)
- Fix publishing `MessageUpdatedEvent` for messages with restricted visibility [#3674](https://github.com/GetStream/stream-chat-swift/pull/3674)
- Show message with restricted visibility in the message list on the `message.updated` web-socket event [#3674](https://github.com/GetStream/stream-chat-swift/pull/3674)

## StreamChatUI
### 🐞 Fixed
- Fix `ChatMessagePopupVC` transition animation when there are no reactions [#3670](https://github.com/GetStream/stream-chat-swift/pull/3670)

# [4.78.0](https://github.com/GetStream/stream-chat-swift/releases/tag/4.78.0)
_April 24, 2025_

## StreamChat
### ✅ Added
- Add `CurrentUserUnreads.totalUnreadMessagesCount` [#3651](https://github.com/GetStream/stream-chat-swift/pull/3651)
### 🐞 Fixed
- Fix `FilterKey.id` not returning any channels in `ChannelListQuery` [#3643](https://github.com/GetStream/stream-chat-swift/pull/3643)
- Fix incorrect channel list sorting when sorted by `.hasUnread` [#3646](https://github.com/GetStream/stream-chat-swift/pull/3646)
- Fix `CurrentUserUnreads.totalUnreadChannelsCount` with incorrect value [#3651](https://github.com/GetStream/stream-chat-swift/pull/3651)
- Fix `unsetProperties` not having any effect in `CurrentUserController.updateUserData()` [#3650](https://github.com/GetStream/stream-chat-swift/pull/3650)
### 🔄 Changed
- Change the `teamsRole` parameter from `[String: String]` to `[TeamId: UserRole]` [#3650](https://github.com/GetStream/stream-chat-swift/pull/3650)

## StreamChatUI
### 🐞 Fixed
- Fix message search with empty avatars [#3644](https://github.com/GetStream/stream-chat-swift/pull/3644)

# [4.77.0](https://github.com/GetStream/stream-chat-swift/releases/tag/4.77.0)
_April 09, 2025_

## StreamChat
### ✅ Added
- Add `ChatChannelController.deletePoll()` for deleting polls [#3632](https://github.com/GetStream/stream-chat-swift/pull/3632)
- Add `ChatChannel.canSendPoll` capability [#3635](https://github.com/GetStream/stream-chat-swift/pull/3635)
- Add `ChatChannel.canCastPollVote` capability [#3635](https://github.com/GetStream/stream-chat-swift/pull/3635)
- Add teams role support for users [#3639](https://github.com/GetStream/stream-chat-swift/pull/3639)
- Add `removeDevice: Bool` parameter to `ChatClient.logout()` [#3640](https://github.com/GetStream/stream-chat-swift/pull/3640)
### 🔄 Changed
- The `ChatClient.logout()` function now automatically removes the user's current device if it has not been removed already [#3640](https://github.com/GetStream/stream-chat-swift/pull/3640)

## StreamChatUI
### 🐞 Fixed
- Fix showing Create Poll action in the composer if the user does not have the capability [#3635](https://github.com/GetStream/stream-chat-swift/pull/3635)
- Fix error when send images with floating point numbers in the original size [#3636](https://github.com/GetStream/stream-chat-swift/pull/3636)

# [4.76.0](https://github.com/GetStream/stream-chat-swift/releases/tag/4.76.0)
_March 31, 2025_

### StreamChatUI
### 🐞 Fixed
- Fix runtime exception if fonts in `Appearance.default.fonts` are set to scaled fonts [#3633](https://github.com/GetStream/stream-chat-swift/pull/3633)

### StreamChatUI
### 🐞 Fixed
- Fix draft not deleted when attachments are removed from the composer [#3631](https://github.com/GetStream/stream-chat-swift/pull/3631)

# [4.75.0](https://github.com/GetStream/stream-chat-swift/releases/tag/4.75.0)
_March 26, 2025_

## StreamChat
### 🐞 Fixed
- Fix draft local attachments erased when the draft updated event is triggered [#3625](https://github.com/GetStream/stream-chat-swift/pull/3625)
- Fix background tasks not running in `IOSBackgroundTaskScheduler` sometimes [#3628](https://github.com/GetStream/stream-chat-swift/pull/3628)

### StreamChatUI
### 🐞 Fixed
- Fix composer content not cleared when draft deleted event is triggered [#3626](https://github.com/GetStream/stream-chat-swift/pull/3626)
- Set `ColorPalette.text` to `titleLabel` in `ChatChannelListItemView` [#3629](https://github.com/GetStream/stream-chat-swift/pull/3629)

# [4.74.0](https://github.com/GetStream/stream-chat-swift/releases/tag/4.74.0)
_March 14, 2025_

## StreamChat
### ✅ Added
- Add `MarkdownParser` for parsing and styling markdown strings [#3590](https://github.com/GetStream/stream-chat-swift/pull/3590)
- Add `Fonts.title2` for supporting markdown headers [#3590](https://github.com/GetStream/stream-chat-swift/pull/3590)
- Add channel reads pagination support [#3613](https://github.com/GetStream/stream-chat-swift/pull/3613)
    - Add `ChatChannelController.loadChannelReads()`,
    - Add `ChatChannelController.loadMoreChannelReads()`
    - Add `Chat.loadMembers()`
    - Add `Chat.loadMoreMembers()`
### 🐞 Fixed
- Fix background task warning by making task tracking thread-safe [#3604](https://github.com/GetStream/stream-chat-swift/pull/3604)
- Fix an issue where `ChatRemoteNotificationHandler` can lead to persistent store's data inconsistencies [#3601](https://github.com/GetStream/stream-chat-swift/pull/3601)
- Fix the order of channels when using `ChannelListSortingKey.default` [3615](https://github.com/GetStream/stream-chat-swift/pull/3615)
- Fix channel membership not updated when the current user adds itself to a channel [#3618](https://github.com/GetStream/stream-chat-swift/pull/3618)

### StreamChatUI
### 🔄 Changed
- Feature rich markdown rendering with `AttributedString` [#3590](https://github.com/GetStream/stream-chat-swift/pull/3590)
  - Note: Markdown is rendered only on iOS 15 and above. On iOS 14 and below markdown is rendered as plain text
  - Rename `MarkdownFormatter.format(_:)` to `MarkdownFormatter.format(_:attributes:)` for allowing to pass in current text attributes
### 💥 Removed
- Remove `MarkdownStyles.linkFont` because link attributes are ignored by `UITextView`. Update `ChatMessageContentView.textView.linkTextAttributes` instead [#3590](https://github.com/GetStream/stream-chat-swift/pull/3590)
- Remove `DefaultMarkdownFormatter.markdownRegexPattern` because regular expression based validation was removed [#3590](https://github.com/GetStream/stream-chat-swift/pull/3590)
- Remove `MarkdownFormatter.containsMarkdown(_:)`, optionally validate input strings in `MarkdownFormatter.format(_:attributes:)` instead [#3590](https://github.com/GetStream/stream-chat-swift/pull/3590)

# [4.73.0](https://github.com/GetStream/stream-chat-swift/releases/tag/4.73.0)
_February 27, 2025_

## StreamChat
### ✅ Added
- Add sending messages to only specific members [#3595](https://github.com/GetStream/stream-chat-swift/pull/3595)
- Add Draft Messages Support [#3588](https://github.com/GetStream/stream-chat-swift/pull/3588)
  - Add `ChatChannel.draftMessage`
  - Add `ChatMessage.draftReply`
  - Add `ChannelController`:
     - `updateDraftMessage()`
     - `deleteDraftMessage()`
     - `loadDraftMessage()`
  - Add `MessageController`:
     - `updateDraftReply()`
     - `deleteDraftReply()`
     - `loadDraftReply()`
  - Add `CurrentUserController`:
     - `deleteDraft()`
     - `loadDraftMessages()`
     - `loadMoreDraftMessages()` 

### 🐞 Fixed
- Update channel's preview message when coming back to online [#3574](https://github.com/GetStream/stream-chat-swift/pull/3574)
- Fix message transformer not being applied when editing a message [#3602](https://github.com/GetStream/stream-chat-swift/pull/3602)

## StreamChatUI
### ✅ Added
- Add `Components.isDraftMessagesEnabled` to enable Draft Messages [#3588](https://github.com/GetStream/stream-chat-swift/pull/3588)
- Add draft preview in Channel List and Thread List if drafts are enabled [#3588](https://github.com/GetStream/stream-chat-swift/pull/3588)

# [4.72.0](https://github.com/GetStream/stream-chat-swift/releases/tag/4.72.0)
_February 04, 2025_

### 🔄 Changed
- Revert 'Improve performance of model conversions with large extra data' [#3576](https://github.com/GetStream/stream-chat-swift/pull/3576)
- Expand `StreamAudioPlayer` to allow passing an `options` field to `AVURLAsset` initialiser [#3586](https://github.com/GetStream/stream-chat-swift/pull/3586)

# [4.71.0](https://github.com/GetStream/stream-chat-swift/releases/tag/4.71.0)
_January 28, 2025_

## StreamChat
### ✅ Added
- Expose `Event.name` to easily check which event it is [#3569](https://github.com/GetStream/stream-chat-swift/pull/3569)
- Add support for transforming Messages, Channels and Members [#3564](https://github.com/GetStream/stream-chat-swift/pull/3564)
   - Add `ChatClientConfig.modelsTransformer`
   - Add `ChatMessage.replacing()`
   - Add `ChatChannel.replacing()`
   - Add `ChatChannelMember.replacing()`
### 🐞 Fixed
- Calling async `connectUser()` methods can sometimes throw `CurrentUserDoesNotExist()` unexpectedly [#3565](https://github.com/GetStream/stream-chat-swift/pull/3565)
- Fix creating controllers from background threads leading to rare crashes [#3566](https://github.com/GetStream/stream-chat-swift/pull/3566)
- Fix hard deleted message events not being reported in `EventsController` [#3569](https://github.com/GetStream/stream-chat-swift/pull/3569)
- Fix hard deleting a parent message not deleting its replies [#3569](https://github.com/GetStream/stream-chat-swift/pull/3569)

## StreamChatUI
### ✅ Added
- Add a simpler way to customize header and footer views in the Message List [#3567](https://github.com/GetStream/stream-chat-swift/pull/3567)
  - Add `ChatMessageListVC.headerView`
  - Add `ChatMessageListVC.footerView`
- Make it easier to provide state handling when loading more messages [#3567](https://github.com/GetStream/stream-chat-swift/pull/3567)
  - Add `ChatChannelVC.loadPreviousMessages()` + `ChatChannelVC.didFinishLoadingPreviousMessages(error:)`
  - Add `ChatChannelVC.loadNextMessages()` + `ChatChannelVC.didFinishLoadingNextMessages(error:)`
  - Add `ChatThreadVC.loadPreviousReplies()` + `ChatThreadVC.didFinishLoadingPreviousReplies(error:)`
  - Add `ChatThreadVC.loadNextReplies()` + `ChatThreadVC.didFinishLoadingNextReplies(error:)`
### 🐞 Fixed
- Fix thread reply action shown when inside a Thread [#3561](https://github.com/GetStream/stream-chat-swift/pull/3561)
- Fix reaction author's view with shrinked reaction images in iOS 18 [#3568](https://github.com/GetStream/stream-chat-swift/pull/3568)
- Fix missing final attributes for supplementary views exception [#3570](https://github.com/GetStream/stream-chat-swift/pull/3570)
- Fix duplicated `didReceiveEvent` inside `ChatThreadVC` [#3569](https://github.com/GetStream/stream-chat-swift/pull/3569)
### 🔄 Changed
- Deprecates `ChatThreadVC.channelEventsController` [#3569](https://github.com/GetStream/stream-chat-swift/pull/3569)

# [4.70.0](https://github.com/GetStream/stream-chat-swift/releases/tag/4.70.0)
_January 14, 2025_

## StreamChat
### ✅ Added
- Use `AppSettings.fileUploadConfig` and `AppSettings.imageUploadConfig` for blocking attachment uploads [#3556](https://github.com/GetStream/stream-chat-swift/pull/3556)
- Add `FilterKey.disabled` and `ChatChannel.isDisabled` [#3546](https://github.com/GetStream/stream-chat-swift/pull/3546)
- Add `ImageAttachmentPayload.file` for setting `file_size` and `mime_type` for image attachments [#3548](https://github.com/GetStream/stream-chat-swift/pull/3548)
### 🐞 Fixed
- Remove the main thread requirement from the `DataStore` [#3541](https://github.com/GetStream/stream-chat-swift/pull/3541)
- Refresh quoted message preview when the quoted message is deleted [#3553](https://github.com/GetStream/stream-chat-swift/pull/3553)
### ⚡ Performance
- Improve performance of accessing database model properties [#3534](https://github.com/GetStream/stream-chat-swift/pull/3534)
- Improve performance of model conversions with large extra data [#3534](https://github.com/GetStream/stream-chat-swift/pull/3534)
### 🔄 Changed
- Deprecate `ImageAttachmentPayload.init(title:imageRemoteURL:originalWidth:originalHeight:extraData:)` in favor of `ImageAttachmentPayload.init(title:imageRemoteURL:file:originalWidth:originalHeight:extraData:)` [#3548](https://github.com/GetStream/stream-chat-swift/pull/3548)

## StreamChatUI
### 🔄 Changed
- Set supported media types based on `AppSettings` in `ComposerVC.filePickerVC` [#3556](https://github.com/GetStream/stream-chat-swift/pull/3556)

# [4.69.0](https://github.com/GetStream/stream-chat-swift/releases/tag/4.69.0)
_December 18, 2024_

## StreamChat
### ✅ Added
- Archiving channels for the current user [#3524](https://github.com/GetStream/stream-chat-swift/pull/3524)
  - Add `Chat.archive(scope:)` and `Chat.unarchive(scope:)`
  - Add `ChatChannelController.archive(scope:completion:)` and `ChatChannelController.unarchive(scope:completion:)`
  - Add `FilterKey.archive` for filtering channel lists
  - Add `ChatChannel.membership.archivedAt`
  - Add `ChatChannel.isArchived`
- Pinning channels for the current user [#3518](https://github.com/GetStream/stream-chat-swift/pull/3518)
  - Add `Chat.pin(scope:)` and `Chat.unpin(scope:)`
  - Add `ChatChannelController.pin(scope:completion:)` and `ChatChannelController.unpin(scope:completion:)`
  - Add `FilterKey.pinned` for filtering channel lists
  - Add `ChannelListSortingKey.pinnedAt`
  - Add `ChatChannel.membership.pinnedAt`
  - Add `ChatChannel.isPinned`
- Add channel list filtering key: `FilterKey.members` [#3536](https://github.com/GetStream/stream-chat-swift/pull/3536)
- Add member list filtering keys: `FilterKey.channelRole` and `FilterKey.email` [#3535](https://github.com/GetStream/stream-chat-swift/pull/3535)
- Add member list sorting key: `ChannelMemberListSortingKey.channelRole` [#3535](https://github.com/GetStream/stream-chat-swift/pull/3535)
### 🐞 Fixed
- End background task before starting a new one [#3528](https://github.com/GetStream/stream-chat-swift/pull/3528)

# [4.68.0](https://github.com/GetStream/stream-chat-swift/releases/tag/4.68.0)
_December 03, 2024_

## StreamChat
### 🐞 Fixed
- Fix a rare infinite loop triggering a crash when handling database changes [#3508](https://github.com/GetStream/stream-chat-swift/pull/3508)
- Fix reconnection timeout handler not working in the token provider phase [#3513](https://github.com/GetStream/stream-chat-swift/pull/3513)
### 🔄 Changed
- Minor breaking change in the test tools. Some mock classes were made internal and now require a `@testable` annotation [#3509](https://github.com/GetStream/stream-chat-swift/pull/3509)

## StreamChatUI
### 🐞 Fixed
- Fix Channel List search bar disappearing after it loses scrollability in rare scenarios [#3515](https://github.com/GetStream/stream-chat-swift/pull/3515)

# [4.67.0](https://github.com/GetStream/stream-chat-swift/releases/tag/4.67.0)
_November 25, 2024_

## StreamChat
### ✅ Added
- Add support for channel member extra data [#3487](https://github.com/GetStream/stream-chat-swift/pull/3487)
- Add `ChatChannelMemberController.partialUpdate(extraData:unsetProperties:)` [#3487](https://github.com/GetStream/stream-chat-swift/pull/3487)
- Add `ChatChannelController.addMembers(_ members: [MemberInfo])` [#3487](https://github.com/GetStream/stream-chat-swift/pull/3487)
- Add `CurrentUserController.updateMemberData()` [#3487](https://github.com/GetStream/stream-chat-swift/pull/3487)
- Exposes `ChatChannelMember.memberExtraData` property [#3487](https://github.com/GetStream/stream-chat-swift/pull/3487)
- Add bounce moderation v2 support [#3492](https://github.com/GetStream/stream-chat-swift/pull/3492)
### 🐞 Fixed
- Fix connection not resuming after guest user goes to background [#3483](https://github.com/GetStream/stream-chat-swift/pull/3483)
- Fix empty channel list if the channel list filter contains OR statement with only custom filtering keys [#3482](https://github.com/GetStream/stream-chat-swift/pull/3482)
- Fix not returning models with empty properties when the underlying database model was deleted [#3497](https://github.com/GetStream/stream-chat-swift/pull/3497)
- Fix an issue where deleting current user in the local database cleared member data in channels [#3497](https://github.com/GetStream/stream-chat-swift/pull/3497)
- Fix rare crashes when accessing the current user object [#3500](https://github.com/GetStream/stream-chat-swift/pull/3500)
### ⚡ Performance
- Avoid creating `CurrentChatUserController` for reading user privacy settings which is more expensive than just reading the data from the local database [#3502](https://github.com/GetStream/stream-chat-swift/pull/3502)

# [4.66.0](https://github.com/GetStream/stream-chat-swift/releases/tag/4.66.0)
_November 05, 2024_

## StreamChat
### ✅ Added
- Add support for system messages not updating `channel.lastMessageAt` [#3476](https://github.com/GetStream/stream-chat-swift/pull/3476)
- Add support for sending system messages client-side
[#3477](https://github.com/GetStream/stream-chat-swift/pull/3477)
### 🐞 Fixed
- Fix watching channels when performing channel search [#3472](https://github.com/GetStream/stream-chat-swift/pull/3472)

## StreamChatUI
### ✅ Added
- Open `shouldMarkThreadRead` and `shouldMarkChannelRead` [#3468](https://github.com/GetStream/stream-chat-swift/pull/3468)
### 🐞 Fixed
- Fix channel list state views not updating when the view is not visible [#3479](https://github.com/GetStream/stream-chat-swift/pull/3479)

# [4.65.0](https://github.com/GetStream/stream-chat-swift/releases/tag/4.65.0)
_October 18, 2024_

## StreamChat
### 🐞 Fixed
- Fix a rare crash caused by missing uniqueness constraints in polls [#3454](https://github.com/GetStream/stream-chat-swift/pull/3454)
- Fix rare crash in `WebSocketPingController.connectionStateDidChange` [#3451](https://github.com/GetStream/stream-chat-swift/pull/3451)
- Improve reliability and performance of resetting ephemeral values [#3439](https://github.com/GetStream/stream-chat-swift/pull/3439)
- Reduce channel list updates when updating the local state [#3450](https://github.com/GetStream/stream-chat-swift/pull/3450)
### 🔄 Changed
- Reverts "Fix old channel updates not being added to the channel list automatically" [#3465](https://github.com/GetStream/stream-chat-swift/pull/3465)
  - This was causing some issues on the SwiftUI SDK, so we are temporarily reverting this.

## StreamChatUI
### 🐞 Fixed
- Unread messages divider did not appear in the message list when marking messages as unread [#3444](https://github.com/GetStream/stream-chat-swift/pull/3444)
- Fix UI glitch in thread parent message when sending a message and scrolling [#3446](https://github.com/GetStream/stream-chat-swift/pull/3446)
### ⚡ Performance
- Improve performance of presenting `ChatChannelVC` [#3448](https://github.com/GetStream/stream-chat-swift/pull/3448)

# [4.64.0](https://github.com/GetStream/stream-chat-swift/releases/tag/4.64.0)
_October 02, 2024_

## StreamChat
### ✅ Added
- Add `ChannelMemberListSortingKey.userId` for sorting channel members by id [#3419](https://github.com/GetStream/stream-chat-swift/pull/3419)
- Add helper functions to `Poll` that extracts common domain logic [#3374](https://github.com/GetStream/stream-chat-swift/pull/3374)
### 🐞 Fixed
- Fix old channel updates not being added to the channel list automatically [#3430](https://github.com/GetStream/stream-chat-swift/pull/3430)
- Keep consistent order in channel and member lists when sorting by key with many equal values [#3419](https://github.com/GetStream/stream-chat-swift/pull/3419)
  - Recommendation: Always add at least one unique key to the query's sort
- Avoid rare optimistic locking failure by refreshing the object before saving to the persistent store [#3432](https://github.com/GetStream/stream-chat-swift/pull/3432)
- Fix `PollOption.latestVotes` sorting [#3374](https://github.com/GetStream/stream-chat-swift/pull/3374)
- Fix `Poll.latestAnswers` sorting [#3374](https://github.com/GetStream/stream-chat-swift/pull/3374)
- Fix `Poll` updates not triggering message updates in `ChannelController` [#3374](https://github.com/GetStream/stream-chat-swift/pull/3374)
- Fix `Poll.latestAnswers` being reset on events, causing "Add a comment" button to not update in the UI SDKs [#3398](https://github.com/GetStream/stream-chat-swift/pull/3398)
- Fix `PollVoteListController` resetting the first page when loading a new page [#3398](https://github.com/GetStream/stream-chat-swift/pull/3398)
- Fix `PollVoteListController` default sorting being from oldest to newest from the server response [#3398](https://github.com/GetStream/stream-chat-swift/pull/3398)
- Fix `PollVoteListQuery.pollId` not limiting the votes query to the given poll id [#3398](https://github.com/GetStream/stream-chat-swift/pull/3398)
### 🔄 Changed
- Deprecates `PollVoteListQuery(pollId:optionId:pagination:filter:)` initializer in favor of `(pollId:filter:pagination:)` [#3381](https://github.com/GetStream/stream-chat-swift/pull/3381)

## StreamChatUI
### ✅ Added
- ✨ Introducing `ViewContainerBuilder`, a new, easier way to customize views [#3374](https://github.com/GetStream/stream-chat-swift/pull/3374) (Learn more by reading the docs [here](https://getstream.io/chat/docs/sdk/ios/uikit/custom-components/))
- Add `PollAttachmentView` component to render polls in the message list [#3374](https://github.com/GetStream/stream-chat-swift/pull/3374)
- Add `PollResultsVC` component to show the results of a poll [#3381](https://github.com/GetStream/stream-chat-swift/pull/3381)
- Add `PollCommentListVC` component to show the comments of a poll [#3398](https://github.com/GetStream/stream-chat-swift/pull/3398)
- Add `PollCreationVC` component to create a poll in a channel [#3433](https://github.com/GetStream/stream-chat-swift/pull/3433)
- Add `PollAllOptionsListVC` component to show all the options of a poll [#3435](https://github.com/GetStream/stream-chat-swift/pull/3435)
- Add `ChatUserAvatarView.shouldShowOnlineIndicator` to disable the online indicator easily [#3374](https://github.com/GetStream/stream-chat-swift/pull/3374)
### 🐞 Fixed
- Fix a crash with thematic breaks in markdown [#3437](https://github.com/GetStream/stream-chat-swift/pull/3437)
- Fix Message Actions Alert view not scrollable when the view has the exact same height as the screen [#3435](https://github.com/GetStream/stream-chat-swift/pull/3435)
### 🎭 New Localizations
Multiple localizations were added to Polls, for more details please check the strings file.
- `polls.subtitle.*`
- `polls.button.*`
- `polls.*`
- `alert.poll.*`
- `message.preview.poll-*`

# [4.63.0](https://github.com/GetStream/stream-chat-swift/releases/tag/4.63.0)
_September 12, 2024_

## StreamChat
### ✅ Added
- Local attachment downloads ([docs](https://getstream.io/chat/docs/sdk/ios/client/attachment-downloads)) [#3393](https://github.com/GetStream/stream-chat-swift/pull/3393)
  - Add `downloadAttachment(_:)` and `deleteLocalAttachmentDownload(for:)` to `Chat` and `MessageController`
  - Add `deleteAllLocalAttachmentDownloads()` to `ConnectedUser` and `CurrentUserController`
- Add `unset` argument to `CurrentChatUserController.updateUserData` and `ConnectedUser.update` for clearing user data fields [#3404](https://github.com/GetStream/stream-chat-swift/pull/3404)
- Add `reason` and `extraData` arguments to `ChatUserController.flag(reason:extraData:completion:)` and `ConnectedUser.flag(_:reason:extraData:)` [#3417](https://github.com/GetStream/stream-chat-swift/pull/3417)
- Add `extraData` argument to `ChatMessageController.flag(reason:extraData:completion:)` and `Chat.flagMessage(_:reason:extraData:)` [#3417](https://github.com/GetStream/stream-chat-swift/pull/3417)
### 🐞 Fixed
- Fix Logger printing the incorrect thread name [#3382](https://github.com/GetStream/stream-chat-swift/pull/3382)
- Channel watching did not resume on web-socket reconnection [#3409](https://github.com/GetStream/stream-chat-swift/pull/3409)
### 🔄 Changed
- Discard offline state changes when saving database changes fails [#3399](https://github.com/GetStream/stream-chat-swift/pull/3399)
- Deprecate `Filter.notEqual` and `Filter.notIn` [#3414](https://github.com/GetStream/stream-chat-swift/pull/3414)

## StreamChatUI
### ✅ Added
- Downloading and sharing file attachments in the message list [#3393](https://github.com/GetStream/stream-chat-swift/pull/3393)
  - Feature toggle for download and share buttons: `Components.default.isDownloadFileAttachmentsEnabled` (default is `false`)

# [4.62.0](https://github.com/GetStream/stream-chat-swift/releases/tag/4.62.0)
_August 15, 2024_

## StreamChat
### ⚡ Performance
- Use background database observers for `CurrentUserController.currentUser`, `ChatChannelMemberListController.members`, and `ChatMessageController.message` which reduces CPU usage on the main thread [#3357](https://github.com/GetStream/stream-chat-swift/pull/3357)
- `CurrentChatUserController` was often recreated when sending typing events [#3372](https://github.com/GetStream/stream-chat-swift/pull/3372)
- Reduce latency of the `BackgroundDatabaseObserver` by reducing thread switching when handling changes [#3373](https://github.com/GetStream/stream-chat-swift/pull/3373)
### 🐞 Fixed
- Fix an issue where pending messages ([moderation feature](https://getstream.io/chat/docs/ios-swift/pending_messages/)) were not visible after returning to the channel [#3378](https://github.com/GetStream/stream-chat-swift/pull/3378)
- Fix rare crashes when deleting local database content on logout [#3355](https://github.com/GetStream/stream-chat-swift/pull/3355)
- Fix rare crashes in `MulticastDelegate` when accessing it concurrently [#3361](https://github.com/GetStream/stream-chat-swift/pull/3361)
- Fix reading the local database state just after the initial write [#3373](https://github.com/GetStream/stream-chat-swift/pull/3373)
- Fix a timing issue where accessing channels in `controllerWillChangeChannels` returned already changed channels [#3373](https://github.com/GetStream/stream-chat-swift/pull/3373)
### 🔄 Changed
- Made loadBlockedUsers in ConnectedUser public [#3352](https://github.com/GetStream/stream-chat-swift/pull/3352)
- Removed Agora and 100ms related code, the recommended way to support calls is to use StreamVideo [#3364](https://github.com/GetStream/stream-chat-swift/pull/3364)
- Run offline state sync in the background instead of pausing other API requests while it runs [#3367](https://github.com/GetStream/stream-chat-swift/pull/3367)

# [4.61.0](https://github.com/GetStream/stream-chat-swift/releases/tag/4.61.0)
_July 30, 2024_

## StreamChat
### ⚡ Performance
- Improve performance of `ChatChannel` database model conversions more than 7 times [#3325](https://github.com/GetStream/stream-chat-swift/pull/3325)
- Improve performance of `ChatChannel` and `ChatMessage` equality checks [#3335](https://github.com/GetStream/stream-chat-swift/pull/3335)
### ✅ Added
- Expose `MissingConnectionId` + `InvalidURL` + `InvalidJSON` Errors [#3332](https://github.com/GetStream/stream-chat-swift/pull/3332)
- Add support for `.hasUnread` filter key to `ChannelListQuery` [#3340](https://github.com/GetStream/stream-chat-swift/pull/3340)
### 🐞 Fixed
- Fix a rare issue with incorrect message order when sending multiple messages while offline [#3316](https://github.com/GetStream/stream-chat-swift/issues/3316)
- Fix sorting channel list by unread count [#3340](https://github.com/GetStream/stream-chat-swift/pull/3340)

## StreamChatUI
### 🐞 Fixed
- Fix message search not showing results for new search terms [#3345](https://github.com/GetStream/stream-chat-swift/pull/3345)

# [4.60.0](https://github.com/GetStream/stream-chat-swift/releases/tag/4.60.0)
_July 18, 2024_

## StreamChat
### ✅ Added
- Add an option to configure a reconnection timeout [#3303](https://github.com/GetStream/stream-chat-swift/pull/3303)
### 🐞 Fixed
- Improve the stability of the reconnection process [#3303](https://github.com/GetStream/stream-chat-swift/pull/3303)
- Fix invalid token errors considered as recoverable errors [#3303](https://github.com/GetStream/stream-chat-swift/pull/3303)
- Fix crashes in `LazyCachedMapCollection` when logging out an user [3299](https://github.com/GetStream/stream-chat-swift/pull/3299)
### 🔄 Changed
- Dropped iOS 12 support [#3285](https://github.com/GetStream/stream-chat-swift/pull/3285)
- Increase QoS for `Throttler` and `Debouncer` to `utility` [#3297](https://github.com/GetStream/stream-chat-swift/issues/3297)
- Improve reliability of accessing data in controllers' completion handlers [#3305](https://github.com/GetStream/stream-chat-swift/issues/3305)

## StreamChatUI
### ✅ Added
- Add support for enabling message list view animations [#3314](https://github.com/GetStream/stream-chat-swift/pull/3314)
### 🐞 Fixed
- Fix Channel List not hiding error state view when data is available [#3303](https://github.com/GetStream/stream-chat-swift/pull/3303)

# [4.59.0](https://github.com/GetStream/stream-chat-swift/releases/tag/4.59.0)
_July 10, 2024_

## ⚠️ Important
- This is the last SDK version that will support iOS 12 as the minimum deployment target.
- Our next release will have iOS 13 as the minimum deployment target.

## StreamChat
### ✅ Added
- Add support for user blocking [#3223](https://github.com/GetStream/stream-chat-swift/pull/3223)
- [Threads v2] Add support for Threads v2 [#3229](https://github.com/GetStream/stream-chat-swift/pull/3229)
   - Add `ChatThreadListController` to fetch current user threads
   - Add `ChatMessageController.markThreadRead()`
   - Add `ChatMessageController.markThreadUnread()`
   - Add `ChatMessageController.updateThread()`
   - Add `ChatMessageController.loadThread()`
   - Add `ChatCurrentUserController.loadAllUnreads()`
   - Add `CurrentChatUser.unreadCount.threads`
### 🐞 Fixed
- Fix user not able to connect when the user name contains a semicolon [#3275](https://github.com/GetStream/stream-chat-swift/pull/3275)
### 🔄 Changed
- Add additional fields to the `Equatable` conformance in `ChatChannel` and `ChatMessage` [#3277](https://github.com/GetStream/stream-chat-swift/issues/3277)

## StreamChatUI
### ✅ Added
- [Threads v2] Add `ChatThreadListVC` UI Component [#3229](https://github.com/GetStream/stream-chat-swift/pull/3229)
   - Marks a thread read when reaching the bottom of the replies in `ChatThreadVC`
   - Marking the parent message of a thread as unread in `ChatThreadVC` will mark the thread as unread
### 🔄 Changed
- `ChatChannelUnreadCountView` now shares a common view (`badgeView`) with `ChatThreadUnreadCountView` [#3229](https://github.com/GetStream/stream-chat-swift/pull/3229)
### 🎭 New Localizations
- `message.item.deleted`
- `threadListItem.replied-to`
- `threadList.empty.description`
- `threadList.error.message`
- `threadList.new-threads`

# [4.58.0](https://github.com/GetStream/stream-chat-swift/releases/tag/4.58.0)
_June 26, 2024_

## StreamChat
### ✅ Added
- Add `role` argument to partial user updates [#3253](https://github.com/GetStream/stream-chat-swift/pull/3253)
### 🐞 Fixed
- Fix `channel.pinnedMessages` with missing messages [#3244](https://github.com/GetStream/stream-chat-swift/pull/3244)
- Fix notifications muted state for the current user in channel members [#3239](https://github.com/GetStream/stream-chat-swift/pull/3239)
- Reset channel members and watchers state when fetching the initial state of the channel [#3245](https://github.com/GetStream/stream-chat-swift/pull/3245)
- Fix inconsistent message text when extremely quickly updating it [#3242](https://github.com/GetStream/stream-chat-swift/pull/3242)
- Fix message attachments returning nil sometimes in push notification extensions [#3263](https://github.com/GetStream/stream-chat-swift/pull/3263)
- Significantly improve performance of database observers [#3260](https://github.com/GetStream/stream-chat-swift/pull/3260)
### 🔄 Changed
- Enable background mapping by default, which improves performance overall [#3250](https://github.com/GetStream/stream-chat-swift/pull/3250)

## StreamChatUI
### 🐞 Fixed
- Fix an issue with markdown ordered list processing [#3234](https://github.com/GetStream/stream-chat-swift/issues/3234)

# [4.57.0](https://github.com/GetStream/stream-chat-swift/releases/tag/4.57.0)
_June 06, 2024_

## StreamChat
### ✅ Added
- Low-level client support for Polls - creating different types of polls, adding and removing votes, comments, and more [#3220](https://github.com/GetStream/stream-chat-swift/pull/3220)

# [4.56.1](https://github.com/GetStream/stream-chat-swift/releases/tag/4.56.1)
_May 23, 2024_

## StreamChatUI
### 🐞 Fixed
- Do not re-display suggestion view on each character change [#3215](https://github.com/GetStream/stream-chat-swift/pull/3215)
- Fix command suggestions not appearing [#3215](https://github.com/GetStream/stream-chat-swift/pull/3215)
- Reduce suggestion view height updates while scrolling [#3215](https://github.com/GetStream/stream-chat-swift/pull/3215)
### 🔄 Changed
- Replace `updateCommandSuggestions()` and `updateMentionSuggestions()` with `updateSuggestions()` in `ChatSuggestionVC` [#3215](https://github.com/GetStream/stream-chat-swift/pull/3215)

# [4.56.0](https://github.com/GetStream/stream-chat-swift/releases/tag/4.56.0)
_May 20, 2024_

## StreamChat
### ✅ Added
- Add a new state layer with async-await and observable state objects ([learn more](https://getstream.io/chat/docs/sdk/ios/client/state-layer/state-layer-overview/)) [#3177](https://github.com/GetStream/stream-chat-swift/pull/3177)

# [4.55.0](https://github.com/GetStream/stream-chat-swift/releases/tag/4.55.0)
_May 13, 2024_

## StreamChat
### 🐞 Fixed
- Fix triggering user query calls whenever a new user was added in `UserListController` [#3184](https://github.com/GetStream/stream-chat-swift/pull/3184)
- Fix duplicated watching channel calls when reconnecting [#3187](https://github.com/GetStream/stream-chat-swift/pull/3187)
- Fix `/sync` call failing because of surpassing the 255 channels limit [#3188](https://github.com/GetStream/stream-chat-swift/pull/3188)
- Improve channel list performance by enabling reconfigure cells [#3186](https://github.com/GetStream/stream-chat-swift/pull/3186)
### 🔄 Changed
- Do not retry rate-limited requests [#3182](https://github.com/GetStream/stream-chat-swift/pull/3182)
- `UserListController` won't update automatically when a new user is added [#3184](https://github.com/GetStream/stream-chat-swift/pull/3184)

## StreamChatUI
### 🐞 Fixed
- Fix marking channel read after leaving channel view [#3193](https://github.com/GetStream/stream-chat-swift/pull/3193)

# [4.54.0](https://github.com/GetStream/stream-chat-swift/releases/tag/4.54.0)
_May 06, 2024_

## StreamChat
### ✅ Added
- Add `reason` parameter to `flagMessage()` [#3173](https://github.com/GetStream/stream-chat-swift/issues/3173)
### 🐞 Fixed
- Reset managed object contexts before removing all the data on logout [#3170](https://github.com/GetStream/stream-chat-swift/pull/3170)
- Rare crash when `@Cached` property triggered fetching a new value with `computeValue` closure [#3174](https://github.com/GetStream/stream-chat-swift/pull/3174)
### 🔄 Changed
- Replace message update request to partial update on message pinning [#3166](https://github.com/GetStream/stream-chat-swift/pull/3166)

## StreamChatUI
### ✅ Added
- Make `ChatMessageContentView.prepareForReuse()` open [#3176](https://github.com/GetStream/stream-chat-swift/pull/3176)

# [4.53.0](https://github.com/GetStream/stream-chat-swift/releases/tag/4.53.0)
_April 30, 2024_

## StreamChat
### ✅ Added
- Add user privacy settings to control user events [#3142](https://github.com/GetStream/stream-chat-swift/pull/3142)
- Add `privacySettings` parameter to `connectUser()` and `CurrentUserController.updateUserData()` [#3142](https://github.com/GetStream/stream-chat-swift/pull/3142)
- Expose `ChatCurrentUser.privacySettings` [#3142](https://github.com/GetStream/stream-chat-swift/pull/3142)
- Adds `reactionGroups` to `ChatMessage` so that reactions can be sorted by date in the message list [#3158](https://github.com/GetStream/stream-chat-swift/pull/3158)

## StreamChatUI
### ✅ Added
- Adds `firstReactionAt` and `lastReactionAt` to `ChatMessageReactionData` to be able to sort by dates in `Components.reactionsSorting` [#3158](https://github.com/GetStream/stream-chat-swift/pull/3158)
- Add `ChatReactionListController` to query and filter reactions from a message [#3167](https://github.com/GetStream/stream-chat-swift/pull/3167)
- Add `ChatClient.reactionListController()`  to create an instance of `ChatReactionListController` [#3167](https://github.com/GetStream/stream-chat-swift/pull/3167)

# [4.52.0](https://github.com/GetStream/stream-chat-swift/releases/tag/4.52.0)
_April 09, 2024_

## StreamChat
### 🐞 Fixed
- Fix pinning messages with attachments stuck in sending state [#3116](https://github.com/GetStream/stream-chat-swift/pull/3116)
- Fix member list not updated after moderator is demoted [#3132](https://github.com/GetStream/stream-chat-swift/pull/3132)

## StreamChatUI
### 🐞 Fixed
- Fix thread parent message not updating in the Thread View [#3129](https://github.com/GetStream/stream-chat-swift/pull/3129)
- Fix a crash in channel list when reconfiguring cells [#3136](https://github.com/GetStream/stream-chat-swift/pull/3136)

# [4.51.0](https://github.com/GetStream/stream-chat-swift/releases/tag/4.51.0)
_March 26, 2024_

## StreamChat
### ✅ Added
- Add mute expiration support when muting a channel [#3083](https://github.com/GetStream/stream-chat-swift/pull/3083)
- Add `ChatClient.loadAppSettings` and `ChatClient.appSettings` [#3091](https://github.com/GetStream/stream-chat-swift/pull/3091)
- Load the app settings when connecting the user [#3091](https://github.com/GetStream/stream-chat-swift/pull/3091)
- Expose `notificationsMuted` in `ChatChannelMember` [#3111](https://github.com/GetStream/stream-chat-swift/pull/3111)
### 🐞 Fixed
- Fix saving reaction counts for messages [#3109](https://github.com/GetStream/stream-chat-swift/pull/3109)
### 🔄 Changed
- Deprecates `ChatClientConfig.maxAttachmentSize` in favour of defining the value from Stream's Dashboard [#3105](https://github.com/GetStream/stream-chat-swift/pull/3105)

## StreamChatUI
### ✅ Added
- Validates file size limit per attachment type defined in Stream's Dashboard [#3105](https://github.com/GetStream/stream-chat-swift/pull/3105)
- Make it easier to customize `ComposerVC.updateContent()` [#3112](https://github.com/GetStream/stream-chat-swift/pull/3112)
- Add support markdown font styling customization [#3101](https://github.com/GetStream/stream-chat-swift/pull/3101)

### 🐞 Fixed
- Fix support for markdown ordered list with all numbers [#3090](https://github.com/GetStream/stream-chat-swift/pull/3090)
- Fix support for markdown italic and bold styles inside snake-styled text [#3094](https://github.com/GetStream/stream-chat-swift/pull/3094)
- Fix Message View not updated when new translations are added or removed [#3103](https://github.com/GetStream/stream-chat-swift/pull/3103)

# [4.50.0](https://github.com/GetStream/stream-chat-swift/releases/tag/4.50.0)
_March 11, 2024_

## StreamChat
### ✅ Added
- Add new `ChatMessage.textUpdatedAt` for when the message text is edited [#3059](https://github.com/GetStream/stream-chat-swift/pull/3059)
- Expose `ClientError.errorPayload` to easily check for server error details [#3061](https://github.com/GetStream/stream-chat-swift/pull/3061)
### 🐞 Fixed
- Fix token provider retrying after calling disconnect [#3052](https://github.com/GetStream/stream-chat-swift/pull/3052)
- Fix connect user never completing when disconnecting after token provider fails [#3052](https://github.com/GetStream/stream-chat-swift/pull/3052)
- Fix current user cache not deleted on logout causing unread count issues after switching users [#3055](https://github.com/GetStream/stream-chat-swift/pull/3055)
- Fix rare crash in `startObserver()` on logout when converting DTO to model in `itemCreator` [#3053](https://github.com/GetStream/stream-chat-swift/pull/3053)
- Fix invalid token triggering token refresh in an infinite loop [#3056](https://github.com/GetStream/stream-chat-swift/pull/3056)
- Do not mark a message as failed when the server returns duplicated message error [#3061](https://github.com/GetStream/stream-chat-swift/pull/3061)

## StreamChatUI
### ✅ Added
- Add new `Components.isMessageEditedLabelEnabled` [#3059](https://github.com/GetStream/stream-chat-swift/pull/3059)
- Add "Edited" label when a message is edited [#3059](https://github.com/GetStream/stream-chat-swift/pull/3059)
   - Note: For now, only when the text changes it is marked as edited.
 - Add `message.edited` localization key [#3059](https://github.com/GetStream/stream-chat-swift/pull/3059)

# [4.49.0](https://github.com/GetStream/stream-chat-swift/releases/tag/4.49.0)
_February 27, 2024_

## StreamChat
### ✅ Added
- Add parallel attachment uploading [#3034](https://github.com/GetStream/stream-chat-swift/pull/3034)
### 🐞 Fixed
- Fix controllers having empty data when state changed to `.remoteDataFetched` with background mapping enabled [#3042](https://github.com/GetStream/stream-chat-swift/pull/3042)
- Fix showing empty search results with background mapping enabled [#3042](https://github.com/GetStream/stream-chat-swift/pull/3042)

## StreamChatUI
### ✅ Added
- Add support for user mentions in channels with 100+ members [#3043](https://github.com/GetStream/stream-chat-swift/pull/3043)
### 🐞 Fixed
- Fix composer link preview overridden by previous enrichment [#3025](https://github.com/GetStream/stream-chat-swift/pull/3025)
- Fix merged avatars changing sub-image locations when opening channel list [#3013](https://github.com/GetStream/stream-chat-swift/pull/3013)
- Fix native swipe-back gesture overridden by swipe-to-reply [#3029](https://github.com/GetStream/stream-chat-swift/pull/3029)
- Fix `CGBitmapContextInfoCreate` console log warning when creating merged channel avatars [#3018](https://github.com/GetStream/stream-chat-swift/pull/3018)
- Slight performance improvement in the message list by caching `NSRegularExpression` in `MarkdownFormatter` [#3020](https://github.com/GetStream/stream-chat-swift/pull/3020)
- Slight performance improvement in the message list by skipping channel list updates when it is not visible [#3021](https://github.com/GetStream/stream-chat-swift/pull/3021)
- Fix rare race condition when dismissing the gallery causing the UI to be blocked [#3037](https://github.com/GetStream/stream-chat-swift/pull/3037)

# [4.48.1](https://github.com/GetStream/stream-chat-swift/releases/tag/4.48.1)
_February 09, 2024_

## StreamChat
### 🐞 Fixed
- Fix `TextLink.url` in `TextLinkDetector` not having the HTTP URL [#3023](https://github.com/GetStream/stream-chat-swift/pull/3023)

## StreamChatUI
### 🐞 Fixed
- Fix tapping message links without http scheme not opening Safari [#3023](https://github.com/GetStream/stream-chat-swift/pull/3023)
- Fix links not being highlighted when message text contains markdown [#3023](https://github.com/GetStream/stream-chat-swift/pull/3023)

# [4.48.0](https://github.com/GetStream/stream-chat-swift/releases/tag/4.48.0)
_February 09, 2024_

## StreamChat
### ✅ Added
- Add new `ChatChannelController.enrichUrl()` function to get metadata from URL [#2984](https://github.com/GetStream/stream-chat-swift/pull/2984)
- Add new `TextLinkDetector` for parsing and detecting links given a string [#2984](https://github.com/GetStream/stream-chat-swift/pull/2984)
- Automatically restart uploading suspended attachments when the app is reopened [#3008](https://github.com/GetStream/stream-chat-swift/pull/3008)
### 🐞 Fixed
- Fix message link preview showing empty space when no metadata available [#2984](https://github.com/GetStream/stream-chat-swift/pull/2984)
- Fix threading issues in `ConnectionRepository` [#2985](https://github.com/GetStream/stream-chat-swift/pull/2985), [#2987](https://github.com/GetStream/stream-chat-swift/pull/2987)
- Fix threading issues in `AuthenticationRepository` [#2986](https://github.com/GetStream/stream-chat-swift/pull/2986)
- Fix `NewMessagePendingEvent.message` with empty `cid` [#2997](https://github.com/GetStream/stream-chat-swift/pull/2997)
- Fix attachments being sent with local URL paths [#3008](https://github.com/GetStream/stream-chat-swift/pull/3008)
- Fix rare crash in `AttachmentDTO.id` when accessed outside of CoreData's context [#3008](https://github.com/GetStream/stream-chat-swift/pull/3008)
### 🔄 Changed
- Do not check token expiration client-side, only server-side [#3014](https://github.com/GetStream/stream-chat-swift/pull/3014)

## StreamChatUI
### ✅ Added
- Add `Components.default.isComposerLinkPreviewEnabled` flag to enable composer link previews [#2984](https://github.com/GetStream/stream-chat-swift/pull/2984)
- Add support for showing link previews in the composer [#2984](https://github.com/GetStream/stream-chat-swift/pull/2984)
### 🐞 Fixed
- Fix link flickering when opening a channel [#2984](https://github.com/GetStream/stream-chat-swift/pull/2984)
- Fix link flickering when quoting a message with a link [#2984](https://github.com/GetStream/stream-chat-swift/pull/2984)
- Fix channel item actions gesture overriding native swipe go-back gesture [#3000](https://github.com/GetStream/stream-chat-swift/pull/3000)
- Fix flashing channel list avatars and improve channel list update performance [#2996](https://github.com/GetStream/stream-chat-swift/pull/2996)

# [4.47.1](https://github.com/GetStream/stream-chat-swift/releases/tag/4.47.1)
_January 24, 2024_

## StreamChat
### 🐞 Fixed
- Fix not possible to resend messages with failed attachments [#2966](https://github.com/GetStream/stream-chat-swift/pull/2966)
- Fix not mentioning users if they are not fetched in the local device [#2967](https://github.com/GetStream/stream-chat-swift/pull/2967)
- Fix rare crash in `startObserver()` in login/logout flow [#2972](https://github.com/GetStream/stream-chat-swift/pull/2972)
### 🔄 Changed
- Bump `maxAttachmentCountPerMessage` from `10` to `30` to align with the backend. [#2977](https://github.com/GetStream/stream-chat-swift/pull/2977)

## StreamChatUI
### 🐞 Fixed
- Fix file attachments retry button not retrying upload [#2966](https://github.com/GetStream/stream-chat-swift/pull/2966)
- Fix mentioned users without names not highlighted [#2967](https://github.com/GetStream/stream-chat-swift/pull/2967)
- Fix duplicated mentioned users not highlighted [#2967](https://github.com/GetStream/stream-chat-swift/pull/2967)

# [4.47.0](https://github.com/GetStream/stream-chat-swift/releases/tag/4.47.0)
_January 09, 2024_

## StreamChat
### 🐞 Fixed
- Fix Channel ID initializer crashing with an empty string [#2964](https://github.com/GetStream/stream-chat-swift/pull/2964)
### ✅ Added
- Expose `UserListQuery.search(term:)` and `UserListQuery.user(withID:)` [#2959](https://github.com/GetStream/stream-chat-swift/pull/2959)

## StreamChatUI
### ✅ Added
- Better support for custom mixed attachments rendering [#2947](https://github.com/GetStream/stream-chat-swift/pull/2947)
- Add default rendering for unsupported attachments [#2948](https://github.com/GetStream/stream-chat-swift/pull/2948)
### 🐞 Fixed
- Fix deleted messages showing custom attachments [#2947](https://github.com/GetStream/stream-chat-swift/pull/2947)
- Fix blocked messages showing attachments [#2947](https://github.com/GetStream/stream-chat-swift/pull/2947)
### 🔄 Changed
- Minor breaking change in the `ChatMessageListView.reuseIdentifier()` function. It has a new `message` parameter. [#2947](https://github.com/GetStream/stream-chat-swift/pull/2947)
- Minor breaking change in the `ChatMessageListView.dequeueReusableCell()` function. It has a new `message` parameter. [#2947](https://github.com/GetStream/stream-chat-swift/pull/2947)

# [4.46.0](https://github.com/GetStream/stream-chat-swift/releases/tag/4.46.0)
_December 21, 2023_

## StreamChat
### 🐞 Fixed
- Fix duplicated Runpath Search Paths [#2937](https://github.com/GetStream/stream-chat-swift/pull/2937)
- Fix `_dispatch_lane_resume` crash in `RepeatingTimer` [#2938](https://github.com/GetStream/stream-chat-swift/pull/2938)
- Fix editing of async voice messages [#2943](https://github.com/GetStream/stream-chat-swift/pull/2943)

## StreamChatUI
### 🐞 Fixed
- Fix duplicated Runpath Search Paths [#2937](https://github.com/GetStream/stream-chat-swift/pull/2937)
- Fix file attachments not rendering file size [#2941](https://github.com/GetStream/stream-chat-swift/pull/2941)
- Fix quoted chat message view with wrong text [#2946](https://github.com/GetStream/ios-issues-tracking/issues/683)
- Fix jumping to bottom when loading new messages [#2945](https://github.com/GetStream/stream-chat-swift/pull/2945)
- Fix messages failing to be deleted when pending updates to the server [#2949](https://github.com/GetStream/stream-chat-swift/pull/2949)

# [4.45.0](https://github.com/GetStream/stream-chat-swift/releases/tag/4.45.0)
_December 11, 2023_

## StreamChat
### ✅ Added
- Add an option to configure the AudioSession when using VoiceRecordings [#2919](https://github.com/GetStream/stream-chat-swift/pull/2919)
### 🐞 Fixed
- Fix `UserInfo.isInvisible` not nullable [#2920](https://github.com/GetStream/stream-chat-swift/pull/2920)
- Fix CocoaPods minimum iOS target not in sync with the Xcode project [#2924](https://github.com/GetStream/stream-chat-swift/pull/2924)
- Improve `InternetConnection.Monitor` stability [#2923](https://github.com/GetStream/stream-chat-swift/pull/2923)
### 🔄 Changed
- The `UserInfo.isInvisible` is now nullable and `nil` by default [#2920](https://github.com/GetStream/stream-chat-swift/pull/2920)

## StreamChatUI
### 🐞 Fixed
- Fix date separator decoration view showing in the last message of the current page [#2899](https://github.com/GetStream/stream-chat-swift/pull/2899)
- Fix `JumpToUnreadMessagesButton` not localizable [#2917](https://github.com/GetStream/stream-chat-swift/pull/2917)
- Fix CocoaPods minimum iOS target not in sync with the Xcode project [#2924](https://github.com/GetStream/stream-chat-swift/pull/2924)
- Fix quoting message without bubble view when text is only emojis [#2925](https://github.com/GetStream/stream-chat-swift/pull/2925)
- Fix user mention not tappable when contains "@" character [#2928](https://github.com/GetStream/stream-chat-swift/pull/2928)
- Fix user mention not tappable if user does not have a name [#2928](https://github.com/GetStream/stream-chat-swift/pull/2928)
- Fix edit action possible in giphy messages [#2926](https://github.com/GetStream/stream-chat-swift/pull/2926)
- Fix not adding a space in the message input when mentioning a user [#2927](https://github.com/GetStream/stream-chat-swift/pull/2927)

## ⚠️ Important
- iOS 11 support has been dropped since Xcode 15 does not allow publishing apps with iOS 11.

# [4.44.0](https://github.com/GetStream/stream-chat-swift/releases/tag/4.44.0)
_November 30, 2023_

## StreamChatUI
### 🐞 Fixed
- Fix skip slow mode capability not handled [#2904](https://github.com/GetStream/stream-chat-swift/pull/2904)
- Fix layout crash when sending an app to background and ChatMessageGalleryView is visible [#2907](https://github.com/GetStream/stream-chat-swift/pull/2907)
- Fix channel history being marked as read for new members [#2905](https://github.com/GetStream/stream-chat-swift/pull/2905)

### 🔄 Changed
- `ChannelController.markUnread`'s `completion`'s argument is now a `(Result<ChatChannel, Error>` instead of `Error?`

# [4.43.0](https://github.com/GetStream/stream-chat-swift/releases/tag/4.43.0)
_November 17, 2023_

## StreamChat
### ✅ Added
- Add new `NewMessageErrorEvent` when observing `EventsController` [#2885](https://github.com/GetStream/stream-chat-swift/pull/2885)

## StreamChatUI
### ✅ Added
- Add jump to unread messages interaction [#2894](https://github.com/GetStream/stream-chat-swift/pull/2894)
- Add support for opening a channel in the unread messages page with `Components.shouldJumpToUnreadWhenOpeningChannel` [#2894](https://github.com/GetStream/stream-chat-swift/pull/2894)

### 🐞 Fixed
- Fix Message List UI not updated when message.updatedAt changes [#2884](https://github.com/GetStream/stream-chat-swift/pull/2884)
- Fix jump to unread button showing "0" unread counts [#2894](https://github.com/GetStream/stream-chat-swift/pull/2894)
- Fix not able to mark channel read when isJumpToUnread is disabled [#2902](https://github.com/GetStream/stream-chat-swift/pull/2902)

# [4.42.0](https://github.com/GetStream/stream-chat-swift/releases/tag/4.42.0)
_November 14, 2023_

## StreamChat
### 🐞 Fixed
- Fix not able to mark channel read after clearing history [#2867](https://github.com/GetStream/stream-chat-swift/pull/2867)
- Fix pasting images from browser when isPastingImagesEnabled is false [#2874](https://github.com/GetStream/stream-chat-swift/pull/2874)
- Fix not being able to paste images when multiple attachments are present [#2874](https://github.com/GetStream/stream-chat-swift/pull/2874)
- Fix ComposerVC InputTextView caret's position issues [#2878](https://github.com/GetStream/stream-chat-swift/pull/2878)
- Fix avatar alignment in quoted messages [#2876](https://github.com/GetStream/stream-chat-swift/pull/2876)

## StreamChatUI
### ✅ Added
- Add support for editing custom attachments [#2879](https://github.com/GetStream/stream-chat-swift/pull/2879)
### 🐞 Fixed
- Fix composer not interactable after enabling send-message capability [#2866](https://github.com/GetStream/stream-chat-swift/pull/2866)

# [4.41.0](https://github.com/GetStream/stream-chat-swift/releases/tag/4.41.0)
_November 03, 2023_

## StreamChat
### ✅ Added
- Add message moderation details to `ChatMessage` [#2846](https://github.com/GetStream/stream-chat-swift/pull/2846)
- Add support for resending, editing and deleting bounced messages [#2846](https://github.com/GetStream/stream-chat-swift/pull/2846)
### 🐞 Fixed
- Fix not being able to delete local-only messages [#2846](https://github.com/GetStream/stream-chat-swift/pull/2846)
- Fix bounced message displayed as a system message instead of an error [#2846](https://github.com/GetStream/stream-chat-swift/pull/2846)
- Fix not showing bounced actions when long pressing bounced message [#2846](https://github.com/GetStream/stream-chat-swift/pull/2846)
- Fix empty channel list when querying both hidden or shown channels [#2865](https://github.com/GetStream/stream-chat-swift/pull/2865)

## StreamChatUI
### ✅ Added
- Allow easier customisation of the `ChatChannelListItemView` [#2855](https://github.com/GetStream/stream-chat-swift/pull/2855)
### 🐞 Fixed
- Always use `reloadChannels()` in the Channel List to improve stability [#2858](https://github.com/GetStream/stream-chat-swift/pull/2858)

## ⚠️ Important
- From now on, our XCFrameworks will be built with Swift 5.7. In order to use them, you need Xcode 14 or above.

# [4.40.0](https://github.com/GetStream/stream-chat-swift/releases/tag/4.40.0)
_October 25, 2023_

## StreamChat
### ✅ Added
- Add `language` parameter to `connectUser()` [#2847](https://github.com/GetStream/stream-chat-swift/pull/2847)
- Expose `language` in users [#2847](https://github.com/GetStream/stream-chat-swift/pull/2847)
- Expose `originalLanguage` in messages [#2847](https://github.com/GetStream/stream-chat-swift/pull/2847)

## StreamChatUI
### ✅ Added
- Add message attachment preview in the channel list [#2838](https://github.com/GetStream/stream-chat-swift/pull/2838)
- Add support for automatic translations [#2847](https://github.com/GetStream/stream-chat-swift/pull/2847)
    - Enabled by `Components.default.messageAutoTranslationEnabled`
### 🐞 Fixed
- Do not mark a channel as read if the app is in background [#2832](https://github.com/GetStream/stream-chat-swift/pull/2832)
### 🔄 Changed
- Removed `messageActionsForAlertMenu` and `deleteWithoutWarningActionItem` from  `ChatMessageActionsVC` [#2846](https://github.com/GetStream/stream-chat-swift/pull/2846)
    - This is now controlled by `ChatMessageListVC.messageActions(forDebouncedMessage:)`

# [4.39.0](https://github.com/GetStream/stream-chat-swift/releases/tag/4.39.0)
_October 05, 2023_

## StreamChat
### ✅ Added
- Add support for custom HTTP headers in `ChatClientConfig.urlSessionConfiguration` [#2818](https://github.com/GetStream/stream-chat-swift/pull/2818)
### 🐞 Fixed
- Fix showing channel outside of the channel list [#2819](https://github.com/GetStream/stream-chat-swift/pull/2819)
- Fix messages not updated when user name and image change [#2822](https://github.com/GetStream/stream-chat-swift/pull/2822)
- Avoid deadlock in ConnectionRepository when timing out [#2827](https://github.com/GetStream/stream-chat-swift/pull/2827)

## StreamChatUI
### 🐞 Fixed
- Fix showing empty view when creating a new channel [#2821](https://github.com/GetStream/stream-chat-swift/pull/2821)
- Fix showing loading view for cached channels [#2821](https://github.com/GetStream/stream-chat-swift/pull/2821)

# [4.38.0](https://github.com/GetStream/stream-chat-swift/releases/tag/4.38.0)
_September 29, 2023_

## StreamChat
### ✅ Added
- Message parameter in adding/removing members methods [#2799](https://github.com/GetStream/stream-chat-swift/pull/2799)
### 🐞 Fixed
- Fix thread-safety issues when connection waiters time out [#2814](https://github.com/GetStream/stream-chat-swift/pull/2814)

## StreamChatUI
### ⚡ Performance
- Add throttling to mark as read [#2808](https://github.com/GetStream/stream-chat-swift/pull/2808)
- Improve efficiency when skipping messages [#2809](https://github.com/GetStream/stream-chat-swift/pull/2809)
- Revert message updates whenever user info changes [#2810](https://github.com/GetStream/stream-chat-swift/pull/2810)
- Improve efficiency when diffing `ChatMessage` [#2811](https://github.com/GetStream/stream-chat-swift/pull/2811)
### 🐞 Fixed
- Fix skipping messages logic when not scrolled fully to the bottom [#2809](https://github.com/GetStream/stream-chat-swift/pull/2809)
### 🔄 Changed
- When there are user updates the message list won't update the authors instantly [#2810](https://github.com/GetStream/stream-chat-swift/pull/2810)
  - This was recently introduced [here](https://github.com/GetStream/stream-chat-swift/pull/2738) but impacted too much the performance.

# [4.37.1](https://github.com/GetStream/stream-chat-swift/releases/tag/4.37.1)
_September 25, 2023_

## StreamChatUI
### ✅ Added
- Unread messages separator can be enabled/disabled using `components.isUnreadMessagesSeparatorEnabled` (https://github.com/GetStream/stream-chat-swift/pull/2797)

### 🐞 Fixed
- Fix the unread messages banner showing on system messages [#2793](https://github.com/GetStream/stream-chat-swift/pull/2793)
- Fix compilation issues on NSEs when using Cocoapods [#2798](https://github.com/GetStream/stream-chat-swift/pull/2798)
- Fix frozen input view when editing a large message [#2800](https://github.com/GetStream/stream-chat-swift/pull/2800)
- Fix not scrolling to the caret position when typing a message and the caret is out of view [#2800](https://github.com/GetStream/stream-chat-swift/pull/2800)
- Fix not scrolling to the caret position when tapping on the shrink button [#2800](https://github.com/GetStream/stream-chat-swift/pull/2800)
- Fix composer input scrolling getting disabled on iOS 17 [#2802](https://github.com/GetStream/stream-chat-swift/pull/2802)
- Fix unread messages separator disapearing when marking channel as read [#2797](https://github.com/GetStream/stream-chat-swift/pull/2797)

# [4.37.0](https://github.com/GetStream/stream-chat-swift/releases/tag/4.37.0)
_September 18, 2023_

## StreamChat
### ✅ Added
- Allow injecting a custom URLSessionConfiguration in ChatClientConfig [#2756](https://github.com/GetStream/stream-chat-swift/pull/2756)
- Methods for deleting file and image in `ChatChannelController` [#2776](https://github.com/GetStream/stream-chat-swift/pull/2776)
### 🐞 Fixed
- Fix core data warnings when logging with different user [#2759](https://github.com/GetStream/stream-chat-swift/pull/2759)
- Fix connecting user from background thread [#2762](https://github.com/GetStream/stream-chat-swift/pull/2762)
- Make the Logger thread-safe to avoid crashes [#2775](https://github.com/GetStream/stream-chat-swift/pull/2775)
- Improve `addDevice()` and `removeDevice()` with optimistic updates [#2778](https://github.com/GetStream/stream-chat-swift/pull/2778)
- Fix critical issue causing a query channel call for every new message [#2781](https://github.com/GetStream/stream-chat-swift/tree/fix/calling-watch-channel-on-every-new-message)
- Added threshold for queued messages before being sent [#2780](https://github.com/GetStream/stream-chat-swift/pull/2780)
- Fix memory leak caused by `Timer.addTimeout()` [#2777](https://github.com/GetStream/stream-chat-swift/pull/2777)

## StreamChatUI
### ✅ Added
- Add customization support for `ChannelListLoadingView` [#2772](https://github.com/GetStream/stream-chat-swift/pull/2772)
- Add support for disabling jumping to message animation [#2770](https://github.com/GetStream/stream-chat-swift/pull/2770)
### 🐞 Fixed
- Fix tapping on the status bar scrolling to the bottom instead of the top [#2763](https://github.com/GetStream/stream-chat-swift/pull/2763)
- Fix empty channel header view for new DM Channels [#2764](https://github.com/GetStream/stream-chat-swift/pull/2764)
- Fix showing copy message action when text is empty [#2765](https://github.com/GetStream/stream-chat-swift/pull/2765)
- Fix link preview title covering text when image is not loaded [#2773](https://github.com/GetStream/stream-chat-swift/pull/2773)
- Fix UI Glitch in `ChannelListLoadingView` with dummy data [#2772](https://github.com/GetStream/stream-chat-swift/pull/2772)
- Fix composer input jumping when shrink button is tapped [#2774](https://github.com/GetStream/stream-chat-swift/pull/2774)
### 🔄 Changed
- Make record button in composer, visible depending on the channel's capabilities. [#2758](https://github.com/GetStream/stream-chat-swift/pull/2758)
- Rename`Components.chatChannelListLoadingView` -> `Components.channelListLoadingView` [#2772](https://github.com/GetStream/stream-chat-swift/pull/2772)

# [4.36.0](https://github.com/GetStream/stream-chat-swift/releases/tag/4.36.0)
_August 28, 2023_

## StreamChat
### ✅ Added
- Add XCPrivacy manifest [#2740](https://github.com/GetStream/stream-chat-swift/pull/2740)
- Add digital signature to StreamChat XCFramework [#2740](https://github.com/GetStream/stream-chat-swift/pull/2740)
### 🐞 Fixed
- Fix Message List not updating when user info changes [#2738](https://github.com/GetStream/stream-chat-swift/pull/2738)
- Fix Channel List items online presence not updating when user info changes [#2742](https://github.com/GetStream/stream-chat-swift/pull/2742)
- Fix Channel name not updating when member name changes [#2742](https://github.com/GetStream/stream-chat-swift/pull/2742)


## StreamChatUI
### ✅ Added
- Add XCPrivacy manifest [#2740](https://github.com/GetStream/stream-chat-swift/pull/2740)
- Add digital signature to StreamChatUI XCFramework [#2740](https://github.com/GetStream/stream-chat-swift/pull/2740)
- Apply channel capabilities in UI components [#2747](https://github.com/GetStream/stream-chat-swift/pull/2747)

### 🐞 Fixed
- Fix Channel Header View not updating when user info changes [#2742](https://github.com/GetStream/stream-chat-swift/pull/2742)
- Fix Channel List rendering user name on subtitle text in 1:1 channel [#2737](https://github.com/GetStream/stream-chat-swift/pull/2737)
- Fix gap between the composer and the keyboard when parent view’s frame origin is not zero [#2743](https://github.com/GetStream/stream-chat-swift/pull/2743)
### 🔄 Changed
- Change timestamp formatting in Channel List according to the default design and other SDKs [#2736](https://github.com/GetStream/stream-chat-swift/pull/2736)

# [4.35.2](https://github.com/GetStream/stream-chat-swift/releases/tag/4.35.2)
_August 16, 2023_

## StreamChat
### 🐞 Fixed
- Fix video attachments not being sent with `thumb_url`, which caused issues in other platforms [#2720](https://github.com/GetStream/stream-chat-swift/pull/2720)
- Make sure loud speaker is always used for playback in voice messages [#2734](https://github.com/GetStream/stream-chat-swift/pull/2734)

## StreamChatUI
### 🐞 Fixed
- Explicitly disable channel list states for Search Components [#2725](https://github.com/GetStream/stream-chat-swift/pull/2725)
- Fix blank channel name in Message Search [#2726](https://github.com/GetStream/stream-chat-swift/pull/2726)

# [4.35.1](https://github.com/GetStream/stream-chat-swift/releases/tag/4.35.1)
_August 09, 2023_

## StreamChat
### 🐞 Fixed
- Fix channel list sorting for iOS 14 and below [#2719](https://github.com/GetStream/stream-chat-swift/pull/2719)

# [4.35.0](https://github.com/GetStream/stream-chat-swift/releases/tag/4.35.0)
_August 08, 2023_

## StreamChat
### ✅ Added
- Add support for sorting Channel List with custom data [#2701](https://github.com/GetStream/stream-chat-swift/pull/2701)

### 🐞 Fixed
- Fix pinning messages with attachments not synced with server [#2698](https://github.com/GetStream/stream-chat-swift/pull/2698)
- Fix messages disappearing in search query after entering a channel [#2700](https://github.com/GetStream/stream-chat-swift/pull/2700)
- Fix unread counts not updating if the channelRead information was missing from the persistence storage [#2709](https://github.com/GetStream/stream-chat-swift/pull/2709)
- Fix channel search with `autocomplete` only showing results if value started with the given query [#2703](https://github.com/GetStream/stream-chat-swift/pull/2703)

## StreamChatUI
### ✅ Added
- Add Message Search UI Component [#2703](https://github.com/GetStream/stream-chat-swift/pull/2703)
- Add Channel Search UI Component [#2703](https://github.com/GetStream/stream-chat-swift/pull/2703)
- Add `Components.channelListSearchStrategy` to enable channel list search [#2703](https://github.com/GetStream/stream-chat-swift/pull/2703)

### 🔄 Changed
- Renames `Components.mentionAvatarView` -> `Components.userAvatarView` [#2703](https://github.com/GetStream/stream-chat-swift/pull/2703)
- Use Diffing to update Channel List data to improve stability  [#2701](https://github.com/GetStream/stream-chat-swift/pull/2701)

# [4.34.0](https://github.com/GetStream/stream-chat-swift/releases/tag/4.34.0)
_July 05, 2023_

## StreamChat
### ✅ Added
- Expose Extra Data for Giphy Attachment Payloads [#2678](https://github.com/GetStream/stream-chat-swift/pull/2678)
- Add support for partial Channel update [#2681](https://github.com/GetStream/stream-chat-swift/pull/2681)

### 🐞 Fixed
- Rescue messages that are stuck in `.sending` state [#2676](https://github.com/GetStream/stream-chat-swift/pull/2676)
- Fix not being able to resend failed attachments [#2680](https://github.com/GetStream/stream-chat-swift/pull/2680)
- Fix channel list having data from a different channel list query [#2684](https://github.com/GetStream/stream-chat-swift/pull/2684)

## StreamChatUI
### ✅ Added
- Add support for starting thread from oldest replies by enabling `Components.threadRepliesStartFromOldest` [#2682](https://github.com/GetStream/stream-chat-swift/pull/2682)
### 🐞 Fixed
- Fix custom `ImageLoading` functions with default arguments not being called [#2695](https://github.com/GetStream/stream-chat-swift/pull/2695)
- Improve Channel List prefetching when loading more channels [#2682](https://github.com/GetStream/stream-chat-swift/pull/2682)
### 🔄 Changed
- Renamed `scrollToMostRecentMessage()` -> `scrollToBottom()` [#2682](https://github.com/GetStream/stream-chat-swift/pull/2682)
- Renamed `ScrollToLatestButton` -> `ScrollToBottomButton` [#2682](https://github.com/GetStream/stream-chat-swift/pull/2682)

# [4.33.0](https://github.com/GetStream/stream-chat-swift/releases/tag/4.33.0)
_June 08, 2023_

## StreamChat
### ✅ Added
- Add support for shadow banning a member [#2660](https://github.com/GetStream/stream-chat-swift/pull/2660)
- Expose `ChatChannelMember.isShadowBannedFromChannel` [#2660](https://github.com/GetStream/stream-chat-swift/pull/2660)
- Add support for passing a custom id when creating a message/reply [#2667](https://github.com/GetStream/stream-chat-swift/pull/2667)

### 🐞 Fixed
- Fix not being able to send messages when jumping to message in newest page [#2647](https://github.com/GetStream/stream-chat-swift/pull/2647)
- Fix shadow message making hidden channel reappear [#2663](https://github.com/GetStream/stream-chat-swift/pull/2663)

## StreamChatUI
### ✅ Added
- Add jumping to a reply inside a thread when tapping a quoted message which is inside a thread [#2647](https://github.com/GetStream/stream-chat-swift/pull/2647)
- Add jumping to a reply inside a thread when opening a thread from a thread reply in the channel view [#2647](https://github.com/GetStream/stream-chat-swift/pull/2647)
- Add jumping to a reply inside a thread when opening a channel from a reply as the given message around id [#2647](https://github.com/GetStream/stream-chat-swift/pull/2647)
- Add swipe to reply when `Components.default.messageSwipeToReplyEnabled` is `true` [#2665](https://github.com/GetStream/stream-chat-swift/pull/2665)
- Allow editing messages with attachments [#2659](https://github.com/GetStream/stream-chat-swift/pull/2659)

# [4.32.0](https://github.com/GetStream/stream-chat-swift/releases/tag/4.32.0)
_May 26, 2023_

## StreamChat
### ✅ Added
- Audio Support is now available. We added components that will allow you to record and playback audio files [#2638](https://github.com/GetStream/stream-chat-swift/issues/2638)
### 🐞 Fixed
- Fix "to-many key not allowed here" error when using the `memberName` filter [#2604](https://github.com/GetStream/stream-chat-swift/pull/2604)
- Fix memory leak in `ChannelListController` when loading more channels [#2624](https://github.com/GetStream/stream-chat-swift/pull/2624)
- Fix `isJumpingToMessage` being `true` after jumping to message on the first page [#2608](https://github.com/GetStream/stream-chat-swift/pull/2608)
- Fix `noTeam` filter that was causing an error [#2632](https://github.com/GetStream/stream-chat-swift/pull/2632)
- Fix muted and joined channel list queries with empty data (Auto Filtering Enabled) [#2634](https://github.com/GetStream/stream-chat-swift/pull/2634)
- Fix user information not being updated when receiving updated information from backend [#2643](https://github.com/GetStream/stream-chat-swift/pull/2643)

## StreamChatUI
### ✅ Added
- Add `Components.threadRendersParentMessageEnabled` to control whether the parent message is rendered in the Thread [#2636](https://github.com/GetStream/stream-chat-swift/pull/2636)
- Add `replaceQuery()` and `replaceChannelListController()` to `ChatChannelListVC` [#2630](https://github.com/GetStream/stream-chat-swift/pull/2630)
- Voice Recording attachments are here. You can now record voice messages and share them in your conversations. You can enable it by setting the `Components.default.isVoiceRecordingEnabled = true`. [#2638](https://github.com/GetStream/stream-chat-swift/issues/2638)
### 🐞 Fixed
- Fix Composer's keyboard not adjusted when presenting alert controllers [#2610](https://github.com/GetStream/stream-chat-swift/pull/2610)
- Fix InputTextView not scrolling to caret when pasting long text [#2609](https://github.com/GetStream/stream-chat-swift/pull/2609)
- Fix scrollToBottomButton visible when jumping to message on the first page [#2608](https://github.com/GetStream/stream-chat-swift/pull/2608)
- Allow sending replies to soft-deleted parent messages [#2633](https://github.com/GetStream/stream-chat-swift/pull/2633)
- Fix an issue where attachment preview in Composer was breaking when more attachments than the `maxNumberOfVerticalItems` were added. [#2638](https://github.com/GetStream/stream-chat-swift/issues/2638)

# [4.31.0](https://github.com/GetStream/stream-chat-swift/releases/tag/4.31.0)
_April 25, 2023_

## StreamChat
### ✅ Added
- Add `ChatMessageController.loadPageAroundReplyId()` to load mid-page inside threads [#2566](https://github.com/GetStream/stream-chat-swift/pull/2566)

### 🐞 Fixed
- Fix channel disappearing when channel list auto-filtering is enabled and the user is not a member of the channel [#2557](https://github.com/GetStream/stream-chat-swift/pull/2557)
- Fix an issue which was causing the app to terminate when using a filter with the `in` operator and `cid` values [#2561](https://github.com/GetStream/stream-chat-swift/pull/2561)
- Fix unexpected 401s produced at launch while the chat is not yet fully connected [#2559](https://github.com/GetStream/stream-chat-swift/pull/2559)
- Fix crash when getting unread count in an invalid state [#2570](https://github.com/GetStream/stream-chat-swift/pull/2570)
- Fix crash when accessing FetchCache with an unexecuted NSFetchRequest [#2572](https://github.com/GetStream/stream-chat-swift/pull/2572)
- Fix an issue which was blocking a Guest Authentication operation to retrieve a connection token [#2574](https://github.com/GetStream/stream-chat-swift/pull/2574)
- Make connect/disconnect safer when network is offline [#2571](https://github.com/GetStream/stream-chat-swift/pull/2571)
- Make connect safer by logging out the user first if needed [#2577](https://github.com/GetStream/stream-chat-swift/pull/2577)

## StreamChatUI
### ✅ Added
- Add support for bidirectional scrolling inside threads [#2566](https://github.com/GetStream/stream-chat-swift/pull/2566)
- Add support for jumping to a message which is not in the message list inside Threads [#2566](https://github.com/GetStream/stream-chat-swift/pull/2566)

### 🐞 Fixed
- Fix the message text font when the text accessibility setting is set to large after closing the app [#2575](https://github.com/GetStream/stream-chat-swift/pull/2575)
- Fix the timestamp label being clipped when the text font size is larger [#2575](https://github.com/GetStream/stream-chat-swift/pull/2575)

### ⚠️ Known Issue
When changing the text accessibility while the app is running, it won't affect the message cell text, only after closing the app. So this is a regression of [#2325](https://github.com/GetStream/stream-chat-swift/issues/2325). This regression is necessary, since the original fix did not work 100% as it changed the text font size after closing the app, causing the font to be too big when the text accessibility is set to large. If you still want to have the dynamic font size to be working while the app is running, there is a workaround. You need to return a new `UIFont` instance everytime in `ChatMessageContentView.defaultMessageFont`. Example:
```swift
override var defaultMessageFont: UIFont {
    UIFont.preferredFont(forTextStyle: .body)
}
```
For more details, you can read the documentation of `ChatMessageContentView.defaultMessageFont` or read the PR [#2575](https://github.com/GetStream/stream-chat-swift/pull/2575).

# [4.30.0](https://github.com/GetStream/stream-chat-swift/releases/tag/4.30.0)
_March 30, 2023_

## StreamChat
### ✅ Added
- Expose `deactivatedAt` and `isDeactivated` in ChatUser [#2547](https://github.com/GetStream/stream-chat-swift/pull/2547)

### 🐞 Fixed
- Fix channel list parsing failing completely if one channel fails parsing [#2541](https://github.com/GetStream/stream-chat-swift/pull/2541)
- Fix completion blocks not called when loading more messages [#2553](https://github.com/GetStream/stream-chat-swift/pull/2553)
- Fix `ChatChannelController` ignoring initial pagination parameter [#2546](https://github.com/GetStream/stream-chat-swift/pull/2546)

## StreamChatUI
### 🔄 Changed
- Deprecated `ChatMessageListVC.jumpToMessage(message:)` -> `ChatMessageListVC.jumpToMessage(id:)` [#2546](https://github.com/GetStream/stream-chat-swift/pull/2546)
- Deprecated `ChatMessageListVCDelegate.chatMessageListVC(vc:shouldLoadPageAroundMessage:completion:)` -> `ChatMessageListVCDelegate.chatMessageListVC(vc:shouldLoadPageAroundMessageId:completion:)` [#2546](https://github.com/GetStream/stream-chat-swift/pull/2546)
### ✅ Added
- Allow the message list to start at the top if `Components.shouldMessagesStartAtTheTop` is enabled [#2537](https://github.com/GetStream/stream-chat-swift/pull/2537)
- Add support for jumping to message when opening channel [#2546](https://github.com/GetStream/stream-chat-swift/pull/2546)
- Add `ChatChannelVC.jumpToMessage(id:shouldHighlight)` high-level function for jumping to a message [#2546](https://github.com/GetStream/stream-chat-swift/pull/2546)
### 🐞 Fixed
- Fix channel marking read when view is not visible [#2544](https://github.com/GetStream/stream-chat-swift/pull/2544)

# [4.29.0](https://github.com/GetStream/stream-chat-swift/releases/tag/4.29.0)
_March 17, 2023_
## StreamChat
### ✅ Added
- Add support for loading messages around a given message id in a Channel [#2464](https://github.com/GetStream/stream-chat-swift/pull/2464)
- Add support for bidirectional scrolling in a Channel [#2464](https://github.com/GetStream/stream-chat-swift/pull/2464)
### 🐞 Fixed
- Fix ephemeral message disappearing after leaving channel [#2464](https://github.com/GetStream/stream-chat-swift/pull/2464)
- Fix ephemeral message appearing in channel preview [#2464](https://github.com/GetStream/stream-chat-swift/pull/2464)
- Fix issue when using `in` or `notIn` operators with auto-filtering enabled. [#2531](https://github.com/GetStream/stream-chat-swift/pull/2531)

## StreamChatUI
### 🔄 Changed
- Deprecated `setScrollToLatestMessageButton(visible:animated:)` -> `updateScrollToBottomButtonVisibility(animated:)`
- Replaces `messageContentViewDidTapOnQuotedMessage(_ indexPath: IndexPath?)` -> `messageContentViewDidTapOnQuotedMessage(_ quotedMessage: ChatMessage)`
    - This one is a breaking change, but a required one. The previous API was not working as intended.
### ✅ Added
- Mark as unread: Now you can mark a message as unread when you are inside a channel [#2519](https://github.com/GetStream/stream-chat-swift/pull/2519) [#2526](https://github.com/GetStream/stream-chat-swift/pull/2526)
- Now you can easily configure your own Decorations(headers and/or footers) around messages [#2507](https://github.com/GetStream/stream-chat-swift/pull/2507)
- There is a new `ChatThreadRepliesCountDecorationView` component that should be used to display the number of replies in a thread. Read [here](https://getstream.io/chat/docs/sdk/ios/uikit/components/message/#thread-replies-counter) for more details.
- Add support for jumping to a quoted message [#2464](https://github.com/GetStream/stream-chat-swift/pull/2464)
- Add support for jumping to a message which is not in the message list (only channel view) [#2464](https://github.com/GetStream/stream-chat-swift/pull/2464)
- Add bidirectional scrolling in the Channel view [#2464](https://github.com/GetStream/stream-chat-swift/pull/2464)

# [4.28.0](https://github.com/GetStream/stream-chat-swift/releases/tag/4.28.0)
_February 28, 2023_

## StreamChat
### 🔄 Changed
- Remove [URLQueryItem] public conformance of ExpressibleByDictionaryLiteral [#2505](https://github.com/GetStream/stream-chat-swift/pull/2505)

### 🐞 Fixed
- Fix messages appearing sooner in Thread pagination [#2470](https://github.com/GetStream/stream-chat-swift/pull/2470)
- Fix messages disappearing from the Message List when quoting a message [#2470](https://github.com/GetStream/stream-chat-swift/pull/2470)
- Fix Markdown formatting hanging with edge case pattern [#2513](https://github.com/GetStream/stream-chat-swift/pull/2513)
- Fix "In" Filter only returning results when all values match [#2514][https://github.com/GetStream/stream-chat-swift/pull/2514]

# [4.27.1](https://github.com/GetStream/stream-chat-swift/releases/tag/4.27.1)
_February 20, 2023_
## StreamChat
### 🐞 Fixed
- Fix channel auto-filtering when the filter contains the `type` key [#2497](https://github.com/GetStream/stream-chat-swift/pull/2497)

## StreamChat
### ✅ Added
- Add support for `skip_enrich_url` when sending a message [#2498](https://github.com/GetStream/stream-chat-swift/pull/2498)

# [4.27.0](https://github.com/GetStream/stream-chat-swift/releases/tag/4.27.0)
_February 16, 2023_

## StreamChat
### ✅ Added
- Add `UploadedAttachmentPostProcessor` in `ChatClientConfig` to allow changing custom attachment payloads after an attachment has been uploaded [#2457](https://github.com/GetStream/stream-chat-swift/pull/2457)
- Add `AnyAttachmentPayload(localFileURL:customPayload:)` initializer to allow creating custom attachments without a remote URL [#2457](https://github.com/GetStream/stream-chat-swift/pull/2457)
- Add skip push support when sending a message [#2486](https://github.com/GetStream/stream-chat-swift/pull/2486)
- Add support for automatically filtering channels in the Channel List [#2488](https://github.com/GetStream/stream-chat-swift/pull/2488)
- Add `isChannelAutomaticFilteringEnabled` in `ChatClientConfig` to allow changing whether the Channels in ChannelList will be automatically filtered [#2488](https://github.com/GetStream/stream-chat-swift/pull/2488)


### 🔄 Changed
- Remove unused ReactionNotificationContent [#2485](https://github.com/GetStream/stream-chat-swift/pull/2485)

### 🐞 Fixed
- Fix channel unread count not updating when in foreground and notification extension is saving messages [#2481](https://github.com/GetStream/stream-chat-swift/pull/2481)

## StreamChatUI
### 🔄 Changed
- Deprecates `ChatMessageGalleryView.UploadingOverlay` in favor of `UploadingOverlayView` (Renaming) [#2457](https://github.com/GetStream/stream-chat-swift/pull/2457)
- Deprecates `Components.default.imageUploadingOverlay` in favor of `Components.default.uploadingOverlayView` (Renaming) [#2457](https://github.com/GetStream/stream-chat-swift/pull/2457)

### 🐞 Fixed
- Fix message cell not updated when custom attachment data is different [#2454](https://github.com/GetStream/stream-chat-swift/pull/2454)

# [4.26.0](https://github.com/GetStream/stream-chat-swift/releases/tag/4.26.0)
_January 11, 2023_

## StreamChat
### 🔄 Changed
- Offline mode now only fetches the first page of the Channel List and Message List. This is a short coming right now until we support offline pagination. [#2434](https://github.com/GetStream/stream-chat-swift/pull/2434)

### 🐞 Fixed
- Fix Channel List pagination gaps [#2420](https://github.com/GetStream/stream-chat-swift/pull/2420)
- Fix truncated channels being moved to the bottom of the channel list [#2420](https://github.com/GetStream/stream-chat-swift/pull/2420)
- Fix reactions not insantly updating when enforce unique is true [#2421](https://github.com/GetStream/stream-chat-swift/pull/2421)
- Fix not being able to delete messages in `pendingSend` state [#2432](https://github.com/GetStream/stream-chat-swift/pull/2432)
- Fix messages intermittently disappearing when first opening the channel [#2434](https://github.com/GetStream/stream-chat-swift/pull/2434)
- Fix first page not being loaded from the cache when using a lower `messagesLimit` in Channel List Query [#2434](https://github.com/GetStream/stream-chat-swift/pull/2434)
- Fix inaccuracies in for channel unread count [#2433](https://github.com/GetStream/stream-chat-swift/pull/2433)

## StreamChatUI
### ✅ Added
- Add `Components.default.isUniqueReactionsEnabled` to easily configure unique reactions [#2421](https://github.com/GetStream/stream-chat-swift/pull/2421)
### 🐞 Fixed
- Fix Reaction Picker not updating when reaction added with enforce unique [#2421](https://github.com/GetStream/stream-chat-swift/pull/2421)

# [4.25.1](https://github.com/GetStream/stream-chat-swift/releases/tag/4.25.1)
_January 06, 2023_

## StreamChat
### 🐞 Fixed
- Fix UserInfo not being updated on connect [#2438](https://github.com/GetStream/stream-chat-swift/pull/2438)

# [4.25.0](https://github.com/GetStream/stream-chat-swift/releases/tag/4.25.0)
_December 15, 2022_

## StreamChat
### 🔄 Changed
- `logOut` and `disconnect` methods are now asynchronous. Its sync versions are deprecated [#2386](https://github.com/GetStream/stream-chat-swift/pull/2386)

### ✅ Added
- Add support for hiding connection status with `isInvisible` [#2373](https://github.com/GetStream/stream-chat-swift/pull/2373)
- Add `.withAttachments` in `MessageSearchFilterScope` to filter messages with attachments only [#2417](https://github.com/GetStream/stream-chat-swift/pull/2417)
- Add `.withoutAttachments` in `MessageSearchFilterScope` to filter messages without any attachments [#2417](https://github.com/GetStream/stream-chat-swift/pull/2417)
- Add retries mechanism to AuthenticationRepository [#2414](https://github.com/GetStream/stream-chat-swift/pull/2414)

### 🐞 Fixed
- Fix connecting user with non-expiring tokens (ex: development token) [#2393](https://github.com/GetStream/stream-chat-swift/pull/2393)
- Fix crash when calling `addDevice()` from background thread [#2398](https://github.com/GetStream/stream-chat-swift/pull/2398)

## StreamChatUI
### 🐞 Fixed
- Fix message actions popup in cached thread replies [#2415](https://github.com/GetStream/stream-chat-swift/pull/2415)

# [4.24.1](https://github.com/GetStream/stream-chat-swift/releases/tag/4.24.1)
_November 23, 2022_

## StreamChat
### 🐞 Fixed
- Avoid double completion calls when getting/fetching tokens [#2387](https://github.com/GetStream/stream-chat-swift/pull/2387)

# [4.24.0](https://github.com/GetStream/stream-chat-swift/releases/tag/4.24.0)
_November 15, 2022_

## StreamChat
### 🔄 Changed
- `channelController.uploadFile()` and `channelController.uploadImage()` are deprecated in favour of `channelController.uploadAttachment()` [#2369](https://github.com/GetStream/stream-chat-swift/pull/2369)
- `imageAttachmentPayload.imagePreviewURL` is deprecated since it was misleading, it was basically using the original `imageURL` [#2369](https://github.com/GetStream/stream-chat-swift/pull/2369)

### ✅ Added
- Added new `AttachmentUploader` to allow changing attachment info with custom CDN [#2369](https://github.com/GetStream/stream-chat-swift/pull/2369)

### 🐞 Fixed
- Add timeout for token/connectionId providers so that `ChatClient.connect()` completes even in edge cases where we cannot get the needed data [#2361](https://github.com/GetStream/stream-chat-swift/pull/2361)
- Stop spamming the console with "Socket is not connected" error when token is being refreshed [#2361](https://github.com/GetStream/stream-chat-swift/pull/2361)
- Update documentation around `CurrentUserController.currentUser` to state that a non-nil value does not mean there is a valid authentication [#2361](https://github.com/GetStream/stream-chat-swift/pull/2361)
- Allow flow where `ChatClient.setToken()` is called before `ChatClient.connect()` [#2361](https://github.com/GetStream/stream-chat-swift/pull/2361)
- Properly recover from a missing/expired token on the first execution of `TokenProvider` [#2361](https://github.com/GetStream/stream-chat-swift/pull/2361)
- Fix data races created by `AsyncOperation` looped execution when refreshing tokens [#2361](https://github.com/GetStream/stream-chat-swift/pull/2361)

## StreamChatUI
### 🐞 Fixed
- Fix issue where cell content would not be updated when order changes in Channel List [#2371](https://github.com/GetStream/stream-chat-swift/pull/2371)

# [4.23.0](https://github.com/GetStream/stream-chat-swift/releases/tag/4.23.0)
_October 27, 2022_

## StreamChat
### ✅ Added
- Added support for Stream's Image CDN v2 [#2339](https://github.com/GetStream/stream-chat-swift/pull/2339)
- Expose `EntityChange.item` [#2351](https://github.com/GetStream/stream-chat-swift/pull/2351)

### 🐞 Fixed
- Fix CurrentChatUserController+Combine initialValue hard coded to `.noUnread` instead of using the initial value from the current user data model [#2334](https://github.com/GetStream/stream-chat-swift/pull/2334)
- Allow Message Search pagination when using sort parameters [#2347](https://github.com/GetStream/stream-chat-swift/pull/2347)
- Fix TokenProvider sometimes being invoked two times when token is expired [#2337](https://github.com/GetStream/stream-chat-swift/pull/2347)

## StreamChatUI
### ✅ Added
- Uses Stream's Image CDN v2 to reduce the memory footprint [#2339](https://github.com/GetStream/stream-chat-swift/pull/2339)
- Make ChatMessageListVC.tableView(heightForRowAt:) open [#2342](https://github.com/GetStream/stream-chat-swift/pull/2342)
### 🐞 Fixed
- Fix message text not dynamically scalable with content size category changes [#2328](https://github.com/GetStream/stream-chat-swift/pull/2328)

### 🚨 Minor Breaking Changes
Although we don't usually ship breaking changes in minor releases, in some cases where they are minimal and important, we have to do them to keep improving the SDK long-term. Either way, these changes are for advanced customizations which won't affect most of the customers.

- The `ImageCDN` protocol has some minor breaking changes that were needed to support the new Stream CDN v2 and to make it more scalable in the future.
  - `urlRequest(forImage:)` -> `urlRequest(forImageUrl:resize:)`.
  - `cachingKey(forImage:)` -> `cachingKey(forImageUrl:)`.
  - Removed `thumbnail(originalURL:preferreSize:)`. This is now handled by `urlRequest(forImageUrl:resize:)` as well. If your CDN does not support resizing, you can ignore the resize parameter.

# [4.22.0](https://github.com/GetStream/stream-chat-swift/releases/tag/4.22.0)
_September 26, 2022_
## StreamChat
### ✅ Added
- Added `timeoutIntervalForRequest` to ChatClientConfig to control URLSession's timeout [#2311](https://github.com/GetStream/stream-chat-swift/pull/2311)
- Added `channel.ownCapabilities` [#2317](https://github.com/GetStream/stream-chat-swift/pull/2317)

### 🐞 Fixed
- Fixed pagination in message list not working when synchronize does not succeed [#2241](https://github.com/GetStream/stream-chat-swift/pull/2241)
- Do not mark channels as read when the controller is not on screen [#2288](https://github.com/GetStream/stream-chat-swift/pull/2288)
- Do not show old messages not belonging to the history when paginating [#2298](https://github.com/GetStream/stream-chat-swift/pull/2298)). Caveat: [Explained here](https://github.com/GetStream/stream-chat-swift/pull/2298)
- Fix logic to determine errors related to connectivity [#2311](https://github.com/GetStream/stream-chat-swift/pull/2311)
- Stop logging false positive errors for 'channel.created' events [#2314](https://github.com/GetStream/stream-chat-swift/pull/2314)
- Properly handle Global Ban events [#2312](https://github.com/GetStream/stream-chat-swift/pull/2312)

## StreamChatUI
### ✅ Added
- Highlighted user mentions support [#2253](https://github.com/GetStream/stream-chat-swift/pull/2253)
- New `ChatMessageListRouter.showUser()` to easily provide a custom profile view when user clicks on an avatar or user mention [#2253](https://github.com/GetStream/stream-chat-swift/pull/2253)

### 🐞 Fixed
- User mentions suggestions would not show when typing in a new line [#2253](https://github.com/GetStream/stream-chat-swift/pull/2253)
- User mentions suggestions would stop showing when typing a space [#2253](https://github.com/GetStream/stream-chat-swift/pull/2253)
- Fix Thread not loading more replies [#2297](https://github.com/GetStream/stream-chat-swift/pull/2297)
- Fix Channel and Thread pagination not working when initialized offline [#2297](https://github.com/GetStream/stream-chat-swift/pull/2297)

# [4.21.2](https://github.com/GetStream/stream-chat-swift/releases/tag/4.21.2)
_September 19, 2022_

## StreamChatUI
### 🐞 Fixed
- Fix Message List cell not updating when an existing reaction of the same type was updated from the current user [#2304](https://github.com/GetStream/stream-chat-swift/pull/2304)
- Fix Message List cell not updating when the number of reactions of the same type changed [#2304](https://github.com/GetStream/stream-chat-swift/pull/2304)

# [4.21.1](https://github.com/GetStream/stream-chat-swift/releases/tag/4.21.1)
_September 06, 2022_

## StreamChatUI
### 🐞 Fixed
- Fix message list crash when inserting message in empty list on iOS <15 [#2269](https://github.com/GetStream/stream-chat-swift/pull/2269)

# [4.21.0](https://github.com/GetStream/stream-chat-swift/releases/tag/4.21.0)
_September 01, 2022_

🚨 **Known Issue: There is a crash on iOS <15 when inserting messages in an empty list, please update to [4.21.1](https://github.com/GetStream/stream-chat-swift/releases/tag/4.21.1)**

## StreamChat
### 🔄 Changed
- From now on, if you want to logout the user from the app, especially when switching users, you should call the `client.logout()` method instead of `client.disconnect()`. Read more [here](https://getstream.io/chat/docs/sdk/ios/uikit/getting-started/#disconnect--logout) [#2241](https://github.com/GetStream/stream-chat-swift/pull/2241)
### 🐞 Fixed
- Fix hidden channels showing past history [#2216](https://github.com/GetStream/stream-chat-swift/pull/2216)
- Fix token not being refreshed because of parsing error [#2248](https://github.com/GetStream/stream-chat-swift/pull/2248)
- Fix deadlock caused by ListDatabaseObserver.startObserving() changes [#2252](https://github.com/GetStream/stream-chat-swift/pull/2252)
- Fix parsing `member` field in `notification.removed_from_channel` event [#2259](https://github.com/GetStream/stream-chat-swift/pull/2259)
- Fix broken pagination when quoting or pinning old messages [#2258](https://github.com/GetStream/stream-chat-swift/pull/2258)

## StreamChatUI
### 🔄 Changed
- New Message List Diffing Implementation [#2226](https://github.com/GetStream/stream-chat-swift/pull/2226)
- `_messageListDiffingEnabled` flag has been removed [#2226](https://github.com/GetStream/stream-chat-swift/pull/2226)
### 🐞 Fixed
- Fix jumps in Message List [#2226](https://github.com/GetStream/stream-chat-swift/pull/2226)
- Fix image flickers when adding image attachment to a message [#2226](https://github.com/GetStream/stream-chat-swift/pull/2226)
- Fix message list scrolling when popping from navigation stack [#2239](https://github.com/GetStream/stream-chat-swift/pull/2239)
- Fix message timestamp not appearing after hard deleting the last message in the group [#2226](https://github.com/GetStream/stream-chat-swift/pull/2226)

# [4.20.0](https://github.com/GetStream/stream-chat-swift/releases/tag/4.20.0)
_August 02, 2022_

## StreamChat
### ✅ Added
- Support for message moderation (NNBB) [#2103](https://github.com/GetStream/stream-chat-swift/pull/2103/files)
### 🐞 Fixed
- Fix crash in ListDatabaseObserver.startObserving() [#2177](https://github.com/GetStream/stream-chat-swift/pull/2177)
- Make BaseOperation thread safe [#2198](https://github.com/GetStream/stream-chat-swift/pull/2198)
- Fix build issues in Xcode 14 beta [#2202](https://github.com/GetStream/stream-chat-swift/pull/2202)
- Improve consistency when retrieving Message after Push Notification [#2200](https://github.com/GetStream/stream-chat-swift/pull/2200)
- Make sure ChannelDTO is still valid when accessing Lazy blocks [#2204](https://github.com/GetStream/stream-chat-swift/pull/2204)

## StreamChatUI
### ✅ Added
- Add channel list states; empty, error and loading views [#2187](https://github.com/GetStream/stream-chat-swift/pull/2187)
- Support for message moderation (NNBB) [#2103](https://github.com/GetStream/stream-chat-swift/pull/2103/files)

# [4.19.0](https://github.com/GetStream/stream-chat-swift/releases/tag/4.19.0)
_July 21, 2022_

## StreamChat
### ✅ Added
- Add hide history option when adding a new member [#2155](https://github.com/GetStream/stream-chat-swift/issues/2155)
- Add Extra Data Usage Improvements [#2174](https://github.com/GetStream/stream-chat-swift/pull/2174)
  - For more details please read the documentation [here](https://getstream.io/chat/docs/sdk/ios/uikit/extra-data).
### 🐞 Fixed
- Avoid triggering CoreData updates in willSave() [#2156](https://github.com/GetStream/stream-chat-swift/pull/2156)
- Sync active channels when no channel list [#2163](https://github.com/GetStream/stream-chat-swift/pull/2163)

## StreamChatUI
### 🐞 Fixed
- Fix Channel missing messages from NSE push updates [#2166](https://github.com/GetStream/stream-chat-swift/pull/2166)

# [4.18.0](https://github.com/GetStream/stream-chat-swift/releases/tag/4.18.0)
_July 05, 2022_

## StreamChat
### ✅ Added
- Added missing `ChannelListFilterScope` and `MemberListFilterScope` filter keys [#2119](https://github.com/GetStream/stream-chat-swift/issues/2119)
### 🔄 Changed
- Improved performance when saving big payloads (by 50% in some edge cases)[#2113](https://github.com/GetStream/stream-chat-swift/pull/2113)
- Chat SDK now leverages `chat.stream-io-api.com` endpoint by default [#2125](https://github.com/GetStream/stream-chat-swift/pull/2125)
- JSON decoding performance is futher increased, parsing time reduced by another %50 [#2128](https://github.com/GetStream/stream-chat-swift/issues/2128)
- Better errors in case JSON decoding fails [#2126](https://github.com/GetStream/stream-chat-swift/issues/2126)
- File upload size limit is increased to 100MB [#2136](https://github.com/GetStream/stream-chat-swift/pull/2136)

### 🐞 Fixed
- Allow sending giphy messages programmatically [#2124](https://github.com/GetStream/stream-chat-swift/pull/2124)
- JSON decoding is now more robust, single incomplete/broken object won't disable whole channel list [#2126](https://github.com/GetStream/stream-chat-swift/issues/2126)

## StreamChatUI
### 🐞 Fixed
- Allow scroll automatically to the bottom when sending a giphy from the middle of the message list [#2130](https://github.com/GetStream/stream-chat-swift/pull/2130)

# [4.17.0](https://github.com/GetStream/stream-chat-swift/releases/tag/4.17.0)
_June 22, 2022_
## StreamChat
### ✅ Added
- `parentMessageId` parameter for typing events [#2080](https://github.com/GetStream/stream-chat-swift/issues/2080)
- Adds support for multi bundle push notifications [#2101](https://github.com/GetStream/stream-chat-swift/pull/2101)

### 🐞 Fixed
- Fix hidden channels not appearing on relaunch [#2056](https://github.com/GetStream/stream-chat-swift/issues/2056)
- Fix `channel.hidden` event failing to decode on launch/reconnection [#2056](https://github.com/GetStream/stream-chat-swift/issues/2056)
- Fix messages in hidden channels with `clearHistory` re-appearing [#2056](https://github.com/GetStream/stream-chat-swift/issues/2056)
- Fix last message of hidden channel with `clearHistory` visible in channel list [#2056](https://github.com/GetStream/stream-chat-swift/issues/2056)
- Message action title now supports displaying 2 lines of text instead of 1 [#2082](https://github.com/GetStream/stream-chat-swift/pull/2082)
- Fix Logger persisting config after usage, preventing changing parameters (such as LogLevel) [#2081](https://github.com/GetStream/stream-chat-swift/issues/2081)
- Fix crash in `ChannelVC` when it's initialized using a `ChannelController` created with `createDirectMessageChannelWith` factory [#2097](https://github.com/GetStream/stream-chat-swift/issues/2097)
- Fix `ChannelListSortingKey.unreadCount` causing database crash [#2094](https://github.com/GetStream/stream-chat-swift/issues/2094)
- Fix attachment link previews with missing URL scheme not opening in browser [#2106](https://github.com/GetStream/stream-chat-swift/pull/2106)

### 🔄 Changed
- JSON decoding performance is increased 3 times, parsing time reduced by %70 [#2081](https://github.com/GetStream/stream-chat-swift/issues/2081)
- EventPayload decoding errors are now more verbose [#2099](https://github.com/GetStream/stream-chat-swift/issues/2099)

## StreamChatUI
### ✅ Added
- Show typing users within a thread [#2080](https://github.com/GetStream/stream-chat-swift/issues/2080)
- Add support for Markdown syntax [#2067](https://github.com/GetStream/stream-chat-swift/pull/2067)
### 🐞 Fixed
- Fix Logger persisting config after usage, preventing changing parameters (such as LogLevel) [#2081](https://github.com/GetStream/stream-chat-swift/issues/2081)

# [4.16.0](https://github.com/GetStream/stream-chat-swift/releases/tag/4.16.0)
_June 10, 2022_
## StreamChat
### 💥 Removed
- The `tokenProvider` property was removed from `ChatClient` [#2031](https://github.com/GetStream/stream-chat-swift/issues/2031)
### ✅ Added
- Make it possible to call `ChatClient.connect` with a `tokenProvider` [#2031](https://github.com/GetStream/stream-chat-swift/issues/2031)
### 🐞 Fixed
- Saving payloads to local database is now 50% faster. Initial launch and displaying channel list should be noticeably faster [#1973](https://github.com/GetStream/stream-chat-swift/issues/1973)
- Fix not waiting for last batch of events to be processed when connecting as another user [#2016](https://github.com/GetStream/stream-chat-swift/issues/2016)
- Fix `Date._unconditionallyBridgeFromObjectiveC(NSDate?)` crash [#2027](https://github.com/GetStream/stream-chat-swift/pull/2027)
- Fix `NSHashTable` count underflow crash [#2032](https://github.com/GetStream/stream-chat-swift/pull/2032)
- Fix crash when participant hard deletes a message [2075](https://github.com/GetStream/stream-chat-swift/pull/2075)
- Fix possible deadlock in `CurrentUserController` functions being called from background threads [#2074](https://github.com/GetStream/stream-chat-swift/issues/2074)
- Fix using incorrect index path for updates [#2044](https://github.com/GetStream/stream-chat-swift/pull/2044)
### 🔄 Changed
- Changing the decoding of `role` to `channel_role` as `role` is now deprecated on the backend. This allows for custom roles defined within your V2 permissions [#2028](https://github.com/GetStream/stream-chat-swift/issues/2028)

## StreamChatUI
### ✅ Added
- Add Support for Slow Mode [#1953](https://github.com/GetStream/stream-chat-swift/pull/1953)
- Present channel screen modally when channel list in not embedded by navigation controller [#2011](https://github.com/GetStream/stream-chat-swift/pull/2011)
- Show channel screen as right detail when channel list is embedded by split view controller [#2011](https://github.com/GetStream/stream-chat-swift/pull/2011)
### 🐞 Fixed
- Fix DM Channel with multiple members displaying only 1 user avatar [#2019](https://github.com/GetStream/stream-chat-swift/pull/2019)
- Improve stability of Message List with Diffing disabled [#2006](https://github.com/GetStream/stream-chat-swift/pull/2006) [#2076](https://github.com/GetStream/stream-chat-swift/pull/2076)
- Fix quoted message extra spacing jump UI glitch [#2050](https://github.com/GetStream/stream-chat-swift/pull/2050)
- Fix edge case where cell would be hidden after reacting to it [#2053](https://github.com/GetStream/stream-chat-swift/pull/2053)

# [4.15.1](https://github.com/GetStream/stream-chat-swift/releases/tag/4.15.1)
_June 01, 2022_

This release does not contain any code changes.

### 🔄 Changed
* Provides new `SPI` config.
* Adds [swift docc plugin](https://github.com/apple/swift-docc-plugin) to package dependencies.

# [4.15.1](https://github.com/GetStream/stream-chat-swift/releases/tag/4.15.1)
_June 01, 2022_

This release does not contain any code changes.

### 🔄 Changed
* Provides new `SPI` config.
* Adds [swift docc plugin](https://github.com/apple/swift-docc-plugin) to package dependencies.

# [4.15.1](https://github.com/GetStream/stream-chat-swift/releases/tag/4.15.1)
_June 01, 2022_

This release does not contain any code changes.

### 🔄 Changed
* Provides new `SPI` config.
* Adds [swift docc plugin](https://github.com/apple/swift-docc-plugin) to package dependencies.

# [4.15.0](https://github.com/GetStream/stream-chat-swift/releases/tag/4.15.0)
_May 11, 2022_
## StreamChat
### ✅ Added
- Expose `readBy/readByCount` on `ChatMessage` containing info about users who has seen this message. These fields are populated only for messages sent by the current user [#1887](https://github.com/GetStream/stream-chat-swift/issues/1887)
- Expose preview message on `ChatChannel` [#1935](https://github.com/GetStream/stream-chat-swift/issues/1935)
### 🐞 Fixed
- Fix unread messages count bumping logic [#1978](https://github.com/GetStream/stream-chat-swift/issues/1978)
    - respect muted channels
    - respect muted users
    - decrement when message is hard deleted
- Fix paginated channels in channel list were left without messages when sync is executed [#1985](https://github.com/GetStream/stream-chat-swift/issues/1985)
- Fix `deletedMessagesVisibility == .alwaysVisible` shows deleted ephemeral messages in message list [#1991](https://github.com/GetStream/stream-chat-swift/issues/1991)
- Fix disappearing messages when uploading an attachment and reentering the channel [#2000](https://github.com/GetStream/stream-chat-swift/pull/2000)
### 🔄 Changed
- Rename `mentionedMessages` to `mentions` in `ChannelUnreadCount` [#1978](https://github.com/GetStream/stream-chat-swift/issues/1978)
- Changes `.team` filter `FilterKey` to accept `nil` as a parameter  [#1968](https://github.com/GetStream/stream-chat-swift/pull/1968)

## StreamChatUI
### 🔄 Changed
- Deprecate `ChatMessage.isOnlyVisibleForCurrentUser` as it does not account deleted messages visability setting [#1948](https://github.com/GetStream/stream-chat-swift/pull/1948)
- Rename components related to message footnote content in `ChatMessageContentView` [#1948](https://github.com/GetStream/stream-chat-swift/pull/1948)
### ✅ Added
- Show delivery status indicator for messages sent by the current user [#1887](https://github.com/GetStream/stream-chat-swift/issues/1887)
- Show delivery status indicator for messages sent by the current user in channel preview [#1935](https://github.com/GetStream/stream-chat-swift/issues/1935)
- Add support for custom reactions sorting [#1944](https://github.com/GetStream/stream-chat-swift/pull/1944)
- Add `nonEmpty` filter for channel list query [#1960](https://github.com/GetStream/stream-chat-swift/pull/1960)
### 🐞 Fixed
- Fix `onlyVisibleForYouIndicator` not being shown for ephemeral messages [#1948](https://github.com/GetStream/stream-chat-swift/pull/1948)
- Fix message popup UI glitch for bigger messages and iPad/Landscape [#1975](https://github.com/GetStream/stream-chat-swift/pull/1975)
- Fix footnote being hidden for the message followed by `ephemeral` message [#1956](https://github.com/GetStream/stream-chat-swift/issues/1956)
- Fix footnote being hidden for the message followed by `system` message [#1956](https://github.com/GetStream/stream-chat-swift/issues/1956)

# [4.14.0](https://github.com/GetStream/stream-chat-swift/releases/tag/4.14.0)
_April 26, 2022_
## StreamChat
### ✅ Added
- `quotesEnabled` property is added to the `ChannelConfig` [#1891](https://github.com/GetStream/stream-chat-swift/issues/1891)

### 🔄 Changed
- Assertions are no longer thrown by default. Check `StreamRuntimeCheck` to enable them [#1885](https://github.com/GetStream/stream-chat-swift/pull/1885)
- Local Storage is enabled by default. You can read more [here](https://getstream.io/chat/docs/sdk/ios/guides/offline-support) [#1890](https://github.com/GetStream/stream-chat-swift/pull/1890)
- Mark all read has been relocated to `CurrentUserController` to have parity with other platforms [#1927](https://github.com/GetStream/stream-chat-swift/pull/1927)
- New `CurrentUserController.addDevice(_pushDevice:)` replaces `CurrentUserController.addDevice(token:pushProvider:)` [#1934](https://github.com/GetStream/stream-chat-swift/pull/1934)
   - How to use the new addDevice API: `currentUserController.addDevice(.apn(token: apnDeviceToken))`

### 🐞 Fixed
- Fix support for multiple active channel lists at the same time [#1879](https://github.com/GetStream/stream-chat-swift/pull/1879)
- Fix channels linked to the channel list not being watched [#1924](https://github.com/GetStream/stream-chat-swift/pull/1924)
- Fix connection recovery flow being triggered after the first connection [#1925](https://github.com/GetStream/stream-chat-swift/pull/1925)
- Fix connection recovery flow not being cancelled on disconnect [#1925](https://github.com/GetStream/stream-chat-swift/pull/1925)
- Fix cooldown being applied to /sync endpoint in connection recovery flow [#1925](https://github.com/GetStream/stream-chat-swift/pull/1925)
- Fix active components not being reset when another user is connected [#1925](https://github.com/GetStream/stream-chat-swift/pull/1925)
- Fix unusable firebase push provider [#1934](https://github.com/GetStream/stream-chat-swift/pull/1934)
- Fix DB errors happening when logging in after a logout / user switch [#1926](https://github.com/GetStream/stream-chat-swift/issues/1926)

## StreamChatUI
### 💥 Removed
- The `toVCSnapshot`, `fromVCSnapshot` and `containerTransitionImageView` properties were removed `ZoomAnimator` because they were the root cause of animation issues when presenting the popup actions [#1899](https://github.com/GetStream/stream-chat-swift/issues/1899)
### 🔄 Changed
- The time interval between 2 messages so they are grouped in the UI is changed from `30 sec` to `60 sec` [#1893](https://github.com/GetStream/stream-chat-swift/issues/1893)
### ✅ Added
- Quote message action visibility can be controlled from the dashboard [#1891](https://github.com/GetStream/stream-chat-swift/issues/1891)
### 🐞 Fixed
- Fix full screen live photos weird flicker when presented / dismissed to / from full screen [#1899](https://github.com/GetStream/stream-chat-swift/issues/1899)
- Timestamp not being shown for the message when the next message is error [#1893](https://github.com/GetStream/stream-chat-swift/issues/1893)
- Another user's avatar not being shown for deleted message last in a group [#1893](https://github.com/GetStream/stream-chat-swift/issues/1893)
- Fix audio files not rendering previews [#1907](https://github.com/GetStream/stream-chat-swift/issues/1907)
- Fix message sender name is not shown in channel with > 2 members if member identifiers were passed on channel creation [#1931](https://github.com/GetStream/stream-chat-swift/issues/1931)
- Fix incorrectly called viewWillAppear inside viewWillDissapear [#1938](https://github.com/GetStream/stream-chat-swift/pull/1938)

# [4.13.1](https://github.com/GetStream/stream-chat-swift/releases/tag/4.13.1)
_April 04, 2022_

## StreamChat
### 🚨 Fixed
- Fix deadlock when accessing some properties from Events Delegate [#1898](https://github.com/GetStream/stream-chat-swift/issues/1898)

# [4.13.0](https://github.com/GetStream/stream-chat-swift/releases/tag/4.13.0)
_March 29, 2022_

## StreamChat
### ✅ Added
- Introduce message translations. See [docs](https://getstream.io/chat/docs/ios-swift/translation/?language=swift) for more info [#1867](https://github.com/GetStream/stream-chat-swift/issues/1867)
- Add support for multiple push providers [#1864](https://github.com/GetStream/stream-chat-swift/issues/1864)
### 🐞 Fixed
- Fix payload for reaction when using `enforce_unique` [#1861](https://github.com/GetStream/stream-chat-swift/issues/1861)
- Use IndexPath's item instead of row for macOS compatibility [#1859](https://github.com/GetStream/stream-chat-swift/pull/1859)
- Fix mime-type for file attachments [#1873](https://github.com/GetStream/stream-chat-swift/pull/1873)
- Properly decode `removed_from_channel` event when channel is incomplete [#1881](https://github.com/GetStream/stream-chat-swift/pull/1881)

## StreamChatUI
### ⚠️ Changed
- `AttachmentsPreviewVC` contains significant deprecations [#1877](https://github.com/GetStream/stream-chat-swift/pull/1877)
### ✅ Added
- Add Mixed Attachments UI Support [#1877](https://github.com/GetStream/stream-chat-swift/pull/1877)
### 🐞 Fixed
- Resolve attachment type when importing file from file picker [#1873](https://github.com/GetStream/stream-chat-swift/pull/1873)
- Fix long file names overlapped by the close button [#1880](https://github.com/GetStream/stream-chat-swift/issues/1880)
- Fix long file names being truncated at the end instead of the middle [#1880](https://github.com/GetStream/stream-chat-swift/issues/1880)
- Fix commands without arguments cannot be sent without text [#1869](https://github.com/GetStream/stream-chat-swift/issues/1869)
- Fix pasting long text into composer won't update input height [#1875](https://github.com/GetStream/stream-chat-swift/issues/1875)

# [4.12.0](https://github.com/GetStream/stream-chat-swift/releases/tag/4.12.0)
_March 16, 2022_

## StreamChat
### ✅ Added
- Add Offline Support (Connection & events recovery, and offline actions queuing) [#1831](https://github.com/GetStream/stream-chat-swift/pull/1831)
- Add `MessageSearchSortingKey.createdAt` and `updatedAt` for sorting options [#1824](https://github.com/GetStream/stream-chat-swift/issues/1824)
### 🐞 Fixed
- Fix `ChatMessageSearchController` not respecting `sort` param [#1824](https://github.com/GetStream/stream-chat-swift/issues/1824)
- Fix `ChatMessageSearchController` not removing old search results [#1824](https://github.com/GetStream/stream-chat-swift/issues/1824)
- Fix `ChatMessageSearchController` making empty searches [#1824](https://github.com/GetStream/stream-chat-swift/issues/1824)

## StreamChatUI
### 🔄 Changed
- ⚠️ Change default message deleted visibility to `.alwaysVisible` [#1851](https://github.com/GetStream/stream-chat-swift/pull/1851)
   - **Note:** This change is required to be align with the other SDK Platforms. If you still want the older behaviour, you should set the `ChatClientConfig.deletedMessagesVisibility` to `.visibleForCurrentUser`.
### ✅ Added
- Make it possible to customize the message view only in the popup actions [#1844](https://github.com/GetStream/stream-chat-swift/pull/1844)
### 🐞 Fixed
- Fix blurred avatar views when using image merger [#1841](https://github.com/GetStream/stream-chat-swift/pull/1841)
- Fix "Only visible to you" shown when deleted messages visible for all users [#1847](https://github.com/GetStream/stream-chat-swift/pull/1847)
- Fix channels list cell staying as selected when in Airplane mode [#1831](https://github.com/GetStream/stream-chat-swift/pull/1831)

# [4.11.0](https://github.com/GetStream/stream-chat-swift/releases/tag/4.11.0)
_March 01, 2022_

### ✅ Added
- Add Support for Message List Data Source Diffing (Experimental) [#1770](https://github.com/GetStream/stream-chat-swift/pull/1770)
- Show Camera option on the ComposerVC [#1798](https://github.com/GetStream/stream-chat-swift/pull/1798)
- `ChannelController`'s `truncateChannel` function now allows you to specify `systemMessage`, `hardDelete`, `skipPush` properties [#1799](https://github.com/GetStream/stream-chat-swift/pull/1799)
- Added `truncatedAt` property to `ChatChannel`
- Added increased logging for CoreData crashes caused by lingering models from previous sessions [#1814](https://github.com/GetStream/stream-chat-swift/issues/1814)

### 🐞 Fixed
- Fix `ChatMentionSuggestionView` permanently hiding subviews [#1800](https://github.com/GetStream/stream-chat-swift/issues/1800)
- Fix showing channel watchers in mention suggestions list [#1803](https://github.com/GetStream/stream-chat-swift/issues/1803)
- System message is now properly shown when channel is truncated [#1799](https://github.com/GetStream/stream-chat-swift/pull/1799)
- Fix Memory Leaks when opening and closing channels [#1812](https://github.com/GetStream/stream-chat-swift/pull/1812)

# [4.10.1](https://github.com/GetStream/stream-chat-swift/releases/tag/4.10.1)
_February 16, 2022_

### 🔄 Changed
- `ChannelListVC` now keeps track of channels where user is a member only instead of all channels loaded in the SDK. [#1785](https://github.com/GetStream/stream-chat-swift/pull/1785)

### 🐞 Fixed
- Make SendButton animation overridable [#1781](https://github.com/GetStream/stream-chat-swift/issues/1781)
- Make ChannelId.rawValue public [#1780](https://github.com/GetStream/stream-chat-swift/pull/1780)
- Fix channel not removed from channel list when user leaves the channel [#1785](https://github.com/GetStream/stream-chat-swift/pull/1785)
- Fix `ChannelListController.loadNextChannels` using incorrect `limit` when argument is omitted [#1786](https://github.com/GetStream/stream-chat-swift/issues/1786)
- Fix Message Input Accessibility for Large Text [#1787](https://github.com/GetStream/stream-chat-swift/pull/1787)
- Fix crash on iOS 12 when local storage enabled [#1784](https://github.com/GetStream/stream-chat-swift/pull/1784)

# [4.10.0](https://github.com/GetStream/stream-chat-swift/releases/tag/4.10.0)
_February 01, 2022_

### ✅ Added
- Make Date Formatters Configurable [#1742](https://github.com/GetStream/stream-chat-swift/pull/1742)
- Add quoted video support [#1765](https://github.com/GetStream/stream-chat-swift/pull/1765)

### 🔄 Changed
- In case you are presenting the `ChatChannelVC` in a modal, you should now be using the `StreamModalTransitioningDelegate`. The workaround to fix the message list being dismissed when scrolling to the bottom has been removed in favor of the custom modal transition. Please check the following PR description to see how to use it: [#1760](https://github.com/GetStream/stream-chat-swift/pull/1760)

### 🐞 Fixed
- Add custom modal transition for message list [#1760](https://github.com/GetStream/stream-chat-swift/pull/1760)
- Fix composer not showing any files when >3 files are selected in bulk [#1768](https://github.com/GetStream/stream-chat-swift/issues/1768)
- Crashfix for hanging `DispatchWorkItem` reference in `WebSocketClient`[#1766](https://github.com/GetStream/stream-chat-swift/issues/1766)

# [4.9.0](https://github.com/GetStream/stream-chat-swift/releases/tag/4.9.0)
_January 18, 2022_

### ✅ Added
- Add hard delete messages support [#1745](https://github.com/GetStream/stream-chat-swift/pull/1745)

### 🐞 Fixed
- Fix wrong image resolution when images are being quoted [#1747](https://github.com/GetStream/stream-chat-swift/pull/1747)
- Fix message list NSInternalInconsistencyException crash [#1752](https://github.com/GetStream/stream-chat-swift/pull/1752)
- Fix Image and Video sharing behaviour [#1753](https://github.com/GetStream/stream-chat-swift/pull/1753)

# [4.8.0](https://github.com/GetStream/stream-chat-swift/releases/tag/4.8.0)
_January 4, 2022_

### ✅ Added
- Add support to paginate messages pinned in a channel [#1741](https://github.com/GetStream/stream-chat-swift/issues/1741)

### 🐞 Fixed
- `notification.channel_deleted` events are now handled by the SDK [#1737](https://github.com/GetStream/stream-chat-swift/pull/1737)
- `MemberListController` receives new members correctly [#1736](https://github.com/GetStream/stream-chat-swift/issues/1736)
- `ChatChannel.membership` is correctly reflected in all cases [#1736](https://github.com/GetStream/stream-chat-swift/issues/1736)

# [4.7.0](https://github.com/GetStream/stream-chat-swift/releases/tag/4.7.0)
_December 28, 2021_

### ✅ Added
- `ChannelListQuery.membersLimit` param for controlling the number of members returned for each channel [#1721](https://github.com/GetStream/stream-chat-swift/issues/1721)
- Adds support to pass extra data for message from `ComposerVC` [#1722](https://github.com/GetStream/stream-chat-swift/pull/1722)

### 🐞 Fixed
- Fix multiple pagination requests being fired from `ChatChannelVC` and `ChatChannelListVC` [#1706](https://github.com/GetStream/stream-chat-swift/issues/1706)
- Fix rendering unavailable reactions on `ChatMessageReactionAuthorsVC` [#1719](https://github.com/GetStream/stream-chat-swift/issues/1719)
- Fix unncessary API calls performed when loading threads [#1716](https://github.com/GetStream/stream-chat-swift/issues/1716)
- Fix quoted messages not updated after edit [#1703](https://github.com/GetStream/stream-chat-swift/pull/1703)
- Fix deleted replies being shown in channel [#1707](https://github.com/GetStream/stream-chat-swift/pull/1707)
- Fix Date._unconditionallyBridgeFromObjectiveC crashes [#1646](https://github.com/GetStream/stream-chat-swift/pull/1646)

# [4.6.0](https://github.com/GetStream/stream-chat-swift/releases/tag/4.6.0)
_December 20, 2021_

### ⚠️ Important
- Dependencies are no longer exposed (this includes Nuke, SwiftyGif and Starscream). If you were using those dependencies we were exposing, you would need to import them manually. This is due to our newest addition supporting Module Stable XCFrameworks, see more below in the "Added" section.

### 🔄 Changed
- Change `ChatMessageLayoutOptions` to a `Set` instead of an `OptionSet` for a more flexible and safer customization [#1651](https://github.com/GetStream/stream-chat-swift/issues/1651)
- There is a new `ChatMessageListDateSeparatorView` component that should be used instead of the `ChatMessageListScrollOverlayView` if the goal is customize the styling of the date separator. Read [here](https://getstream.io/chat/docs/sdk/ios/uikit/components/message/#date-separators) for more details.
- `UnknownEvent` is now deprecated, use `UnknownChannelEvent` or `UnknownUserEvent` instead. [#1695](https://github.com/GetStream/stream-chat-swift/pull/1695).
- SwiftyGif now points to [v5.4.2](https://github.com/kirualex/SwiftyGif/releases/tag/5.4.2) that resolves crash related to leaked delegate reference.

### 🐞 Fixed
- Fix `stopTyping` can be called on `TypingEventSender` after calling `startTyping` [#1649](https://github.com/GetStream/stream-chat-swift/issues/1649).
- Reactions no longer cover the text in message bubble [#1666](https://github.com/GetStream/stream-chat-swift/pull/1666).
- Fix `error` type messages rendered as user's messages and interactive [#1672](https://github.com/GetStream/stream-chat-swift/issues/1672).
- Fix `ChannelListController` makes one redundant API call [#1687](https://github.com/GetStream/stream-chat-swift/issues/1687).
- Safely access indexes of collections [#1692](https://github.com/GetStream/stream-chat-swift/pull/1692).

### ✅ Added
- Add support for pre-built XCFrameworks [#1665](https://github.com/GetStream/stream-chat-swift/pull/1665).
- Added `LogConfig.destinationTypes` for ease of adding new destinations to logger [#1681](https://github.com/GetStream/stream-chat-swift/issues/1681).
- Expose container embedding top & bottom containers by `ChatChannelListItemView` [#1670](https://github.com/GetStream/stream-chat-swift/issues/1670).
- Add Static Message List Date Separators [#1686](https://github.com/GetStream/stream-chat-swift/issues/1686) (You can read this [doc](https://getstream.io/chat/docs/sdk/ios/uikit/components/message/#date-separators) to understand how to configure this feature).
- Adds `UnknownUserEvent` that models custom user event [#1695](https://github.com/GetStream/stream-chat-swift/pull/1695).
- `ChannelQuery.options` and `ChannelListQuery.options` are now public and mutable [#1696](https://github.com/GetStream/stream-chat-swift/issues/1696)
- `ChannelController.startWatching` and `stopWatching` are now `public`. You can explicitly stop watching a channel [#1696](https://github.com/GetStream/stream-chat-swift/issues/1696).

# [4.5.2](https://github.com/GetStream/stream-chat-swift/releases/tag/4.5.2)
_December 10, 2021_

### 🐞 Fixed

- Fix regression for reactions left by the current user being not accurate [#1680](https://github.com/GetStream/stream-chat-swift/issues/1680)

# [4.5.1](https://github.com/GetStream/stream-chat-swift/releases/tag/4.5.1)
_December 01, 2021_

### 🐞 Fixed
- Fix memory leak in GalleryVC [#1631](https://github.com/GetStream/stream-chat-swift/pull/1631)
- Increase tappable area surrounding the ShareButton inside the GalleryVC [#1640](https://github.com/GetStream/stream-chat-swift/pull/1640)
- Fix giphy action message (ephemeral message) in a thread is also shown in the channel [#1641](https://github.com/GetStream/stream-chat-swift/issues/1641)
- Fix crash when sending giphies. (Requires update of SwiftyGif to 5.4.1) [SwiftyGif#158](https://github.com/kirualex/SwiftyGif/pull/158)
- Improve stability of marking channel read [#1656](https://github.com/GetStream/stream-chat-swift/issues/1656)

### 🔄 Changed
- Make `LogDetails` fields `public` so they are be accessible. Typical usage is when overriding `process(logDetails:)` when subclassing `BaseLogDestination` [#1650](https://github.com/GetStream/stream-chat-swift/issues/1650)

# [4.5.0](https://github.com/GetStream/stream-chat-swift/releases/tag/4.5.0)
_November 16, 2021_

### 🐞 Fixed
- Fix message list scrolling jumps when a new message is received [#1605](https://github.com/GetStream/stream-chat-swift/pull/1605)
- Fix message cell not resized after editing a message with bigger/smaller content [#1605](https://github.com/GetStream/stream-chat-swift/pull/1605)
- Improve send button tap responsiveness [#1626](https://github.com/GetStream/stream-chat-swift/pull/1626)
- Dismiss suggestions popup when tapping outside [#1627](https://github.com/GetStream/stream-chat-swift/pull/1627)

### ✅ Added

- Optimistic Reaction UI, adding/removing reactions can be done offline and API calls are performed asynchronously [#1592](https://github.com/GetStream/stream-chat-swift/pull/1592)
- Automatically retry failed API calls for adding and removing reactions [#1592](https://github.com/GetStream/stream-chat-swift/pull/1592)

# [4.4.0](https://github.com/GetStream/stream-chat-swift/releases/tag/4.4.0)
_November 11, 2021_

### 🐞 Fixed
- Using Xcode 13 & CocoaPods should load all the required assets. [#1602](https://github.com/GetStream/stream-chat-swift/pull/1602)
- Make the NukeImageLoader initialiser accessible [#1600](https://github.com/GetStream/stream-chat-swift/issues/1600)
- Fix message not pinned when there is no expiration date [#1603](https://github.com/GetStream/stream-chat-swift/issues/1603)
- Fix uploaded videos' mime types were not encoded correctly [#1604](https://github.com/GetStream/stream-chat-swift/issues/1604)

### ✅ Added
- Added a new `make` API within our ChatChannelListVC so it's easier to instantiate, this eliminates the need to setup within the ViewController lifecycle [#1597](https://github.com/GetStream/stream-chat-swift/issues/1597)
- Add view to show all reactions of a message when tapping reactions [#1582](https://github.com/GetStream/stream-chat-swift/pull/1582)

# [4.3.0](https://github.com/GetStream/stream-chat-swift/releases/tag/4.3.0)
_November 03, 2021_

### 🐞 Fixed
- `flag` command is no longer visible on Composer [#1590](https://github.com/GetStream/stream-chat-swift/issues/1590)
- Fix long-pressed message being swapped with newly received message if both have the same visual style [#1596](https://github.com/GetStream/stream-chat-swift/issues/1596)
- Fix crash when message actions pop-up is dismissed with the selected message being outside the visible area of message list [#1596](https://github.com/GetStream/stream-chat-swift/issues/1596)

### 🔄 Changed
- The message action icons were changed to be a bit more darker color [#1583](https://github.com/GetStream/stream-chat-swift/issues/1583)
- The long-pressed message view is no longer moved across `ChatMessageListVC` and `ChatMessagePopupVC` hierarchies [#1596](https://github.com/GetStream/stream-chat-swift/issues/1596)

### ✅ Added
- Added Flag message action [#1583](https://github.com/GetStream/stream-chat-swift/issues/1583)
- Added handling of "shadowed" messages (messages from shadow banned users). The behavior is controlled by `ChatClientConfig.shouldShowShadowedMessages` and defaults to `false`. [#1591](https://github.com/GetStream/stream-chat-swift/issues/1591)
- Add message actions transition controller to `Components` [#1596](https://github.com/GetStream/stream-chat-swift/issues/1596)

# [4.2.0](https://github.com/GetStream/stream-chat-swift/releases/tag/4.2.0)
_October 26, 2021_

### ✅ Added
- `LogConfig.subsystems` for customizing subsysems where logger should be active [#1522](https://github.com/GetStream/stream-chat-swift/issues/1522)
- `ChannelListController` can now correctly give a list of hidden channels [#1529](https://github.com/GetStream/stream-chat-swift/issues/1529)
- `ChatChannel.isHidden` is now exposed [#1529](https://github.com/GetStream/stream-chat-swift/issues/1529)
- Add `name` sort option for member list queries [#1576](https://github.com/GetStream/stream-chat-swift/issues/1576)
- Update `ComposerVC` to respect API limitation and show an alert when > 10 attachments are added to the message. [#1579](https://github.com/GetStream/stream-chat-swift/issues/1579)

### 🐞 Fixed
- Fix incorrect key in `created_by` filter used in channel list query [#1544](https://github.com/GetStream/stream-chat-swift/issues/1544)
- Fix message list jumps when new reaction added [#1542](https://github.com/GetStream/stream-chat-swift/pull/1542)
- Fix message list jumps when message received [#1542](https://github.com/GetStream/stream-chat-swift/pull/1542)
- Fix broken constraint in the `ComposerView`, we have made the `BottomContainer` a standard `UIStackView` [#1545](https://github.com/GetStream/stream-chat-swift/pull/1545)
- Fix whitespace when dismissing Gallery Image by using the PanGesture. This now displays keyboard as required [#1563](https://github.com/GetStream/stream-chat-swift/pull/1563)
- Fix `ChannelListSortingKey.hasUnread` causing a crash when used [#1561](https://github.com/GetStream/stream-chat-swift/issues/1561)
- Fix Logger not logging when custom `subsystem` is specified [#1559](https://github.com/GetStream/stream-chat-swift/issues/1559)
- Fix channel not updated when a member is removed [#1560](https://github.com/GetStream/stream-chat-swift/issues/1560)
- Fix channel mark read [#1569](https://github.com/GetStream/stream-chat-swift/pull/1569)
- Fix lowercased username was used for mention instead of original name [#1575](https://github.com/GetStream/stream-chat-swift/issues/1575)

### 🔄 Changed
- `LogConfig` changes after logger was used will now take affect [#1522](https://github.com/GetStream/stream-chat-swift/issues/1522)
- `setDelegate(delegate:)` is now deprecated in favor of using the `delegate` property directly [#1564](https://github.com/GetStream/stream-chat-swift/pull/1564)

# [4.1.0](https://github.com/GetStream/stream-chat-swift/releases/tag/4.1.0)
_October 12, 2021_

### 🐞 Fixed
- Fixes left buttons not being hidden when a command was added in the composer [#1528](https://github.com/GetStream/stream-chat-swift/pull/1528)
- Fixes attachments not being cleared when a command was added [#1528](https://github.com/GetStream/stream-chat-swift/pull/1528)
- Fix `imageURL` is incorrectly encoded as `image_url` during `connectUser` [#1523](https://github.com/GetStream/stream-chat-swift/pull/1523)
- Fix fallback to `Components.default` because of responder chain being broken in `ChatChannelVC/ChatThreadVC/ChatMessageCell` [#1519](https://github.com/GetStream/stream-chat-swift/pull/1519)
- Fix crash after `ChatClient` disconnection [#1532](https://github.com/GetStream/stream-chat-swift/pull/1532)
- Fix when sending a new message UI flickers [#1536](https://github.com/GetStream/stream-chat-swift/pull/1536)
- Fix crash on `GalleryVC` happening on iPad when share button is clicked [#1537](https://github.com/GetStream/stream-chat-swift/pull/1537)
- Fix pending API requests being cancelled when client is connecting for the first time [#1538](https://github.com/GetStream/stream-chat-swift/issues/1538)

### ✅ Added
- Make it possible to customize video asset (e.g. include custom HTTP header) before it's preview/content is loaded [#1510](https://github.com/GetStream/stream-chat-swift/pull/1510)
- Make it possible to search for messages containing attachments of the given types [#1525](https://github.com/GetStream/stream-chat-swift/pull/1525)
- Make `ChatReactionsBubbleView` open for UI customization [#1526](https://github.com/GetStream/stream-chat-swift/pull/1526)

### 🔄 Changed
- Rename `VideoPreviewLoader` type to `VideoLoading` and `videoPreviewLoader` to `videoLoader` in `Components` [#1510](https://github.com/GetStream/stream-chat-swift/pull/1510)
- Changes `ComposerVC.Content.command` to `let` instead of `var` and introduces `ComposerVC.content.addCommand` to add commands to a message for a safer approach [#1528](https://github.com/GetStream/stream-chat-swift/pull/1528)

# [4.0.4](https://github.com/GetStream/stream-chat-swift/releases/tag/4.0.4)
_October 06, 2021_

### 🐞 Fixed
- Fix keyboard showing over composer [#1506](https://github.com/GetStream/stream-chat-swift/pull/1506)
- Safely unwrap images to prevent crashes on images from bundle [#1502](https://github.com/GetStream/stream-chat-swift/pull/1502)
- Fixed when a channel list query has no channels, any future channels are not added to the controller [#1513](https://github.com/GetStream/stream-chat-swift/issues/1513)

### 🔄 Changed
- Take `VideoAttachmentGalleryCell` and `ImageAttachmentGalleryCell` types used in `GalleryVC` from `Components` [#1509](https://github.com/GetStream/stream-chat-swift/pull/1509)

# [4.0.3](https://github.com/GetStream/stream-chat-swift/releases/tag/4.0.3)
_October 01, 2021_

### ✅ Added
- Events expose chat models (e.g. `channel: ChatChannel`) instead of just IDs [#1081](https://github.com/GetStream/stream-chat-swift/pull/1081)
- SDK is now Carthage compatible [#1495](https://github.com/GetStream/stream-chat-swift/pull/1495)

### 🐞 Fixed
- Dynamic height for the composer attachment previews [#1480](https://github.com/GetStream/stream-chat-swift/pull/1480)
- Fix `shouldAddNewChannelToList` and `shouldListUpdatedChannel` delegate funcs are not overridable in ChannelListVC subclasses [#1497](https://github.com/GetStream/stream-chat-swift/issues/1497)
- Make messageComposerBottomConstraint public [#1501](https://github.com/GetStream/stream-chat-swift/pull/1501)
- Fix `ChatChannelListVC` showing channels muted by the current user when default `shouldAddNewChannelToList/shouldListUpdatedChannel` delegate method implementations are used [#1476](https://github.com/GetStream/stream-chat-swift/pull/1476)

# [4.0.2](https://github.com/GetStream/stream-chat-swift/releases/tag/4.0.2)
_September 24, 2021_

### ✅ Added
- Introduce `ChannelController.uploadFile` function for uploading files to CDN to obtain a remote URL [#1468](https://github.com/GetStream/stream-chat-swift/issues/1468)

### 🐞 Fixed
- Fix channel unread counts, thread replies and silent messages do not increase the count anymore [#1472](https://github.com/GetStream/stream-chat-swift/pull/1472)
- Fix token expiration refresh mechanism for API endpoints [#1446](https://github.com/GetStream/stream-chat-swift/pull/1446)
- Fix keyboard handling when navigation bar or tab bar are not translucent [#1470](https://github.com/GetStream/stream-chat-swift/pull/1470) [#1464](https://github.com/GetStream/stream-chat-swift/pull/1464)

### 🔄 Changed
- Attachments types are now `Hashable` [1469](https://github.com/GetStream/stream-chat-swift/pull/1469/files)

# [4.0.1](https://github.com/GetStream/stream-chat-swift/releases/tag/4.0.1)
_September 17, 2021_

### ✅ Added
- Introduce `shouldAddNewChannelToList` and `shouldListUpdatedChannel` delegate callbacks to `ChannelListController`. With these, one can list/unlist new/updated channels to the existing controller. [#1438](https://github.com/GetStream/stream-chat-swift/issues/1438) [#1460](https://github.com/GetStream/stream-chat-swift/issues/1460)
- Added injection of `ChatMessageReactionsBubbleView` to `Components`, so customers will be able to subclass and customise it. [#1451](https://github.com/GetStream/stream-chat-swift/pull/1451)
- Add delegate func for tap on user avatar for a message [#1453](https://github.com/GetStream/stream-chat-swift/issues/1453)

### 🐞 Fixed
- `CurrentUser.currentDevice` is always `nil`. Now it won't be nil after `addDevice` is called [#1457](https://github.com/GetStream/stream-chat-swift/issues/1457)

### 🔄 Changed
- Update `ChatClient` to disconnect immediately when the Internet connection disappears [#1449](https://github.com/GetStream/stream-chat-swift/issues/1449)
- `NewChannelQueryUpdater`, which takes care of listing/unlisting new/updated channels, is disabled. We recommend using the new `ChannelListController` delegate methods `shouldAddNewChannelToList` and `shouldListUpdatedChannel` [#1460](https://github.com/GetStream/stream-chat-swift/issues/1460)

### 🐞 Fixed
- Fix message list wrong content inset when typing events disabled [#1455](https://github.com/GetStream/stream-chat-swift/pull/1455)
- Fix message list unwanted scrolling when typing indicator shown [#1456](https://github.com/GetStream/stream-chat-swift/pull/1456)
- Fix typing events always disabled when channel opened without cache from Channel List [#1458](https://github.com/GetStream/stream-chat-swift/pull/1458)
- Fix hypens (-) are not allowed in custom channel types [#1461](https://github.com/GetStream/stream-chat-swift/issues/1461)

# [4.0.0](https://github.com/GetStream/stream-chat-swift/releases/tag/4.0.0)
_September 10, 2021_

### 🔄 Changed

# [4.0.0-RC.1](https://github.com/GetStream/stream-chat-swift/releases/tag/4.0.0-RC.1)
_September 09, 2021_

### 🐞 Fixed
 - Fix channel list showing outdated data, and channels not showing any messages after reconnection [#1435](https://github.com/GetStream/stream-chat-swift/issues/1435)

# [4.0.0-RC](https://github.com/GetStream/stream-chat-swift/releases/tag/4.0.0-RC)
_September 03, 2021_

### ⚠️ Breaking Changes from `4.0-beta.11`
- JSON Encoding/Decoding for both Network and Database date formatting changed to RFC3339 formats [#1403](https://github.com/GetStream/stream-chat-swift/pull/1403)
- `ChatMessage.threadParticipants` is now an Array instead of Set [#1398](https://github.com/GetStream/stream-chat-swift/pull/1398)
- Introduces `ChatChannelVC` and removes responsibilities of `ChatMessageListVC`. The latter now is only responsible to render the message list layout, the data is provided by `ChatChannelVC` or `ChatThreadVC`. [#1314](https://github.com/GetStream/stream-chat-swift/pull/1314)
- Replaces `ChatMessageActionsVC.Delegate` with `ChatMessageActionsVCDelegate` [#1314](https://github.com/GetStream/stream-chat-swift/pull/1314)
- Renames `ChatChannelListRouter.showMessageList()` -> `showChannel()` [#1314](https://github.com/GetStream/stream-chat-swift/pull/1314)
- Removal of `ComposerVCDelegate` [#1314](https://github.com/GetStream/stream-chat-swift/pull/1314)
- Replaces `ChatMessageListKeyboardObserver` with `ComposerKeyboardHandler` [#1314](https://github.com/GetStream/stream-chat-swift/pull/1314)

#### Understanding `ChatChannelVC` vs `ChatTheadVC` vs `ChatMessageListVC`
- `ChatChannelVC`:
    - `ChatChannelHeaderView`
    - `ChatMessageListVC`
    - `ComposerVC`

- `ChatThreadVC`:
    - `ChatThreadHeaderView`
    - `ChatMessageListVC`
    - `ComposerVC`

A new `ChatChannelVC` is introduced that represents the old `ChatMessageListVC`, which was responsible to display the messages from a channel. The `ChatThreadVC` remains the same and it is responsible for displaying the replies in a thread, but now instead of duplicating the implementation from the channel, both use the `ChatMessageListVC` and configure it for their needs. For this to be possible the `ChatMessageListVC` has now a `ChatMessageListVCDataSource` and `ChatMessageListVCDelegate`. Both `ChatChannelVC` and `ChatThreadVC` implement the `ChatMessageListVCDataSource` and `ChatMessageListVCDelegate`.

### 🔄 Changed
- Nuke dependency was updated to v10 [#1405](https://github.com/GetStream/stream-chat-swift/pull/1405)

### ✅ Added
- For non-DM channels, the avatar is now shown as a combination of the avatars of the last active members of the channel [#1344](https://github.com/GetStream/stream-chat-swift/pull/1344)
- New DateFormatter methods `rfc3339Date` and `rfc3339DateString` [#1403](https://github.com/GetStream/stream-chat-swift/pull/1403)
- Add a new `isMentionsEnabled` flag to make it easier to disable the user mentions in the ComposerVC [#1416](https://github.com/GetStream/stream-chat-swift/pull/1416)
- Use remote config to disable mute actions [#1418](https://github.com/GetStream/stream-chat-swift/pull/1418)
- Use remote config to disable thread info from message options [#1418](https://github.com/GetStream/stream-chat-swift/pull/1418)
- Provide different Objc name for InputTextView [#1420](https://github.com/GetStream/stream-chat-swift/pull/1421)
- Add message search support through `MessageSearchController` [#1426](https://github.com/GetStream/stream-chat-swift/pull/1426)

### 🐞 Fixed
- Fix incorrect RawJSON number handling, the `.integer` case is no longer supported and is replaced by `.number` [#1375](https://github.com/GetStream/stream-chat-swift/pull/1375)
- Fix message list and thread index out of range issue on `tableView(_:cellForRowAt:)` [#1373](https://github.com/GetStream/stream-chat-swift/pull/1373)
- Fix crash when dismissing gallery images [#1383](https://github.com/GetStream/stream-chat-swift/pull/1383)
- Improve pagination efficiency [#1381](https://github.com/GetStream/stream-chat-swift/pull/1381)
- Fix user mention suggestions not showing all members [#1390](https://github.com/GetStream/stream-chat-swift/pull/1381)
- Fix thread avatar view not displaying latest reply author avatar [#1398](https://github.com/GetStream/stream-chat-swift/pull/1398)
- Fix crash on incorrect date string parsing [#1403](https://github.com/GetStream/stream-chat-swift/pull/1403)
- Fix threads not showing all the responses if there were responses that were also sent to the channel [#1413](https://github.com/GetStream/stream-chat-swift/pull/1413)
- Fix crash when accessing `ChatMessage.attachmentCounts` on <iOS13 with in-memory storage turned ON
- Fix `isCommandsEnabled` not disabling the typing commands [#1416](https://github.com/GetStream/stream-chat-swift/pull/1416)
- Fix mention suggester now supports `options.minimumRequiredCharacters` equal to 0 and sorts results with same score consistently
- Fix filters with wrong Date encoding strategy [#1420](https://github.com/GetStream/stream-chat-swift/pull/1420)
- Fix message height is now calculated correctly when a message is updated [#1424](https://github.com/GetStream/stream-chat-swift/pull/1424)
- Fix `ChatMessageReactionData.init` not public [#1425](https://github.com/GetStream/stream-chat-swift/pull/1425)

# [4.0.0-beta.11](https://github.com/GetStream/stream-chat-swift/releases/tag/4.0.0-beta.11)
_August 13, 2021_

### 🐞 Fixed
- Fix jumps when presenting message popup actions in a modal [#1361](https://github.com/GetStream/stream-chat-swift/issues/1361)
- Fix custom Channel Types not allowing uppercase letters [#1361](https://github.com/GetStream/stream-chat-swift/issues/1361)
- Fix `ChatMessageGalleryView.ImagePreview` not compiling in Obj-c [#1363](https://github.com/GetStream/stream-chat-swift/pull/1363)
- Fix force unwrap crashes on unknown user roles cases [#1365](https://github.com/GetStream/stream-chat-swift/pull/1365)
- Fix "last seen at" representation to use other units other than minutes [#1368](https://github.com/GetStream/stream-chat-swift/pull/1368)
- Fix message list dismissing on a modal when scrolling [#1364](https://github.com/GetStream/stream-chat-swift/pull/1364)
- Fix crash on channel delete event [#1408](https://github.com/GetStream/stream-chat-swift/pull/1408)

# [4.0.0-beta.10](https://github.com/GetStream/stream-chat-swift/releases/tag/4.0.0-beta.10)
_August 11, 2021_

### ✅ Added
- New `ChannelListSortingKey`s `unreadCount` and `hasUnread` [#1348](https://github.com/GetStream/stream-chat-swift/issues/1348)
- Added `GalleryAttachmentViewInjector.galleryViewAspectRatio` to control the aspect ratio of a gallery inside a message cell [#1300](https://github.com/GetStream/stream-chat-swift/pull/1300)

### 🔄 Changed
- `ChatMessageReactionsVC.toggleReaction` is now `open` [#1348](https://github.com/GetStream/stream-chat-swift/issues/1348)
- User mentions now fetch suggestions from current channel instead of doing a user search query. Set `Components.mentionAllAppUsers` to true if you want to perform user search instead [#1357](https://github.com/GetStream/stream-chat-swift/pull/1357)

### 🐞 Fixed
- Fix `ChannelListController.synchronize` completion closure not being called when the client is connected [#1353](https://github.com/GetStream/stream-chat-swift/issues/1353)
- Selecting suggestions from Composer did not work correctly [#1352](https://github.com/GetStream/stream-chat-swift/pull/1352)
- Fixed race condition on `ChatMessageListVC` and `ChatThreadVC` that caused `UITableView` crashes [#1347](https://github.com/GetStream/stream-chat-swift/pull/1347)
- Fixed an issue for `ChatThreadVC` opened from a deeplink when new replies are only added to the chat, but not to the replies thread [#1354](https://github.com/GetStream/stream-chat-swift/pull/1354)


# [4.0.0-beta.9](https://github.com/GetStream/stream-chat-swift/releases/tag/4.0.0-beta.9)
_August 05, 2021_

### ⚠️ Breaking Changes from `4.0-beta.8`
- Extra data is now stored on a hashmap and not using the `ExtraData` generic system
- `ChatMessageLayoutOptionsResolver.optionsForMessage` has a new parameter: `appearance` [#1304](https://github.com/GetStream/stream-chat-swift/issues/1304)
- Renamed `Components.navigationTitleView` -> `Components.titleContainerView` [#1294](https://github.com/GetStream/stream-chat-swift/pull/1294)

#### New Extra Data Type

The new `4.0` release changes how `extraData` is stored and uses a simpler hashmap-based solution. This approach does not require creating type aliases for all generic classes such as `ChatClient`.

Example:

```swift
client.connectUser(
    userInfo: .init(
        id: userCredentials.id,
        extraData: ["country": .string("NL")]
    ),
    token: token
)
```

`Message`, `User`, `Channel`, `MessageReaction` models now store `extraData` in a `[String: RawJSON]` container.

```swift
let extraData:[String: RawJSON] = .dictionary([
    "name": .string(testPayload.name),
    "number": .integer(testPayload.number)
])
```

#### Upgrading from ExtraData

If you are using `ExtraData` from `v3` or before `4.0-beta.8` the steps needed to upgrade are the following:

- Remove all type aliases (`typealias ChatUser = _ChatUser<CustomExtraDataTypes.User>`)
- Replace all generic types from `StreamChat` and `StreamChatUI` classes (`__CurrentChatUserController<T>` -> `CurrentChatUserController`) with the non-generic version
- Remove the extra data structs and either use `extraData` directly or (recommended) extend the models
- Update your views to read your custom fields from the `extraData` field

Before:

```swift
struct Birthland: UserExtraData {
    static var defaultValue = Birthland(birthLand: "")
    let birthLand: String
}
```

After:

```swift
extension ChatUser {
    static let birthLandFieldName = "birthLand"
    var birthLand: String {
        guard let v = extraData[ChatUser.birthLandFieldName] else {
            return ""
        }
        guard case let .string(birthLand) = v else {
            return ""
        }
        return birthLand
    }
}
```

### ✅ Added
- Added `ChatChannelHeaderView` UI Component [#1294](https://github.com/GetStream/stream-chat-swift/pull/1294)
- Added `ChatThreadHeaderView` UI Component [#1294](https://github.com/GetStream/stream-chat-swift/pull/1294)
- Added custom channel events support [#1309](https://github.com/GetStream/stream-chat-swift/pull/1309)
- Added `ChatMessageAudioAttachment`, you can access them via `ChatMessage.audioAttachments`. There's no UI support as of now, it's in our Roadmap. [#1322](https://github.com/GetStream/stream-chat-swift/issues/1322)
- Added message ordering parameter to all `ChannelController` initializers. If you use `ChatChannelListRouter` it can be done by overriding a `showMessageList` method on it. [#1338](https://github.com/GetStream/stream-chat-swift/pull/1338)
- Added support for custom localization of components in framework [#1330](https://github.com/GetStream/stream-chat-swift/pull/1330)

### 🐞 Fixed
- Fix message list header displaying incorrectly the online status for the current user instead of the other one [#1294](https://github.com/GetStream/stream-chat-swift/pull/1294)
- Fix deleted last message's appearance on channels list [#1318](https://github.com/GetStream/stream-chat-swift/pull/1318)
- Fix reaction bubbles sometimes not being aligned to bubble on short incoming message [#1320](https://github.com/GetStream/stream-chat-swift/pull/1320)
- Fix hiding already hidden channels not working [#1327](https://github.com/GetStream/stream-chat-swift/issues/1327)
- Fix compilation for Xcode 13 beta 3 where SDK could not compile because of unvailability of `UIApplication.shared` [#1333](https://github.com/GetStream/stream-chat-swift/pull/1333)
- Fix member removed from a Channel is still present is MemberListController.members [#1323](https://github.com/GetStream/stream-chat-swift/issues/1323)
- Fix composer input field height for long text [#1335](https://github.com/GetStream/stream-chat-swift/issues/1335)
- Fix creating direct messaging channels creates CoreData misuse [#1337](https://github.com/GetStream/stream-chat-swift/issues/1337)

### 🔄 Changed
- `ContainerStackView` doesn't `assert` when trying to remove a subview, these operations are now no-op [#1328](https://github.com/GetStream/stream-chat-swift/issues/1328)
- `ChatClientConfig`'s `isLocalStorageEnabled`'s default value is now `false`
- `/sync` endpoint calls optimized for a setup when local caching is disabled i.e. `isLocalStorageEnabled` is set to false.

# [4.0.0-beta.8](https://github.com/GetStream/stream-chat-swift/releases/tag/4.0.0-beta.8)
_July 21, 2021_

### ✅ Added
- `urlRequest(forImage url:)` added to `ImageCDN` protocol, this can be used to inject custom HTTP headers into image loading requests [#1291](https://github.com/GetStream/stream-chat-swift/issues/1291)
- Functionality that allows [inviting](https://getstream.io/chat/docs/react/channel_invites/?language=swift) users to channels with subsequent acceptance or rejection on their part [#1276](https://github.com/GetStream/stream-chat-swift/pull/1276)
- `EventsController` which exposes event observing API [#1266](https://github.com/GetStream/stream-chat-swift/pull/1266)

### 🐞 Fixed
- Fix an issue where member role sent from backend was not recognized by the SDK [#1288](https://github.com/GetStream/stream-chat-swift/pull/1288)
- Fix crash in `ChannelListUpdater` caused by the lifetime not aligned with `ChatClient` [#1289](https://github.com/GetStream/stream-chat-swift/pull/1289)
- Fix composer allowing sending whitespace only messages [#1293](https://github.com/GetStream/stream-chat-swift/issues/1293)
- Fix a crash that would occur on deleting a message [#1298](https://github.com/GetStream/stream-chat-swift/pull/1298)

# [4.0.0-beta.7](https://github.com/GetStream/stream-chat-swift/releases/tag/4.0.0-beta.7)
_July 19, 2021_

### ⚠️ Breaking Changes from `4.0-beta.6`
- The `ChatSuggestionsViewController` was renamed to `ChatSuggestionsVC` to follow the same pattern across the codebase. [#1195](https://github.com/GetStream/stream-chat-swift/pull/1195)

### 🔄 Changed
- Changed Channel from  `currentlyTypingMembers: Set<ChatChannelMember>` to `currentlyTypingUsers: Set<ChatUser>` to show all typing users (not only channel members; eg: watching users) [#1254](https://github.com/GetStream/stream-chat-swift/pull/1254)

### 🐞 Fixed
- Fix deleted messages appearance [#1267](https://github.com/GetStream/stream-chat-swift/pull/1267)
- Fix composer commands and attachment buttons not shown in first render when channel is not in cache [#1277](https://github.com/GetStream/stream-chat-swift/pull/1277)
- Fix appearance of only-emoji messages [#1272](https://github.com/GetStream/stream-chat-swift/pull/1272)
- Fix the appearance of system messages [#1281](https://github.com/GetStream/stream-chat-swift/pull/1281)
- Fix a crash happening during MessageList updates [#1286](https://github.com/GetStream/stream-chat-swift/pull/1286)

### ✅ Added
- Support for pasting images into the composer [#1258](https://github.com/GetStream/stream-chat-swift/pull/1258)
- The visibility of deleted messages is now configurable using `ChatClientConfig.deletedMessagesVisibility`. You can choose from the following options [#1269](https://github.com/GetStream/stream-chat-swift/pull/1269):
```swift
/// All deleted messages are always hidden.
case alwaysHidden

/// Deleted message by current user are visible, other deleted messages are hidden.
case visibleForCurrentUser

/// Deleted messages are always visible.
case alwaysVisible
```

### 🐞 Fixed
- Fix crash when scrolling to bottom after sending the first message [#1262](https://github.com/GetStream/stream-chat-swift/pull/1262)
- Fix crash when thread root message is not loaded when thread is opened [#1263](https://github.com/GetStream/stream-chat-swift/pull/1263)
- Fix issue when messages were changing their sizes when channel is opened [#1260](https://github.com/GetStream/stream-chat-swift/pull/1260)
- Fix over fetching previous messages [#1110](https://github.com/GetStream/stream-chat-swift/pull/1110)
- Fix an issue where multiple messages in a channel could not quote a single message [#1264](https://github.com/GetStream/stream-chat-swift/pull/1264)

### 🔄 Changed
- The way attachment view stretches the message cell to fill all available width. Now it's done via `fillAllAvailableWidth` exposed on base attachment injector (set to `true` by default) [#1260](https://github.com/GetStream/stream-chat-swift/pull/1260)

# [4.0.0-beta.6](https://github.com/GetStream/stream-chat-swift/releases/tag/4.0.0-beta.6)
_July 08, 2021_

### 🐞 Fixed
- Fix issue where badge with unread count could remain visible with 0 value [#1259](https://github.com/GetStream/stream-chat-swift/pull/1259)
- Fixed the issue when `ChatClientUpdater.connect` was triggered before the connection was established due to firing `.didBecomeActive` notification [#1256](https://github.com/GetStream/stream-chat-swift/pull/1256)

# [4.0.0-beta.5](https://github.com/GetStream/stream-chat-swift/releases/tag/4.0.0-beta.5)
_July 07, 2021_

### ⚠️ Breaking Changes from `4.0-beta.4`
- The `ChatSuggestionsViewController` was renamed to `ChatSuggestionsVC` to follow the rest of the codebase. [#1195](https://github.com/GetStream/stream-chat-swift/pull/1195)
- The `CreateChatChannelButton` component was removed. The component acted only as a placeholder and the functionality should be always provided by the hosting app. For an example implementation see the [Demo app](https://github.com/GetStream/stream-chat-swift/blob/main/DemoApp/ChatPresenter.swift).
- The payload of `AnyChatMessageAttachment` changed from `Any` to `Data` [#1248](https://github.com/GetStream/stream-chat-swift/pull/1248).
- The user setting API was updated. It's now required to call one of the available `connect` methods on `ChatClient` after `ChatClient`'s instance is created in order to establish connection and set the current user.

  Migration tips:
  ---
  If you were doing:
  ```
  let client = ChatClient(config: config, tokenProvider: .static(token))
  ```
  Now you should do:
  ```
  let client = ChatClient(config: config)
  client.connectUser(userInfo: .init(id: userId), token: token)
  ```
  ---
  Guest users before:
  ```
  let client = ChatClient(
    config: config,
    tokenProvider: .guest(
      userId: userId,
      name: userName
    )
  )
  ```
  Now you should do:
  ```
  let client = ChatClient(config: config)
  client.connectGuestUser(userInfo: .init(id: userId))
  ```
  ---
  Anonymous users before:
  ```
  let client = ChatClient(config: config, tokenProvider: .anonymous)
  ```
  Now you should do:
  ```
  let client = ChatClient(config: config)
  client.connectAnonymousUser()
  ```
  ---
  If you use tokens that expire you probably do something like this:
  ```
  let client = ChatClient(
    config: config,
    tokenProvider: .closure { client, completion in
      service.fetchToken { token in
        completion(token)
      }
    }
  )
  ```
  Now you should do:
  ```
  let client = ChatClient(config: config)
  service.fetchToken { token in
    client.connectUser(userInfo: .init(id: userId), token: token)
  }
  // `tokenProvider` property is used to reobtain a new token in case if the current one is expired
  client.tokenProvider = { completion in
    service.fetchToken { token in
      completion(token)
    }
  }
  ```

### ✅ Added
- `search(query:)` function to `UserSearchController` to make a custom search with a query [#1206](https://github.com/GetStream/stream-chat-swift/issues/1206)
- `queryForMentionSuggestionsSearch(typingMention:)` function to `ComposerVC`, users can override this function to customize mention search behavior [#1206](https://github.com/GetStream/stream-chat-swift/issues/1206)
- `.contains` added to `Filter` to be able to filter for `teams` [#1206](https://github.com/GetStream/stream-chat-swift/issues/1206)

### 🔄 Changed
- `shouldConnectAutomatically` setting in `ChatConfig`, it now has no effect and all logic that used it now behaves like it was set to `true`.

### 🐞 Fixed
- `ConnectionController` fires its `controllerDidChangeConnectionStatus` method only when the connection status actually changes [#1207](https://github.com/GetStream/stream-chat-swift/issues/1207)
- Fix cancelled ephemeral (giphy) messages and deleted messages are visible in threads [#1238](https://github.com/GetStream/stream-chat-swift/issues/1238)
- Fix crash on missing `cid` value of `Message` during local cache invalidation [#1245](https://github.com/GetStream/stream-chat-swift/issues/1245)
- Messages keep correct order if the local device time is different from the server time [#1246](https://github.com/GetStream/stream-chat-swift/issues/1246)

# [4.0.0-beta.4](https://github.com/GetStream/stream-chat-swift/releases/tag/4.0.0-beta.4)
_June 23, 2021_

### ⚠️ Breaking Changes from `4.0-beta.3`
- `ChatOnlineIndicatorView` renamed to `OnlineIndicatorView`
- `GalleryContentViewDelegate` methods updated to have optional index path
- `FileActionContentViewDelegate` methods updated to have optional index path
- `LinkPreviewViewDelegate` methods updated to have optional index path
- `scrollToLatestMessageButton` type changed from `UIButton` to `_ScrollToLatestMessageButton<ExtraData>`
- `UITableView` is now used instead of `UICollectionView` to display the message list [#1219](https://github.com/GetStream/stream-chat-swift/pull/1219)
- `ChatMessageImageGallery` renamed to `ChatMessageGalleryView`, updated to show any content
- `ImageGalleryVC` renamed to `GalleryVC`
- `ImagePreviewable` renamed to `GalleryItemPreview`, updated to expose `AttachmentId` only
- `GalleryContentViewDelegate` methods are renamed to work not only for image attachment but for any
- `selectedAttachmentType` removed from `ComposerVC`
- `imagePickerVC` renamed to `mediaPickerVC` in `ComposerVC`

### ✅ Added
- Video attachments support:
 - `VideoAttachmentPayload` type is introduced, video attachments are exposed on `ChatMessage`
 - `VideoAttachmentComposerView` component is added to displaying video thumbnails in `ComposerVC`
 - `VideoAttachmentCellView` displaying video previews in `ChatMessageImageGallery`
 - `VideoCollectionViewCell` displaying videos in `GalleryVC`
 - `VideoPlaybackControlView` used to take actions on the playing video in `GalleryVC`
 - `VideoPreviewLoader` loading video thumbnails
 For more information, see [#1194](https://github.com/GetStream/stream-chat-swift/pull/1194)
- `mentionText(for:)` function added to `ComposerVC` for customizing the text displayed for mentions [#1188](https://github.com/GetStream/stream-chat-swift/issues/1188) [#1000](https://github.com/GetStream/stream-chat-swift/issues/1000)
- `score` to `ChatMessageReactionData` so a slack-like reaction view is achievable. This would be used as content in `ChatMessageReactionsView` [#1200](https://github.com/GetStream/stream-chat-swift/issues/1200)
- Ability to send silent messages. Silent messages are normal messages with an additional `isSilent` value set to `true`. Silent messages don’t trigger push notification for the recipient.[#1211](https://github.com/GetStream/stream-chat-swift/pull/1211)
- Expose `cid` on `Message` [#1215](https://github.com/GetStream/stream-chat-swift/issues/1215)
- `showMediaPicker`/`showFilePicker`/`attachmentsPickerActions` functions added to `ComposerVC` so it's possible to customize media/document pickers and add extend action sheet with actions for custom attachment types [#1194](https://github.com/GetStream/stream-chat-swift/pull/1194)
- Make `ChatThreadVC` show overlay with timestamp of currently visible messages when scrolling [#1235](https://github.com/GetStream/stream-chat-swift/pull/1235)
- Expose `layoutOptions` on `ChatMessageContentView` [#1241](https://github.com/GetStream/stream-chat-swift/pull/1241)

### 🔄 Changed
- `scrollToLatestMessageButton` is now visible every time the last message is not visible. Not only when there is unread message. [#1208](https://github.com/GetStream/stream-chat-swift/pull/1208)
- `mediaPickerVC` in `ComposerVC` updated to show both photos and videos [#1194](https://github.com/GetStream/stream-chat-swift/pull/1194)
- `ChatMessageListScrollOverlayView` moved outside the `ChatMessageListView`. Now it's managed by `ChatMessageListVC` and `ChatThreadVC` explicitly [#1235](https://github.com/GetStream/stream-chat-swift/pull/1235)
- Date formatter for scroll overlay used in `ChatMessageListVC` is now exposed as `DateFormatter.messageListDateOverlay` [#1235](https://github.com/GetStream/stream-chat-swift/pull/1235)

### 🐞 Fixed
- Fix sorting Member List by `createdAt` causing an issue [#1185](https://github.com/GetStream/stream-chat-swift/issues/1185)
- Fix ComposerView not respecting `ChannelConfig.maxMessageLength [#1190](https://github.com/GetStream/stream-chat-swift/issues/1190)
- Fix mentions not being parsed correctly [#1188](https://github.com/GetStream/stream-chat-swift/issues/1188)
- Fix layout feedback loop for Quoted Message without bubble view [#1203](https://github.com/GetStream/stream-chat-swift/issues/1203)
- Fix image/file/link/giphy actions not being handled in `ChatThreadVC` [#1207](https://github.com/GetStream/stream-chat-swift/pull/1207)
- Fix `ChatMessageLinkPreviewView` not being taken from `Components` [#1207](https://github.com/GetStream/stream-chat-swift/pull/1207)
- Subviews of `ChatMessageDefaultReactionsBubbleView` are now public [#1209](https://github.com/GetStream/stream-chat-swift/pull/1209)
- Fix composer overlapping last message. This happened for channels with typing events disabled. [#1210](https://github.com/GetStream/stream-chat-swift/issues/1210)
- Fix an issue where composer textView's caret jumps to the end of input [#1117](https://github.com/GetStream/stream-chat-swift/issues/1117)
- Fix deadlock in Controllers when `synchronize` is called in a delegate callback [#1214](https://github.com/GetStream/stream-chat-swift/issues/1214)
- Fix restart uploading action not being propagated [#1194](https://github.com/GetStream/stream-chat-swift/pull/1194)
- Fix uploading progress not visible on image uploading overlay [#1194](https://github.com/GetStream/stream-chat-swift/pull/1194)
- Fix timestamp overlay jumping when more messages are loaded [#1235](https://github.com/GetStream/stream-chat-swift/pull/1235)
- Fix flickering of local messages while sending [#1241](https://github.com/GetStream/stream-chat-swift/pull/1241)

# [4.0.0-beta.3](https://github.com/GetStream/stream-chat-swift/releases/tag/4.0.0-beta.3)
_June 11, 2021_

### ⚠️ Breaking Changes from `4.0.0-beta.2`
- Due to App Store Connect suddenly starting rejecting builds, we've renamed the following funcs everywhere:
  - `didPan` -> `handlePan`
  - `didTouchUpInside` -> `handleTouchUpInside`
  - `didTap` -> `handleTap`
  - `didLongPress` -> `handleLongPress`
  - `textDidChange` -> `handleTextChange`
  If you've subclassed UI components and overridden these functions, you should rename your overrides.
  For more information, see [#1177](https://github.com/GetStream/stream-chat-swift/pull/1177) and [#1178](https://github.com/GetStream/stream-chat-swift/issues/1178)
- `ChannelConfig.commands` is no longer an optional [#1182](https://github.com/GetStream/stream-chat-swift/issues/1182)

### ⛔️ Deprecated
- `_ChatChannelListVC.View` is now deprecated. Please use `asView` instead [#1174](https://github.com/GetStream/stream-chat-swift/pull/1174)

### ✅ Added
- Add `staysConnectedInBackground` flag to `ChatClientConfig` [#1170](https://github.com/GetStream/stream-chat-swift/pull/1170)
- Add `asView` helper for getting SwiftUI views from StreamChatUI UIViewControllers [#1174](https://github.com/GetStream/stream-chat-swift/pull/1174)

### 🔄 Changed
- Logic for displaying suggestions (commands or mentions) were not compatible with SwiftUI, so it's changed to AutoLayout [#1171](https://github.com/GetStream/stream-chat-swift/pull/1171)

### 🐞 Fixed
-  `ChatChannelListItemView` now doesn't enable swipe context actions when there are no `swipeableViews` for the cell. [#1161](https://github.com/GetStream/stream-chat-swift/pull/1161)
- Fix websocket connection automatically restored in background [#1170](https://github.com/GetStream/stream-chat-swift/pull/1170)
- Commands view in composer is no longer displayed when there are no commands [#1171](https://github.com/GetStream/stream-chat-swift/pull/1171) [#1178](https://github.com/GetStream/stream-chat-swift/issues/1178)
- `ChatMessageContentView` does not add views to main container in reverse order when `.flipped` option is included [#1125](https://github.com/GetStream/stream-chat-swift/pull/1125)

# [4.0.0-beta.2](https://github.com/GetStream/stream-chat-swift/releases/tag/4.0.0-beta.2)
_June 04, 2021_

### ⚠️ Breaking Changes from `4.0-beta.1`
**Severity of changes**: 🟢 _minor_
- `MessageLayoutOption.metadata` was renamed to `.timestamp` [#1141](https://github.com/GetStream/stream-chat-swift/pull/1141)
- `ComposerVC.showSuggestionsAsChildVC` was renamed to `showSuggestions` [#1139](https://github.com/GetStream/stream-chat-swift/pull/1139)
- The inner structure of `ChatMessageBubbleView` was updated to match the common component pattern [#1118](https://github.com/GetStream/stream-chat-swift/pull/1118)
- The inner structure of `QuotedChatMessageView` was updated to match the common component pattern [#1123](https://github.com/GetStream/stream-chat-swift/pull/1123)
- The superclasses of `ImageAttachmentView` and `ImageCollectionViewCell` became generic over `ExtraData` [#1111](https://github.com/GetStream/stream-chat-swift/pull/1111)

### ✅ Added
- Add `areTypingEventsEnabled`, `areReactionsEnabled`, `areRepliesEnabled`, `areReadEventsEnabled`, `areUploadsEnabled` to `ChatChannelListController` [#1085](https://github.com/GetStream/stream-chat-swift/pull/1085)
- Add `ImageCDN` protocol to improve work with image cache and thumbnails [#1111](https://github.com/GetStream/stream-chat-swift/pull/1111)
- Add missing APIs `open` of `ComposerVC`. Including the delegate implementations and showing the suggestions as a child view controller. [#1140](https://github.com/GetStream/stream-chat-swift/pull/1140)
- Add possibility to build the `StreamChat` framework on macOS
    [#1132](https://github.com/GetStream/stream-chat-swift/pull/1132)
- Add `scrollToLatestMessageButton` to Message list when there is new unread message [#1147](https://github.com/GetStream/stream-chat-swift/pull/1147)

### 🐞 Fixed
- Fix background color of message list in dark mode [#1109](https://github.com/GetStream/stream-chat-swift/pull/1109)
- Fix inconsistent dismissal of popup actions [#1109](https://github.com/GetStream/stream-chat-swift/pull/1109)
- Fix message list animation glitches when keyboard appears [#1139](https://github.com/GetStream/stream-chat-swift/pull/1139)
- Fix issue where images might not render in the message composer in some cases [#1140](https://github.com/GetStream/stream-chat-swift/pull/1140)
- Fix issue with message bubbles not being updated properly when a message withing the same group is sent/deleted [#1141](https://github.com/GetStream/stream-chat-swift/pull/1141), [#1149](https://github.com/GetStream/stream-chat-swift/pull/1149)
- Fix jumps on message list when old message is edited or when the new message comes [#1148](https://github.com/GetStream/stream-chat-swift/pull/1148)
- `ThreadVC`, `ChatMessageReactionsVC`, and `ChatMessageRActionsVC` are now configurable via `Components` [#1155](https://github.com/GetStream/stream-chat-swift/pull/1155)
- Fix `CurrentUserDTO` not available after completion of `reloadUserIfNeeded` [#1153](https://github.com/GetStream/stream-chat-swift/issues/1153)

### 🔄 Changed
- `swipeableViewWillShowActionViews(for:)` and `swipeableViewActionViews(for:)` are `open` now [#1122](https://github.com/GetStream/stream-chat-swift/issues/1122)
- Add `preferredSize` to `UIImageView.loadImage` function to utilise ImageCDN functions [#1111](https://github.com/GetStream/stream-chat-swift/pull/1111)
- Update `ErrorPayload` access control to expose for client-side handling [#1134](https://github.com/GetStream/stream-chat-swift/pull/1134)
- The default time interval for message grouping was changed from 10 to 30 seconds [#1141](https://github.com/GetStream/stream-chat-swift/pull/1141)

# [4.0-beta.1](https://github.com/GetStream/stream-chat-swift/releases/tag/4.0-beta.1)
_May 21, 2021_

### ✅ Added
- Refresh authorization token when WebSocket connection disconnects because the token has expired [#1069](https://github.com/GetStream/stream-chat-swift/pull/1069)
- Typing indicator inside `ChatMessageListVC` [#1073](https://github.com/GetStream/stream-chat-swift/pull/1073)
- `ChannelController.freeze` and `unfreeze [#1090](https://github.com/GetStream/stream-chat-swift/issues/1090)
  Freezing a channel will disallow sending new messages and sending / deleting reactions.
  For more information, see [our docs](https://getstream.io/chat/docs/ios-swift/freezing_channels/?language=swift)

### 🐞 Fixed
- Fix crash when opening attachments on iPad [#1060](https://github.com/GetStream/stream-chat-swift/pull/1060) [#997](https://github.com/GetStream/stream-chat-swift/pull/977)
- New channels are now visible even if the user was added to them while the connection was interrupted [#1092](https://github.com/GetStream/stream-chat-swift/pull/1092)

### 🔄 Changed
- ⚠️ The default `BaseURL` was changed from `.dublin` to `.usEast` to match other SDKs [#1078](https://github.com/GetStream/stream-chat-swift/pull/1078)
- Split `UIConfig` into `Appearance` and `Components` to improve clarity [#1014](https://github.com/GetStream/stream-chat-swift/pull/1014)
- Change log level for `ChannelRead` when it doesn't exist in channel from `error` to `info` [#1043](https://github.com/GetStream/stream-chat-swift/pull/1043)
- Newly joined members' `markRead` events will cause a read object creation for them [#1068](https://github.com/GetStream/stream-chat-swift/pull/1068)

# [3.1.9](https://github.com/GetStream/stream-chat-swift/releases/tag/3.1.9)
_May 03, 2021_

### ✅ Added
- `ChatChannelListControllerDelegate` now has the `controllerWillChangeChannels` method [#1024](https://github.com/GetStream/stream-chat-swift/pull/1024)

### 🐞 Fixed
- Fix potential issues with data access from across multiple threads [#1024](https://github.com/GetStream/stream-chat-swift/pull/1026)
- Fix warning in `Package.swift` [#1031](https://github.com/GetStream/stream-chat-swift/pull/1031)
- Fix incorrect payload format for `MessageController.synchronize` response [#1033](https://github.com/GetStream/stream-chat-swift/pull/1033)
- Improve handling of incoming events [#1030](https://github.com/GetStream/stream-chat-swift/pull/1030)

# [3.1.8](https://github.com/GetStream/stream-chat-swift/releases/tag/3.1.8)
_April 23, 2021_

### 🐞 Fixed
- All channel events are correctly propagated to the UI.

# [3.1.7](https://github.com/GetStream/stream-chat-swift/releases/tag/3.1.7)
_April 23, 2021_

### 🐞 Fixed
- It's safe now to use `ChatChannel` and `ChatMessage` across multiple threads [#984](https://github.com/GetStream/stream-chat-swift/pull/984)
- Web socket reconnection logic better handles the "no internet" errors [#970](https://github.com/GetStream/stream-chat-swift/pull/970)
- `ChatChannelWatcherListController` now correctly loads initial watchers of the channel [#1012](https://github.com/GetStream/stream-chat-swift/pull/970)

### ✅ Added
- Expose the entire quoted message on `ChatMessage` instead of its `id` [#992](https://github.com/GetStream/stream-chat-swift/pull/992)
- Expose thread participants as a set of `ChartUser` instead of a set of `UserId`[#998](https://github.com/GetStream/stream-chat-swift/pull/998)
- `ChatChannelListController` removes hidden channels from the list in the real time [#1013](https://github.com/GetStream/stream-chat-swift/pull/1013)
- `CurrentChatUser` contains `mutedChannels` field with the muted channels [#1011](https://github.com/GetStream/stream-chat-swift/pull/1011)
- `ChatChannel` contains `isMuted` and `muteDetails` fields with the information about the mute state of the channel [#1011](https://github.com/GetStream/stream-chat-swift/pull/1011)
- Existing `ChatChannelListController` queries get invalidated when the current user membership changes, i.e. when the current users stops being a member of a channel, the channel stop being visible in the query [#1016](https://github.com/GetStream/stream-chat-swift/pull/1016)

### 🔄 Changed
- Updating the current user devices is now done manually by calling `CurrentUserController.synchronizeDevices()` instead of being automatically called on `CurrentUserController.synchronize()`[#1010](https://github.com/GetStream/stream-chat-swift/pull/1010)

### ⛔️ Deprecated
- `ChatMessage.quotedMessageId` is now deprecated. Use `quotedMessage?.id` instead [#992](https://github.com/GetStream/stream-chat-swift/pull/992)

# [3.1.5](https://github.com/GetStream/stream-chat-swift/releases/tag/3.1.5)
_April 09, 2021_

### ✅ Added
- Channels are properly marked as read when `ChatChannelVC` is displayed [#972](https://github.com/GetStream/stream-chat-swift/pull/972)
- Channels now support typing indicators [#986](https://github.com/GetStream/stream-chat-swift/pull/986)

### 🐞 Fixed
- Fix `ChannelController`s created with `createChannelWithId` and `createChannelWithMembers` functions not reporting their initial values [#945](https://github.com/GetStream/stream-chat-swift/pull/945)
- Fix issue where channel `lastMessageDate` was not updated when new message arrived [#949](https://github.com/GetStream/stream-chat-swift/pull/949)
- Fix channel unread count not being updated in the real time [#969](https://github.com/GetStream/stream-chat-swift/pull/969)
- Fix updated values not reported for some controllers if the properties were accessed for the first time after `synchronize` has finished. Affected controllers were `ChatUserListController`, `ChatChannelListController`, `ChatUserSearchController` [#974](https://github.com/GetStream/stream-chat-swift/pull/974)

### 🔄 Changed
- `Logger.assertationFailure` was renamed to `Logger.assertionFailure` [#935](https://github.com/GetStream/stream-chat-swift/pull/935)

# [3.1.4](https://github.com/GetStream/stream-chat-swift/releases/tag/3.1.4)
_March 29, 2021_

### 🐞 Fixed
- Fix `ChannelDoesNotExist` error is logged by `UserWatchingEventMiddleware` when channels are fetched for the first time [#893](https://github.com/GetStream/stream-chat-swift/issues/893)
- Improve model loading performance by lazy loading expensive properties [#906](https://github.com/GetStream/stream-chat-swift/issues/906)
- Fix possible loops when accessing controllers' data from within delegate callbacks [#915](https://github.com/GetStream/stream-chat-swift/issues/915)
- Fix `channel.updated` events failing to parse due to missing `user` field [#922](https://github.com/GetStream/stream-chat-swift/issues/922)
  This was due to backend not sending `user` field when the update was done by server-side auth.

### ✅ Added
- Introduce support for [multitenancy](https://getstream.io/chat/docs/react/multi_tenant_chat/?language=swift) - `teams` for `User` and `team` for `Channel` are now exposed. [#905](https://github.com/GetStream/stream-chat-swift/pull/905)
- Introduce support for [pinned messages](https://getstream.io/chat/docs/react/pinned_messages/?language=swift) [#896](https://github.com/GetStream/stream-chat-swift/pull/896)
- Expose `pinnedMessages` on `ChatChannel` which contains the last 10 pinned messages [#896](https://github.com/GetStream/stream-chat-swift/pull/896)
- Expose `pinDetails` on `ChatMessage` which contains the pinning information, like the expiration date [#896](https://github.com/GetStream/stream-chat-swift/pull/896)
- Add support for pinning and unpinning messages through `pin()` and `unpin()` methods in `MessageController` [#896](https://github.com/GetStream/stream-chat-swift/pull/896)
- Add new optional `pinning: Pinning` parameter when creating a new message in `ChannelController` to create a new message and pin it instantly [#896](https://github.com/GetStream/stream-chat-swift/pull/896)
- Add `lastActiveMembers` and `lastActiveWatchers` to `ChatChannel`. The max number of entities these fields expose is configurable via `ChatClientConfig.localCaching.chatChannel` [#911](https://github.com/GetStream/stream-chat-swift/pull/911)

### 🔄 Changed
- `ChatChannel.latestMessages` now by default contains max 5 messages. You can change this setting in `ChatClientConfig.localCaching.chatChannel.latestMessagesLimit` [#923](https://github.com/GetStream/stream-chat-swift/pull/923)

### ⛔️ Deprecated
- `ChatChannel`'s properties `cachedMembers` and `watchers` were deprecated. Use `lastActiveMembers` and `lastActiveWatchers` instead [#911](https://github.com/GetStream/stream-chat-swift/pull/911)

# [3.1.3](https://github.com/GetStream/stream-chat-swift/releases/tag/3.1.3)
_March 12, 2021_

### 🐞 Fixed
- Fix app getting terminated in background during an unfinished background task [#877](https://github.com/GetStream/stream-chat-swift/issues/877)

### ✅ Added
- Introduce `MemberEventMiddleware` to observe member events and update database accordingly [#880](https://github.com/GetStream/stream-chat-swift/issues/880)
- Expose `membership` value on `ChatChannel` which contains information about the current user membership [#885](https://github.com/GetStream/stream-chat-swift/issues/885)
- `ChatChannelMember` now contains channel-specific ban information: `isBannedFromChannel` and `banExpiresAt` [#885](https://github.com/GetStream/stream-chat-swift/issues/885)
- Channel-specific ban events are handled and the models are properly updated [#885](https://github.com/GetStream/stream-chat-swift/pull/885)

# [3.1.2](https://github.com/GetStream/stream-chat-swift/releases/tag/3.1.2)
_March 09, 2021_

### ✅ Added
- Add support for slow mode. See more info in the [documentation](https://getstream.io/chat/docs/javascript/slow_mode/?language=swift) [#859](https://github.com/GetStream/stream-chat-swift/issues/859)
- Add support for channel watching events. See more info in the [documentation](https://getstream.io/chat/docs/ios/watch_channel/?language=swift) [#864](https://github.com/GetStream/stream-chat-swift/issues/864)
- Add support for channel truncating [#864](https://github.com/GetStream/stream-chat-swift/issues/864)

### 🔄 Changed
- `ChatChannelNamer` is now closure instead of class so it allows better customization of channel naming in `ChatChannelListItemView`.

### 🐞 Fixed
- Fix encoding of channels with custom type [#872](https://github.com/GetStream/stream-chat-swift/pull/872)
- Fix `CurreUserController.currentUser` returning nil before `synchronize()` is called [#875](https://github.com/GetStream/stream-chat-swift/pull/875)

# [3.1.1](https://github.com/GetStream/stream-chat-swift/releases/tag/3.1.1)
_February 26, 2021_

### 🐞 Fixed
- Fix localized strings not being loaded correctly when the SDK is integrated using CocoaPods [#845](https://github.com/GetStream/stream-chat-swift/pull/845)
- Fix message list crash when rotating screen [#847](https://github.com/GetStream/stream-chat-swift/pull/847)

# [3.1.0](https://github.com/GetStream/stream-chat-swift/releases/tag/3.1.0)
_February 22, 2021_

### 🐞 Fixed
- Fix user devices not being removed locally when removed on the backend [#882](https://github.com/GetStream/stream-chat-swift/pull/822)
- Fix issue with bad parsing of malformed attachment data causing channelList not showing channels [#834](https://github.com/GetStream/stream-chat-swift/pull/834/)

### 🔄 Changed

# [3.0.2](https://github.com/GetStream/stream-chat-swift/releases/tag/3.0.2)
_February 12, 2021_

## StreamChat

### ✅ Added
- Add support for custom attachment types with unknown structure
    [#795](https://github.com/GetStream/stream-chat-swift/pull/795)
- Add possibility to send attachments that don't need prior uploading
    [#799](https://github.com/GetStream/stream-chat-swift/pull/799)

### 🔄 Changed
- Improve serialization performance by exposing items as `LazyCachedMapCollection` instead of `Array` [#776](https://github.com/GetStream/stream-chat-swift/pull/776)
- Reduce amount of fake updates by erasing touched objects [#802](https://github.com/GetStream/stream-chat-swift/pull/802)
- Trigger members and current user updates on UserDTO changes [#802](https://github.com/GetStream/stream-chat-swift/pull/802)
- Extracts the connection handling responsibility of `CurrentUserController` to a new `ChatConnectionController`. [#804](https://github.com/GetStream/stream-chat-swift/pull/804)
- Allow delete/edit message for all users [#809](https://github.com/GetStream/stream-chat-swift/issues/809)
  By default, only admin/moderators can edit/delete other's messages, but this configurable on backend and it's not known by the client, so we allow all actions and invalid actions will cause backend to return error.
- Simplify attachment send API by combining `attachment` and `attachmentSeeds` parameters. [#815](https://github.com/GetStream/stream-chat-swift/pull/815)

### 🐞 Fixed
- Fix race conditions in database observers [#796](https://github.com/GetStream/stream-chat-swift/pull/796)

### 🚮 Removed
- Revert changeHash that became obsolete after #802 [#813](https://github.com/GetStream/stream-chat-swift/pull/813)

# [3.0.1](https://github.com/GetStream/stream-chat-swift/releases/tag/3.0.1)
_February 2nd, 2021_

## StreamChat

### ✅ Added
- Add support for `enforce_unique` parameter on sending reactions
    [#770](https://github.com/GetStream/stream-chat-swift/pull/770)
### 🔄 Changed

### 🐞 Fixed
- Fix development token not working properly [#760](https://github.com/GetStream/stream-chat-swift/pull/760)
- Fix lists ordering not updating instantly. [#768](https://github.com/GetStream/stream-chat-swift/pull/768/)
- Fix update changes incorrectly reported when a move change is present for the same index. [#768](https://github.com/GetStream/stream-chat-swift/pull/768/)
- Fix issue with decoding `member_count` for `ChannelDetailPayload`
    [#782](https://github.com/GetStream/stream-chat-swift/pull/782)
- Fix wrong extra data cheat sheet documentation link [#786](https://github.com/GetStream/stream-chat-swift/pull/786)

# [3.0](https://github.com/GetStream/stream-chat-swift/releases/tag/3.0)
_January 22nd, 2021_

## StreamChat SDK reaches another milestone with version 3.0 🎉

### New features:

* **Offline support**: Browse channels and send messages while offline.
* **First-class support for `SwiftUI` and `Combine`**: Built-it wrappers make using the SDK with the latest Apple frameworks a seamless experience.
* **Uses `UIKit` patterns and paradigms:** The API follows the design of native system SDKs. It makes integration with your existing code easy and familiar.
* Currently, 3.0 version is available only using CocoaPods. We will add support for SPM soon.

To use the new version of the framework, add to your `Podfile`:
```ruby
pod 'StreamChat', '~> 3.0'
```

### ⚠️ Breaking Changes ⚠️

In order to provide new features like offline support and `SwiftUI` wrappers, we had to make notable breaking changes to the public API of the SDKs.

**Please don't upgrade to version `3.0` before you get familiar with the changes and their impact on your codebase.**

To prevent CocoaPods from updating `StreamChat` to version 3, you can explicitly pin the SDKs to versions `2.x` in your `podfile`:
```ruby
pod 'StreamChat', '~> 2.0'
pod 'StreamChatCore', '~> 2.0' # if needed
pod 'StreamChatClient', '~> 2.0' # if needed
```

The framework naming and overall structure were changed. Since version 3.0, Stream Chat iOS SDK consists of:

#### `StreamChat` framework

Contains low-level logic and is meant to be used by users who want to build a fully custom UI. It covers functionality previously provided by `StreamChatCore` and `StreamChatClient`.

#### `StreamChat UI` framework _(currently in public beta)_

Contains a complete set of ready-to-use configurable UI elements that you can customize a use for building your own chat UI. It covers functionality previously provided by `StreamChat`.

### Sample App

The best way to explore the SDKs and their usage is our [sample app](https://github.com/GetStream/stream-chat-swift/tree/main/Sample). It contains an example implementation of a simple IRC-style chat app using the following patterns:

* `UIKit` using delegates
* `UIKit` using reactive patterns and SDK's built-in `Combine` wrappers.
* `SwiftUI` using the SDK's built-in `ObservableObject` wrappers.
* Learn more about the sample app at its own [README](https://github.com/GetStream/stream-chat-swift/tree/main/Sample).

### Documentation Quick Links

- [**Cheat Sheet**](https://github.com/GetStream/stream-chat-swift/wiki/Cheat-Sheet) Real-world code examples showcasing the usage of the SDK.
- [**Controller Overview**](https://github.com/GetStream/stream-chat-swift/wiki/Controllers-Overview) This page contains a list of all available controllers within StreamChat, including their short description and typical use-cases.
- [**Glossary**](https://github.com/GetStream/stream-chat-swift/wiki/Glossary) A list of names and terms used in the framework and documentation.<|MERGE_RESOLUTION|>--- conflicted
+++ resolved
@@ -5,7 +5,12 @@
 
 ## StreamChat
 ### ✅ Added
-<<<<<<< HEAD
+- Add new `Filter.isNil` to make it easier to query by nil values [#3623](https://github.com/GetStream/stream-chat-swift/pull/3623)
+- Add Message Reminders [#3623](https://github.com/GetStream/stream-chat-swift/pull/3623)
+   - Add `ChatMessageController.createReminder()`
+   - Add `ChatMessageController.updateReminder()` 
+   - Add `ChatMessageController.deleteReminder()`
+   - Add `MessageReminderListController` and `MessageReminderListQuery`
 - Add `ChatMessageController.partialUpdateMessage()` [#3531](https://github.com/GetStream/stream-chat-swift/pull/3531)
 - Add Location Sharing Support [#3531](https://github.com/GetStream/stream-chat-swift/pull/3531)
   - Add `ChatMessage.sharedLocation`
@@ -20,19 +25,11 @@
     - `didStartSharingLiveLocation()`
     - `didStopSharingLiveLocation()`
     - `didChangeActiveLiveLocationMessages()`
-=======
-- Add new `Filter.isNil` to make it easier to query by nil values [#3623](https://github.com/GetStream/stream-chat-swift/pull/3623)
-- Add Message Reminders [#3623](https://github.com/GetStream/stream-chat-swift/pull/3623)
-   - Add `ChatMessageController.createReminder()`
-   - Add `ChatMessageController.updateReminder()` 
-   - Add `ChatMessageController.deleteReminder()`
-   - Add `MessageReminderListController` and `MessageReminderListQuery`
 
 # [4.79.1](https://github.com/GetStream/stream-chat-swift/releases/tag/4.79.1)
 _June 03, 2025_
 
 ## StreamChat
->>>>>>> b4ab6665
 ### 🐞 Fixed
 - Fix an issue where completion handler was called twice after waiting for token refresh [#3683](https://github.com/GetStream/stream-chat-swift/pull/3683)
 - Fix message not marked as published if it was previously intercepted [#3687](https://github.com/GetStream/stream-chat-swift/pull/3687)
