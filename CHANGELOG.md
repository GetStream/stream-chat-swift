--- conflicted
+++ resolved
@@ -17,14 +17,11 @@
 - Fix uploaded videos' mime types were not encoded correctly [#1604](https://github.com/GetStream/stream-chat-swift/issues/1604)
 
 ### ✅ Added
-<<<<<<< HEAD
 - Added a new `make` API within our ChatChannelListVC so it's easier to instantiate, this eliminates the need to setup within the ViewController lifecycle [#1597](https://github.com/GetStream/stream-chat-swift/issues/1597)A
 - Optimistic Reaction UI, adding/removing reactions can be done offline and API calls are performed asynchronously
 - Automatically retry failed API calls for adding and removing reactions 
-=======
 - Added a new `make` API within our ChatChannelListVC so it's easier to instantiate, this eliminates the need to setup within the ViewController lifecycle [#1597](https://github.com/GetStream/stream-chat-swift/issues/1597)
 - Add view to show all reactions of a message when tapping reactions [#1582](https://github.com/GetStream/stream-chat-swift/pull/1582)
->>>>>>> bbd99ef1
 
 # [4.3.0](https://github.com/GetStream/stream-chat-swift/releases/tag/4.3.0)
 _November 03, 2021_
