--- conflicted
+++ resolved
@@ -5,16 +5,13 @@
 
 # Upcoming
 
-<<<<<<< HEAD
-### ⚠️ Breaking Changes from `4.0-beta.5`
 - Changed Channel from  `currentlyTypingMembers: Set<ChatChannelMember>` to `currentlyTypingUsers: Set<ChatUser>` to show all typing users (not only channel members; eg: watching users) [#1254](https://github.com/GetStream/stream-chat-swift/pull/1254)  
-=======
+
 ### ⚠️ Breaking Changes from `4.0-beta.6`
 - The `ChatSuggestionsViewController` was renamed to `ChatSuggestionsVC` to follow the same pattern across the codebase. [#1195](https://github.com/GetStream/stream-chat-swift/pull/1195)
 
 ### 🐞 Fixed
 - Fix crash when scrolling to bottom after sending the first message [#1262](https://github.com/GetStream/stream-chat-swift/pull/1262)
->>>>>>> 959df0b0
 
 ### 🔄 Changed
 
