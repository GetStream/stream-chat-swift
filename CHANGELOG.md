# CHANGELOG
The format is based on [Keep a Changelog](https://keepachangelog.com/en/1.0.0/),
and this project adheres to [Semantic Versioning](https://semver.org/spec/v2.0.0.html).

---

# Upcoming

### ✅ Added
<<<<<<< HEAD
- `disableLocalNotifications` added to `Notifications` for disabling local notifications [#290](https://github.com/GetStream/stream-chat-swift/pull/290)
=======
- Send a keystroke event for the current user: `channel.keystroke {}`. The method will automatically send a typing stop event after 15 seconds after the last call of `keystroke()`.
- Send a stop typing event for the current user: `stopTyping {}`. Usually, you don't need to call this method directly.
>>>>>>> b25f1c18

### 🔄 Changed

# [2.2.2](https://github.com/GetStream/stream-chat-swift/releases/tag/2.2.2)
_May 27, 2020_

### ✅ Added
- Re-introduced `Filter.none`. It should not be used with queryChannels or search, it's only valid for queryUsers to get all users [#285](https://github.com/GetStream/stream-chat-swift/issues/285)
- `Filter.contains` operator for all endpoints [#285](https://github.com/GetStream/stream-chat-swift/issues/285)
- `Filter.custom` to be able to use new operators before our SDK is updated [#285](https://github.com/GetStream/stream-chat-swift/issues/285)
  Please make sure to provide a valid operator.
  Example:  `.custom("contains", key: "teams", value: "red")`
- `queryUsers` now supports `Pagination.limit` and `Pagination.offset` [#288](https://github.com/GetStream/stream-chat-swift/issues/288)

# [2.2.1](https://github.com/GetStream/stream-chat-swift/releases/tag/2.2.1)
_May 19, 2020_

### ✅ Added
- Added `ClientLogger.iconEnabled`, `ClientLogger.dateEnabled`, and `ClientLogger.levelEnabled` to control what will be shown in logs.
  These will only be valid when `ClientLogger.logger` block is not customized (overridden) [#263](https://github.com/GetStream/stream-chat-swift/issues/263)
- `silent` property added to messages, see docs [here](https://getstream.io/chat/docs/silent_messages/?language=swift) [#264](https://github.com/GetStream/stream-chat-swift/issues/264)
- Added option to show message replies also in channel, just like Slack [#271](https://github.com/GetStream/stream-chat-swift/issues/271).
- A new view style for a reply in a channel `ComposerViewStyle.ReplyInChannelViewStyle`. You can set this style to nil for your `composerViewStyle` to disable this feature  [#271](https://github.com/GetStream/stream-chat-swift/issues/271).

### 🔄 Changed
- `ClientLogger.logger` is deprecated, please use `ClientLogger.log` block to customize your log output [#263](https://github.com/GetStream/stream-chat-swift/issues/263)
- Logs will now output log level, access it when overriding `ClientLogger.log` block [#263](https://github.com/GetStream/stream-chat-swift/issues/263)
- By default, logs will not output emoji icons anymore, but all logs will now output date [#263](https://github.com/GetStream/stream-chat-swift/issues/263)

### 🐞 Fixed
- `set(user:)` is not required for query (channels, users) unless `presence: true` or `state: true` is specified [#269](https://github.com/GetStream/stream-chat-swift/issues/269)
- Disabled context menu for deleted messages:  [#241](https://github.com/GetStream/stream-chat-swift/issues/271).
- Fix crash in iOS12 caused by abstract URLSession instance [#272](https://github.com/GetStream/stream-chat-swift/issues/272)
- Fix infinite loop when the web socket connection fails (iOS13 only) [#273](https://github.com/GetStream/stream-chat-swift/pull/273).
- Direct message channels (1-by-1 channels) will correctly get their name and avatar image from other user [#275](https://github.com/GetStream/stream-chat-swift/issues/275).
 ```swift
 let anotherUser = User(id: "second")
anotherUser.name = "John"
anotherUser.avatarURL = URL(string: "http://example.com/john")

let channel = client.channel(members: [client.user, anotherUser])
print(channel.name) // will print "John"
print(channel.imageURL) // will print "http://example.com/john"
```

# [2.2.0](https://github.com/GetStream/stream-chat-swift/releases/tag/2.2.0)
_May 08, 2020_

### ✅ Added
- `avatarViewStyle` under `ChatViewStyle` for customizing Navigation Right Bar Button Item avatar [#241](https://github.com/GetStream/stream-chat-swift/issues/241).
- `logAssert(_:_:)` and `logAssertionFailure(_:)` functions added to `ClientLogger` [#231](https://github.com/GetStream/stream-chat-swift/issues/231).
- Support built-in WebSockets protocol in iOS 13+ using  `URLSessionWebSocketTask` [#240](https://github.com/GetStream/stream-chat-swift/issues/240).
- `queryChannels` now returns unread count of each channel, unrestricted by number of messages fetched [#247](https://github.com/GetStream/stream-chat-swift/issues/247):
  Example:
  ```swift
  Client.shared.queryChannels(filter: .currentUserInMembers, sort: [Sorting("has_unread", isAscending: false)]) { (result) in
      for response in result.value! {
          print("Channel \(response.channel.name ?? "nil"), unread messages count: \(response.channel.unreadCount.messages)")
      }
  }
  ```

### 🔄 Changed
- Configuring the shared `Client` using the static `Client.config` variable has been deprecated. Please create an instance of the `Client.Config` struct and call `Client.configureShared(_:)` to set up the shared instance of `Client` [#231](https://github.com/GetStream/stream-chat-swift/issues/231).
  ```swift
  // Deprecated:
  Client.config = .init(apiKey: apiKey, logOptions: .info)

  // Preferred:
  var config = Client.Config(apiKey: apiKey)
  config.logOptions = .info
  Client.configureShared(config)
  ```

  **Reasoning:** In the original implementation, when `Client.shared` was accessed for the first time, its initializer used the current value of `Client.config`. In more complex situations, this approach could cause hard-to-debug race-condition bugs when `Client.shared` was initialized before its configuration was fully finished. The newly introduced `Client.configureShared(_:)` function makes the client configuration explicit.

- `Client.shared` triggers assertion failure when used without configuring [#231](https://github.com/GetStream/stream-chat-swift/issues/231).
- `Client.Config` triggers assertion failure when created with an empty API key value [#231](https://github.com/GetStream/stream-chat-swift/issues/231).
- Assigning an empty string to `Client.apiKey` triggers assertion failure [#231](https://github.com/GetStream/stream-chat-swift/issues/231).
- Changed title of camera upload button from _Upload from a camera_ to _Upload from camera_ [#239](https://github.com/GetStream/stream-chat-swift/issues/239).
- Deprecated 2 public initializers from `UploadingItem` [#239](https://github.com/GetStream/stream-chat-swift/issues/239):
  ```swift
  public init(attachment:previewImage:previewImageGifData:)
  ```
  and
  ```swift
  public init(attachment:fileName:)
  ```
  since they were unused. Please use `init(channel:url:)` initializer. 
- `Atomic.get(default: T) -> T` function was deprecated for non-optional `T` [#241](https://github.com/GetStream/stream-chat-swift/issues/241)
- `Atomic.get()` no longer returns an optional type if the wrapped type itself is not optional  [#241](https://github.com/GetStream/stream-chat-swift/issues/241)
- `Atomic.init(_:)` requires the initial value for non-optional `T` [#241](https://github.com/GetStream/stream-chat-swift/issues/241)
- `Atomic.DidSetCallback` signature changed from `(_ value: T?, _ oldValue: T?) -> Void` to `(_ value: T, _ oldValue: T) -> Void` [#241](https://github.com/GetStream/stream-chat-swift/issues/241)

### 🐞 Fixed
- Fix rx observing for the connection state [#249](https://github.com/GetStream/stream-chat-swift/issues/249).
- Images taken directly from camera do not fail to upload [#236](https://github.com/GetStream/stream-chat-swift/issues/236).
- Video uploads are now working, videos are treated as files [#239](https://github.com/GetStream/stream-chat-swift/issues/239).
- Files over 20MB will correctly show file size warning [#239](https://github.com/GetStream/stream-chat-swift/issues/239).
- Fix last message not set when sending first message to an empty channel [#246](https://github.com/GetStream/stream-chat-swift/pull/246).
- Show in logs if extra data decoding failed for the `User` or `Channel` [#238](https://github.com/GetStream/stream-chat-swift/issues/238).
- Recover the default extra data for User and Channel types [#238](https://github.com/GetStream/stream-chat-swift/issues/238).
- Crashes on `channel.rx.events` and `channel.rx.unreadCount` [#248](https://github.com/GetStream/stream-chat-swift/issues/248).
- It's now possible to access `Atomic` value within its own `update { }` block [#251](https://github.com/GetStream/stream-chat-swift/pull/251)
- Fixed warning in AutoCancellingSubscription [#256](https://github.com/GetStream/stream-chat-swift/issues/256)

# [2.1.1](https://github.com/GetStream/stream-chat-swift/releases/tag/2.1.1)
_May 01, 2020_

### 🐞 Fixed
- Fix keyboard disappearing after every message [#227](https://github.com/GetStream/stream-chat-swift/issues/227).
- Suppress local notifications for muted users [#234](https://github.com/GetStream/stream-chat-swift/issues/234).
- Unread count for deleted messages  [#223](https://github.com/GetStream/stream-chat-swift/issues/223).
- Public access to set `ChannelPresenter.uploadManager` to use custom `Uploader`  [#232](https://github.com/GetStream/stream-chat-swift/issues/232).
  - ⚠️ Please be sure to call `progress` and `completion` callbacks on the main thread.

# [2.1.0](https://github.com/GetStream/stream-chat-swift/releases/tag/2.1.0)
_April 29, 2020_

### ⚠️ Breaking Changes
- Set user will return a `Result<UserConnection, ClientError>` in callback. `UserConnection` has the current user data, connection id and unread count for channels and messages [#182](https://github.com/GetStream/stream-chat-swift/issues/182).
- `AvatarView.init` changed and it requires `AvatarViewStyle` intead of `cornerRadius` and `font` [#203](https://github.com/GetStream/stream-chat-swift/issues/203).
- Renamed [#100](https://github.com/GetStream/stream-chat-swift/issues/100):
  - `ChannelPresenter.uploader` to `ChannelPresenter.uploadManager`,
  - `UploadItem` to `UploadingItem`.
- Modified signatures [#100](https://github.com/GetStream/stream-chat-swift/issues/100):
```swift
func sendImage(data: Data, 
               fileName: String, 
               mimeType: String, 
               channel: Channel,
               progress: @escaping Client.Progress, 
               completion: @escaping Client.Completion<URL>) -> Cancellable

func sendFile(data: Data,
              fileName: String,
              mimeType: String,
              channel: Channel,
              progress: @escaping Client.Progress,
              completion: @escaping Client.Completion<URL>) -> Cancellable
              
func deleteImage(url: URL, channel: Channel, _ completion: @escaping Client.Completion<EmptyData> = { _ in }) -> Cancellable

func deleteFile(url: URL, channel: Channel, _ completion: @escaping Client.Completion<EmptyData> = { _ in }) -> Cancellable
```

### 🔄 Changed
- `Pagination` doesn't support `+` operator anymore, please use a set of  `PaginationOption`s from now on [#158](https://github.com/GetStream/stream-chat-swift/issues/158).
- `channel.subscribeToWatcherCount` uses channel events to publish updated counts and does not call `channel.watch` as a side-effect anymore [#161](https://github.com/GetStream/stream-chat-swift/issues/161).
- Subscriptions for a channel unread count and watcher count [#172](https://github.com/GetStream/stream-chat-swift/issues/172).
- Changed a returning type for requests as `Cancellable` instead of `URLSessionTask` to make requests and events more consistent [#172](https://github.com/GetStream/stream-chat-swift/issues/172).
- The example project was updated [#172](https://github.com/GetStream/stream-chat-swift/issues/172).
- Rename `showImagePickerAuthorizationStatusAlert` to `showImagePickerAlert` [#215](https://github.com/GetStream/stream-chat-swift/pull/215)

### ✅ Added
- Message preparation callback on `ChannelPresenter` to modify messages before they're sent [#142](https://github.com/GetStream/stream-chat-swift/issues/142).
- The view controller for threads can now be customized by overriding `createThreadViewController` in `ChatViewController`. This is useful if you need a different style for threads. [#136](https://github.com/GetStream/stream-chat-swift/issues/136).
- Better errors when developers forget to call `set(user:)` or don't wait for its completion [#160](https://github.com/GetStream/stream-chat-swift/issues/160).
- Examples for a channel unread count and watcher count in the Example app [#172](https://github.com/GetStream/stream-chat-swift/issues/172).
- Added `ChatViewStyle.default` [#191](https://github.com/GetStream/stream-chat-swift/issues/191). 
- Added `ChatViewStyle.dynamic` for iOS 13 to support dynamic colors for dark mode [#191](https://github.com/GetStream/stream-chat-swift/issues/191). 
- Added `MessageViewStyle.pointedCornerRadius` to make pointed corner rounded [#191](https://github.com/GetStream/stream-chat-swift/issues/191). 
- Added methods for `AvatarView` customization [#203](https://github.com/GetStream/stream-chat-swift/issues/203):
- Added `messageInsetSpacing` to `MessageViewStyle` to allow control of spacing between message and container [#216](https://github.com/GetStream/stream-chat-swift/pull/216).
- Added `Uploader` protocol. Use them to create own uploader for your file storage. Assign your uploader into `ChannelPresenter` [#100](https://github.com/GetStream/stream-chat-swift/issues/100):
```swift
presenter.uploadManager = UploadManager(uploader: customUploader)
```
`ChannelsViewController`:
```swift
open func updateChannelCellAvatarView(in cell: ChannelTableViewCell, channel: Channel)
```
`ChatViewController`:
```swift
open func updateMessageCellAvatarView(in cell: MessageTableViewCell, message: Message, messageStyle: MessageViewStyle)
open func updateFooterTypingUserAvatarView(footerView: ChatFooterView, user: User)
```
- New properties for `AvatarViewStyle` [#203](https://github.com/GetStream/stream-chat-swift/issues/203): 
  - `placeholderTextColor: UIColor?` 
  - `placeholderBackgroundColor: UIColor?`
- Added `Uploader` protocol. Use them to create own uploader for your file storage. Assign your uploader into `ChannelPresenter` [#100](https://github.com/GetStream/stream-chat-swift/issues/100):
```swift
  presenter.uploadManager = UploadManager(uploader: customUploader)
```

### 🐞 Fixed
- SPM support [#156](https://github.com/GetStream/stream-chat-swift/issues/156).
- Made `SubscriptionBag.init` public [#172](https://github.com/GetStream/stream-chat-swift/issues/172).
- Unused `RxBlocking` dependency removed [#177](https://github.com/GetStream/stream-chat-swift/pull/177).
- Reconnection now automatically re-watches all channels watched up to that point [#178](https://github.com/GetStream/stream-chat-swift/pull/178).
- Unnecessary `Gzip` dependency removed [#183](https://github.com/GetStream/stream-chat-swift/pull/183).
- Unnecessary `Reachability` dependency removed [#184](https://github.com/GetStream/stream-chat-swift/pull/184).
- Flag message/user [#186](https://github.com/GetStream/stream-chat-swift/pull/186).
- Discard messages from muted users [#186](https://github.com/GetStream/stream-chat-swift/pull/186).
- Fix composerView hiding behind keyboard after launching from bg [#188](https://github.com/GetStream/stream-chat-swift/pull/188).
- Open `prepareForReuse()` in `ChannelTableViewCell` and `MessageTableViewCell` [#190](https://github.com/GetStream/stream-chat-swift/pull/190).
- Channel query options default to `.state`, in-line with documentation instead of empty [#198](https://github.com/GetStream/stream-chat-swift/pull/198)
- Fix the deprecation warning in the `UI` framework [#201](https://github.com/GetStream/stream-chat-swift/pull/201).
- Fix current user's messages are counted towards unread count [#206](https://github.com/GetStream/stream-chat-swift/pull/206)
- Fix ImagePicker not asking for permission for avaible source types [#215](https://github.com/GetStream/stream-chat-swift/pull/215)
- Fix ImagePicker showing an error when no image is selected [#215](https://github.com/GetStream/stream-chat-swift/pull/215)


# [2.0.1](https://github.com/GetStream/stream-chat-swift/releases/tag/2.0.1)
_April 3, 2020_

### 🐞 Fixed
- Connection issue [#155](https://github.com/GetStream/stream-chat-swift/issues/155).
- Channel image parsing [#155](https://github.com/GetStream/stream-chat-swift/issues/155).
- Optionally stop watching channels when view controllers was deallocated [#155](https://github.com/GetStream/stream-chat-swift/issues/155).

# [2.0.0](https://github.com/GetStream/stream-chat-swift/releases/tag/2.0.0)
_April 2, 2020_

### StreamChat 2.0 here and it's brand new :sparkles: :rocket:

We've added/removed/fixed/changed a lot of stuff, so it's fair to say that StreamChat 2.0 is everything you've liked about 1.x and nothing you didn't like about it :smile:

Most importantly:
- We have a brand new framework: `StreamChatClient`, that you can use to easily integrate StreamChat into your app without any Presenter or UI logic we have in `StreamChatCore` and `StreamChat` libraries.
  - `StreamChatClient` has minimal dependencies and it's very low level.
  - No Reactive dependencies! Everything is handled in good old callbacks.
  - No reactive makes you sad? StreamChatCore still has all the reactive functionality you'd expect, so you can keep using RxSwift if you want!
- We've updated our dependencies, and removed some.

Aside from those, we fixed tons of bugs and polished our API. Now it should be more Swifty :tada:

We're working hard on migration guide for our 1.x users and will publish it shortly.
You can check out updated docs [here](http://getstream.io/chat/docs/)

# [1.6.2](https://github.com/GetStream/stream-chat-swift/releases/tag/1.6.2)
_April 2, 2020_

### 🐞 Fixed
- 1.6.1 build error caused from dependency misconfiguration [#147](https://github.com/GetStream/stream-chat-swift/issues/147)

# [1.6.1](https://github.com/GetStream/stream-chat-swift/releases/tag/1.6.1)
_March 18, 2020_

### 🐞 Fixed
- (UI Components) Typing events are now reliably sent [#122](https://github.com/GetStream/stream-chat-swift/issues/122)

# [1.6.0](https://github.com/GetStream/stream-chat-swift/releases/tag/1.6.0)
_March 10, 2020_

### ⚠️ Breaking Changes
- Removed hard-coded reactions. [#113](https://github.com/GetStream/stream-chat-swift/issues/113)
- Reaction API changed: addReaction requires a reaction object instance of reaction type. [#113](https://github.com/GetStream/stream-chat-swift/issues/113)

### ✅ Added
- Custom reactions. [#113](https://github.com/GetStream/stream-chat-swift/issues/113)
- A new [cumulative reaction type](https://getstream.io/chat/docs/send_reaction/?language=js#cumulative-clap-reactions) (like claps in Medium). [#113](https://github.com/GetStream/stream-chat-swift/issues/113)
- Custom fields for reactions. [#113](https://github.com/GetStream/stream-chat-swift/issues/113)
- Message actions with a context menu from iOS 13. [#115](https://github.com/GetStream/stream-chat-swift/issues/115)

### 🐞 Fixed
- Error description of failed request is now human-readable [#104](https://github.com/GetStream/stream-chat-swift/issues/104)

# [1.5.7](https://github.com/GetStream/stream-chat-swift/releases/tag/1.5.7)
_♥️ February 14, 2020 ♥️_

### 🐞 Fixed
- Fixed "nested frameworks are not allowed" error when using Carthage [#100](https://github.com/GetStream/stream-chat-swift/issues/100)
- Fixed strikethrough markdown with ~~ correctly applied [#97](https://github.com/GetStream/stream-chat-swift/issues/97)
- Fixed "connectionId is empty" error when app becomes active after disconnecting [#70](https://github.com/GetStream/stream-chat-swift/issues/70)

# [1.5.6](https://github.com/GetStream/stream-chat-swift/releases/tag/1.5.6)
_February 11, 2020_

### 🔄 Changed
- Failed uploads now retry up to 3 times [#85](https://github.com/GetStream/stream-chat-swift/issues/85)

### ✅ Added
- Swift Package Manager (SPM) support [#38](https://github.com/GetStream/stream-chat-swift/issues/38)
- `ViewController.showAlert(title:message:actions:)` now you can override this function to decide when/how alerts should be handled [#85](https://github.com/GetStream/stream-chat-swift/issues/85)
- Allow user to go directly to iOS settings if they've disabled photo library access and trying to upload image/video [#85](https://github.com/GetStream/stream-chat-swift/issues/85)

### 🐞 Fixed
- Fixed allowing file uploads exceeding API file limit (20MB) and crashing [#81](https://github.com/GetStream/stream-chat-swift/issues/81)
- Fixed internet connection losses during image uploads cause crashing [#82](https://github.com/GetStream/stream-chat-swift/issues/82)
- Fixed previewing uploaded videos crashing on iOS12 [#83](https://github.com/GetStream/stream-chat-swift/issues/83)
- Fixed pan gestures on ComposerView affect chat table view [#95](https://github.com/GetStream/stream-chat-swift/issues/95)

# [1.5.5](https://github.com/GetStream/stream-chat-swift/releases/tag/1.5.5)
_January 24, 2020_

### 🔄 Changed
- Handling keyboard notifications for ChatViewController in rx, robust way.

### ✅ Added
- Banner animation without bouncing.
- Customization for message actions.
- Added `Event.reactionUpdated`.
- Opened `MessageTableViewCell`.
- Opened `ChannelTableViewCell`.
- More customization for [a message and channel cells](https://github.com/GetStream/stream-chat-swift/wiki/Styles).
  - Added `AvatarViewStyle`
  - Added `SeparatorStyle`
  - Added `Spacing`
  - Added `ChannelTableViewCell.VerticalTextAlignment`
  - `MessageTableViewCell.avatarViewStyle: AvatarViewStyle?`
  - `MessageTableViewCell.spacing: Spacing`
  - `MessageTableViewCell.edgeInsets: UIEdgeInsets`
  - `ChannelTableViewCell.avatarViewStyle: AvatarViewStyle?`
  - `ChannelTableViewCell.separatorStyle: SeparatorStyle`
  - `ChannelTableViewCell.nameNumberOfLines: Int`
  - `ChannelTableViewCell.messageNumberOfLines: Int`
  - `ChannelTableViewCell.height: CGFloat`
  - `ChannelTableViewCell.spacing: Spacing`
  - `ChannelTableViewCell.edgeInsets: UIEdgeInsets`
  - `ChannelTableViewCell.verticalTextAlignment: VerticalTextAlignment`
- Added a customization for [message actions](https://github.com/GetStream/stream-chat-swift/wiki/Message-Actions).

### 🐞 Fixed
- Fixed example app memory leak.
- Fixed keyboard events replaying unexpectedly.
- Scroll the table view to the bottom safely.
- Fixed a crash when the token was expired.
- Fixed `StatusTableViewCell` layout.
- Fixed video attachments are not recognized and not clickable. [#56](https://github.com/GetStream/stream-chat-swift/issues/56)
- Fixed ComposerView going behind keyboard when an opaque TabBar is used. [#64](https://github.com/GetStream/stream-chat-swift/issues/64)
- Fixed WebView crashing when file picker is presented in a website in iPhones. [#69](https://github.com/GetStream/stream-chat-swift/issues/69)
- Fixed messages not being grouped correctly after one day. [#72](https://github.com/GetStream/stream-chat-swift/issues/72)

# [1.5.4](https://github.com/GetStream/stream-chat-swift/releases/tag/1.5.4)
_December 16th, 2019_

### ⚠️ Breaking Changes
- The order of parameters in `Message.init`
- Removed members from `ChannelResponse`. Now it's only inside the channel of the response.

### 🔄 Changed
- Improved Token validation.

### ✅ Added
- Public `Attachment.init(...)`.
- Public `Reaction.init(...)`.
- Public `Reaction(counts: [ReactionType: Int])`.
- Public `User.unknown`.
- Example app with Cocoapods.
- Example app with Carthage.
- A new authorization in the Example app.
- ✈️ Offline mode inside `InternetConnection`.
- Improved connection flow.
- Extension `Data.hex`.
- Extension `String.md5`, `String.url?`.
- `Filter.description`.
- `Sorting.description`.
- A variable `JSONDecoder.default`. Now you can change the default JSON decoder.
- Variables `JSONEncoder.default` and `JSONEncoder.defaultGzip`. Now you can change default JSON encoders.
- A channel for a direct messages will use a member avatar as default channel image by default.
- [Docs](https://getstream.github.io/stream-chat-swift/core/Classes/ClientLogger.html#/s:14StreamChatCore12ClientLoggerC7OptionsV) for the `ClientLogger`.
- [Hide a channel](https://getstream.github.io/stream-chat-swift/core/Classes/Channel.html#/s:14StreamChatCore7ChannelC4hide3for12clearHistory7RxSwift10ObservableCyytGAA4UserVSg_SbtF) with clearing messages history.
- Added a new event `Event.channelHidden(HiddenChannelResponse, EventType)`.

### 🐞 Fixed
- ComposerView position related to the keyboard with an opaque `UITabBar`.
- A proper way to check if members are empty.

# 1.5.3-ui
_November 27th, 2019_

Fix tap on a link with disabled reactions.

# 1.5.2
_November 27th, 2019_

### Added
- `Client.channel(query: ChannelQuery)`

### Fixed
- `ComposerView` and keyboard events crashes.
- `ComposerView` position for embedded `ChatViewController`.
- Parse now can properly ignore bad channel name.

# 1.5.1
_November 26th, 2019_

### Changed
- Layout `ComposerView` depends on keyboard events.

### Fixed
- Token update.

# 1.5.0
_November 23th, 2019_

### Added
- Added levels for `ClientLogger`.
- Error Level:
- `ClientLogger.Options.requestsError`
- `ClientLogger.Options.webSocketError`
- `ClientLogger.Options.notificationsError`
- `ClientLogger.Options.error` — all errors
- Debug Level:
- `ClientLogger.Options.requests`
- `ClientLogger.Options.webSocket`
- `ClientLogger.Options.notifications`
- `ClientLogger.Options.debug` — all debug
- Info Level:
- `ClientLogger.Options.requestsInfo`
- `ClientLogger.Options.webSocketInfo`
- `ClientLogger.Options.notificationsInfo`
- `ClientLogger.Options.info` — all info

- `MessageViewStyle.showTimeThreshold` to show additional time for messages from the same user at different times.

`AdditionalDateStyle.messageAndDate` . . . `AdditionalDateStyle.userNameAndDate`

<img src="https://raw.githubusercontent.com/GetStream/stream-chat-swift/master/docs/images/additionalDate1.jpg" width="300">    . . . <img src="https://raw.githubusercontent.com/GetStream/stream-chat-swift/master/docs/images/additionalDate2.jpg" width="300">

- Optimized MessageTableViewCell rendering.
- Channel name. If it's empty:
- for 2 members: the 2nd member name
- for more than 2 members: member name + N others.
- channel `id`.

- `Channel.isDirectMessage` — checks if only 2 members in the channel and the channel name was generated.
- Improved work with `ExtraData`.
- A custom `ChannelType.custom(String)`

### Changed
- Removed a `channelType` parameter in `ChannelsPresenter.init`.
- Renamed `ExtraData.data` -> `ExtraData.object`
- `Channel.currentUnreadCount` update.

### Fixed
- Detecting and highlighting URL's in messages.
- Skip empty messages.
- `ChatFooterView` with a white circle.
- A user avatar missing.

# 1.4.4
_November 14th, 2019_

Fixed DataDetector.

# 1.4.3
_November 14th, 2019_

### Added
- The current user mentioned unread count
```swift
// The current unread count.
let count: Int = channel.currentMentionedUnreadCount

// An observable unread count.
channel.mentionedUnreadCount
.drive(onNext: { count in
print(count)
})
.disposed(by: disposeBag)
```
- Map an observable value to void. `.void()`

# 1.4.2
_November 12th, 2019_

### Added
- A custom data for `User`.
- Detect links in messages and open them in WebView.

# 1.4.1-ui
_November 11th, 2019_

Fixed ComposerView for a keyboard position with different orientations and opaque Tabbar.

# 1.4.0
_November 8th, 2019_

⚠️ The update contains breaking changes.

### Added
- `Channel.currentUnreadCount` value to show the number in table view.
- Get a message by id: `Client.message(with messageId: String)`
- Mark all messages as reader: `Client.markAllRead()`
- `User.isInvisible`
- Flag/unflag users: `Client.flag(user: User)` or `user.flag()`.
- Ban user: `Chanel.ban(user: User, timeoutInMinutes: Int? = nil, reason: String? = nil) `.
- Channel ban options: `Channel. banEnabling`:
```swift
/// Disabled for everyone.
case disabled

/// Enabled for everyone.
/// The default timeout in minutes until the ban is automatically expired.
/// The default reason the ban was created.
case enabled(timeoutInMinutes: Int?, reason: String?)

/// Enabled for channel members with a role of moderator or admin.
/// The default timeout in minutes until the ban is automatically expired.
/// The default reason the ban was created.
case enabledForModerators(timeoutInMinutes: Int?, reason: String?)
```
- Event `userBanned`
- Debug info when API key is empty.
- More logs for Notifications errors.
- `ChannelPresenter. messageRead` for the current user.
- Client API key property is public and mutable for development in different environments. _Not recommended for production._
- Hiding the keyboard on landscape mode to add attachments.
- Message search.
- New flow to invite members to a channel:
```swift
// 1. Invite members with a creating of a new channel
let channel = Channel(type: .messaging,
id: "awesome-chat", 
members: [tomasso, thierry]
invitedMembers: [nick])

channel.create().subscribe().disposed(by: disposeBag)

// 2. Invite user(s) to an existing channel.
channel.invite(nick).subscribe().disposed(by: disposeBag)
```

### Renamed
- `ChannelsQuery`: `.messageLimit` → `.messagesLimit`.
- `User`: `.online` → `.isOnline`.

### Changed
- `ClientLogger` updated
- `Atomic`
from:
```swift
typealias DidSetCallback = (T?) -> Void
```
to:
```swift
typealias DidSetCallback = (_ value: T?, _ oldValue: T?) -> Void
```
- `Channel.watch(options: QueryOptions = [])` with query options.

### Fixed
- `BannerView` memory leak.
- A bug with the composer attachment button, when a channel config wasn't loaded.
- ComposerView position with opaque Tabbar.
- Reconnection after sleep for 10+ minutes.
- Popup menu for iPad.
- ReactionsView for iPhone in landscape orientation.
- ComposerView bottom constraint when iPhone on the landscape orientation.


# 1.3.21
_October 24th, 2019_
- Added events filter in presenters.


# 1.3.20
_October 22th, 2019_
### Added
- Update a channel data: `update(name: String? = nil, imageURL: URL? = nil, extraData: Codable? = nil)`
- `Channel.watch()`


# 1.3.19
_October 21th, 2019_
### Fixed
- Response errors
- A crash of a date formatter for iOS 11.1 and below.


# 1.3.18
_October 21th, 2019_
- `ChannelId` type (`id: String` + `type: ChannelType`).
- Added `Channel.add(members:)`, `Channel.remove(members:)`.
- `ChannelsViewController` will update the table view with only invalidated rows or reload completely.
- `ChannelPresenter.channelDidUpdate` observable (for example to get updated members).
- `ChannelsViewController` UI warnings. It tries to update itself when it's not in the hierarchy view.

### Breaking changes

- Changed `Client.userDidUpdate` as `Driver`.<|MERGE_RESOLUTION|>--- conflicted
+++ resolved
@@ -7,12 +7,9 @@
 # Upcoming
 
 ### ✅ Added
-<<<<<<< HEAD
 - `disableLocalNotifications` added to `Notifications` for disabling local notifications [#290](https://github.com/GetStream/stream-chat-swift/pull/290)
-=======
 - Send a keystroke event for the current user: `channel.keystroke {}`. The method will automatically send a typing stop event after 15 seconds after the last call of `keystroke()`.
 - Send a stop typing event for the current user: `stopTyping {}`. Usually, you don't need to call this method directly.
->>>>>>> b25f1c18
 
 ### 🔄 Changed
 
